﻿<?xml version="1.0" encoding="utf-8"?>
<Project ToolsVersion="12.0" DefaultTargets="Build" xmlns="http://schemas.microsoft.com/developer/msbuild/2003">
  <PropertyGroup>
    <Configuration Condition=" '$(Configuration)' == '' ">Debug</Configuration>
    <Platform Condition=" '$(Platform)' == '' ">AnyCPU</Platform>
    <ProductVersion>8.0.30703</ProductVersion>
    <SchemaVersion>2.0</SchemaVersion>
    <ProjectGuid>{E34B06D1-8DCD-4027-9C2F-26FB29EB58A7}</ProjectGuid>
    <OutputType>Library</OutputType>
    <AppDesignerFolder>Properties</AppDesignerFolder>
    <RootNamespace>MediaPortal.Extensions.MetadataExtractors.NfoMetadataExtractors</RootNamespace>
    <AssemblyName>NfoMetadataExtractors</AssemblyName>
    <TargetFrameworkVersion>v4.7</TargetFrameworkVersion>
    <FileAlignment>512</FileAlignment>
    <TargetFrameworkProfile />
    <SolutionDir Condition="$(SolutionDir) == '' Or $(SolutionDir) == '*Undefined*'">..\..\..\</SolutionDir>
<<<<<<< HEAD
=======
    <RestoreProjectStyle>PackageReference</RestoreProjectStyle>
>>>>>>> 8751fcf3
  </PropertyGroup>
  <PropertyGroup Condition="'$(Configuration)|$(Platform)' == 'Debug|x86'">
    <DebugSymbols>true</DebugSymbols>
    <OutputPath>bin\x86\Debug\</OutputPath>
    <DefineConstants>DEBUG;TRACE</DefineConstants>
    <DebugType>full</DebugType>
    <PlatformTarget>x86</PlatformTarget>
    <CodeAnalysisLogFile>bin\x86\Debug\NfoMovieMetadataExtractor.dll.CodeAnalysisLog.xml</CodeAnalysisLogFile>
    <CodeAnalysisUseTypeNameInSuppression>true</CodeAnalysisUseTypeNameInSuppression>
    <CodeAnalysisModuleSuppressionsFile>GlobalSuppressions.cs</CodeAnalysisModuleSuppressionsFile>
    <ErrorReport>prompt</ErrorReport>
    <CodeAnalysisRuleSet>MinimumRecommendedRules.ruleset</CodeAnalysisRuleSet>
    <CodeAnalysisRuleSetDirectories>;C:\Program Files (x86)\Microsoft Visual Studio 10.0\Team Tools\Static Analysis Tools\\Rule Sets</CodeAnalysisRuleSetDirectories>
    <CodeAnalysisIgnoreBuiltInRuleSets>false</CodeAnalysisIgnoreBuiltInRuleSets>
    <CodeAnalysisRuleDirectories>;C:\Program Files (x86)\Microsoft Visual Studio 10.0\Team Tools\Static Analysis Tools\FxCop\\Rules</CodeAnalysisRuleDirectories>
    <CodeAnalysisIgnoreBuiltInRules>false</CodeAnalysisIgnoreBuiltInRules>
    <Prefer32Bit>false</Prefer32Bit>
  </PropertyGroup>
  <PropertyGroup Condition="'$(Configuration)|$(Platform)' == 'Release|x86'">
    <OutputPath>bin\x86\Release\</OutputPath>
    <DefineConstants>TRACE</DefineConstants>
    <Optimize>true</Optimize>
    <DebugType>pdbonly</DebugType>
    <PlatformTarget>x86</PlatformTarget>
    <CodeAnalysisLogFile>bin\x86\Release\NfoMovieMetadataExtractor.dll.CodeAnalysisLog.xml</CodeAnalysisLogFile>
    <CodeAnalysisUseTypeNameInSuppression>true</CodeAnalysisUseTypeNameInSuppression>
    <CodeAnalysisModuleSuppressionsFile>GlobalSuppressions.cs</CodeAnalysisModuleSuppressionsFile>
    <ErrorReport>prompt</ErrorReport>
    <CodeAnalysisRuleSet>MinimumRecommendedRules.ruleset</CodeAnalysisRuleSet>
    <CodeAnalysisRuleSetDirectories>;C:\Program Files (x86)\Microsoft Visual Studio 10.0\Team Tools\Static Analysis Tools\\Rule Sets</CodeAnalysisRuleSetDirectories>
    <CodeAnalysisRuleDirectories>;C:\Program Files (x86)\Microsoft Visual Studio 10.0\Team Tools\Static Analysis Tools\FxCop\\Rules</CodeAnalysisRuleDirectories>
    <Prefer32Bit>false</Prefer32Bit>
  </PropertyGroup>
  <ItemGroup>
<<<<<<< HEAD
    <Reference Include="Newtonsoft.Json, Version=10.0.0.0, Culture=neutral, PublicKeyToken=30ad4fe6b2a6aeed, processorArchitecture=MSIL">
      <HintPath>..\..\..\..\Packages\Newtonsoft.Json.10.0.3\lib\net45\Newtonsoft.Json.dll</HintPath>
      <Private>True</Private>
    </Reference>
=======
>>>>>>> 8751fcf3
    <Reference Include="System" />
    <Reference Include="System.Core" />
    <Reference Include="System.Net.Http" />
    <Reference Include="System.Net.Http.WebRequest" />
    <Reference Include="System.XML" />
    <Reference Include="System.Xml.Linq" />
  </ItemGroup>
  <ItemGroup>
    <Compile Include="..\..\..\Core\MediaPortal.Common\VersionInfo\VersionInfo.cs">
      <Link>Properties\VersionInfo.cs</Link>
    </Compile>
<<<<<<< HEAD
    <Compile Include="Extractors\NfoExtractorBase.cs" />
    <Compile Include="Extractors\NfoAudioExtractorBase.cs" />
    <Compile Include="Extractors\NfoMovieExtractorBase.cs" />
    <Compile Include="Extractors\NfoSeriesExtractorBase.cs" />
=======
>>>>>>> 8751fcf3
    <Compile Include="NfoAudioMetadataExtractor.cs" />
    <Compile Include="NfoReaders\NfoArtistReader.cs" />
    <Compile Include="NfoReaders\NfoAlbumReader.cs" />
    <Compile Include="NfoVideoMetadataExtractor.cs" />
    <Compile Include="RelationshipExtractors\AlbumArtistRelationshipExtractor.cs" />
<<<<<<< HEAD
=======
    <Compile Include="RelationshipExtractors\INfoRelationshipExtractor.cs" />
>>>>>>> 8751fcf3
    <Compile Include="RelationshipExtractors\MovieActorRelationshipExtractor.cs" />
    <Compile Include="RelationshipExtractors\MovieCharacterRelationshipExtractor.cs" />
    <Compile Include="RelationshipExtractors\MovieCollectionRelationshipExtractor.cs" />
    <Compile Include="RelationshipExtractors\MovieDirectorRelationshipExtractor.cs" />
    <Compile Include="RelationshipExtractors\MovieRelationshipExtractor.cs" />
    <Compile Include="RelationshipExtractors\EpisodeActorRelationshipExtractor.cs" />
    <Compile Include="RelationshipExtractors\EpisodeCharacterRelationshipExtractor.cs" />
    <Compile Include="RelationshipExtractors\EpisodeSeriesRelationshipExtractor.cs" />
    <Compile Include="RelationshipExtractors\SeriesActorRelationshipExtractor.cs" />
    <Compile Include="RelationshipExtractors\SeriesCharacterRelationshipExtractor.cs" />
    <Compile Include="RelationshipExtractors\AudioRelationshipExtractor.cs" />
    <Compile Include="RelationshipExtractors\SeriesRelationshipExtractor.cs" />
    <Compile Include="RelationshipExtractors\TrackAlbumArtistRelationshipExtractor.cs" />
    <Compile Include="RelationshipExtractors\TrackAlbumRelationshipExtractor.cs" />
    <Compile Include="Settings\NfoAudioMetadataExtractorSettings.cs" />
    <Compile Include="Stubs\AlbumTrackStub.cs" />
    <Compile Include="Stubs\AlbumStub.cs" />
    <Compile Include="Stubs\ArtistStub.cs" />
    <Compile Include="Utilities\JsonByteArrayConverter.cs" />
    <Compile Include="Settings\NfoMetadataExtractorSettingsBase.cs" />
    <Compile Include="NfoReaders\NfoSeriesEpisodeReader.cs" />
    <Compile Include="NfoReaders\NfoSeriesReader.cs" />
    <Compile Include="NfoSeriesMetadataExtractor.cs" />
    <Compile Include="Settings\NfoSeriesMetadataExtractorSettings.cs" />
    <Compile Include="Settings\NfoMovieMetadataExtractorSettings.cs" />
    <Compile Include="NfoReaders\NfoMovieReader.cs" />
    <Compile Include="NfoReaders\NfoReaderBase.cs" />
    <Compile Include="Properties\AssemblyInfo.cs" />
    <Compile Include="NfoMovieMetadataExtractor.cs" />
    <Compile Include="Stubs\AudioStreamDetailsStub.cs" />
    <Compile Include="Stubs\SeriesEpisodeStub.cs" />
    <Compile Include="Stubs\SeriesStub.cs" />
    <Compile Include="Stubs\MovieStub.cs" />
    <Compile Include="Stubs\PersonStub.cs" />
    <Compile Include="Stubs\SetStub.cs" />
    <Compile Include="Stubs\SeriesThumbStub.cs" />
    <Compile Include="Stubs\StreamDetailsStub.cs" />
    <Compile Include="Stubs\SubtitleStreamDetailsStub.cs" />
    <Compile Include="Stubs\VideoStreamDetailsStub.cs" />
    <Compile Include="Utilities\StubParser.cs" />
    <Compile Include="Utilities\XmlNfoReader.cs" />
  </ItemGroup>
  <ItemGroup>
    <Content Include="plugin.xml">
      <SubType>Designer</SubType>
    </Content>
  </ItemGroup>
  <ItemGroup>
    <ProjectReference Include="..\..\..\Core\MediaPortal.Common\MediaPortal.Common.csproj">
      <Project>{ECF060E7-CAA1-4466-851F-F80B857641EA}</Project>
      <Name>MediaPortal.Common</Name>
    </ProjectReference>
    <ProjectReference Include="..\..\..\Core\MediaPortal.Utilities\MediaPortal.Utilities.csproj">
      <Project>{4fe7b8ae-1330-424a-91a1-c68d7abf9cb8}</Project>
      <Name>MediaPortal.Utilities</Name>
    </ProjectReference>
    <ProjectReference Include="..\OnlineLibraries\OnlineLibraries.csproj">
      <Project>{dca4d19e-75f4-4a8a-b70a-f3f4291dc62b}</Project>
      <Name>OnlineLibraries</Name>
    </ProjectReference>
  </ItemGroup>
  <ItemGroup>
    <None Include="build.targets" />
<<<<<<< HEAD
    <None Include="packages.config" />
  </ItemGroup>
  <ItemGroup />
=======
  </ItemGroup>
  <ItemGroup>
    <PackageReference Include="Newtonsoft.Json">
      <Version>10.0.3</Version>
    </PackageReference>
  </ItemGroup>
>>>>>>> 8751fcf3
  <Import Project="$(MSBuildToolsPath)\Microsoft.CSharp.targets" />
  <Import Project="build.targets" />
</Project><|MERGE_RESOLUTION|>--- conflicted
+++ resolved
@@ -1,166 +1,143 @@
-﻿<?xml version="1.0" encoding="utf-8"?>
-<Project ToolsVersion="12.0" DefaultTargets="Build" xmlns="http://schemas.microsoft.com/developer/msbuild/2003">
-  <PropertyGroup>
-    <Configuration Condition=" '$(Configuration)' == '' ">Debug</Configuration>
-    <Platform Condition=" '$(Platform)' == '' ">AnyCPU</Platform>
-    <ProductVersion>8.0.30703</ProductVersion>
-    <SchemaVersion>2.0</SchemaVersion>
-    <ProjectGuid>{E34B06D1-8DCD-4027-9C2F-26FB29EB58A7}</ProjectGuid>
-    <OutputType>Library</OutputType>
-    <AppDesignerFolder>Properties</AppDesignerFolder>
-    <RootNamespace>MediaPortal.Extensions.MetadataExtractors.NfoMetadataExtractors</RootNamespace>
-    <AssemblyName>NfoMetadataExtractors</AssemblyName>
-    <TargetFrameworkVersion>v4.7</TargetFrameworkVersion>
-    <FileAlignment>512</FileAlignment>
-    <TargetFrameworkProfile />
-    <SolutionDir Condition="$(SolutionDir) == '' Or $(SolutionDir) == '*Undefined*'">..\..\..\</SolutionDir>
-<<<<<<< HEAD
-=======
-    <RestoreProjectStyle>PackageReference</RestoreProjectStyle>
->>>>>>> 8751fcf3
-  </PropertyGroup>
-  <PropertyGroup Condition="'$(Configuration)|$(Platform)' == 'Debug|x86'">
-    <DebugSymbols>true</DebugSymbols>
-    <OutputPath>bin\x86\Debug\</OutputPath>
-    <DefineConstants>DEBUG;TRACE</DefineConstants>
-    <DebugType>full</DebugType>
-    <PlatformTarget>x86</PlatformTarget>
-    <CodeAnalysisLogFile>bin\x86\Debug\NfoMovieMetadataExtractor.dll.CodeAnalysisLog.xml</CodeAnalysisLogFile>
-    <CodeAnalysisUseTypeNameInSuppression>true</CodeAnalysisUseTypeNameInSuppression>
-    <CodeAnalysisModuleSuppressionsFile>GlobalSuppressions.cs</CodeAnalysisModuleSuppressionsFile>
-    <ErrorReport>prompt</ErrorReport>
-    <CodeAnalysisRuleSet>MinimumRecommendedRules.ruleset</CodeAnalysisRuleSet>
-    <CodeAnalysisRuleSetDirectories>;C:\Program Files (x86)\Microsoft Visual Studio 10.0\Team Tools\Static Analysis Tools\\Rule Sets</CodeAnalysisRuleSetDirectories>
-    <CodeAnalysisIgnoreBuiltInRuleSets>false</CodeAnalysisIgnoreBuiltInRuleSets>
-    <CodeAnalysisRuleDirectories>;C:\Program Files (x86)\Microsoft Visual Studio 10.0\Team Tools\Static Analysis Tools\FxCop\\Rules</CodeAnalysisRuleDirectories>
-    <CodeAnalysisIgnoreBuiltInRules>false</CodeAnalysisIgnoreBuiltInRules>
-    <Prefer32Bit>false</Prefer32Bit>
-  </PropertyGroup>
-  <PropertyGroup Condition="'$(Configuration)|$(Platform)' == 'Release|x86'">
-    <OutputPath>bin\x86\Release\</OutputPath>
-    <DefineConstants>TRACE</DefineConstants>
-    <Optimize>true</Optimize>
-    <DebugType>pdbonly</DebugType>
-    <PlatformTarget>x86</PlatformTarget>
-    <CodeAnalysisLogFile>bin\x86\Release\NfoMovieMetadataExtractor.dll.CodeAnalysisLog.xml</CodeAnalysisLogFile>
-    <CodeAnalysisUseTypeNameInSuppression>true</CodeAnalysisUseTypeNameInSuppression>
-    <CodeAnalysisModuleSuppressionsFile>GlobalSuppressions.cs</CodeAnalysisModuleSuppressionsFile>
-    <ErrorReport>prompt</ErrorReport>
-    <CodeAnalysisRuleSet>MinimumRecommendedRules.ruleset</CodeAnalysisRuleSet>
-    <CodeAnalysisRuleSetDirectories>;C:\Program Files (x86)\Microsoft Visual Studio 10.0\Team Tools\Static Analysis Tools\\Rule Sets</CodeAnalysisRuleSetDirectories>
-    <CodeAnalysisRuleDirectories>;C:\Program Files (x86)\Microsoft Visual Studio 10.0\Team Tools\Static Analysis Tools\FxCop\\Rules</CodeAnalysisRuleDirectories>
-    <Prefer32Bit>false</Prefer32Bit>
-  </PropertyGroup>
-  <ItemGroup>
-<<<<<<< HEAD
-    <Reference Include="Newtonsoft.Json, Version=10.0.0.0, Culture=neutral, PublicKeyToken=30ad4fe6b2a6aeed, processorArchitecture=MSIL">
-      <HintPath>..\..\..\..\Packages\Newtonsoft.Json.10.0.3\lib\net45\Newtonsoft.Json.dll</HintPath>
-      <Private>True</Private>
-    </Reference>
-=======
->>>>>>> 8751fcf3
-    <Reference Include="System" />
-    <Reference Include="System.Core" />
-    <Reference Include="System.Net.Http" />
-    <Reference Include="System.Net.Http.WebRequest" />
-    <Reference Include="System.XML" />
-    <Reference Include="System.Xml.Linq" />
-  </ItemGroup>
-  <ItemGroup>
-    <Compile Include="..\..\..\Core\MediaPortal.Common\VersionInfo\VersionInfo.cs">
-      <Link>Properties\VersionInfo.cs</Link>
-    </Compile>
-<<<<<<< HEAD
-    <Compile Include="Extractors\NfoExtractorBase.cs" />
-    <Compile Include="Extractors\NfoAudioExtractorBase.cs" />
-    <Compile Include="Extractors\NfoMovieExtractorBase.cs" />
-    <Compile Include="Extractors\NfoSeriesExtractorBase.cs" />
-=======
->>>>>>> 8751fcf3
-    <Compile Include="NfoAudioMetadataExtractor.cs" />
-    <Compile Include="NfoReaders\NfoArtistReader.cs" />
-    <Compile Include="NfoReaders\NfoAlbumReader.cs" />
-    <Compile Include="NfoVideoMetadataExtractor.cs" />
-    <Compile Include="RelationshipExtractors\AlbumArtistRelationshipExtractor.cs" />
-<<<<<<< HEAD
-=======
-    <Compile Include="RelationshipExtractors\INfoRelationshipExtractor.cs" />
->>>>>>> 8751fcf3
-    <Compile Include="RelationshipExtractors\MovieActorRelationshipExtractor.cs" />
-    <Compile Include="RelationshipExtractors\MovieCharacterRelationshipExtractor.cs" />
-    <Compile Include="RelationshipExtractors\MovieCollectionRelationshipExtractor.cs" />
-    <Compile Include="RelationshipExtractors\MovieDirectorRelationshipExtractor.cs" />
-    <Compile Include="RelationshipExtractors\MovieRelationshipExtractor.cs" />
-    <Compile Include="RelationshipExtractors\EpisodeActorRelationshipExtractor.cs" />
-    <Compile Include="RelationshipExtractors\EpisodeCharacterRelationshipExtractor.cs" />
-    <Compile Include="RelationshipExtractors\EpisodeSeriesRelationshipExtractor.cs" />
-    <Compile Include="RelationshipExtractors\SeriesActorRelationshipExtractor.cs" />
-    <Compile Include="RelationshipExtractors\SeriesCharacterRelationshipExtractor.cs" />
-    <Compile Include="RelationshipExtractors\AudioRelationshipExtractor.cs" />
-    <Compile Include="RelationshipExtractors\SeriesRelationshipExtractor.cs" />
-    <Compile Include="RelationshipExtractors\TrackAlbumArtistRelationshipExtractor.cs" />
-    <Compile Include="RelationshipExtractors\TrackAlbumRelationshipExtractor.cs" />
-    <Compile Include="Settings\NfoAudioMetadataExtractorSettings.cs" />
-    <Compile Include="Stubs\AlbumTrackStub.cs" />
-    <Compile Include="Stubs\AlbumStub.cs" />
-    <Compile Include="Stubs\ArtistStub.cs" />
-    <Compile Include="Utilities\JsonByteArrayConverter.cs" />
-    <Compile Include="Settings\NfoMetadataExtractorSettingsBase.cs" />
-    <Compile Include="NfoReaders\NfoSeriesEpisodeReader.cs" />
-    <Compile Include="NfoReaders\NfoSeriesReader.cs" />
-    <Compile Include="NfoSeriesMetadataExtractor.cs" />
-    <Compile Include="Settings\NfoSeriesMetadataExtractorSettings.cs" />
-    <Compile Include="Settings\NfoMovieMetadataExtractorSettings.cs" />
-    <Compile Include="NfoReaders\NfoMovieReader.cs" />
-    <Compile Include="NfoReaders\NfoReaderBase.cs" />
-    <Compile Include="Properties\AssemblyInfo.cs" />
-    <Compile Include="NfoMovieMetadataExtractor.cs" />
-    <Compile Include="Stubs\AudioStreamDetailsStub.cs" />
-    <Compile Include="Stubs\SeriesEpisodeStub.cs" />
-    <Compile Include="Stubs\SeriesStub.cs" />
-    <Compile Include="Stubs\MovieStub.cs" />
-    <Compile Include="Stubs\PersonStub.cs" />
-    <Compile Include="Stubs\SetStub.cs" />
-    <Compile Include="Stubs\SeriesThumbStub.cs" />
-    <Compile Include="Stubs\StreamDetailsStub.cs" />
-    <Compile Include="Stubs\SubtitleStreamDetailsStub.cs" />
-    <Compile Include="Stubs\VideoStreamDetailsStub.cs" />
-    <Compile Include="Utilities\StubParser.cs" />
-    <Compile Include="Utilities\XmlNfoReader.cs" />
-  </ItemGroup>
-  <ItemGroup>
-    <Content Include="plugin.xml">
-      <SubType>Designer</SubType>
-    </Content>
-  </ItemGroup>
-  <ItemGroup>
-    <ProjectReference Include="..\..\..\Core\MediaPortal.Common\MediaPortal.Common.csproj">
-      <Project>{ECF060E7-CAA1-4466-851F-F80B857641EA}</Project>
-      <Name>MediaPortal.Common</Name>
-    </ProjectReference>
-    <ProjectReference Include="..\..\..\Core\MediaPortal.Utilities\MediaPortal.Utilities.csproj">
-      <Project>{4fe7b8ae-1330-424a-91a1-c68d7abf9cb8}</Project>
-      <Name>MediaPortal.Utilities</Name>
-    </ProjectReference>
-    <ProjectReference Include="..\OnlineLibraries\OnlineLibraries.csproj">
-      <Project>{dca4d19e-75f4-4a8a-b70a-f3f4291dc62b}</Project>
-      <Name>OnlineLibraries</Name>
-    </ProjectReference>
-  </ItemGroup>
-  <ItemGroup>
-    <None Include="build.targets" />
-<<<<<<< HEAD
-    <None Include="packages.config" />
-  </ItemGroup>
-  <ItemGroup />
-=======
-  </ItemGroup>
-  <ItemGroup>
-    <PackageReference Include="Newtonsoft.Json">
-      <Version>10.0.3</Version>
-    </PackageReference>
-  </ItemGroup>
->>>>>>> 8751fcf3
-  <Import Project="$(MSBuildToolsPath)\Microsoft.CSharp.targets" />
-  <Import Project="build.targets" />
+﻿<?xml version="1.0" encoding="utf-8"?>
+<Project ToolsVersion="12.0" DefaultTargets="Build" xmlns="http://schemas.microsoft.com/developer/msbuild/2003">
+  <PropertyGroup>
+    <Configuration Condition=" '$(Configuration)' == '' ">Debug</Configuration>
+    <Platform Condition=" '$(Platform)' == '' ">AnyCPU</Platform>
+    <ProductVersion>8.0.30703</ProductVersion>
+    <SchemaVersion>2.0</SchemaVersion>
+    <ProjectGuid>{E34B06D1-8DCD-4027-9C2F-26FB29EB58A7}</ProjectGuid>
+    <OutputType>Library</OutputType>
+    <AppDesignerFolder>Properties</AppDesignerFolder>
+    <RootNamespace>MediaPortal.Extensions.MetadataExtractors.NfoMetadataExtractors</RootNamespace>
+    <AssemblyName>NfoMetadataExtractors</AssemblyName>
+    <TargetFrameworkVersion>v4.7</TargetFrameworkVersion>
+    <FileAlignment>512</FileAlignment>
+    <TargetFrameworkProfile />
+    <SolutionDir Condition="$(SolutionDir) == '' Or $(SolutionDir) == '*Undefined*'">..\..\..\</SolutionDir>
+    <RestoreProjectStyle>PackageReference</RestoreProjectStyle>
+  </PropertyGroup>
+  <PropertyGroup Condition="'$(Configuration)|$(Platform)' == 'Debug|x86'">
+    <DebugSymbols>true</DebugSymbols>
+    <OutputPath>bin\x86\Debug\</OutputPath>
+    <DefineConstants>DEBUG;TRACE</DefineConstants>
+    <DebugType>full</DebugType>
+    <PlatformTarget>x86</PlatformTarget>
+    <CodeAnalysisLogFile>bin\x86\Debug\NfoMovieMetadataExtractor.dll.CodeAnalysisLog.xml</CodeAnalysisLogFile>
+    <CodeAnalysisUseTypeNameInSuppression>true</CodeAnalysisUseTypeNameInSuppression>
+    <CodeAnalysisModuleSuppressionsFile>GlobalSuppressions.cs</CodeAnalysisModuleSuppressionsFile>
+    <ErrorReport>prompt</ErrorReport>
+    <CodeAnalysisRuleSet>MinimumRecommendedRules.ruleset</CodeAnalysisRuleSet>
+    <CodeAnalysisRuleSetDirectories>;C:\Program Files (x86)\Microsoft Visual Studio 10.0\Team Tools\Static Analysis Tools\\Rule Sets</CodeAnalysisRuleSetDirectories>
+    <CodeAnalysisIgnoreBuiltInRuleSets>false</CodeAnalysisIgnoreBuiltInRuleSets>
+    <CodeAnalysisRuleDirectories>;C:\Program Files (x86)\Microsoft Visual Studio 10.0\Team Tools\Static Analysis Tools\FxCop\\Rules</CodeAnalysisRuleDirectories>
+    <CodeAnalysisIgnoreBuiltInRules>false</CodeAnalysisIgnoreBuiltInRules>
+    <Prefer32Bit>false</Prefer32Bit>
+  </PropertyGroup>
+  <PropertyGroup Condition="'$(Configuration)|$(Platform)' == 'Release|x86'">
+    <OutputPath>bin\x86\Release\</OutputPath>
+    <DefineConstants>TRACE</DefineConstants>
+    <Optimize>true</Optimize>
+    <DebugType>pdbonly</DebugType>
+    <PlatformTarget>x86</PlatformTarget>
+    <CodeAnalysisLogFile>bin\x86\Release\NfoMovieMetadataExtractor.dll.CodeAnalysisLog.xml</CodeAnalysisLogFile>
+    <CodeAnalysisUseTypeNameInSuppression>true</CodeAnalysisUseTypeNameInSuppression>
+    <CodeAnalysisModuleSuppressionsFile>GlobalSuppressions.cs</CodeAnalysisModuleSuppressionsFile>
+    <ErrorReport>prompt</ErrorReport>
+    <CodeAnalysisRuleSet>MinimumRecommendedRules.ruleset</CodeAnalysisRuleSet>
+    <CodeAnalysisRuleSetDirectories>;C:\Program Files (x86)\Microsoft Visual Studio 10.0\Team Tools\Static Analysis Tools\\Rule Sets</CodeAnalysisRuleSetDirectories>
+    <CodeAnalysisRuleDirectories>;C:\Program Files (x86)\Microsoft Visual Studio 10.0\Team Tools\Static Analysis Tools\FxCop\\Rules</CodeAnalysisRuleDirectories>
+    <Prefer32Bit>false</Prefer32Bit>
+  </PropertyGroup>
+  <ItemGroup>
+    <Reference Include="System" />
+    <Reference Include="System.Core" />
+    <Reference Include="System.Net.Http" />
+    <Reference Include="System.Net.Http.WebRequest" />
+    <Reference Include="System.XML" />
+    <Reference Include="System.Xml.Linq" />
+  </ItemGroup>
+  <ItemGroup>
+    <Compile Include="..\..\..\Core\MediaPortal.Common\VersionInfo\VersionInfo.cs">
+      <Link>Properties\VersionInfo.cs</Link>
+    </Compile>
+    <Compile Include="Extractors\NfoExtractorBase.cs" />
+    <Compile Include="Extractors\NfoAudioExtractorBase.cs" />
+    <Compile Include="Extractors\NfoMovieExtractorBase.cs" />
+    <Compile Include="Extractors\NfoSeriesExtractorBase.cs" />
+    <Compile Include="NfoAudioMetadataExtractor.cs" />
+    <Compile Include="NfoReaders\NfoArtistReader.cs" />
+    <Compile Include="NfoReaders\NfoAlbumReader.cs" />
+    <Compile Include="NfoVideoMetadataExtractor.cs" />
+    <Compile Include="RelationshipExtractors\AlbumArtistRelationshipExtractor.cs" />
+    <Compile Include="RelationshipExtractors\MovieActorRelationshipExtractor.cs" />
+    <Compile Include="RelationshipExtractors\MovieCharacterRelationshipExtractor.cs" />
+    <Compile Include="RelationshipExtractors\MovieCollectionRelationshipExtractor.cs" />
+    <Compile Include="RelationshipExtractors\MovieDirectorRelationshipExtractor.cs" />
+    <Compile Include="RelationshipExtractors\MovieRelationshipExtractor.cs" />
+    <Compile Include="RelationshipExtractors\EpisodeActorRelationshipExtractor.cs" />
+    <Compile Include="RelationshipExtractors\EpisodeCharacterRelationshipExtractor.cs" />
+    <Compile Include="RelationshipExtractors\EpisodeSeriesRelationshipExtractor.cs" />
+    <Compile Include="RelationshipExtractors\SeriesActorRelationshipExtractor.cs" />
+    <Compile Include="RelationshipExtractors\SeriesCharacterRelationshipExtractor.cs" />
+    <Compile Include="RelationshipExtractors\AudioRelationshipExtractor.cs" />
+    <Compile Include="RelationshipExtractors\SeriesRelationshipExtractor.cs" />
+    <Compile Include="RelationshipExtractors\TrackAlbumArtistRelationshipExtractor.cs" />
+    <Compile Include="RelationshipExtractors\TrackAlbumRelationshipExtractor.cs" />
+    <Compile Include="Settings\NfoAudioMetadataExtractorSettings.cs" />
+    <Compile Include="Stubs\AlbumTrackStub.cs" />
+    <Compile Include="Stubs\AlbumStub.cs" />
+    <Compile Include="Stubs\ArtistStub.cs" />
+    <Compile Include="Utilities\JsonByteArrayConverter.cs" />
+    <Compile Include="Settings\NfoMetadataExtractorSettingsBase.cs" />
+    <Compile Include="NfoReaders\NfoSeriesEpisodeReader.cs" />
+    <Compile Include="NfoReaders\NfoSeriesReader.cs" />
+    <Compile Include="NfoSeriesMetadataExtractor.cs" />
+    <Compile Include="Settings\NfoSeriesMetadataExtractorSettings.cs" />
+    <Compile Include="Settings\NfoMovieMetadataExtractorSettings.cs" />
+    <Compile Include="NfoReaders\NfoMovieReader.cs" />
+    <Compile Include="NfoReaders\NfoReaderBase.cs" />
+    <Compile Include="Properties\AssemblyInfo.cs" />
+    <Compile Include="NfoMovieMetadataExtractor.cs" />
+    <Compile Include="Stubs\AudioStreamDetailsStub.cs" />
+    <Compile Include="Stubs\SeriesEpisodeStub.cs" />
+    <Compile Include="Stubs\SeriesStub.cs" />
+    <Compile Include="Stubs\MovieStub.cs" />
+    <Compile Include="Stubs\PersonStub.cs" />
+    <Compile Include="Stubs\SetStub.cs" />
+    <Compile Include="Stubs\SeriesThumbStub.cs" />
+    <Compile Include="Stubs\StreamDetailsStub.cs" />
+    <Compile Include="Stubs\SubtitleStreamDetailsStub.cs" />
+    <Compile Include="Stubs\VideoStreamDetailsStub.cs" />
+    <Compile Include="Utilities\StubParser.cs" />
+    <Compile Include="Utilities\XmlNfoReader.cs" />
+  </ItemGroup>
+  <ItemGroup>
+    <Content Include="plugin.xml">
+      <SubType>Designer</SubType>
+    </Content>
+  </ItemGroup>
+  <ItemGroup>
+    <ProjectReference Include="..\..\..\Core\MediaPortal.Common\MediaPortal.Common.csproj">
+      <Project>{ECF060E7-CAA1-4466-851F-F80B857641EA}</Project>
+      <Name>MediaPortal.Common</Name>
+    </ProjectReference>
+    <ProjectReference Include="..\..\..\Core\MediaPortal.Utilities\MediaPortal.Utilities.csproj">
+      <Project>{4fe7b8ae-1330-424a-91a1-c68d7abf9cb8}</Project>
+      <Name>MediaPortal.Utilities</Name>
+    </ProjectReference>
+    <ProjectReference Include="..\OnlineLibraries\OnlineLibraries.csproj">
+      <Project>{dca4d19e-75f4-4a8a-b70a-f3f4291dc62b}</Project>
+      <Name>OnlineLibraries</Name>
+    </ProjectReference>
+  </ItemGroup>
+  <ItemGroup>
+    <None Include="build.targets" />
+  </ItemGroup>
+  <ItemGroup>
+    <PackageReference Include="Newtonsoft.Json">
+      <Version>10.0.3</Version>
+    </PackageReference>
+  </ItemGroup>
+  <Import Project="$(MSBuildToolsPath)\Microsoft.CSharp.targets" />
+  <Import Project="build.targets" />
 </Project>