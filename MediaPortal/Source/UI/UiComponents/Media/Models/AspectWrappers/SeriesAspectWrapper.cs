--- conflicted
+++ resolved
@@ -24,7 +24,6 @@
 
 using System;
 using System.Collections.Generic;
-using System.Linq;
 using MediaPortal.Common.General;
 using MediaPortal.Common.MediaManagement;
 using MediaPortal.Common.MediaManagement.DefaultItemAspects;
@@ -32,240 +31,6 @@
 
 namespace MediaPortal.UiComponents.Media.Models.AspectWrappers
 {
-<<<<<<< HEAD
-  /// <summary>
-  /// SeriesAspectWrapper wraps the contents of <see cref="SeriesAspect"/> into properties that can be bound from xaml controls.
-  /// Note: this code was automatically created by the MediaItemAspectModelBuilder helper tool under Resources folder.
-  /// </summary>
-  public class SeriesAspectWrapper : Control
-  {
-    #region Constants
-
-    public static readonly ICollection<string> EMPTY_STRING_COLLECTION = new List<string>().AsReadOnly();
-
-    #endregion
-
-    #region Fields
-
-    protected AbstractProperty _iMDBIDProperty;
-    protected AbstractProperty _tVDBIDProperty;
-    protected AbstractProperty _seriesNameProperty;
-    protected AbstractProperty _seasonProperty;
-    protected AbstractProperty _seriesSeasonNameProperty;
-    protected AbstractProperty _episodeProperty;
-    protected AbstractProperty _dvdEpisodeProperty;
-    protected AbstractProperty _episodeNameProperty;
-    protected AbstractProperty _firstAiredProperty;
-    protected AbstractProperty _totalRatingProperty;
-    protected AbstractProperty _ratingCountProperty;
-    protected AbstractProperty _mediaItemProperty;
-
-    #endregion
-
-    #region Properties
-
-    public AbstractProperty IMDBIDProperty
-    {
-      get { return _iMDBIDProperty; }
-    }
-
-    public string IMDBID
-    {
-      get { return (string)_iMDBIDProperty.GetValue(); }
-      set { _iMDBIDProperty.SetValue(value); }
-    }
-
-    public AbstractProperty TVDBIDProperty
-    {
-      get { return _tVDBIDProperty; }
-    }
-
-    public int? TVDBID
-    {
-      get { return (int?)_tVDBIDProperty.GetValue(); }
-      set { _tVDBIDProperty.SetValue(value); }
-    }
-
-    public AbstractProperty SeriesNameProperty
-    {
-      get { return _seriesNameProperty; }
-    }
-
-    public string SeriesName
-    {
-      get { return (string)_seriesNameProperty.GetValue(); }
-      set { _seriesNameProperty.SetValue(value); }
-    }
-
-    public AbstractProperty SeasonProperty
-    {
-      get { return _seasonProperty; }
-    }
-
-    public int? Season
-    {
-      get { return (int?)_seasonProperty.GetValue(); }
-      set { _seasonProperty.SetValue(value); }
-    }
-
-    public AbstractProperty SeriesSeasonNameProperty
-    {
-      get { return _seriesSeasonNameProperty; }
-    }
-
-    public string SeriesSeasonName
-    {
-      get { return (string)_seriesSeasonNameProperty.GetValue(); }
-      set { _seriesSeasonNameProperty.SetValue(value); }
-    }
-
-    public AbstractProperty EpisodeProperty
-    {
-      get { return _episodeProperty; }
-    }
-
-    public IEnumerable<int> Episode
-    {
-      get { return (IEnumerable<int>)_episodeProperty.GetValue(); }
-      set { _episodeProperty.SetValue(value); }
-    }
-
-    public AbstractProperty DvdEpisodeProperty
-    {
-      get { return _dvdEpisodeProperty; }
-    }
-
-    public IEnumerable<double> DvdEpisode
-    {
-      get { return (IEnumerable<double>)_dvdEpisodeProperty.GetValue(); }
-      set { _dvdEpisodeProperty.SetValue(value); }
-    }
-
-    public AbstractProperty EpisodeNameProperty
-    {
-      get { return _episodeNameProperty; }
-    }
-
-    public string EpisodeName
-    {
-      get { return (string)_episodeNameProperty.GetValue(); }
-      set { _episodeNameProperty.SetValue(value); }
-    }
-
-    public AbstractProperty FirstAiredProperty
-    {
-      get { return _firstAiredProperty; }
-    }
-
-    public DateTime? FirstAired
-    {
-      get { return (DateTime?)_firstAiredProperty.GetValue(); }
-      set { _firstAiredProperty.SetValue(value); }
-    }
-
-    public AbstractProperty TotalRatingProperty
-    {
-      get { return _totalRatingProperty; }
-    }
-
-    public double? TotalRating
-    {
-      get { return (double?)_totalRatingProperty.GetValue(); }
-      set { _totalRatingProperty.SetValue(value); }
-    }
-
-    public AbstractProperty RatingCountProperty
-    {
-      get { return _ratingCountProperty; }
-    }
-
-    public int? RatingCount
-    {
-      get { return (int?)_ratingCountProperty.GetValue(); }
-      set { _ratingCountProperty.SetValue(value); }
-    }
-
-    public AbstractProperty MediaItemProperty
-    {
-      get { return _mediaItemProperty; }
-    }
-
-    public MediaItem MediaItem
-    {
-      get { return (MediaItem)_mediaItemProperty.GetValue(); }
-      set { _mediaItemProperty.SetValue(value); }
-    }
-
-    #endregion
-
-    #region Constructor
-
-    public SeriesAspectWrapper()
-    {
-      _iMDBIDProperty = new SProperty(typeof(string));
-      _tVDBIDProperty = new SProperty(typeof(int?));
-      _seriesNameProperty = new SProperty(typeof(string));
-      _seasonProperty = new SProperty(typeof(int?));
-      _seriesSeasonNameProperty = new SProperty(typeof(string));
-      _episodeProperty = new SProperty(typeof(IEnumerable<int>));
-      _dvdEpisodeProperty = new SProperty(typeof(IEnumerable<double>));
-      _episodeNameProperty = new SProperty(typeof(string));
-      _firstAiredProperty = new SProperty(typeof(DateTime?));
-      _totalRatingProperty = new SProperty(typeof(double?));
-      _ratingCountProperty = new SProperty(typeof(int?));
-      _mediaItemProperty = new SProperty(typeof(MediaItem));
-      _mediaItemProperty.Attach(MediaItemChanged);
-    }
-
-    #endregion
-
-    #region Members
-
-    private void MediaItemChanged(AbstractProperty property, object oldvalue)
-    {
-      Init(MediaItem);
-    }
-
-    public void Init(MediaItem mediaItem)
-    {
-      MediaItemAspect aspect;
-      if (mediaItem == null || !mediaItem.Aspects.TryGetValue(SeriesAspect.ASPECT_ID, out aspect))
-      {
-        SetEmpty();
-        return;
-      }
-
-      TVDBID = (int?)aspect[SeriesAspect.ATTR_TVDB_ID];
-      IMDBID = (string)aspect[SeriesAspect.ATTR_IMDB_ID];
-      SeriesName = (string)aspect[SeriesAspect.ATTR_SERIESNAME];
-      Season = (int?)aspect[SeriesAspect.ATTR_SEASON];
-      SeriesSeasonName = (string)aspect[SeriesAspect.ATTR_SERIES_SEASON];
-      Episode = ((IEnumerable<int>)aspect[SeriesAspect.ATTR_EPISODE]).OrderBy(e => e);
-      DvdEpisode = (IEnumerable<double>)aspect[SeriesAspect.ATTR_DVDEPISODE];
-      EpisodeName = (string)aspect[SeriesAspect.ATTR_EPISODENAME];
-      FirstAired = (DateTime?)aspect[SeriesAspect.ATTR_FIRSTAIRED];
-      TotalRating = (double?)aspect[SeriesAspect.ATTR_TOTAL_RATING];
-      RatingCount = (int?)aspect[SeriesAspect.ATTR_RATING_COUNT];
-    }
-
-    public void SetEmpty()
-    {
-      TVDBID = null;
-      IMDBID = null;
-      SeriesName = null;
-      Season = null;
-      SeriesSeasonName = null;
-      Episode = new List<Int32>();
-      DvdEpisode = new List<Double>();
-      EpisodeName = null;
-      FirstAired = null;
-      TotalRating = null;
-      RatingCount = null;
-    }
-
-
-    #endregion
-=======
 /// <summary>
 /// SeriesAspectWrapper wraps the contents of <see cref="SeriesAspect"/> into properties that can be bound from xaml controls.
 /// Note: this code was automatically created by the MediaItemAspectModelBuilder helper tool under Resources folder.
@@ -279,7 +44,6 @@
 #endregion
 
 #region Fields
->>>>>>> 94e43dd4
 
 protected AbstractProperty _seriesNameProperty;
 protected AbstractProperty _descriptionProperty;
