--- conflicted
+++ resolved
@@ -13,6 +13,8 @@
     <TargetFrameworkVersion>v4.5.1</TargetFrameworkVersion>
     <FileAlignment>512</FileAlignment>
     <TargetFrameworkProfile />
+    <SolutionDir Condition="$(SolutionDir) == '' Or $(SolutionDir) == '*Undefined*'">..\..\..\</SolutionDir>
+    <RestorePackages>true</RestorePackages>
   </PropertyGroup>
   <PropertyGroup Condition="'$(Configuration)|$(Platform)' == 'Debug|x86'">
     <DebugSymbols>true</DebugSymbols>
@@ -84,13 +86,10 @@
     </Content>
   </ItemGroup>
   <ItemGroup>
-<<<<<<< HEAD
     <ProjectReference Include="..\..\..\Core\MediaPortal.Backend\MediaPortal.Backend.csproj">
       <Project>{5b27eb95-b829-40f4-b445-0225ca206f85}</Project>
       <Name>MediaPortal.Backend</Name>
     </ProjectReference>
-=======
->>>>>>> 38668fe5
     <ProjectReference Include="..\..\..\Core\MediaPortal.Common\MediaPortal.Common.csproj">
       <Project>{ECF060E7-CAA1-4466-851F-F80B857641EA}</Project>
       <Name>MediaPortal.Common</Name>
@@ -113,15 +112,16 @@
     </ProjectReference>
   </ItemGroup>
   <ItemGroup>
-<<<<<<< HEAD
-    <None Include="build.targets" />
-    <None Include="packages.config" />
-=======
     <None Include="build.targets">
-      <SubType>Designer</SubType>
     </None>
->>>>>>> 38668fe5
   </ItemGroup>
   <Import Project="$(MSBuildToolsPath)\Microsoft.CSharp.targets" />
   <Import Project="build.targets" />
+  <Import Project="$(SolutionDir)\.nuget\NuGet.targets" Condition="Exists('$(SolutionDir)\.nuget\NuGet.targets')" />
+  <Target Name="EnsureNuGetPackageBuildImports" BeforeTargets="PrepareForBuild">
+    <PropertyGroup>
+      <ErrorText>This project references NuGet package(s) that are missing on this computer. Enable NuGet Package Restore to download them.  For more information, see http://go.microsoft.com/fwlink/?LinkID=322105. The missing file is {0}.</ErrorText>
+    </PropertyGroup>
+    <Error Condition="!Exists('$(SolutionDir)\.nuget\NuGet.targets')" Text="$([System.String]::Format('$(ErrorText)', '$(SolutionDir)\.nuget\NuGet.targets'))" />
+  </Target>
 </Project>