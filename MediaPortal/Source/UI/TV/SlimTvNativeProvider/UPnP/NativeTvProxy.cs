<<<<<<< HEAD
#region Copyright (C) 2007-2017 Team MediaPortal

/*
    Copyright (C) 2007-2017 Team MediaPortal
    http://www.team-mediaportal.com

    This file is part of MediaPortal 2

    MediaPortal 2 is free software: you can redistribute it and/or modify
    it under the terms of the GNU General Public License as published by
    the Free Software Foundation, either version 3 of the License, or
    (at your option) any later version.

    MediaPortal 2 is distributed in the hope that it will be useful,
    but WITHOUT ANY WARRANTY; without even the implied warranty of
    MERCHANTABILITY or FITNESS FOR A PARTICULAR PURPOSE. See the
    GNU General Public License for more details.

    You should have received a copy of the GNU General Public License
    along with MediaPortal 2. If not, see <http://www.gnu.org/licenses/>.
*/

#endregion

using System;
using System.Collections.Concurrent;
using System.Collections.Generic;
using System.Linq;
using System.Threading.Tasks;
using MediaPortal.Common;
using MediaPortal.Common.Async;
using MediaPortal.Common.Localization;
using MediaPortal.Common.Logging;
using MediaPortal.Common.MediaManagement;
using MediaPortal.Common.Services.ServerCommunication;
using MediaPortal.Common.Settings;
using MediaPortal.Common.UPnP;
using MediaPortal.Plugins.SlimTv.Interfaces;
using MediaPortal.Plugins.SlimTv.Interfaces.Items;
using MediaPortal.Plugins.SlimTv.Interfaces.UPnP.Items;
using MediaPortal.Plugins.SlimTv.Providers.Helpers;
using MediaPortal.Plugins.SlimTv.Providers.Settings;
using MediaPortal.Plugins.SlimTv.UPnP;
using MediaPortal.UI.Presentation.UiNotifications;
using UPnP.Infrastructure.CP;
using UPnP.Infrastructure.CP.DeviceTree;

namespace MediaPortal.Plugins.SlimTv.Providers.UPnP
{
  public class NativeTvProxy : UPnPServiceProxyBase, IDisposable, ITvProvider, ITimeshiftControlAsync, IProgramInfoAsync, IChannelAndGroupInfoAsync, IScheduleControlAsync
  {
    #region Protected fields

    protected UPnPNetworkTracker _networkTracker;
    protected UPnPControlPoint _controlPoint;
    protected readonly IChannel[] _channels = new IChannel[2];
    protected readonly object _syncObj = new object();
    protected readonly ProgramCache _programCache = new ProgramCache();
    protected IDictionary<int, IChannel> _channelCache = new ConcurrentDictionary<int, IChannel>();

    #endregion

    public NativeTvProxy(CpService serviceStub)
      : base(serviceStub, "NativeTv")
    {
      ServiceRegistration.Set<ITvProvider>(this);
    }

    public void Dispose()
    {
      DeInit();
    }

    public string Name
    {
      get { return "NativeTvProxy"; }
    }

    public bool Init()
    {
      return true;
    }

    public bool DeInit()
    {
      try
      {
        CpAction action = GetAction(Consts.ACTION_DEINIT);
        // DeInit will also be called if the service is disposed after server disconnection. In this case we cannot call another action.
        if (action.IsConnected && action.ParentService != null && action.ParentService.IsConnected)
        {
          IList<object> inParameters = new List<object>();
          IList<object> outParameters = action.InvokeAction(inParameters);
          return (bool)outParameters[0];
        }
        return false;
      }
      catch (Exception ex)
      {
        NotifyException(ex);
      }
      return false;
    }

    public bool StartTimeshift(int slotIndex, IChannel channel, out MediaItem timeshiftMediaItem)
    {
      var result = StartTimeshiftAsync(slotIndex, channel).Result;
      if (result.Success)
      {
        timeshiftMediaItem = result.Result;
        return true;
      }
      timeshiftMediaItem = null;
      return false;
    }

    public async Task<AsyncResult<MediaItem>> StartTimeshiftAsync(int slotIndex, IChannel channel)
    {
      // If we change between radio and tv channels, stop current timeshift before. This is required, so that the new
      // player starts with a new stream from beginning. Otherwise a VideoPlayer could be ran with an older Radio stream part.
      bool mediaTypeChanged = _channels[slotIndex] != null && _channels[slotIndex].MediaType != channel.MediaType;
      if (mediaTypeChanged && !StopTimeshift(slotIndex))
        return new AsyncResult<MediaItem>(false, null);
      try
      {
        CpAction action = GetAction(Consts.ACTION_START_TIMESHIFT);
        IList<object> inParameters = new List<object>
            {
              slotIndex,
              channel.ChannelId
            };

        IList<object> outParameters = await action.InvokeAsync(inParameters);
        bool success = (bool)outParameters[0];
        if (success)
        {
          _channels[slotIndex] = channel;

          // Assign a MediaItem, can be null if streamUrl is the same.
          var timeshiftMediaItem = (MediaItem)outParameters[1];
          return new AsyncResult<MediaItem>(true, timeshiftMediaItem);
        }
      }
      catch (Exception ex)
      {
        NotifyException(ex);
      }
      return new AsyncResult<MediaItem>(false, null);
    }

    public bool StopTimeshift(int slotIndex)
    {
      return StopTimeshiftAsync(slotIndex).Result;
    }

    public async Task<bool> StopTimeshiftAsync(int slotIndex)
    {
      try
      {
        CpAction action = GetAction(Consts.ACTION_STOP_TIMESHIFT);
        IList<object> inParameters = new List<object>
            {
              slotIndex
            };

        IList<object> outParameters = await action.InvokeAsync(inParameters);
        bool success = (bool)outParameters[0];
        if (success)
        {
          _channels[slotIndex] = null;
          return true;
        }
      }
      catch (Exception ex)
      {
        NotifyException(ex);
      }
      return false;
    }

    public IChannel GetChannel(int slotIndex)
    {
      return _channels[slotIndex];
    }

    public bool GetCurrentProgram(IChannel channel, out IProgram program)
    {
      IProgram programNext;
      return GetNowNextProgram(channel, out program, out programNext);
    }

    public bool GetNextProgram(IChannel channel, out IProgram program)
    {
      IProgram programNow;
      return GetNowNextProgram(channel, out programNow, out program);
    }

    public bool GetNowNextProgram(IChannel channel, out IProgram programNow, out IProgram programNext)
    {
      var result = GetNowNextProgramAsync(channel).Result;
      if (result.Success && result.Result?.Length == 2)
      {
        programNow = result.Result[0];
        programNext = result.Result[1];
        return true;
      }
      programNow = programNext = null;
      return false;
    }

    public async Task<AsyncResult<IProgram[]>> GetNowNextProgramAsync(IChannel channel)
    {
      ProgramNowNextValue programs;
      IProgram[] programNowNext = new IProgram[2];

      _programCache.ClearCache(channel);
      if (_programCache.TryGetPrograms(channel, out programs))
      {
        programNowNext[0] = programs.ProgramNow;
        programNowNext[1] = programs.ProgramNext;
        return new AsyncResult<IProgram[]>(true, programNowNext);
      }
      try
      {
        CpAction action = GetAction(Consts.ACTION_GET_NOW_NEXT_PROGRAM);
        IList<object> inParameters = new List<object>
            {
              channel.ChannelId
            };

        IList<object> outParameters = await action.InvokeAsync(inParameters);
        bool success = (bool)outParameters[0];
        if (success)
        {
          programNowNext[0] = (Program)outParameters[1];
          programNowNext[1] = (Program)outParameters[2];
          _programCache.TryAdd(channel, programNowNext[0], programNowNext[1]);
          return new AsyncResult<IProgram[]>(true, programNowNext);
        }
      }
      catch (Exception ex)
      {
        NotifyException(ex);
      }
      return new AsyncResult<IProgram[]>(false, null);
    }

    public async Task<AsyncResult<IDictionary<int, IProgram[]>>> GetNowAndNextForChannelGroupAsync(IChannelGroup channelGroup)
    {
      try
      {
        CpAction action = GetAction(Consts.ACTION_GET_NOW_NEXT_PROGRAM_FOR_GROUP);
        IList<object> inParameters = new List<object>
            {
              channelGroup.ChannelGroupId
            };

        var nowNextPrograms = new Dictionary<int, IProgram[]>();

        IList<object> outParameters = await action.InvokeAsync(inParameters);
        bool success = (bool)outParameters[0];
        if (success)
        {
          DateTime now = DateTime.Now;
          var programs = (IList<Program>)outParameters[1];
          foreach (Program program in programs)
          {
            IProgram[] nowNext;
            int channelId = program.ChannelId;
            if (!nowNextPrograms.TryGetValue(channelId, out nowNext))
              nowNext = new IProgram[2];

            if (program.StartTime > now)
              nowNext[1] = program;
            else
              nowNext[0] = program;

            nowNextPrograms[channelId] = nowNext;
          }
          return new AsyncResult<IDictionary<int, IProgram[]>>(true, nowNextPrograms);
        }
      }
      catch (Exception ex)
      {
        NotifyException(ex);
      }
      return new AsyncResult<IDictionary<int, IProgram[]>>(false, null);
    }

    public bool GetNowAndNextForChannelGroup(IChannelGroup channelGroup, out IDictionary<int, IProgram[]> nowNextPrograms)
    {
      var result = GetNowAndNextForChannelGroupAsync(channelGroup).Result;
      nowNextPrograms = result.Result;
      return result.Success;
    }

    public bool GetProgramsGroup(IChannelGroup channelGroup, DateTime from, DateTime to, out IList<IProgram> programs)
    {
      var result = GetProgramsGroupAsync(channelGroup, from, to).Result;
      programs = result.Result;
      return result.Success;
    }

    public async Task<AsyncResult<IList<IProgram>>> GetProgramsGroupAsync(IChannelGroup channelGroup, DateTime from, DateTime to)
    {
      try
      {
        CpAction action = GetAction(Consts.ACTION_GET_PROGRAMS_GROUP);
        IList<object> inParameters = new List<object>
            {
              channelGroup.ChannelGroupId,
              from,
              to
            };

        IList<object> outParameters = await action.InvokeAsync(inParameters);
        bool success = (bool)outParameters[0];
        if (success)
        {
          IList<Program> programList = (IList<Program>)outParameters[1];
          IList<IProgram> programs = programList.Distinct(ProgramComparer.Instance).ToList();
          return new AsyncResult<IList<IProgram>>(true, programs);
        }
      }
      catch (Exception ex)
      {
        NotifyException(ex);
      }
      return new AsyncResult<IList<IProgram>>(false, null);
    }

    public bool GetPrograms(string title, DateTime from, DateTime to, out IList<IProgram> programs)
    {
      var result = GetProgramsAsync(title, from, to).Result;
      programs = result.Result;
      return result.Success;
    }

    public async Task<AsyncResult<IList<IProgram>>> GetProgramsAsync(string title, DateTime from, DateTime to)
    {
      try
      {
        CpAction action = GetAction(Consts.ACTION_GET_PROGRAMS_BY_TITLE);
        IList<object> inParameters = new List<object>
            {
              title,
              from,
              to
            };

        IList<object> outParameters = await action.InvokeAsync(inParameters);
        bool success = (bool)outParameters[0];
        if (success)
        {
          IList<Program> programList = (IList<Program>)outParameters[1];
          var programs = programList.Distinct(ProgramComparer.Instance).ToList(); // Using custom comparer to filter out duplicated programs.
          return new AsyncResult<IList<IProgram>>(true, programs);
        }
      }
      catch (Exception ex)
      {
        NotifyException(ex);
      }
      return new AsyncResult<IList<IProgram>>(false, null);
    }

    public bool GetPrograms(IChannel channel, DateTime from, DateTime to, out IList<IProgram> programs)
    {
      var result = GetProgramsAsync(channel, from, to).Result;
      programs = result.Result;
      return result.Success;
    }

    public async Task<AsyncResult<IList<IProgram>>> GetProgramsAsync(IChannel channel, DateTime from, DateTime to)
    {
      // We only want to cache single time queries
      if (from == to)
      {
        _programCache.ClearCache(channel);
        ProgramNowNextValue programsCache;
        if (_programCache.TryGetProgramsByTime(channel, from, out programsCache))
        {
          var programs = new List<IProgram> { programsCache.ProgramNow };
          return new AsyncResult<IList<IProgram>>(true, programs);
        }
      }
      try
      {
        CpAction action = GetAction(Consts.ACTION_GET_PROGRAMS);
        IList<object> inParameters = new List<object>
            {
              channel.ChannelId,
              from,
              to
            };

        IList<object> outParameters = await action.InvokeAsync(inParameters);
        bool success = (bool)outParameters[0];
        if (success)
        {
          IList<Program> programList = (IList<Program>)outParameters[1];
          var programs = programList.Distinct(ProgramComparer.Instance).ToList(); // Using custom comparer to filter out duplicated programs.
          if (from == to)
          {
            _programCache.TryAdd(channel, programs[0], null);
          }
          return new AsyncResult<IList<IProgram>>(true, programs);
        }
      }
      catch (Exception ex)
      {
        NotifyException(ex);
      }
      return new AsyncResult<IList<IProgram>>(false, null);
    }

    //public bool GetProgramsForSchedule(ISchedule schedule, out IList<IProgram> programs)
    //{
    //  var result = GetProgramsForScheduleAsync(schedule).Result;
    //  programs = result.Result;
    //  return result.Success;
    //}

    public async Task<AsyncResult<IList<IProgram>>> GetProgramsForScheduleAsync(ISchedule schedule)
    {
      try
      {
        CpAction action = GetAction(Consts.ACTION_GET_PROGRAMS_FOR_SCHEDULE);
        IList<object> inParameters = new List<object> { schedule };
        IList<object> outParameters = await action.InvokeAsync(inParameters);
        bool success = (bool)outParameters[0];
        if (success)
        {
          IList<Program> programList = (IList<Program>)outParameters[1];
          var programs = programList.Distinct(ProgramComparer.Instance).ToList(); // Using custom comparer to filter out duplicated programs.
          return new AsyncResult<IList<IProgram>>(true, programs);
        }
      }
      catch (Exception ex)
      {
        NotifyException(ex);
      }
      return new AsyncResult<IList<IProgram>>(false, null);
    }

    public bool GetScheduledPrograms(IChannel channel, out IList<IProgram> programs)
    {
      throw new NotImplementedException();
    }

    public async Task<AsyncResult<IChannel>> GetChannelAsync(IProgram program)
    {
      return await GetChannelAsync(program.ChannelId);
    }

    public bool GetProgram(int programId, out IProgram program)
    {
      throw new NotImplementedException();
    }

    //public bool GetChannelGroups(out IList<IChannelGroup> groups)
    public async Task<AsyncResult<IList<IChannelGroup>>> GetChannelGroupsAsync()
    {
      try
      {
        CpAction action = GetAction(Consts.ACTION_GET_CHANNELGROUPS);
        IList<object> inParameters = new List<object>();
        IList<object> outParameters = await action.InvokeAsync(inParameters);
        bool success = (bool)outParameters[0];
        IList<ChannelGroup> channelGroups = (IList<ChannelGroup>)outParameters[1];
        if (success)
        {
          var groups = channelGroups.Cast<IChannelGroup>().ToList();
          return new AsyncResult<IList<IChannelGroup>>(true, groups);
        }
      }
      catch (Exception ex)
      {
        NotifyException(ex);
      }
      return new AsyncResult<IList<IChannelGroup>>(false, null);
    }

    //public bool GetChannel(int channelId, out IChannel channel)
    public async Task<AsyncResult<IChannel>> GetChannelAsync(int channelId)
    {
      IChannel channel;
      if (_channelCache.TryGetValue(channelId, out channel))
        return new AsyncResult<IChannel>(true, channel);

      try
      {
        CpAction action = GetAction(Consts.ACTION_GET_CHANNEL);
        IList<object> inParameters = new List<object> { channelId };
        IList<object> outParameters = await action.InvokeAsync(inParameters);
        bool success = (bool)outParameters[0];
        IList<Channel> channelList = (IList<Channel>)outParameters[1];
        if (success)
        {
          channel = channelList.Cast<IChannel>().First();
          _channelCache[channelId] = channel;
          return new AsyncResult<IChannel>(true, channel);
        }
      }
      catch (Exception ex)
      {
        NotifyException(ex);
      }
      return new AsyncResult<IChannel>(false, null);
    }

    //public bool GetChannels(IChannelGroup group, out IList<IChannel> channels)
    public async Task<AsyncResult<IList<IChannel>>> GetChannelsAsync(IChannelGroup group)
    {
      try
      {
        CpAction action = GetAction(Consts.ACTION_GET_CHANNELS);
        IList<object> inParameters = new List<object> { group.ChannelGroupId };
        IList<object> outParameters = await action.InvokeAsync(inParameters);
        bool success = (bool)outParameters[0];
        IList<Channel> channelList = (IList<Channel>)outParameters[1];
        if (success)
        {
          var channels = channelList.Cast<IChannel>().ToList();
          foreach (var channel in channels)
            _channelCache[channel.ChannelId] = channel;
          return new AsyncResult<IList<IChannel>>(true, channels);
        }
      }
      catch (Exception ex)
      {
        NotifyException(ex);
      }
      return new AsyncResult<IList<IChannel>>(false, null);
    }

    public int SelectedChannelId
    {
      get
      {
        NativeProviderSettings settings = ServiceRegistration.Get<ISettingsManager>().Load<NativeProviderSettings>();
        return settings.LastChannelId;
      }
      set
      {
        NativeProviderSettings settings = ServiceRegistration.Get<ISettingsManager>().Load<NativeProviderSettings>();
        settings.LastChannelId = value;
        ServiceRegistration.Get<ISettingsManager>().Save(settings);
      }
    }

    public int SelectedChannelGroupId
    {
      get
      {
        NativeProviderSettings settings = ServiceRegistration.Get<ISettingsManager>().Load<NativeProviderSettings>();
        return settings.LastChannelGroupId;
      }
      set
      {
        NativeProviderSettings settings = ServiceRegistration.Get<ISettingsManager>().Load<NativeProviderSettings>();
        settings.LastChannelGroupId = value;
        ServiceRegistration.Get<ISettingsManager>().Save(settings);
      }
    }

    //public bool CreateSchedule(IProgram program, ScheduleRecordingType recordingType, out ISchedule schedule)
    public async Task<AsyncResult<ISchedule>> CreateScheduleAsync(IProgram program, ScheduleRecordingType recordingType)
    {
      try
      {
        CpAction action = GetAction(Consts.ACTION_CREATE_SCHEDULE);
        IList<object> inParameters = new List<object> { program.ProgramId, (int)recordingType };
        IList<object> outParameters = await action.InvokeAsync(inParameters);
        bool result = (bool)outParameters[0];
        var schedule = result ? (ISchedule)outParameters[1] : null;
        return new AsyncResult<ISchedule>(result, schedule);
      }
      catch (Exception ex)
      {
        NotifyException(ex);
        return new AsyncResult<ISchedule>(false, null);
      }
    }

	  public async Task<AsyncResult<ISchedule>> CreateScheduleByTimeAsync(IChannel channel, DateTime from, DateTime to, ScheduleRecordingType recordingType)
    {
      return await CreateScheduleByTimeAsync(channel, "Manual", from, to, recordingType);
    }

    //public bool CreateScheduleByTime(IChannel channel, DateTime from, DateTime to, ScheduleRecordingType recordingType, out ISchedule schedule)
    public async Task<AsyncResult<ISchedule>> CreateScheduleByTimeAsync(IChannel channel, string title, DateTime from, DateTime to, ScheduleRecordingType recordingType)
    {
      try
      {
        CpAction action = GetAction(Consts.ACTION_CREATE_SCHEDULE_BY_TIME);
        IList<object> inParameters = new List<object> { channel.ChannelId, title, from, to, (int)recordingType };
        IList<object> outParameters = await action.InvokeAsync(inParameters);
        bool result = (bool)outParameters[0];
        var schedule = result ? (ISchedule)outParameters[1] : null;
        return new AsyncResult<ISchedule>(result, schedule);
      }
      catch (Exception ex)
      {
        NotifyException(ex);
        return new AsyncResult<ISchedule>(false, null);
      }
    }

    public Task<AsyncResult<ISchedule>> CreateScheduleDetailedAsync(IChannel channel, string title, DateTime from, DateTime to, ScheduleRecordingType recordingType, int preRecordInterval, int postRecordInterval, string directory, int priority)
    {
      throw new NotImplementedException();
    }

    public Task<bool> EditScheduleAsync(ISchedule schedule, IChannel channel = null, string title = null, DateTime? from = null, DateTime? to = null, ScheduleRecordingType? recordingType = null, int? preRecordInterval = null, int? postRecordInterval = null, string directory = null, int? priority = null)
    {
      throw new NotImplementedException();
    }

    //public bool RemoveScheduleForProgram(IProgram program, ScheduleRecordingType recordingType)
    public async Task<bool> RemoveScheduleForProgramAsync(IProgram program, ScheduleRecordingType recordingType)
    {
      try
      {
        CpAction action = GetAction(Consts.ACTION_REMOVE_SCHEDULE_FOR_PROGRAM);
        IList<object> inParameters = new List<object> { program.ProgramId, (int)recordingType };
        IList<object> outParameters = await action.InvokeAsync(inParameters);
        return (bool)outParameters[0];
      }
      catch (Exception ex)
      {
        NotifyException(ex);
        return false;
      }
    }

    //public bool RemoveSchedule(ISchedule schedule)
    public async Task<bool> RemoveScheduleAsync(ISchedule schedule)
    {
      try
      {
        CpAction action = GetAction(Consts.ACTION_REMOVE_SCHEDULE);
        IList<object> inParameters = new List<object> { schedule };
        IList<object> outParameters = await action.InvokeAsync(inParameters);
        return (bool)outParameters[0];
      }
      catch (Exception ex)
      {
        NotifyException(ex);
        return false;
      }
    }

    public Task<bool> UnCancelScheduleAsync(IProgram program)
    {
      throw new NotImplementedException();
    }

    //public bool GetRecordingStatus(IProgram program, out RecordingStatus recordingStatus)
    public async Task<AsyncResult<RecordingStatus>> GetRecordingStatusAsync(IProgram program)
    {
      try
      {
        CpAction action = GetAction(Consts.ACTION_GET_REC_STATUS);
        IList<object> inParameters = new List<object> { program.ProgramId };
        IList<object> outParameters = await action.InvokeAsync(inParameters);
        bool result = (bool)outParameters[0];
        var recordingStatus = (RecordingStatus)Enum.Parse(typeof(RecordingStatus), outParameters[1].ToString());
        return new AsyncResult<RecordingStatus>(result, recordingStatus);
      }
      catch (Exception ex)
      {
        NotifyException(ex);
        return new AsyncResult<RecordingStatus>(false, RecordingStatus.None);
      }
    }

    //public bool GetRecordingFileOrStream(IProgram program, out string fileOrStream)
    public async Task<AsyncResult<string>> GetRecordingFileOrStreamAsync(IProgram program)
    {
      try
      {
        CpAction action = GetAction(Consts.ACTION_GET_REC_FILE_OR_STREAM);
        IList<object> inParameters = new List<object> { program.ProgramId };
        IList<object> outParameters = await action.InvokeAsync(inParameters);
        bool result = (bool)outParameters[0];
        var fileOrStream = (string)outParameters[1];
        return new AsyncResult<string>(result, fileOrStream);
      }
      catch (Exception ex)
      {
        NotifyException(ex);
        return new AsyncResult<string>(false, null);
      }
    }

    //public bool GetSchedules(out IList<ISchedule> schedules)
    public async Task<AsyncResult<IList<ISchedule>>> GetSchedulesAsync()
    {
      try
      {
        CpAction action = GetAction(Consts.ACTION_GET_SCHEDULES);
        IList<object> inParameters = new List<object>();
        IList<object> outParameters = await action.InvokeAsync(inParameters);
        bool success = (bool)outParameters[0];
        IList<Schedule> scheduleList = (List<Schedule>)outParameters[1];
        if (success)
        {
          var schedules = scheduleList.Cast<ISchedule>().ToList();
          return new AsyncResult<IList<ISchedule>>(true, schedules);
        }
      }
      catch (Exception ex)
      {
        NotifyException(ex);
      }
      return new AsyncResult<IList<ISchedule>>(false, null);
    }

    //public bool IsCurrentlyRecording(string fileName, out ISchedule schedule)
    public async Task<AsyncResult<ISchedule>> IsCurrentlyRecordingAsync(string fileName)
    {
      try
      {
        CpAction action = GetAction(Consts.ACTION_GET_IS_CURRENT_REC);
        IList<object> inParameters = new List<object> { fileName };
        IList<object> outParameters = await action.InvokeAsync(inParameters);
        bool success = (bool)outParameters[0];
        var schedule = (Schedule)outParameters[1];
        return new AsyncResult<ISchedule>(success, schedule);
      }
      catch (Exception ex)
      {
        NotifyException(ex);
        return new AsyncResult<ISchedule>(false, null);
      }
    }

    #region Exeption handling

    private void NotifyException(Exception ex, string localizationMessage = null)
    {
      string notification = string.IsNullOrEmpty(localizationMessage)
                              ? ex.Message
                              : ServiceRegistration.Get<ILocalization>().ToString(localizationMessage, ex.Message);

      ServiceRegistration.Get<INotificationService>().EnqueueNotification(NotificationType.Error, "Error", notification, true);
      ServiceRegistration.Get<ILogger>().Error(notification);
    }

    #endregion
  }
}
=======
#region Copyright (C) 2007-2018 Team MediaPortal

/*
    Copyright (C) 2007-2018 Team MediaPortal
    http://www.team-mediaportal.com

    This file is part of MediaPortal 2

    MediaPortal 2 is free software: you can redistribute it and/or modify
    it under the terms of the GNU General Public License as published by
    the Free Software Foundation, either version 3 of the License, or
    (at your option) any later version.

    MediaPortal 2 is distributed in the hope that it will be useful,
    but WITHOUT ANY WARRANTY; without even the implied warranty of
    MERCHANTABILITY or FITNESS FOR A PARTICULAR PURPOSE. See the
    GNU General Public License for more details.

    You should have received a copy of the GNU General Public License
    along with MediaPortal 2. If not, see <http://www.gnu.org/licenses/>.
*/

#endregion

using System;
using System.Collections.Concurrent;
using System.Collections.Generic;
using System.Linq;
using System.Threading.Tasks;
using MediaPortal.Common;
using MediaPortal.Common.Async;
using MediaPortal.Common.Localization;
using MediaPortal.Common.Logging;
using MediaPortal.Common.MediaManagement;
using MediaPortal.Common.Services.ServerCommunication;
using MediaPortal.Common.Settings;
using MediaPortal.Common.UPnP;
using MediaPortal.Plugins.SlimTv.Interfaces;
using MediaPortal.Plugins.SlimTv.Interfaces.Items;
using MediaPortal.Plugins.SlimTv.Interfaces.UPnP.Items;
using MediaPortal.Plugins.SlimTv.Providers.Helpers;
using MediaPortal.Plugins.SlimTv.Providers.Settings;
using MediaPortal.Plugins.SlimTv.UPnP;
using MediaPortal.UI.Presentation.UiNotifications;
using UPnP.Infrastructure.CP;
using UPnP.Infrastructure.CP.DeviceTree;

namespace MediaPortal.Plugins.SlimTv.Providers.UPnP
{
  public class NativeTvProxy : UPnPServiceProxyBase, IDisposable, ITvProvider, ITimeshiftControlAsync, IProgramInfoAsync, IChannelAndGroupInfoAsync, IScheduleControlAsync
  {
    #region Protected fields

    protected UPnPNetworkTracker _networkTracker;
    protected UPnPControlPoint _controlPoint;
    protected readonly IChannel[] _channels = new IChannel[2];
    protected readonly object _syncObj = new object();
    protected readonly ProgramCache _programCache = new ProgramCache();
    protected IDictionary<int, IChannel> _channelCache = new ConcurrentDictionary<int, IChannel>();

    #endregion

    public NativeTvProxy(CpService serviceStub)
      : base(serviceStub, "NativeTv")
    {
      ServiceRegistration.Set<ITvProvider>(this);
    }

    public void Dispose()
    {
      DeInit();
    }

    public string Name
    {
      get { return "NativeTvProxy"; }
    }

    public bool Init()
    {
      return true;
    }

    public bool DeInit()
    {
      try
      {
        CpAction action = GetAction(Consts.ACTION_DEINIT);
        // DeInit will also be called if the service is disposed after server disconnection. In this case we cannot call another action.
        if (action.IsConnected && action.ParentService != null && action.ParentService.IsConnected)
        {
          IList<object> inParameters = new List<object>();
          IList<object> outParameters = action.InvokeAction(inParameters);
          return (bool)outParameters[0];
        }
        return false;
      }
      catch (Exception ex)
      {
        NotifyException(ex);
      }
      return false;
    }

    public bool StartTimeshift(int slotIndex, IChannel channel, out MediaItem timeshiftMediaItem)
    {
      var result = StartTimeshiftAsync(slotIndex, channel).Result;
      if (result.Success)
      {
        timeshiftMediaItem = result.Result;
        return true;
      }
      timeshiftMediaItem = null;
      return false;
    }

    public async Task<AsyncResult<MediaItem>> StartTimeshiftAsync(int slotIndex, IChannel channel)
    {
      // If we change between radio and tv channels, stop current timeshift before. This is required, so that the new
      // player starts with a new stream from beginning. Otherwise a VideoPlayer could be ran with an older Radio stream part.
      bool mediaTypeChanged = _channels[slotIndex] != null && _channels[slotIndex].MediaType != channel.MediaType;
      if (mediaTypeChanged && !StopTimeshift(slotIndex))
        return new AsyncResult<MediaItem>(false, null);
      try
      {
        CpAction action = GetAction(Consts.ACTION_START_TIMESHIFT);
        IList<object> inParameters = new List<object>
            {
              slotIndex,
              channel.ChannelId
            };

        IList<object> outParameters = await action.InvokeAsync(inParameters);
        bool success = (bool)outParameters[0];
        if (success)
        {
          _channels[slotIndex] = channel;

          // Assign a MediaItem, can be null if streamUrl is the same.
          var timeshiftMediaItem = (MediaItem)outParameters[1];
          return new AsyncResult<MediaItem>(true, timeshiftMediaItem);
        }
      }
      catch (Exception ex)
      {
        NotifyException(ex);
      }
      return new AsyncResult<MediaItem>(false, null);
    }

    public bool StopTimeshift(int slotIndex)
    {
      return StopTimeshiftAsync(slotIndex).Result;
    }

    public async Task<bool> StopTimeshiftAsync(int slotIndex)
    {
      try
      {
        CpAction action = GetAction(Consts.ACTION_STOP_TIMESHIFT);
        IList<object> inParameters = new List<object>
            {
              slotIndex
            };

        IList<object> outParameters = await action.InvokeAsync(inParameters);
        bool success = (bool)outParameters[0];
        if (success)
        {
          _channels[slotIndex] = null;
          return true;
        }
      }
      catch (Exception ex)
      {
        NotifyException(ex);
      }
      return false;
    }

    public IChannel GetChannel(int slotIndex)
    {
      return _channels[slotIndex];
    }

    public bool GetCurrentProgram(IChannel channel, out IProgram program)
    {
      IProgram programNext;
      return GetNowNextProgram(channel, out program, out programNext);
    }

    public bool GetNextProgram(IChannel channel, out IProgram program)
    {
      IProgram programNow;
      return GetNowNextProgram(channel, out programNow, out program);
    }

    public bool GetNowNextProgram(IChannel channel, out IProgram programNow, out IProgram programNext)
    {
      var result = GetNowNextProgramAsync(channel).Result;
      if (result.Success && result.Result?.Length == 2)
      {
        programNow = result.Result[0];
        programNext = result.Result[1];
        return true;
      }
      programNow = programNext = null;
      return false;
    }

    public async Task<AsyncResult<IProgram[]>> GetNowNextProgramAsync(IChannel channel)
    {
      ProgramNowNextValue programs;
      IProgram[] programNowNext = new IProgram[2];

      _programCache.ClearCache(channel);
      if (_programCache.TryGetPrograms(channel, out programs))
      {
        programNowNext[0] = programs.ProgramNow;
        programNowNext[1] = programs.ProgramNext;
        return new AsyncResult<IProgram[]>(true, programNowNext);
      }
      try
      {
        CpAction action = GetAction(Consts.ACTION_GET_NOW_NEXT_PROGRAM);
        IList<object> inParameters = new List<object>
            {
              channel.ChannelId
            };

        IList<object> outParameters = await action.InvokeAsync(inParameters);
        bool success = (bool)outParameters[0];
        if (success)
        {
          programNowNext[0] = (Program)outParameters[1];
          programNowNext[1] = (Program)outParameters[2];
          _programCache.TryAdd(channel, programNowNext[0], programNowNext[1]);
          return new AsyncResult<IProgram[]>(true, programNowNext);
        }
      }
      catch (Exception ex)
      {
        NotifyException(ex);
      }
      return new AsyncResult<IProgram[]>(false, null);
    }

    public async Task<AsyncResult<IDictionary<int, IProgram[]>>> GetNowAndNextForChannelGroupAsync(IChannelGroup channelGroup)
    {
      try
      {
        CpAction action = GetAction(Consts.ACTION_GET_NOW_NEXT_PROGRAM_FOR_GROUP);
        IList<object> inParameters = new List<object>
            {
              channelGroup.ChannelGroupId
            };

        var nowNextPrograms = new Dictionary<int, IProgram[]>();

        IList<object> outParameters = await action.InvokeAsync(inParameters);
        bool success = (bool)outParameters[0];
        if (success)
        {
          DateTime now = DateTime.Now;
          var programs = (IList<Program>)outParameters[1];
          foreach (Program program in programs)
          {
            IProgram[] nowNext;
            int channelId = program.ChannelId;
            if (!nowNextPrograms.TryGetValue(channelId, out nowNext))
              nowNext = new IProgram[2];

            if (program.StartTime > now)
              nowNext[1] = program;
            else
              nowNext[0] = program;

            nowNextPrograms[channelId] = nowNext;
          }
          return new AsyncResult<IDictionary<int, IProgram[]>>(true, nowNextPrograms);
        }
      }
      catch (Exception ex)
      {
        NotifyException(ex);
      }
      return new AsyncResult<IDictionary<int, IProgram[]>>(false, null);
    }

    public bool GetNowAndNextForChannelGroup(IChannelGroup channelGroup, out IDictionary<int, IProgram[]> nowNextPrograms)
    {
      var result = GetNowAndNextForChannelGroupAsync(channelGroup).Result;
      nowNextPrograms = result.Result;
      return result.Success;
    }

    public bool GetProgramsGroup(IChannelGroup channelGroup, DateTime from, DateTime to, out IList<IProgram> programs)
    {
      var result = GetProgramsGroupAsync(channelGroup, from, to).Result;
      programs = result.Result;
      return result.Success;
    }

    public async Task<AsyncResult<IList<IProgram>>> GetProgramsGroupAsync(IChannelGroup channelGroup, DateTime from, DateTime to)
    {
      try
      {
        CpAction action = GetAction(Consts.ACTION_GET_PROGRAMS_GROUP);
        IList<object> inParameters = new List<object>
            {
              channelGroup.ChannelGroupId,
              from,
              to
            };

        IList<object> outParameters = await action.InvokeAsync(inParameters);
        bool success = (bool)outParameters[0];
        if (success)
        {
          IList<Program> programList = (IList<Program>)outParameters[1];
          IList<IProgram> programs = programList.Distinct(ProgramComparer.Instance).ToList();
          return new AsyncResult<IList<IProgram>>(true, programs);
        }
      }
      catch (Exception ex)
      {
        NotifyException(ex);
      }
      return new AsyncResult<IList<IProgram>>(false, null);
    }

    public bool GetPrograms(string title, DateTime from, DateTime to, out IList<IProgram> programs)
    {
      var result = GetProgramsAsync(title, from, to).Result;
      programs = result.Result;
      return result.Success;
    }

    public async Task<AsyncResult<IList<IProgram>>> GetProgramsAsync(string title, DateTime from, DateTime to)
    {
      try
      {
        CpAction action = GetAction(Consts.ACTION_GET_PROGRAMS_BY_TITLE);
        IList<object> inParameters = new List<object>
            {
              title,
              from,
              to
            };

        IList<object> outParameters = await action.InvokeAsync(inParameters);
        bool success = (bool)outParameters[0];
        if (success)
        {
          IList<Program> programList = (IList<Program>)outParameters[1];
          var programs = programList.Distinct(ProgramComparer.Instance).ToList(); // Using custom comparer to filter out duplicated programs.
          return new AsyncResult<IList<IProgram>>(true, programs);
        }
      }
      catch (Exception ex)
      {
        NotifyException(ex);
      }
      return new AsyncResult<IList<IProgram>>(false, null);
    }

    public bool GetPrograms(IChannel channel, DateTime from, DateTime to, out IList<IProgram> programs)
    {
      var result = GetProgramsAsync(channel, from, to).Result;
      programs = result.Result;
      return result.Success;
    }

    public async Task<AsyncResult<IList<IProgram>>> GetProgramsAsync(IChannel channel, DateTime from, DateTime to)
    {
      // We only want to cache single time queries
      if (from == to)
      {
        _programCache.ClearCache(channel);
        ProgramNowNextValue programsCache;
        if (_programCache.TryGetProgramsByTime(channel, from, out programsCache))
        {
          var programs = new List<IProgram> { programsCache.ProgramNow };
          return new AsyncResult<IList<IProgram>>(true, programs);
        }
      }
      try
      {
        CpAction action = GetAction(Consts.ACTION_GET_PROGRAMS);
        IList<object> inParameters = new List<object>
            {
              channel.ChannelId,
              from,
              to
            };

        IList<object> outParameters = await action.InvokeAsync(inParameters);
        bool success = (bool)outParameters[0];
        if (success)
        {
          IList<Program> programList = (IList<Program>)outParameters[1];
          var programs = programList.Distinct(ProgramComparer.Instance).ToList(); // Using custom comparer to filter out duplicated programs.
          if (from == to)
          {
            _programCache.TryAdd(channel, programs[0], null);
          }
          return new AsyncResult<IList<IProgram>>(true, programs);
        }
      }
      catch (Exception ex)
      {
        NotifyException(ex);
      }
      return new AsyncResult<IList<IProgram>>(false, null);
    }

    //public bool GetProgramsForSchedule(ISchedule schedule, out IList<IProgram> programs)
    //{
    //  var result = GetProgramsForScheduleAsync(schedule).Result;
    //  programs = result.Result;
    //  return result.Success;
    //}

    public async Task<AsyncResult<IList<IProgram>>> GetProgramsForScheduleAsync(ISchedule schedule)
    {
      try
      {
        CpAction action = GetAction(Consts.ACTION_GET_PROGRAMS_FOR_SCHEDULE);
        IList<object> inParameters = new List<object> { schedule };
        IList<object> outParameters = await action.InvokeAsync(inParameters);
        bool success = (bool)outParameters[0];
        if (success)
        {
          IList<Program> programList = (IList<Program>)outParameters[1];
          var programs = programList.Distinct(ProgramComparer.Instance).ToList(); // Using custom comparer to filter out duplicated programs.
          return new AsyncResult<IList<IProgram>>(true, programs);
        }
      }
      catch (Exception ex)
      {
        NotifyException(ex);
      }
      return new AsyncResult<IList<IProgram>>(false, null);
    }

    public bool GetScheduledPrograms(IChannel channel, out IList<IProgram> programs)
    {
      throw new NotImplementedException();
    }

    public async Task<AsyncResult<IChannel>> GetChannelAsync(IProgram program)
    {
      return await GetChannelAsync(program.ChannelId);
    }

    public bool GetProgram(int programId, out IProgram program)
    {
      throw new NotImplementedException();
    }

    //public bool GetChannelGroups(out IList<IChannelGroup> groups)
    public async Task<AsyncResult<IList<IChannelGroup>>> GetChannelGroupsAsync()
    {
      try
      {
        CpAction action = GetAction(Consts.ACTION_GET_CHANNELGROUPS);
        IList<object> inParameters = new List<object>();
        IList<object> outParameters = await action.InvokeAsync(inParameters);
        bool success = (bool)outParameters[0];
        IList<ChannelGroup> channelGroups = (IList<ChannelGroup>)outParameters[1];
        if (success)
        {
          var groups = channelGroups.Cast<IChannelGroup>().ToList();
          return new AsyncResult<IList<IChannelGroup>>(true, groups);
        }
      }
      catch (Exception ex)
      {
        NotifyException(ex);
      }
      return new AsyncResult<IList<IChannelGroup>>(false, null);
    }

    //public bool GetChannel(int channelId, out IChannel channel)
    public async Task<AsyncResult<IChannel>> GetChannelAsync(int channelId)
    {
      IChannel channel;
      if (_channelCache.TryGetValue(channelId, out channel))
        return new AsyncResult<IChannel>(true, channel);

      try
      {
        CpAction action = GetAction(Consts.ACTION_GET_CHANNEL);
        IList<object> inParameters = new List<object> { channelId };
        IList<object> outParameters = await action.InvokeAsync(inParameters);
        bool success = (bool)outParameters[0];
        IList<Channel> channelList = (IList<Channel>)outParameters[1];
        if (success)
        {
          channel = channelList.Cast<IChannel>().First();
          _channelCache[channelId] = channel;
          return new AsyncResult<IChannel>(true, channel);
        }
      }
      catch (Exception ex)
      {
        NotifyException(ex);
      }
      return new AsyncResult<IChannel>(false, null);
    }

    //public bool GetChannels(IChannelGroup group, out IList<IChannel> channels)
    public async Task<AsyncResult<IList<IChannel>>> GetChannelsAsync(IChannelGroup group)
    {
      try
      {
        CpAction action = GetAction(Consts.ACTION_GET_CHANNELS);
        IList<object> inParameters = new List<object> { group.ChannelGroupId };
        IList<object> outParameters = await action.InvokeAsync(inParameters);
        bool success = (bool)outParameters[0];
        IList<Channel> channelList = (IList<Channel>)outParameters[1];
        if (success)
        {
          var channels = channelList.Cast<IChannel>().ToList();
          foreach (var channel in channels)
            _channelCache[channel.ChannelId] = channel;
          return new AsyncResult<IList<IChannel>>(true, channels);
        }
      }
      catch (Exception ex)
      {
        NotifyException(ex);
      }
      return new AsyncResult<IList<IChannel>>(false, null);
    }

    public int SelectedChannelId
    {
      get
      {
        NativeProviderSettings settings = ServiceRegistration.Get<ISettingsManager>().Load<NativeProviderSettings>();
        return settings.LastChannelId;
      }
      set
      {
        NativeProviderSettings settings = ServiceRegistration.Get<ISettingsManager>().Load<NativeProviderSettings>();
        settings.LastChannelId = value;
        ServiceRegistration.Get<ISettingsManager>().Save(settings);
      }
    }

    public int SelectedChannelGroupId
    {
      get
      {
        NativeProviderSettings settings = ServiceRegistration.Get<ISettingsManager>().Load<NativeProviderSettings>();
        return settings.LastChannelGroupId;
      }
      set
      {
        NativeProviderSettings settings = ServiceRegistration.Get<ISettingsManager>().Load<NativeProviderSettings>();
        settings.LastChannelGroupId = value;
        ServiceRegistration.Get<ISettingsManager>().Save(settings);
      }
    }

    //public bool CreateSchedule(IProgram program, ScheduleRecordingType recordingType, out ISchedule schedule)
    public async Task<AsyncResult<ISchedule>> CreateScheduleAsync(IProgram program, ScheduleRecordingType recordingType)
    {
      try
      {
        CpAction action = GetAction(Consts.ACTION_CREATE_SCHEDULE);
        IList<object> inParameters = new List<object> { program.ProgramId, (int)recordingType };
        IList<object> outParameters = await action.InvokeAsync(inParameters);
        bool result = (bool)outParameters[0];
        var schedule = result ? (ISchedule)outParameters[1] : null;
        return new AsyncResult<ISchedule>(result, schedule);
      }
      catch (Exception ex)
      {
        NotifyException(ex);
        return new AsyncResult<ISchedule>(false, null);
      }
    }

    //public bool CreateScheduleByTime(IChannel channel, DateTime from, DateTime to, ScheduleRecordingType recordingType, out ISchedule schedule)
    public async Task<AsyncResult<ISchedule>> CreateScheduleByTimeAsync(IChannel channel, DateTime from, DateTime to, ScheduleRecordingType recordingType)
    {
      try
      {
        CpAction action = GetAction(Consts.ACTION_CREATE_SCHEDULE_BY_TIME);
        IList<object> inParameters = new List<object> { channel.ChannelId, from, to, (int)recordingType };
        IList<object> outParameters = await action.InvokeAsync(inParameters);
        bool result = (bool)outParameters[0];
        var schedule = result ? (ISchedule)outParameters[1] : null;
        return new AsyncResult<ISchedule>(result, schedule);
      }
      catch (Exception ex)
      {
        NotifyException(ex);
        return new AsyncResult<ISchedule>(false, null);
      }
    }

    //public bool RemoveScheduleForProgram(IProgram program, ScheduleRecordingType recordingType)
    public async Task<bool> RemoveScheduleForProgramAsync(IProgram program, ScheduleRecordingType recordingType)
    {
      try
      {
        CpAction action = GetAction(Consts.ACTION_REMOVE_SCHEDULE_FOR_PROGRAM);
        IList<object> inParameters = new List<object> { program.ProgramId, (int)recordingType };
        IList<object> outParameters = await action.InvokeAsync(inParameters);
        return (bool)outParameters[0];
      }
      catch (Exception ex)
      {
        NotifyException(ex);
        return false;
      }
    }

    //public bool RemoveSchedule(ISchedule schedule)
    public async Task<bool> RemoveScheduleAsync(ISchedule schedule)
    {
      try
      {
        CpAction action = GetAction(Consts.ACTION_REMOVE_SCHEDULE);
        IList<object> inParameters = new List<object> { schedule };
        IList<object> outParameters = await action.InvokeAsync(inParameters);
        return (bool)outParameters[0];
      }
      catch (Exception ex)
      {
        NotifyException(ex);
        return false;
      }
    }

    //public bool GetRecordingStatus(IProgram program, out RecordingStatus recordingStatus)
    public async Task<AsyncResult<RecordingStatus>> GetRecordingStatusAsync(IProgram program)
    {
      try
      {
        CpAction action = GetAction(Consts.ACTION_GET_REC_STATUS);
        IList<object> inParameters = new List<object> { program.ProgramId };
        IList<object> outParameters = await action.InvokeAsync(inParameters);
        bool result = (bool)outParameters[0];
        var recordingStatus = (RecordingStatus)Enum.Parse(typeof(RecordingStatus), outParameters[1].ToString());
        return new AsyncResult<RecordingStatus>(result, recordingStatus);
      }
      catch (Exception ex)
      {
        NotifyException(ex);
        return new AsyncResult<RecordingStatus>(false, RecordingStatus.None);
      }
    }

    //public bool GetRecordingFileOrStream(IProgram program, out string fileOrStream)
    public async Task<AsyncResult<string>> GetRecordingFileOrStreamAsync(IProgram program)
    {
      try
      {
        CpAction action = GetAction(Consts.ACTION_GET_REC_FILE_OR_STREAM);
        IList<object> inParameters = new List<object> { program.ProgramId };
        IList<object> outParameters = await action.InvokeAsync(inParameters);
        bool result = (bool)outParameters[0];
        var fileOrStream = (string)outParameters[1];
        return new AsyncResult<string>(result, fileOrStream);
      }
      catch (Exception ex)
      {
        NotifyException(ex);
        return new AsyncResult<string>(false, null);
      }
    }

    //public bool GetSchedules(out IList<ISchedule> schedules)
    public async Task<AsyncResult<IList<ISchedule>>> GetSchedulesAsync()
    {
      try
      {
        CpAction action = GetAction(Consts.ACTION_GET_SCHEDULES);
        IList<object> inParameters = new List<object>();
        IList<object> outParameters = await action.InvokeAsync(inParameters);
        bool success = (bool)outParameters[0];
        IList<Schedule> scheduleList = (List<Schedule>)outParameters[1];
        if (success)
        {
          var schedules = scheduleList.Cast<ISchedule>().ToList();
          return new AsyncResult<IList<ISchedule>>(true, schedules);
        }
      }
      catch (Exception ex)
      {
        NotifyException(ex);
      }
      return new AsyncResult<IList<ISchedule>>(false, null);
    }

    //public bool IsCurrentlyRecording(string fileName, out ISchedule schedule)
    public async Task<AsyncResult<ISchedule>> IsCurrentlyRecordingAsync(string fileName)
    {
      try
      {
        CpAction action = GetAction(Consts.ACTION_GET_IS_CURRENT_REC);
        IList<object> inParameters = new List<object> { fileName };
        IList<object> outParameters = await action.InvokeAsync(inParameters);
        bool success = (bool)outParameters[0];
        var schedule = (Schedule)outParameters[1];
        return new AsyncResult<ISchedule>(success, schedule);
      }
      catch (Exception ex)
      {
        NotifyException(ex);
        return new AsyncResult<ISchedule>(false, null);
      }
    }

    #region Exeption handling

    private void NotifyException(Exception ex, string localizationMessage = null)
    {
      string notification = string.IsNullOrEmpty(localizationMessage)
                              ? ex.Message
                              : ServiceRegistration.Get<ILocalization>().ToString(localizationMessage, ex.Message);

      ServiceRegistration.Get<INotificationService>().EnqueueNotification(NotificationType.Error, "Error", notification, true);
      ServiceRegistration.Get<ILogger>().Error(notification);
    }

    #endregion
  }
}
>>>>>>> 9895caa1
<|MERGE_RESOLUTION|>--- conflicted
+++ resolved
@@ -1,1489 +1,753 @@
-<<<<<<< HEAD
-#region Copyright (C) 2007-2017 Team MediaPortal
-
-/*
-    Copyright (C) 2007-2017 Team MediaPortal
-    http://www.team-mediaportal.com
-
-    This file is part of MediaPortal 2
-
-    MediaPortal 2 is free software: you can redistribute it and/or modify
-    it under the terms of the GNU General Public License as published by
-    the Free Software Foundation, either version 3 of the License, or
-    (at your option) any later version.
-
-    MediaPortal 2 is distributed in the hope that it will be useful,
-    but WITHOUT ANY WARRANTY; without even the implied warranty of
-    MERCHANTABILITY or FITNESS FOR A PARTICULAR PURPOSE. See the
-    GNU General Public License for more details.
-
-    You should have received a copy of the GNU General Public License
-    along with MediaPortal 2. If not, see <http://www.gnu.org/licenses/>.
-*/
-
-#endregion
-
-using System;
-using System.Collections.Concurrent;
-using System.Collections.Generic;
-using System.Linq;
-using System.Threading.Tasks;
-using MediaPortal.Common;
-using MediaPortal.Common.Async;
-using MediaPortal.Common.Localization;
-using MediaPortal.Common.Logging;
-using MediaPortal.Common.MediaManagement;
-using MediaPortal.Common.Services.ServerCommunication;
-using MediaPortal.Common.Settings;
-using MediaPortal.Common.UPnP;
-using MediaPortal.Plugins.SlimTv.Interfaces;
-using MediaPortal.Plugins.SlimTv.Interfaces.Items;
-using MediaPortal.Plugins.SlimTv.Interfaces.UPnP.Items;
-using MediaPortal.Plugins.SlimTv.Providers.Helpers;
-using MediaPortal.Plugins.SlimTv.Providers.Settings;
-using MediaPortal.Plugins.SlimTv.UPnP;
-using MediaPortal.UI.Presentation.UiNotifications;
-using UPnP.Infrastructure.CP;
-using UPnP.Infrastructure.CP.DeviceTree;
-
-namespace MediaPortal.Plugins.SlimTv.Providers.UPnP
-{
-  public class NativeTvProxy : UPnPServiceProxyBase, IDisposable, ITvProvider, ITimeshiftControlAsync, IProgramInfoAsync, IChannelAndGroupInfoAsync, IScheduleControlAsync
-  {
-    #region Protected fields
-
-    protected UPnPNetworkTracker _networkTracker;
-    protected UPnPControlPoint _controlPoint;
-    protected readonly IChannel[] _channels = new IChannel[2];
-    protected readonly object _syncObj = new object();
-    protected readonly ProgramCache _programCache = new ProgramCache();
-    protected IDictionary<int, IChannel> _channelCache = new ConcurrentDictionary<int, IChannel>();
-
-    #endregion
-
-    public NativeTvProxy(CpService serviceStub)
-      : base(serviceStub, "NativeTv")
-    {
-      ServiceRegistration.Set<ITvProvider>(this);
-    }
-
-    public void Dispose()
-    {
-      DeInit();
-    }
-
-    public string Name
-    {
-      get { return "NativeTvProxy"; }
-    }
-
-    public bool Init()
-    {
-      return true;
-    }
-
-    public bool DeInit()
-    {
-      try
-      {
-        CpAction action = GetAction(Consts.ACTION_DEINIT);
-        // DeInit will also be called if the service is disposed after server disconnection. In this case we cannot call another action.
-        if (action.IsConnected && action.ParentService != null && action.ParentService.IsConnected)
-        {
-          IList<object> inParameters = new List<object>();
-          IList<object> outParameters = action.InvokeAction(inParameters);
-          return (bool)outParameters[0];
-        }
-        return false;
-      }
-      catch (Exception ex)
-      {
-        NotifyException(ex);
-      }
-      return false;
-    }
-
-    public bool StartTimeshift(int slotIndex, IChannel channel, out MediaItem timeshiftMediaItem)
-    {
-      var result = StartTimeshiftAsync(slotIndex, channel).Result;
-      if (result.Success)
-      {
-        timeshiftMediaItem = result.Result;
-        return true;
-      }
-      timeshiftMediaItem = null;
-      return false;
-    }
-
-    public async Task<AsyncResult<MediaItem>> StartTimeshiftAsync(int slotIndex, IChannel channel)
-    {
-      // If we change between radio and tv channels, stop current timeshift before. This is required, so that the new
-      // player starts with a new stream from beginning. Otherwise a VideoPlayer could be ran with an older Radio stream part.
-      bool mediaTypeChanged = _channels[slotIndex] != null && _channels[slotIndex].MediaType != channel.MediaType;
-      if (mediaTypeChanged && !StopTimeshift(slotIndex))
-        return new AsyncResult<MediaItem>(false, null);
-      try
-      {
-        CpAction action = GetAction(Consts.ACTION_START_TIMESHIFT);
-        IList<object> inParameters = new List<object>
-            {
-              slotIndex,
-              channel.ChannelId
-            };
-
-        IList<object> outParameters = await action.InvokeAsync(inParameters);
-        bool success = (bool)outParameters[0];
-        if (success)
-        {
-          _channels[slotIndex] = channel;
-
-          // Assign a MediaItem, can be null if streamUrl is the same.
-          var timeshiftMediaItem = (MediaItem)outParameters[1];
-          return new AsyncResult<MediaItem>(true, timeshiftMediaItem);
-        }
-      }
-      catch (Exception ex)
-      {
-        NotifyException(ex);
-      }
-      return new AsyncResult<MediaItem>(false, null);
-    }
-
-    public bool StopTimeshift(int slotIndex)
-    {
-      return StopTimeshiftAsync(slotIndex).Result;
-    }
-
-    public async Task<bool> StopTimeshiftAsync(int slotIndex)
-    {
-      try
-      {
-        CpAction action = GetAction(Consts.ACTION_STOP_TIMESHIFT);
-        IList<object> inParameters = new List<object>
-            {
-              slotIndex
-            };
-
-        IList<object> outParameters = await action.InvokeAsync(inParameters);
-        bool success = (bool)outParameters[0];
-        if (success)
-        {
-          _channels[slotIndex] = null;
-          return true;
-        }
-      }
-      catch (Exception ex)
-      {
-        NotifyException(ex);
-      }
-      return false;
-    }
-
-    public IChannel GetChannel(int slotIndex)
-    {
-      return _channels[slotIndex];
-    }
-
-    public bool GetCurrentProgram(IChannel channel, out IProgram program)
-    {
-      IProgram programNext;
-      return GetNowNextProgram(channel, out program, out programNext);
-    }
-
-    public bool GetNextProgram(IChannel channel, out IProgram program)
-    {
-      IProgram programNow;
-      return GetNowNextProgram(channel, out programNow, out program);
-    }
-
-    public bool GetNowNextProgram(IChannel channel, out IProgram programNow, out IProgram programNext)
-    {
-      var result = GetNowNextProgramAsync(channel).Result;
-      if (result.Success && result.Result?.Length == 2)
-      {
-        programNow = result.Result[0];
-        programNext = result.Result[1];
-        return true;
-      }
-      programNow = programNext = null;
-      return false;
-    }
-
-    public async Task<AsyncResult<IProgram[]>> GetNowNextProgramAsync(IChannel channel)
-    {
-      ProgramNowNextValue programs;
-      IProgram[] programNowNext = new IProgram[2];
-
-      _programCache.ClearCache(channel);
-      if (_programCache.TryGetPrograms(channel, out programs))
-      {
-        programNowNext[0] = programs.ProgramNow;
-        programNowNext[1] = programs.ProgramNext;
-        return new AsyncResult<IProgram[]>(true, programNowNext);
-      }
-      try
-      {
-        CpAction action = GetAction(Consts.ACTION_GET_NOW_NEXT_PROGRAM);
-        IList<object> inParameters = new List<object>
-            {
-              channel.ChannelId
-            };
-
-        IList<object> outParameters = await action.InvokeAsync(inParameters);
-        bool success = (bool)outParameters[0];
-        if (success)
-        {
-          programNowNext[0] = (Program)outParameters[1];
-          programNowNext[1] = (Program)outParameters[2];
-          _programCache.TryAdd(channel, programNowNext[0], programNowNext[1]);
-          return new AsyncResult<IProgram[]>(true, programNowNext);
-        }
-      }
-      catch (Exception ex)
-      {
-        NotifyException(ex);
-      }
-      return new AsyncResult<IProgram[]>(false, null);
-    }
-
-    public async Task<AsyncResult<IDictionary<int, IProgram[]>>> GetNowAndNextForChannelGroupAsync(IChannelGroup channelGroup)
-    {
-      try
-      {
-        CpAction action = GetAction(Consts.ACTION_GET_NOW_NEXT_PROGRAM_FOR_GROUP);
-        IList<object> inParameters = new List<object>
-            {
-              channelGroup.ChannelGroupId
-            };
-
-        var nowNextPrograms = new Dictionary<int, IProgram[]>();
-
-        IList<object> outParameters = await action.InvokeAsync(inParameters);
-        bool success = (bool)outParameters[0];
-        if (success)
-        {
-          DateTime now = DateTime.Now;
-          var programs = (IList<Program>)outParameters[1];
-          foreach (Program program in programs)
-          {
-            IProgram[] nowNext;
-            int channelId = program.ChannelId;
-            if (!nowNextPrograms.TryGetValue(channelId, out nowNext))
-              nowNext = new IProgram[2];
-
-            if (program.StartTime > now)
-              nowNext[1] = program;
-            else
-              nowNext[0] = program;
-
-            nowNextPrograms[channelId] = nowNext;
-          }
-          return new AsyncResult<IDictionary<int, IProgram[]>>(true, nowNextPrograms);
-        }
-      }
-      catch (Exception ex)
-      {
-        NotifyException(ex);
-      }
-      return new AsyncResult<IDictionary<int, IProgram[]>>(false, null);
-    }
-
-    public bool GetNowAndNextForChannelGroup(IChannelGroup channelGroup, out IDictionary<int, IProgram[]> nowNextPrograms)
-    {
-      var result = GetNowAndNextForChannelGroupAsync(channelGroup).Result;
-      nowNextPrograms = result.Result;
-      return result.Success;
-    }
-
-    public bool GetProgramsGroup(IChannelGroup channelGroup, DateTime from, DateTime to, out IList<IProgram> programs)
-    {
-      var result = GetProgramsGroupAsync(channelGroup, from, to).Result;
-      programs = result.Result;
-      return result.Success;
-    }
-
-    public async Task<AsyncResult<IList<IProgram>>> GetProgramsGroupAsync(IChannelGroup channelGroup, DateTime from, DateTime to)
-    {
-      try
-      {
-        CpAction action = GetAction(Consts.ACTION_GET_PROGRAMS_GROUP);
-        IList<object> inParameters = new List<object>
-            {
-              channelGroup.ChannelGroupId,
-              from,
-              to
-            };
-
-        IList<object> outParameters = await action.InvokeAsync(inParameters);
-        bool success = (bool)outParameters[0];
-        if (success)
-        {
-          IList<Program> programList = (IList<Program>)outParameters[1];
-          IList<IProgram> programs = programList.Distinct(ProgramComparer.Instance).ToList();
-          return new AsyncResult<IList<IProgram>>(true, programs);
-        }
-      }
-      catch (Exception ex)
-      {
-        NotifyException(ex);
-      }
-      return new AsyncResult<IList<IProgram>>(false, null);
-    }
-
-    public bool GetPrograms(string title, DateTime from, DateTime to, out IList<IProgram> programs)
-    {
-      var result = GetProgramsAsync(title, from, to).Result;
-      programs = result.Result;
-      return result.Success;
-    }
-
-    public async Task<AsyncResult<IList<IProgram>>> GetProgramsAsync(string title, DateTime from, DateTime to)
-    {
-      try
-      {
-        CpAction action = GetAction(Consts.ACTION_GET_PROGRAMS_BY_TITLE);
-        IList<object> inParameters = new List<object>
-            {
-              title,
-              from,
-              to
-            };
-
-        IList<object> outParameters = await action.InvokeAsync(inParameters);
-        bool success = (bool)outParameters[0];
-        if (success)
-        {
-          IList<Program> programList = (IList<Program>)outParameters[1];
-          var programs = programList.Distinct(ProgramComparer.Instance).ToList(); // Using custom comparer to filter out duplicated programs.
-          return new AsyncResult<IList<IProgram>>(true, programs);
-        }
-      }
-      catch (Exception ex)
-      {
-        NotifyException(ex);
-      }
-      return new AsyncResult<IList<IProgram>>(false, null);
-    }
-
-    public bool GetPrograms(IChannel channel, DateTime from, DateTime to, out IList<IProgram> programs)
-    {
-      var result = GetProgramsAsync(channel, from, to).Result;
-      programs = result.Result;
-      return result.Success;
-    }
-
-    public async Task<AsyncResult<IList<IProgram>>> GetProgramsAsync(IChannel channel, DateTime from, DateTime to)
-    {
-      // We only want to cache single time queries
-      if (from == to)
-      {
-        _programCache.ClearCache(channel);
-        ProgramNowNextValue programsCache;
-        if (_programCache.TryGetProgramsByTime(channel, from, out programsCache))
-        {
-          var programs = new List<IProgram> { programsCache.ProgramNow };
-          return new AsyncResult<IList<IProgram>>(true, programs);
-        }
-      }
-      try
-      {
-        CpAction action = GetAction(Consts.ACTION_GET_PROGRAMS);
-        IList<object> inParameters = new List<object>
-            {
-              channel.ChannelId,
-              from,
-              to
-            };
-
-        IList<object> outParameters = await action.InvokeAsync(inParameters);
-        bool success = (bool)outParameters[0];
-        if (success)
-        {
-          IList<Program> programList = (IList<Program>)outParameters[1];
-          var programs = programList.Distinct(ProgramComparer.Instance).ToList(); // Using custom comparer to filter out duplicated programs.
-          if (from == to)
-          {
-            _programCache.TryAdd(channel, programs[0], null);
-          }
-          return new AsyncResult<IList<IProgram>>(true, programs);
-        }
-      }
-      catch (Exception ex)
-      {
-        NotifyException(ex);
-      }
-      return new AsyncResult<IList<IProgram>>(false, null);
-    }
-
-    //public bool GetProgramsForSchedule(ISchedule schedule, out IList<IProgram> programs)
-    //{
-    //  var result = GetProgramsForScheduleAsync(schedule).Result;
-    //  programs = result.Result;
-    //  return result.Success;
-    //}
-
-    public async Task<AsyncResult<IList<IProgram>>> GetProgramsForScheduleAsync(ISchedule schedule)
-    {
-      try
-      {
-        CpAction action = GetAction(Consts.ACTION_GET_PROGRAMS_FOR_SCHEDULE);
-        IList<object> inParameters = new List<object> { schedule };
-        IList<object> outParameters = await action.InvokeAsync(inParameters);
-        bool success = (bool)outParameters[0];
-        if (success)
-        {
-          IList<Program> programList = (IList<Program>)outParameters[1];
-          var programs = programList.Distinct(ProgramComparer.Instance).ToList(); // Using custom comparer to filter out duplicated programs.
-          return new AsyncResult<IList<IProgram>>(true, programs);
-        }
-      }
-      catch (Exception ex)
-      {
-        NotifyException(ex);
-      }
-      return new AsyncResult<IList<IProgram>>(false, null);
-    }
-
-    public bool GetScheduledPrograms(IChannel channel, out IList<IProgram> programs)
-    {
-      throw new NotImplementedException();
-    }
-
-    public async Task<AsyncResult<IChannel>> GetChannelAsync(IProgram program)
-    {
-      return await GetChannelAsync(program.ChannelId);
-    }
-
-    public bool GetProgram(int programId, out IProgram program)
-    {
-      throw new NotImplementedException();
-    }
-
-    //public bool GetChannelGroups(out IList<IChannelGroup> groups)
-    public async Task<AsyncResult<IList<IChannelGroup>>> GetChannelGroupsAsync()
-    {
-      try
-      {
-        CpAction action = GetAction(Consts.ACTION_GET_CHANNELGROUPS);
-        IList<object> inParameters = new List<object>();
-        IList<object> outParameters = await action.InvokeAsync(inParameters);
-        bool success = (bool)outParameters[0];
-        IList<ChannelGroup> channelGroups = (IList<ChannelGroup>)outParameters[1];
-        if (success)
-        {
-          var groups = channelGroups.Cast<IChannelGroup>().ToList();
-          return new AsyncResult<IList<IChannelGroup>>(true, groups);
-        }
-      }
-      catch (Exception ex)
-      {
-        NotifyException(ex);
-      }
-      return new AsyncResult<IList<IChannelGroup>>(false, null);
-    }
-
-    //public bool GetChannel(int channelId, out IChannel channel)
-    public async Task<AsyncResult<IChannel>> GetChannelAsync(int channelId)
-    {
-      IChannel channel;
-      if (_channelCache.TryGetValue(channelId, out channel))
-        return new AsyncResult<IChannel>(true, channel);
-
-      try
-      {
-        CpAction action = GetAction(Consts.ACTION_GET_CHANNEL);
-        IList<object> inParameters = new List<object> { channelId };
-        IList<object> outParameters = await action.InvokeAsync(inParameters);
-        bool success = (bool)outParameters[0];
-        IList<Channel> channelList = (IList<Channel>)outParameters[1];
-        if (success)
-        {
-          channel = channelList.Cast<IChannel>().First();
-          _channelCache[channelId] = channel;
-          return new AsyncResult<IChannel>(true, channel);
-        }
-      }
-      catch (Exception ex)
-      {
-        NotifyException(ex);
-      }
-      return new AsyncResult<IChannel>(false, null);
-    }
-
-    //public bool GetChannels(IChannelGroup group, out IList<IChannel> channels)
-    public async Task<AsyncResult<IList<IChannel>>> GetChannelsAsync(IChannelGroup group)
-    {
-      try
-      {
-        CpAction action = GetAction(Consts.ACTION_GET_CHANNELS);
-        IList<object> inParameters = new List<object> { group.ChannelGroupId };
-        IList<object> outParameters = await action.InvokeAsync(inParameters);
-        bool success = (bool)outParameters[0];
-        IList<Channel> channelList = (IList<Channel>)outParameters[1];
-        if (success)
-        {
-          var channels = channelList.Cast<IChannel>().ToList();
-          foreach (var channel in channels)
-            _channelCache[channel.ChannelId] = channel;
-          return new AsyncResult<IList<IChannel>>(true, channels);
-        }
-      }
-      catch (Exception ex)
-      {
-        NotifyException(ex);
-      }
-      return new AsyncResult<IList<IChannel>>(false, null);
-    }
-
-    public int SelectedChannelId
-    {
-      get
-      {
-        NativeProviderSettings settings = ServiceRegistration.Get<ISettingsManager>().Load<NativeProviderSettings>();
-        return settings.LastChannelId;
-      }
-      set
-      {
-        NativeProviderSettings settings = ServiceRegistration.Get<ISettingsManager>().Load<NativeProviderSettings>();
-        settings.LastChannelId = value;
-        ServiceRegistration.Get<ISettingsManager>().Save(settings);
-      }
-    }
-
-    public int SelectedChannelGroupId
-    {
-      get
-      {
-        NativeProviderSettings settings = ServiceRegistration.Get<ISettingsManager>().Load<NativeProviderSettings>();
-        return settings.LastChannelGroupId;
-      }
-      set
-      {
-        NativeProviderSettings settings = ServiceRegistration.Get<ISettingsManager>().Load<NativeProviderSettings>();
-        settings.LastChannelGroupId = value;
-        ServiceRegistration.Get<ISettingsManager>().Save(settings);
-      }
-    }
-
-    //public bool CreateSchedule(IProgram program, ScheduleRecordingType recordingType, out ISchedule schedule)
-    public async Task<AsyncResult<ISchedule>> CreateScheduleAsync(IProgram program, ScheduleRecordingType recordingType)
-    {
-      try
-      {
-        CpAction action = GetAction(Consts.ACTION_CREATE_SCHEDULE);
-        IList<object> inParameters = new List<object> { program.ProgramId, (int)recordingType };
-        IList<object> outParameters = await action.InvokeAsync(inParameters);
-        bool result = (bool)outParameters[0];
-        var schedule = result ? (ISchedule)outParameters[1] : null;
-        return new AsyncResult<ISchedule>(result, schedule);
-      }
-      catch (Exception ex)
-      {
-        NotifyException(ex);
-        return new AsyncResult<ISchedule>(false, null);
-      }
-    }
-
-	  public async Task<AsyncResult<ISchedule>> CreateScheduleByTimeAsync(IChannel channel, DateTime from, DateTime to, ScheduleRecordingType recordingType)
-    {
-      return await CreateScheduleByTimeAsync(channel, "Manual", from, to, recordingType);
-    }
-
-    //public bool CreateScheduleByTime(IChannel channel, DateTime from, DateTime to, ScheduleRecordingType recordingType, out ISchedule schedule)
-    public async Task<AsyncResult<ISchedule>> CreateScheduleByTimeAsync(IChannel channel, string title, DateTime from, DateTime to, ScheduleRecordingType recordingType)
-    {
-      try
-      {
-        CpAction action = GetAction(Consts.ACTION_CREATE_SCHEDULE_BY_TIME);
-        IList<object> inParameters = new List<object> { channel.ChannelId, title, from, to, (int)recordingType };
-        IList<object> outParameters = await action.InvokeAsync(inParameters);
-        bool result = (bool)outParameters[0];
-        var schedule = result ? (ISchedule)outParameters[1] : null;
-        return new AsyncResult<ISchedule>(result, schedule);
-      }
-      catch (Exception ex)
-      {
-        NotifyException(ex);
-        return new AsyncResult<ISchedule>(false, null);
-      }
-    }
-
-    public Task<AsyncResult<ISchedule>> CreateScheduleDetailedAsync(IChannel channel, string title, DateTime from, DateTime to, ScheduleRecordingType recordingType, int preRecordInterval, int postRecordInterval, string directory, int priority)
-    {
-      throw new NotImplementedException();
-    }
-
-    public Task<bool> EditScheduleAsync(ISchedule schedule, IChannel channel = null, string title = null, DateTime? from = null, DateTime? to = null, ScheduleRecordingType? recordingType = null, int? preRecordInterval = null, int? postRecordInterval = null, string directory = null, int? priority = null)
-    {
-      throw new NotImplementedException();
-    }
-
-    //public bool RemoveScheduleForProgram(IProgram program, ScheduleRecordingType recordingType)
-    public async Task<bool> RemoveScheduleForProgramAsync(IProgram program, ScheduleRecordingType recordingType)
-    {
-      try
-      {
-        CpAction action = GetAction(Consts.ACTION_REMOVE_SCHEDULE_FOR_PROGRAM);
-        IList<object> inParameters = new List<object> { program.ProgramId, (int)recordingType };
-        IList<object> outParameters = await action.InvokeAsync(inParameters);
-        return (bool)outParameters[0];
-      }
-      catch (Exception ex)
-      {
-        NotifyException(ex);
-        return false;
-      }
-    }
-
-    //public bool RemoveSchedule(ISchedule schedule)
-    public async Task<bool> RemoveScheduleAsync(ISchedule schedule)
-    {
-      try
-      {
-        CpAction action = GetAction(Consts.ACTION_REMOVE_SCHEDULE);
-        IList<object> inParameters = new List<object> { schedule };
-        IList<object> outParameters = await action.InvokeAsync(inParameters);
-        return (bool)outParameters[0];
-      }
-      catch (Exception ex)
-      {
-        NotifyException(ex);
-        return false;
-      }
-    }
-
-    public Task<bool> UnCancelScheduleAsync(IProgram program)
-    {
-      throw new NotImplementedException();
-    }
-
-    //public bool GetRecordingStatus(IProgram program, out RecordingStatus recordingStatus)
-    public async Task<AsyncResult<RecordingStatus>> GetRecordingStatusAsync(IProgram program)
-    {
-      try
-      {
-        CpAction action = GetAction(Consts.ACTION_GET_REC_STATUS);
-        IList<object> inParameters = new List<object> { program.ProgramId };
-        IList<object> outParameters = await action.InvokeAsync(inParameters);
-        bool result = (bool)outParameters[0];
-        var recordingStatus = (RecordingStatus)Enum.Parse(typeof(RecordingStatus), outParameters[1].ToString());
-        return new AsyncResult<RecordingStatus>(result, recordingStatus);
-      }
-      catch (Exception ex)
-      {
-        NotifyException(ex);
-        return new AsyncResult<RecordingStatus>(false, RecordingStatus.None);
-      }
-    }
-
-    //public bool GetRecordingFileOrStream(IProgram program, out string fileOrStream)
-    public async Task<AsyncResult<string>> GetRecordingFileOrStreamAsync(IProgram program)
-    {
-      try
-      {
-        CpAction action = GetAction(Consts.ACTION_GET_REC_FILE_OR_STREAM);
-        IList<object> inParameters = new List<object> { program.ProgramId };
-        IList<object> outParameters = await action.InvokeAsync(inParameters);
-        bool result = (bool)outParameters[0];
-        var fileOrStream = (string)outParameters[1];
-        return new AsyncResult<string>(result, fileOrStream);
-      }
-      catch (Exception ex)
-      {
-        NotifyException(ex);
-        return new AsyncResult<string>(false, null);
-      }
-    }
-
-    //public bool GetSchedules(out IList<ISchedule> schedules)
-    public async Task<AsyncResult<IList<ISchedule>>> GetSchedulesAsync()
-    {
-      try
-      {
-        CpAction action = GetAction(Consts.ACTION_GET_SCHEDULES);
-        IList<object> inParameters = new List<object>();
-        IList<object> outParameters = await action.InvokeAsync(inParameters);
-        bool success = (bool)outParameters[0];
-        IList<Schedule> scheduleList = (List<Schedule>)outParameters[1];
-        if (success)
-        {
-          var schedules = scheduleList.Cast<ISchedule>().ToList();
-          return new AsyncResult<IList<ISchedule>>(true, schedules);
-        }
-      }
-      catch (Exception ex)
-      {
-        NotifyException(ex);
-      }
-      return new AsyncResult<IList<ISchedule>>(false, null);
-    }
-
-    //public bool IsCurrentlyRecording(string fileName, out ISchedule schedule)
-    public async Task<AsyncResult<ISchedule>> IsCurrentlyRecordingAsync(string fileName)
-    {
-      try
-      {
-        CpAction action = GetAction(Consts.ACTION_GET_IS_CURRENT_REC);
-        IList<object> inParameters = new List<object> { fileName };
-        IList<object> outParameters = await action.InvokeAsync(inParameters);
-        bool success = (bool)outParameters[0];
-        var schedule = (Schedule)outParameters[1];
-        return new AsyncResult<ISchedule>(success, schedule);
-      }
-      catch (Exception ex)
-      {
-        NotifyException(ex);
-        return new AsyncResult<ISchedule>(false, null);
-      }
-    }
-
-    #region Exeption handling
-
-    private void NotifyException(Exception ex, string localizationMessage = null)
-    {
-      string notification = string.IsNullOrEmpty(localizationMessage)
-                              ? ex.Message
-                              : ServiceRegistration.Get<ILocalization>().ToString(localizationMessage, ex.Message);
-
-      ServiceRegistration.Get<INotificationService>().EnqueueNotification(NotificationType.Error, "Error", notification, true);
-      ServiceRegistration.Get<ILogger>().Error(notification);
-    }
-
-    #endregion
-  }
-}
-=======
-#region Copyright (C) 2007-2018 Team MediaPortal
-
-/*
-    Copyright (C) 2007-2018 Team MediaPortal
-    http://www.team-mediaportal.com
-
-    This file is part of MediaPortal 2
-
-    MediaPortal 2 is free software: you can redistribute it and/or modify
-    it under the terms of the GNU General Public License as published by
-    the Free Software Foundation, either version 3 of the License, or
-    (at your option) any later version.
-
-    MediaPortal 2 is distributed in the hope that it will be useful,
-    but WITHOUT ANY WARRANTY; without even the implied warranty of
-    MERCHANTABILITY or FITNESS FOR A PARTICULAR PURPOSE. See the
-    GNU General Public License for more details.
-
-    You should have received a copy of the GNU General Public License
-    along with MediaPortal 2. If not, see <http://www.gnu.org/licenses/>.
-*/
-
-#endregion
-
-using System;
-using System.Collections.Concurrent;
-using System.Collections.Generic;
-using System.Linq;
-using System.Threading.Tasks;
-using MediaPortal.Common;
-using MediaPortal.Common.Async;
-using MediaPortal.Common.Localization;
-using MediaPortal.Common.Logging;
-using MediaPortal.Common.MediaManagement;
-using MediaPortal.Common.Services.ServerCommunication;
-using MediaPortal.Common.Settings;
-using MediaPortal.Common.UPnP;
-using MediaPortal.Plugins.SlimTv.Interfaces;
-using MediaPortal.Plugins.SlimTv.Interfaces.Items;
-using MediaPortal.Plugins.SlimTv.Interfaces.UPnP.Items;
-using MediaPortal.Plugins.SlimTv.Providers.Helpers;
-using MediaPortal.Plugins.SlimTv.Providers.Settings;
-using MediaPortal.Plugins.SlimTv.UPnP;
-using MediaPortal.UI.Presentation.UiNotifications;
-using UPnP.Infrastructure.CP;
-using UPnP.Infrastructure.CP.DeviceTree;
-
-namespace MediaPortal.Plugins.SlimTv.Providers.UPnP
-{
-  public class NativeTvProxy : UPnPServiceProxyBase, IDisposable, ITvProvider, ITimeshiftControlAsync, IProgramInfoAsync, IChannelAndGroupInfoAsync, IScheduleControlAsync
-  {
-    #region Protected fields
-
-    protected UPnPNetworkTracker _networkTracker;
-    protected UPnPControlPoint _controlPoint;
-    protected readonly IChannel[] _channels = new IChannel[2];
-    protected readonly object _syncObj = new object();
-    protected readonly ProgramCache _programCache = new ProgramCache();
-    protected IDictionary<int, IChannel> _channelCache = new ConcurrentDictionary<int, IChannel>();
-
-    #endregion
-
-    public NativeTvProxy(CpService serviceStub)
-      : base(serviceStub, "NativeTv")
-    {
-      ServiceRegistration.Set<ITvProvider>(this);
-    }
-
-    public void Dispose()
-    {
-      DeInit();
-    }
-
-    public string Name
-    {
-      get { return "NativeTvProxy"; }
-    }
-
-    public bool Init()
-    {
-      return true;
-    }
-
-    public bool DeInit()
-    {
-      try
-      {
-        CpAction action = GetAction(Consts.ACTION_DEINIT);
-        // DeInit will also be called if the service is disposed after server disconnection. In this case we cannot call another action.
-        if (action.IsConnected && action.ParentService != null && action.ParentService.IsConnected)
-        {
-          IList<object> inParameters = new List<object>();
-          IList<object> outParameters = action.InvokeAction(inParameters);
-          return (bool)outParameters[0];
-        }
-        return false;
-      }
-      catch (Exception ex)
-      {
-        NotifyException(ex);
-      }
-      return false;
-    }
-
-    public bool StartTimeshift(int slotIndex, IChannel channel, out MediaItem timeshiftMediaItem)
-    {
-      var result = StartTimeshiftAsync(slotIndex, channel).Result;
-      if (result.Success)
-      {
-        timeshiftMediaItem = result.Result;
-        return true;
-      }
-      timeshiftMediaItem = null;
-      return false;
-    }
-
-    public async Task<AsyncResult<MediaItem>> StartTimeshiftAsync(int slotIndex, IChannel channel)
-    {
-      // If we change between radio and tv channels, stop current timeshift before. This is required, so that the new
-      // player starts with a new stream from beginning. Otherwise a VideoPlayer could be ran with an older Radio stream part.
-      bool mediaTypeChanged = _channels[slotIndex] != null && _channels[slotIndex].MediaType != channel.MediaType;
-      if (mediaTypeChanged && !StopTimeshift(slotIndex))
-        return new AsyncResult<MediaItem>(false, null);
-      try
-      {
-        CpAction action = GetAction(Consts.ACTION_START_TIMESHIFT);
-        IList<object> inParameters = new List<object>
-            {
-              slotIndex,
-              channel.ChannelId
-            };
-
-        IList<object> outParameters = await action.InvokeAsync(inParameters);
-        bool success = (bool)outParameters[0];
-        if (success)
-        {
-          _channels[slotIndex] = channel;
-
-          // Assign a MediaItem, can be null if streamUrl is the same.
-          var timeshiftMediaItem = (MediaItem)outParameters[1];
-          return new AsyncResult<MediaItem>(true, timeshiftMediaItem);
-        }
-      }
-      catch (Exception ex)
-      {
-        NotifyException(ex);
-      }
-      return new AsyncResult<MediaItem>(false, null);
-    }
-
-    public bool StopTimeshift(int slotIndex)
-    {
-      return StopTimeshiftAsync(slotIndex).Result;
-    }
-
-    public async Task<bool> StopTimeshiftAsync(int slotIndex)
-    {
-      try
-      {
-        CpAction action = GetAction(Consts.ACTION_STOP_TIMESHIFT);
-        IList<object> inParameters = new List<object>
-            {
-              slotIndex
-            };
-
-        IList<object> outParameters = await action.InvokeAsync(inParameters);
-        bool success = (bool)outParameters[0];
-        if (success)
-        {
-          _channels[slotIndex] = null;
-          return true;
-        }
-      }
-      catch (Exception ex)
-      {
-        NotifyException(ex);
-      }
-      return false;
-    }
-
-    public IChannel GetChannel(int slotIndex)
-    {
-      return _channels[slotIndex];
-    }
-
-    public bool GetCurrentProgram(IChannel channel, out IProgram program)
-    {
-      IProgram programNext;
-      return GetNowNextProgram(channel, out program, out programNext);
-    }
-
-    public bool GetNextProgram(IChannel channel, out IProgram program)
-    {
-      IProgram programNow;
-      return GetNowNextProgram(channel, out programNow, out program);
-    }
-
-    public bool GetNowNextProgram(IChannel channel, out IProgram programNow, out IProgram programNext)
-    {
-      var result = GetNowNextProgramAsync(channel).Result;
-      if (result.Success && result.Result?.Length == 2)
-      {
-        programNow = result.Result[0];
-        programNext = result.Result[1];
-        return true;
-      }
-      programNow = programNext = null;
-      return false;
-    }
-
-    public async Task<AsyncResult<IProgram[]>> GetNowNextProgramAsync(IChannel channel)
-    {
-      ProgramNowNextValue programs;
-      IProgram[] programNowNext = new IProgram[2];
-
-      _programCache.ClearCache(channel);
-      if (_programCache.TryGetPrograms(channel, out programs))
-      {
-        programNowNext[0] = programs.ProgramNow;
-        programNowNext[1] = programs.ProgramNext;
-        return new AsyncResult<IProgram[]>(true, programNowNext);
-      }
-      try
-      {
-        CpAction action = GetAction(Consts.ACTION_GET_NOW_NEXT_PROGRAM);
-        IList<object> inParameters = new List<object>
-            {
-              channel.ChannelId
-            };
-
-        IList<object> outParameters = await action.InvokeAsync(inParameters);
-        bool success = (bool)outParameters[0];
-        if (success)
-        {
-          programNowNext[0] = (Program)outParameters[1];
-          programNowNext[1] = (Program)outParameters[2];
-          _programCache.TryAdd(channel, programNowNext[0], programNowNext[1]);
-          return new AsyncResult<IProgram[]>(true, programNowNext);
-        }
-      }
-      catch (Exception ex)
-      {
-        NotifyException(ex);
-      }
-      return new AsyncResult<IProgram[]>(false, null);
-    }
-
-    public async Task<AsyncResult<IDictionary<int, IProgram[]>>> GetNowAndNextForChannelGroupAsync(IChannelGroup channelGroup)
-    {
-      try
-      {
-        CpAction action = GetAction(Consts.ACTION_GET_NOW_NEXT_PROGRAM_FOR_GROUP);
-        IList<object> inParameters = new List<object>
-            {
-              channelGroup.ChannelGroupId
-            };
-
-        var nowNextPrograms = new Dictionary<int, IProgram[]>();
-
-        IList<object> outParameters = await action.InvokeAsync(inParameters);
-        bool success = (bool)outParameters[0];
-        if (success)
-        {
-          DateTime now = DateTime.Now;
-          var programs = (IList<Program>)outParameters[1];
-          foreach (Program program in programs)
-          {
-            IProgram[] nowNext;
-            int channelId = program.ChannelId;
-            if (!nowNextPrograms.TryGetValue(channelId, out nowNext))
-              nowNext = new IProgram[2];
-
-            if (program.StartTime > now)
-              nowNext[1] = program;
-            else
-              nowNext[0] = program;
-
-            nowNextPrograms[channelId] = nowNext;
-          }
-          return new AsyncResult<IDictionary<int, IProgram[]>>(true, nowNextPrograms);
-        }
-      }
-      catch (Exception ex)
-      {
-        NotifyException(ex);
-      }
-      return new AsyncResult<IDictionary<int, IProgram[]>>(false, null);
-    }
-
-    public bool GetNowAndNextForChannelGroup(IChannelGroup channelGroup, out IDictionary<int, IProgram[]> nowNextPrograms)
-    {
-      var result = GetNowAndNextForChannelGroupAsync(channelGroup).Result;
-      nowNextPrograms = result.Result;
-      return result.Success;
-    }
-
-    public bool GetProgramsGroup(IChannelGroup channelGroup, DateTime from, DateTime to, out IList<IProgram> programs)
-    {
-      var result = GetProgramsGroupAsync(channelGroup, from, to).Result;
-      programs = result.Result;
-      return result.Success;
-    }
-
-    public async Task<AsyncResult<IList<IProgram>>> GetProgramsGroupAsync(IChannelGroup channelGroup, DateTime from, DateTime to)
-    {
-      try
-      {
-        CpAction action = GetAction(Consts.ACTION_GET_PROGRAMS_GROUP);
-        IList<object> inParameters = new List<object>
-            {
-              channelGroup.ChannelGroupId,
-              from,
-              to
-            };
-
-        IList<object> outParameters = await action.InvokeAsync(inParameters);
-        bool success = (bool)outParameters[0];
-        if (success)
-        {
-          IList<Program> programList = (IList<Program>)outParameters[1];
-          IList<IProgram> programs = programList.Distinct(ProgramComparer.Instance).ToList();
-          return new AsyncResult<IList<IProgram>>(true, programs);
-        }
-      }
-      catch (Exception ex)
-      {
-        NotifyException(ex);
-      }
-      return new AsyncResult<IList<IProgram>>(false, null);
-    }
-
-    public bool GetPrograms(string title, DateTime from, DateTime to, out IList<IProgram> programs)
-    {
-      var result = GetProgramsAsync(title, from, to).Result;
-      programs = result.Result;
-      return result.Success;
-    }
-
-    public async Task<AsyncResult<IList<IProgram>>> GetProgramsAsync(string title, DateTime from, DateTime to)
-    {
-      try
-      {
-        CpAction action = GetAction(Consts.ACTION_GET_PROGRAMS_BY_TITLE);
-        IList<object> inParameters = new List<object>
-            {
-              title,
-              from,
-              to
-            };
-
-        IList<object> outParameters = await action.InvokeAsync(inParameters);
-        bool success = (bool)outParameters[0];
-        if (success)
-        {
-          IList<Program> programList = (IList<Program>)outParameters[1];
-          var programs = programList.Distinct(ProgramComparer.Instance).ToList(); // Using custom comparer to filter out duplicated programs.
-          return new AsyncResult<IList<IProgram>>(true, programs);
-        }
-      }
-      catch (Exception ex)
-      {
-        NotifyException(ex);
-      }
-      return new AsyncResult<IList<IProgram>>(false, null);
-    }
-
-    public bool GetPrograms(IChannel channel, DateTime from, DateTime to, out IList<IProgram> programs)
-    {
-      var result = GetProgramsAsync(channel, from, to).Result;
-      programs = result.Result;
-      return result.Success;
-    }
-
-    public async Task<AsyncResult<IList<IProgram>>> GetProgramsAsync(IChannel channel, DateTime from, DateTime to)
-    {
-      // We only want to cache single time queries
-      if (from == to)
-      {
-        _programCache.ClearCache(channel);
-        ProgramNowNextValue programsCache;
-        if (_programCache.TryGetProgramsByTime(channel, from, out programsCache))
-        {
-          var programs = new List<IProgram> { programsCache.ProgramNow };
-          return new AsyncResult<IList<IProgram>>(true, programs);
-        }
-      }
-      try
-      {
-        CpAction action = GetAction(Consts.ACTION_GET_PROGRAMS);
-        IList<object> inParameters = new List<object>
-            {
-              channel.ChannelId,
-              from,
-              to
-            };
-
-        IList<object> outParameters = await action.InvokeAsync(inParameters);
-        bool success = (bool)outParameters[0];
-        if (success)
-        {
-          IList<Program> programList = (IList<Program>)outParameters[1];
-          var programs = programList.Distinct(ProgramComparer.Instance).ToList(); // Using custom comparer to filter out duplicated programs.
-          if (from == to)
-          {
-            _programCache.TryAdd(channel, programs[0], null);
-          }
-          return new AsyncResult<IList<IProgram>>(true, programs);
-        }
-      }
-      catch (Exception ex)
-      {
-        NotifyException(ex);
-      }
-      return new AsyncResult<IList<IProgram>>(false, null);
-    }
-
-    //public bool GetProgramsForSchedule(ISchedule schedule, out IList<IProgram> programs)
-    //{
-    //  var result = GetProgramsForScheduleAsync(schedule).Result;
-    //  programs = result.Result;
-    //  return result.Success;
-    //}
-
-    public async Task<AsyncResult<IList<IProgram>>> GetProgramsForScheduleAsync(ISchedule schedule)
-    {
-      try
-      {
-        CpAction action = GetAction(Consts.ACTION_GET_PROGRAMS_FOR_SCHEDULE);
-        IList<object> inParameters = new List<object> { schedule };
-        IList<object> outParameters = await action.InvokeAsync(inParameters);
-        bool success = (bool)outParameters[0];
-        if (success)
-        {
-          IList<Program> programList = (IList<Program>)outParameters[1];
-          var programs = programList.Distinct(ProgramComparer.Instance).ToList(); // Using custom comparer to filter out duplicated programs.
-          return new AsyncResult<IList<IProgram>>(true, programs);
-        }
-      }
-      catch (Exception ex)
-      {
-        NotifyException(ex);
-      }
-      return new AsyncResult<IList<IProgram>>(false, null);
-    }
-
-    public bool GetScheduledPrograms(IChannel channel, out IList<IProgram> programs)
-    {
-      throw new NotImplementedException();
-    }
-
-    public async Task<AsyncResult<IChannel>> GetChannelAsync(IProgram program)
-    {
-      return await GetChannelAsync(program.ChannelId);
-    }
-
-    public bool GetProgram(int programId, out IProgram program)
-    {
-      throw new NotImplementedException();
-    }
-
-    //public bool GetChannelGroups(out IList<IChannelGroup> groups)
-    public async Task<AsyncResult<IList<IChannelGroup>>> GetChannelGroupsAsync()
-    {
-      try
-      {
-        CpAction action = GetAction(Consts.ACTION_GET_CHANNELGROUPS);
-        IList<object> inParameters = new List<object>();
-        IList<object> outParameters = await action.InvokeAsync(inParameters);
-        bool success = (bool)outParameters[0];
-        IList<ChannelGroup> channelGroups = (IList<ChannelGroup>)outParameters[1];
-        if (success)
-        {
-          var groups = channelGroups.Cast<IChannelGroup>().ToList();
-          return new AsyncResult<IList<IChannelGroup>>(true, groups);
-        }
-      }
-      catch (Exception ex)
-      {
-        NotifyException(ex);
-      }
-      return new AsyncResult<IList<IChannelGroup>>(false, null);
-    }
-
-    //public bool GetChannel(int channelId, out IChannel channel)
-    public async Task<AsyncResult<IChannel>> GetChannelAsync(int channelId)
-    {
-      IChannel channel;
-      if (_channelCache.TryGetValue(channelId, out channel))
-        return new AsyncResult<IChannel>(true, channel);
-
-      try
-      {
-        CpAction action = GetAction(Consts.ACTION_GET_CHANNEL);
-        IList<object> inParameters = new List<object> { channelId };
-        IList<object> outParameters = await action.InvokeAsync(inParameters);
-        bool success = (bool)outParameters[0];
-        IList<Channel> channelList = (IList<Channel>)outParameters[1];
-        if (success)
-        {
-          channel = channelList.Cast<IChannel>().First();
-          _channelCache[channelId] = channel;
-          return new AsyncResult<IChannel>(true, channel);
-        }
-      }
-      catch (Exception ex)
-      {
-        NotifyException(ex);
-      }
-      return new AsyncResult<IChannel>(false, null);
-    }
-
-    //public bool GetChannels(IChannelGroup group, out IList<IChannel> channels)
-    public async Task<AsyncResult<IList<IChannel>>> GetChannelsAsync(IChannelGroup group)
-    {
-      try
-      {
-        CpAction action = GetAction(Consts.ACTION_GET_CHANNELS);
-        IList<object> inParameters = new List<object> { group.ChannelGroupId };
-        IList<object> outParameters = await action.InvokeAsync(inParameters);
-        bool success = (bool)outParameters[0];
-        IList<Channel> channelList = (IList<Channel>)outParameters[1];
-        if (success)
-        {
-          var channels = channelList.Cast<IChannel>().ToList();
-          foreach (var channel in channels)
-            _channelCache[channel.ChannelId] = channel;
-          return new AsyncResult<IList<IChannel>>(true, channels);
-        }
-      }
-      catch (Exception ex)
-      {
-        NotifyException(ex);
-      }
-      return new AsyncResult<IList<IChannel>>(false, null);
-    }
-
-    public int SelectedChannelId
-    {
-      get
-      {
-        NativeProviderSettings settings = ServiceRegistration.Get<ISettingsManager>().Load<NativeProviderSettings>();
-        return settings.LastChannelId;
-      }
-      set
-      {
-        NativeProviderSettings settings = ServiceRegistration.Get<ISettingsManager>().Load<NativeProviderSettings>();
-        settings.LastChannelId = value;
-        ServiceRegistration.Get<ISettingsManager>().Save(settings);
-      }
-    }
-
-    public int SelectedChannelGroupId
-    {
-      get
-      {
-        NativeProviderSettings settings = ServiceRegistration.Get<ISettingsManager>().Load<NativeProviderSettings>();
-        return settings.LastChannelGroupId;
-      }
-      set
-      {
-        NativeProviderSettings settings = ServiceRegistration.Get<ISettingsManager>().Load<NativeProviderSettings>();
-        settings.LastChannelGroupId = value;
-        ServiceRegistration.Get<ISettingsManager>().Save(settings);
-      }
-    }
-
-    //public bool CreateSchedule(IProgram program, ScheduleRecordingType recordingType, out ISchedule schedule)
-    public async Task<AsyncResult<ISchedule>> CreateScheduleAsync(IProgram program, ScheduleRecordingType recordingType)
-    {
-      try
-      {
-        CpAction action = GetAction(Consts.ACTION_CREATE_SCHEDULE);
-        IList<object> inParameters = new List<object> { program.ProgramId, (int)recordingType };
-        IList<object> outParameters = await action.InvokeAsync(inParameters);
-        bool result = (bool)outParameters[0];
-        var schedule = result ? (ISchedule)outParameters[1] : null;
-        return new AsyncResult<ISchedule>(result, schedule);
-      }
-      catch (Exception ex)
-      {
-        NotifyException(ex);
-        return new AsyncResult<ISchedule>(false, null);
-      }
-    }
-
-    //public bool CreateScheduleByTime(IChannel channel, DateTime from, DateTime to, ScheduleRecordingType recordingType, out ISchedule schedule)
-    public async Task<AsyncResult<ISchedule>> CreateScheduleByTimeAsync(IChannel channel, DateTime from, DateTime to, ScheduleRecordingType recordingType)
-    {
-      try
-      {
-        CpAction action = GetAction(Consts.ACTION_CREATE_SCHEDULE_BY_TIME);
-        IList<object> inParameters = new List<object> { channel.ChannelId, from, to, (int)recordingType };
-        IList<object> outParameters = await action.InvokeAsync(inParameters);
-        bool result = (bool)outParameters[0];
-        var schedule = result ? (ISchedule)outParameters[1] : null;
-        return new AsyncResult<ISchedule>(result, schedule);
-      }
-      catch (Exception ex)
-      {
-        NotifyException(ex);
-        return new AsyncResult<ISchedule>(false, null);
-      }
-    }
-
-    //public bool RemoveScheduleForProgram(IProgram program, ScheduleRecordingType recordingType)
-    public async Task<bool> RemoveScheduleForProgramAsync(IProgram program, ScheduleRecordingType recordingType)
-    {
-      try
-      {
-        CpAction action = GetAction(Consts.ACTION_REMOVE_SCHEDULE_FOR_PROGRAM);
-        IList<object> inParameters = new List<object> { program.ProgramId, (int)recordingType };
-        IList<object> outParameters = await action.InvokeAsync(inParameters);
-        return (bool)outParameters[0];
-      }
-      catch (Exception ex)
-      {
-        NotifyException(ex);
-        return false;
-      }
-    }
-
-    //public bool RemoveSchedule(ISchedule schedule)
-    public async Task<bool> RemoveScheduleAsync(ISchedule schedule)
-    {
-      try
-      {
-        CpAction action = GetAction(Consts.ACTION_REMOVE_SCHEDULE);
-        IList<object> inParameters = new List<object> { schedule };
-        IList<object> outParameters = await action.InvokeAsync(inParameters);
-        return (bool)outParameters[0];
-      }
-      catch (Exception ex)
-      {
-        NotifyException(ex);
-        return false;
-      }
-    }
-
-    //public bool GetRecordingStatus(IProgram program, out RecordingStatus recordingStatus)
-    public async Task<AsyncResult<RecordingStatus>> GetRecordingStatusAsync(IProgram program)
-    {
-      try
-      {
-        CpAction action = GetAction(Consts.ACTION_GET_REC_STATUS);
-        IList<object> inParameters = new List<object> { program.ProgramId };
-        IList<object> outParameters = await action.InvokeAsync(inParameters);
-        bool result = (bool)outParameters[0];
-        var recordingStatus = (RecordingStatus)Enum.Parse(typeof(RecordingStatus), outParameters[1].ToString());
-        return new AsyncResult<RecordingStatus>(result, recordingStatus);
-      }
-      catch (Exception ex)
-      {
-        NotifyException(ex);
-        return new AsyncResult<RecordingStatus>(false, RecordingStatus.None);
-      }
-    }
-
-    //public bool GetRecordingFileOrStream(IProgram program, out string fileOrStream)
-    public async Task<AsyncResult<string>> GetRecordingFileOrStreamAsync(IProgram program)
-    {
-      try
-      {
-        CpAction action = GetAction(Consts.ACTION_GET_REC_FILE_OR_STREAM);
-        IList<object> inParameters = new List<object> { program.ProgramId };
-        IList<object> outParameters = await action.InvokeAsync(inParameters);
-        bool result = (bool)outParameters[0];
-        var fileOrStream = (string)outParameters[1];
-        return new AsyncResult<string>(result, fileOrStream);
-      }
-      catch (Exception ex)
-      {
-        NotifyException(ex);
-        return new AsyncResult<string>(false, null);
-      }
-    }
-
-    //public bool GetSchedules(out IList<ISchedule> schedules)
-    public async Task<AsyncResult<IList<ISchedule>>> GetSchedulesAsync()
-    {
-      try
-      {
-        CpAction action = GetAction(Consts.ACTION_GET_SCHEDULES);
-        IList<object> inParameters = new List<object>();
-        IList<object> outParameters = await action.InvokeAsync(inParameters);
-        bool success = (bool)outParameters[0];
-        IList<Schedule> scheduleList = (List<Schedule>)outParameters[1];
-        if (success)
-        {
-          var schedules = scheduleList.Cast<ISchedule>().ToList();
-          return new AsyncResult<IList<ISchedule>>(true, schedules);
-        }
-      }
-      catch (Exception ex)
-      {
-        NotifyException(ex);
-      }
-      return new AsyncResult<IList<ISchedule>>(false, null);
-    }
-
-    //public bool IsCurrentlyRecording(string fileName, out ISchedule schedule)
-    public async Task<AsyncResult<ISchedule>> IsCurrentlyRecordingAsync(string fileName)
-    {
-      try
-      {
-        CpAction action = GetAction(Consts.ACTION_GET_IS_CURRENT_REC);
-        IList<object> inParameters = new List<object> { fileName };
-        IList<object> outParameters = await action.InvokeAsync(inParameters);
-        bool success = (bool)outParameters[0];
-        var schedule = (Schedule)outParameters[1];
-        return new AsyncResult<ISchedule>(success, schedule);
-      }
-      catch (Exception ex)
-      {
-        NotifyException(ex);
-        return new AsyncResult<ISchedule>(false, null);
-      }
-    }
-
-    #region Exeption handling
-
-    private void NotifyException(Exception ex, string localizationMessage = null)
-    {
-      string notification = string.IsNullOrEmpty(localizationMessage)
-                              ? ex.Message
-                              : ServiceRegistration.Get<ILocalization>().ToString(localizationMessage, ex.Message);
-
-      ServiceRegistration.Get<INotificationService>().EnqueueNotification(NotificationType.Error, "Error", notification, true);
-      ServiceRegistration.Get<ILogger>().Error(notification);
-    }
-
-    #endregion
-  }
-}
->>>>>>> 9895caa1
+#region Copyright (C) 2007-2018 Team MediaPortal
+
+/*
+    Copyright (C) 2007-2018 Team MediaPortal
+    http://www.team-mediaportal.com
+
+    This file is part of MediaPortal 2
+
+    MediaPortal 2 is free software: you can redistribute it and/or modify
+    it under the terms of the GNU General Public License as published by
+    the Free Software Foundation, either version 3 of the License, or
+    (at your option) any later version.
+
+    MediaPortal 2 is distributed in the hope that it will be useful,
+    but WITHOUT ANY WARRANTY; without even the implied warranty of
+    MERCHANTABILITY or FITNESS FOR A PARTICULAR PURPOSE. See the
+    GNU General Public License for more details.
+
+    You should have received a copy of the GNU General Public License
+    along with MediaPortal 2. If not, see <http://www.gnu.org/licenses/>.
+*/
+
+#endregion
+
+using System;
+using System.Collections.Concurrent;
+using System.Collections.Generic;
+using System.Linq;
+using System.Threading.Tasks;
+using MediaPortal.Common;
+using MediaPortal.Common.Async;
+using MediaPortal.Common.Localization;
+using MediaPortal.Common.Logging;
+using MediaPortal.Common.MediaManagement;
+using MediaPortal.Common.Services.ServerCommunication;
+using MediaPortal.Common.Settings;
+using MediaPortal.Common.UPnP;
+using MediaPortal.Plugins.SlimTv.Interfaces;
+using MediaPortal.Plugins.SlimTv.Interfaces.Items;
+using MediaPortal.Plugins.SlimTv.Interfaces.UPnP.Items;
+using MediaPortal.Plugins.SlimTv.Providers.Helpers;
+using MediaPortal.Plugins.SlimTv.Providers.Settings;
+using MediaPortal.Plugins.SlimTv.UPnP;
+using MediaPortal.UI.Presentation.UiNotifications;
+using UPnP.Infrastructure.CP;
+using UPnP.Infrastructure.CP.DeviceTree;
+
+namespace MediaPortal.Plugins.SlimTv.Providers.UPnP
+{
+  public class NativeTvProxy : UPnPServiceProxyBase, IDisposable, ITvProvider, ITimeshiftControlAsync, IProgramInfoAsync, IChannelAndGroupInfoAsync, IScheduleControlAsync
+  {
+    #region Protected fields
+
+    protected UPnPNetworkTracker _networkTracker;
+    protected UPnPControlPoint _controlPoint;
+    protected readonly IChannel[] _channels = new IChannel[2];
+    protected readonly object _syncObj = new object();
+    protected readonly ProgramCache _programCache = new ProgramCache();
+    protected IDictionary<int, IChannel> _channelCache = new ConcurrentDictionary<int, IChannel>();
+
+    #endregion
+
+    public NativeTvProxy(CpService serviceStub)
+      : base(serviceStub, "NativeTv")
+    {
+      ServiceRegistration.Set<ITvProvider>(this);
+    }
+
+    public void Dispose()
+    {
+      DeInit();
+    }
+
+    public string Name
+    {
+      get { return "NativeTvProxy"; }
+    }
+
+    public bool Init()
+    {
+      return true;
+    }
+
+    public bool DeInit()
+    {
+      try
+      {
+        CpAction action = GetAction(Consts.ACTION_DEINIT);
+        // DeInit will also be called if the service is disposed after server disconnection. In this case we cannot call another action.
+        if (action.IsConnected && action.ParentService != null && action.ParentService.IsConnected)
+        {
+          IList<object> inParameters = new List<object>();
+          IList<object> outParameters = action.InvokeAction(inParameters);
+          return (bool)outParameters[0];
+        }
+        return false;
+      }
+      catch (Exception ex)
+      {
+        NotifyException(ex);
+      }
+      return false;
+    }
+
+    public bool StartTimeshift(int slotIndex, IChannel channel, out MediaItem timeshiftMediaItem)
+    {
+      var result = StartTimeshiftAsync(slotIndex, channel).Result;
+      if (result.Success)
+      {
+        timeshiftMediaItem = result.Result;
+        return true;
+      }
+      timeshiftMediaItem = null;
+      return false;
+    }
+
+    public async Task<AsyncResult<MediaItem>> StartTimeshiftAsync(int slotIndex, IChannel channel)
+    {
+      // If we change between radio and tv channels, stop current timeshift before. This is required, so that the new
+      // player starts with a new stream from beginning. Otherwise a VideoPlayer could be ran with an older Radio stream part.
+      bool mediaTypeChanged = _channels[slotIndex] != null && _channels[slotIndex].MediaType != channel.MediaType;
+      if (mediaTypeChanged && !StopTimeshift(slotIndex))
+        return new AsyncResult<MediaItem>(false, null);
+      try
+      {
+        CpAction action = GetAction(Consts.ACTION_START_TIMESHIFT);
+        IList<object> inParameters = new List<object>
+            {
+              slotIndex,
+              channel.ChannelId
+            };
+
+        IList<object> outParameters = await action.InvokeAsync(inParameters);
+        bool success = (bool)outParameters[0];
+        if (success)
+        {
+          _channels[slotIndex] = channel;
+
+          // Assign a MediaItem, can be null if streamUrl is the same.
+          var timeshiftMediaItem = (MediaItem)outParameters[1];
+          return new AsyncResult<MediaItem>(true, timeshiftMediaItem);
+        }
+      }
+      catch (Exception ex)
+      {
+        NotifyException(ex);
+      }
+      return new AsyncResult<MediaItem>(false, null);
+    }
+
+    public bool StopTimeshift(int slotIndex)
+    {
+      return StopTimeshiftAsync(slotIndex).Result;
+    }
+
+    public async Task<bool> StopTimeshiftAsync(int slotIndex)
+    {
+      try
+      {
+        CpAction action = GetAction(Consts.ACTION_STOP_TIMESHIFT);
+        IList<object> inParameters = new List<object>
+            {
+              slotIndex
+            };
+
+        IList<object> outParameters = await action.InvokeAsync(inParameters);
+        bool success = (bool)outParameters[0];
+        if (success)
+        {
+          _channels[slotIndex] = null;
+          return true;
+        }
+      }
+      catch (Exception ex)
+      {
+        NotifyException(ex);
+      }
+      return false;
+    }
+
+    public IChannel GetChannel(int slotIndex)
+    {
+      return _channels[slotIndex];
+    }
+
+    public bool GetCurrentProgram(IChannel channel, out IProgram program)
+    {
+      IProgram programNext;
+      return GetNowNextProgram(channel, out program, out programNext);
+    }
+
+    public bool GetNextProgram(IChannel channel, out IProgram program)
+    {
+      IProgram programNow;
+      return GetNowNextProgram(channel, out programNow, out program);
+    }
+
+    public bool GetNowNextProgram(IChannel channel, out IProgram programNow, out IProgram programNext)
+    {
+      var result = GetNowNextProgramAsync(channel).Result;
+      if (result.Success && result.Result?.Length == 2)
+      {
+        programNow = result.Result[0];
+        programNext = result.Result[1];
+        return true;
+      }
+      programNow = programNext = null;
+      return false;
+    }
+
+    public async Task<AsyncResult<IProgram[]>> GetNowNextProgramAsync(IChannel channel)
+    {
+      ProgramNowNextValue programs;
+      IProgram[] programNowNext = new IProgram[2];
+
+      _programCache.ClearCache(channel);
+      if (_programCache.TryGetPrograms(channel, out programs))
+      {
+        programNowNext[0] = programs.ProgramNow;
+        programNowNext[1] = programs.ProgramNext;
+        return new AsyncResult<IProgram[]>(true, programNowNext);
+      }
+      try
+      {
+        CpAction action = GetAction(Consts.ACTION_GET_NOW_NEXT_PROGRAM);
+        IList<object> inParameters = new List<object>
+            {
+              channel.ChannelId
+            };
+
+        IList<object> outParameters = await action.InvokeAsync(inParameters);
+        bool success = (bool)outParameters[0];
+        if (success)
+        {
+          programNowNext[0] = (Program)outParameters[1];
+          programNowNext[1] = (Program)outParameters[2];
+          _programCache.TryAdd(channel, programNowNext[0], programNowNext[1]);
+          return new AsyncResult<IProgram[]>(true, programNowNext);
+        }
+      }
+      catch (Exception ex)
+      {
+        NotifyException(ex);
+      }
+      return new AsyncResult<IProgram[]>(false, null);
+    }
+
+    public async Task<AsyncResult<IDictionary<int, IProgram[]>>> GetNowAndNextForChannelGroupAsync(IChannelGroup channelGroup)
+    {
+      try
+      {
+        CpAction action = GetAction(Consts.ACTION_GET_NOW_NEXT_PROGRAM_FOR_GROUP);
+        IList<object> inParameters = new List<object>
+            {
+              channelGroup.ChannelGroupId
+            };
+
+        var nowNextPrograms = new Dictionary<int, IProgram[]>();
+
+        IList<object> outParameters = await action.InvokeAsync(inParameters);
+        bool success = (bool)outParameters[0];
+        if (success)
+        {
+          DateTime now = DateTime.Now;
+          var programs = (IList<Program>)outParameters[1];
+          foreach (Program program in programs)
+          {
+            IProgram[] nowNext;
+            int channelId = program.ChannelId;
+            if (!nowNextPrograms.TryGetValue(channelId, out nowNext))
+              nowNext = new IProgram[2];
+
+            if (program.StartTime > now)
+              nowNext[1] = program;
+            else
+              nowNext[0] = program;
+
+            nowNextPrograms[channelId] = nowNext;
+          }
+          return new AsyncResult<IDictionary<int, IProgram[]>>(true, nowNextPrograms);
+        }
+      }
+      catch (Exception ex)
+      {
+        NotifyException(ex);
+      }
+      return new AsyncResult<IDictionary<int, IProgram[]>>(false, null);
+    }
+
+    public bool GetNowAndNextForChannelGroup(IChannelGroup channelGroup, out IDictionary<int, IProgram[]> nowNextPrograms)
+    {
+      var result = GetNowAndNextForChannelGroupAsync(channelGroup).Result;
+      nowNextPrograms = result.Result;
+      return result.Success;
+    }
+
+    public bool GetProgramsGroup(IChannelGroup channelGroup, DateTime from, DateTime to, out IList<IProgram> programs)
+    {
+      var result = GetProgramsGroupAsync(channelGroup, from, to).Result;
+      programs = result.Result;
+      return result.Success;
+    }
+
+    public async Task<AsyncResult<IList<IProgram>>> GetProgramsGroupAsync(IChannelGroup channelGroup, DateTime from, DateTime to)
+    {
+      try
+      {
+        CpAction action = GetAction(Consts.ACTION_GET_PROGRAMS_GROUP);
+        IList<object> inParameters = new List<object>
+            {
+              channelGroup.ChannelGroupId,
+              from,
+              to
+            };
+
+        IList<object> outParameters = await action.InvokeAsync(inParameters);
+        bool success = (bool)outParameters[0];
+        if (success)
+        {
+          IList<Program> programList = (IList<Program>)outParameters[1];
+          IList<IProgram> programs = programList.Distinct(ProgramComparer.Instance).ToList();
+          return new AsyncResult<IList<IProgram>>(true, programs);
+        }
+      }
+      catch (Exception ex)
+      {
+        NotifyException(ex);
+      }
+      return new AsyncResult<IList<IProgram>>(false, null);
+    }
+
+    public bool GetPrograms(string title, DateTime from, DateTime to, out IList<IProgram> programs)
+    {
+      var result = GetProgramsAsync(title, from, to).Result;
+      programs = result.Result;
+      return result.Success;
+    }
+
+    public async Task<AsyncResult<IList<IProgram>>> GetProgramsAsync(string title, DateTime from, DateTime to)
+    {
+      try
+      {
+        CpAction action = GetAction(Consts.ACTION_GET_PROGRAMS_BY_TITLE);
+        IList<object> inParameters = new List<object>
+            {
+              title,
+              from,
+              to
+            };
+
+        IList<object> outParameters = await action.InvokeAsync(inParameters);
+        bool success = (bool)outParameters[0];
+        if (success)
+        {
+          IList<Program> programList = (IList<Program>)outParameters[1];
+          var programs = programList.Distinct(ProgramComparer.Instance).ToList(); // Using custom comparer to filter out duplicated programs.
+          return new AsyncResult<IList<IProgram>>(true, programs);
+        }
+      }
+      catch (Exception ex)
+      {
+        NotifyException(ex);
+      }
+      return new AsyncResult<IList<IProgram>>(false, null);
+    }
+
+    public bool GetPrograms(IChannel channel, DateTime from, DateTime to, out IList<IProgram> programs)
+    {
+      var result = GetProgramsAsync(channel, from, to).Result;
+      programs = result.Result;
+      return result.Success;
+    }
+
+    public async Task<AsyncResult<IList<IProgram>>> GetProgramsAsync(IChannel channel, DateTime from, DateTime to)
+    {
+      // We only want to cache single time queries
+      if (from == to)
+      {
+        _programCache.ClearCache(channel);
+        ProgramNowNextValue programsCache;
+        if (_programCache.TryGetProgramsByTime(channel, from, out programsCache))
+        {
+          var programs = new List<IProgram> { programsCache.ProgramNow };
+          return new AsyncResult<IList<IProgram>>(true, programs);
+        }
+      }
+      try
+      {
+        CpAction action = GetAction(Consts.ACTION_GET_PROGRAMS);
+        IList<object> inParameters = new List<object>
+            {
+              channel.ChannelId,
+              from,
+              to
+            };
+
+        IList<object> outParameters = await action.InvokeAsync(inParameters);
+        bool success = (bool)outParameters[0];
+        if (success)
+        {
+          IList<Program> programList = (IList<Program>)outParameters[1];
+          var programs = programList.Distinct(ProgramComparer.Instance).ToList(); // Using custom comparer to filter out duplicated programs.
+          if (from == to)
+          {
+            _programCache.TryAdd(channel, programs[0], null);
+          }
+          return new AsyncResult<IList<IProgram>>(true, programs);
+        }
+      }
+      catch (Exception ex)
+      {
+        NotifyException(ex);
+      }
+      return new AsyncResult<IList<IProgram>>(false, null);
+    }
+
+    //public bool GetProgramsForSchedule(ISchedule schedule, out IList<IProgram> programs)
+    //{
+    //  var result = GetProgramsForScheduleAsync(schedule).Result;
+    //  programs = result.Result;
+    //  return result.Success;
+    //}
+
+    public async Task<AsyncResult<IList<IProgram>>> GetProgramsForScheduleAsync(ISchedule schedule)
+    {
+      try
+      {
+        CpAction action = GetAction(Consts.ACTION_GET_PROGRAMS_FOR_SCHEDULE);
+        IList<object> inParameters = new List<object> { schedule };
+        IList<object> outParameters = await action.InvokeAsync(inParameters);
+        bool success = (bool)outParameters[0];
+        if (success)
+        {
+          IList<Program> programList = (IList<Program>)outParameters[1];
+          var programs = programList.Distinct(ProgramComparer.Instance).ToList(); // Using custom comparer to filter out duplicated programs.
+          return new AsyncResult<IList<IProgram>>(true, programs);
+        }
+      }
+      catch (Exception ex)
+      {
+        NotifyException(ex);
+      }
+      return new AsyncResult<IList<IProgram>>(false, null);
+    }
+
+    public bool GetScheduledPrograms(IChannel channel, out IList<IProgram> programs)
+    {
+      throw new NotImplementedException();
+    }
+
+    public async Task<AsyncResult<IChannel>> GetChannelAsync(IProgram program)
+    {
+      return await GetChannelAsync(program.ChannelId);
+    }
+
+    public bool GetProgram(int programId, out IProgram program)
+    {
+      throw new NotImplementedException();
+    }
+
+    //public bool GetChannelGroups(out IList<IChannelGroup> groups)
+    public async Task<AsyncResult<IList<IChannelGroup>>> GetChannelGroupsAsync()
+    {
+      try
+      {
+        CpAction action = GetAction(Consts.ACTION_GET_CHANNELGROUPS);
+        IList<object> inParameters = new List<object>();
+        IList<object> outParameters = await action.InvokeAsync(inParameters);
+        bool success = (bool)outParameters[0];
+        IList<ChannelGroup> channelGroups = (IList<ChannelGroup>)outParameters[1];
+        if (success)
+        {
+          var groups = channelGroups.Cast<IChannelGroup>().ToList();
+          return new AsyncResult<IList<IChannelGroup>>(true, groups);
+        }
+      }
+      catch (Exception ex)
+      {
+        NotifyException(ex);
+      }
+      return new AsyncResult<IList<IChannelGroup>>(false, null);
+    }
+
+    //public bool GetChannel(int channelId, out IChannel channel)
+    public async Task<AsyncResult<IChannel>> GetChannelAsync(int channelId)
+    {
+      IChannel channel;
+      if (_channelCache.TryGetValue(channelId, out channel))
+        return new AsyncResult<IChannel>(true, channel);
+
+      try
+      {
+        CpAction action = GetAction(Consts.ACTION_GET_CHANNEL);
+        IList<object> inParameters = new List<object> { channelId };
+        IList<object> outParameters = await action.InvokeAsync(inParameters);
+        bool success = (bool)outParameters[0];
+        IList<Channel> channelList = (IList<Channel>)outParameters[1];
+        if (success)
+        {
+          channel = channelList.Cast<IChannel>().First();
+          _channelCache[channelId] = channel;
+          return new AsyncResult<IChannel>(true, channel);
+        }
+      }
+      catch (Exception ex)
+      {
+        NotifyException(ex);
+      }
+      return new AsyncResult<IChannel>(false, null);
+    }
+
+    //public bool GetChannels(IChannelGroup group, out IList<IChannel> channels)
+    public async Task<AsyncResult<IList<IChannel>>> GetChannelsAsync(IChannelGroup group)
+    {
+      try
+      {
+        CpAction action = GetAction(Consts.ACTION_GET_CHANNELS);
+        IList<object> inParameters = new List<object> { group.ChannelGroupId };
+        IList<object> outParameters = await action.InvokeAsync(inParameters);
+        bool success = (bool)outParameters[0];
+        IList<Channel> channelList = (IList<Channel>)outParameters[1];
+        if (success)
+        {
+          var channels = channelList.Cast<IChannel>().ToList();
+          foreach (var channel in channels)
+            _channelCache[channel.ChannelId] = channel;
+          return new AsyncResult<IList<IChannel>>(true, channels);
+        }
+      }
+      catch (Exception ex)
+      {
+        NotifyException(ex);
+      }
+      return new AsyncResult<IList<IChannel>>(false, null);
+    }
+
+    public int SelectedChannelId
+    {
+      get
+      {
+        NativeProviderSettings settings = ServiceRegistration.Get<ISettingsManager>().Load<NativeProviderSettings>();
+        return settings.LastChannelId;
+      }
+      set
+      {
+        NativeProviderSettings settings = ServiceRegistration.Get<ISettingsManager>().Load<NativeProviderSettings>();
+        settings.LastChannelId = value;
+        ServiceRegistration.Get<ISettingsManager>().Save(settings);
+      }
+    }
+
+    public int SelectedChannelGroupId
+    {
+      get
+      {
+        NativeProviderSettings settings = ServiceRegistration.Get<ISettingsManager>().Load<NativeProviderSettings>();
+        return settings.LastChannelGroupId;
+      }
+      set
+      {
+        NativeProviderSettings settings = ServiceRegistration.Get<ISettingsManager>().Load<NativeProviderSettings>();
+        settings.LastChannelGroupId = value;
+        ServiceRegistration.Get<ISettingsManager>().Save(settings);
+      }
+    }
+
+    //public bool CreateSchedule(IProgram program, ScheduleRecordingType recordingType, out ISchedule schedule)
+    public async Task<AsyncResult<ISchedule>> CreateScheduleAsync(IProgram program, ScheduleRecordingType recordingType)
+    {
+      try
+      {
+        CpAction action = GetAction(Consts.ACTION_CREATE_SCHEDULE);
+        IList<object> inParameters = new List<object> { program.ProgramId, (int)recordingType };
+        IList<object> outParameters = await action.InvokeAsync(inParameters);
+        bool result = (bool)outParameters[0];
+        var schedule = result ? (ISchedule)outParameters[1] : null;
+        return new AsyncResult<ISchedule>(result, schedule);
+      }
+      catch (Exception ex)
+      {
+        NotifyException(ex);
+        return new AsyncResult<ISchedule>(false, null);
+      }
+    }
+
+	  public async Task<AsyncResult<ISchedule>> CreateScheduleByTimeAsync(IChannel channel, DateTime from, DateTime to, ScheduleRecordingType recordingType)
+    {
+      return await CreateScheduleByTimeAsync(channel, "Manual", from, to, recordingType);
+    }
+
+    //public bool CreateScheduleByTime(IChannel channel, DateTime from, DateTime to, ScheduleRecordingType recordingType, out ISchedule schedule)
+    public async Task<AsyncResult<ISchedule>> CreateScheduleByTimeAsync(IChannel channel, string title, DateTime from, DateTime to, ScheduleRecordingType recordingType)
+    {
+      try
+      {
+        CpAction action = GetAction(Consts.ACTION_CREATE_SCHEDULE_BY_TIME);
+        IList<object> inParameters = new List<object> { channel.ChannelId, title, from, to, (int)recordingType };
+        IList<object> outParameters = await action.InvokeAsync(inParameters);
+        bool result = (bool)outParameters[0];
+        var schedule = result ? (ISchedule)outParameters[1] : null;
+        return new AsyncResult<ISchedule>(result, schedule);
+      }
+      catch (Exception ex)
+      {
+        NotifyException(ex);
+        return new AsyncResult<ISchedule>(false, null);
+      }
+    }
+
+    public Task<AsyncResult<ISchedule>> CreateScheduleDetailedAsync(IChannel channel, string title, DateTime from, DateTime to, ScheduleRecordingType recordingType, int preRecordInterval, int postRecordInterval, string directory, int priority)
+    {
+      throw new NotImplementedException();
+    }
+
+    public Task<bool> EditScheduleAsync(ISchedule schedule, IChannel channel = null, string title = null, DateTime? from = null, DateTime? to = null, ScheduleRecordingType? recordingType = null, int? preRecordInterval = null, int? postRecordInterval = null, string directory = null, int? priority = null)
+    {
+      throw new NotImplementedException();
+    }
+
+    //public bool RemoveScheduleForProgram(IProgram program, ScheduleRecordingType recordingType)
+    public async Task<bool> RemoveScheduleForProgramAsync(IProgram program, ScheduleRecordingType recordingType)
+    {
+      try
+      {
+        CpAction action = GetAction(Consts.ACTION_REMOVE_SCHEDULE_FOR_PROGRAM);
+        IList<object> inParameters = new List<object> { program.ProgramId, (int)recordingType };
+        IList<object> outParameters = await action.InvokeAsync(inParameters);
+        return (bool)outParameters[0];
+      }
+      catch (Exception ex)
+      {
+        NotifyException(ex);
+        return false;
+      }
+    }
+
+    //public bool RemoveSchedule(ISchedule schedule)
+    public async Task<bool> RemoveScheduleAsync(ISchedule schedule)
+    {
+      try
+      {
+        CpAction action = GetAction(Consts.ACTION_REMOVE_SCHEDULE);
+        IList<object> inParameters = new List<object> { schedule };
+        IList<object> outParameters = await action.InvokeAsync(inParameters);
+        return (bool)outParameters[0];
+      }
+      catch (Exception ex)
+      {
+        NotifyException(ex);
+        return false;
+      }
+    }
+
+    public Task<bool> UnCancelScheduleAsync(IProgram program)
+    {
+      throw new NotImplementedException();
+    }
+
+    //public bool GetRecordingStatus(IProgram program, out RecordingStatus recordingStatus)
+    public async Task<AsyncResult<RecordingStatus>> GetRecordingStatusAsync(IProgram program)
+    {
+      try
+      {
+        CpAction action = GetAction(Consts.ACTION_GET_REC_STATUS);
+        IList<object> inParameters = new List<object> { program.ProgramId };
+        IList<object> outParameters = await action.InvokeAsync(inParameters);
+        bool result = (bool)outParameters[0];
+        var recordingStatus = (RecordingStatus)Enum.Parse(typeof(RecordingStatus), outParameters[1].ToString());
+        return new AsyncResult<RecordingStatus>(result, recordingStatus);
+      }
+      catch (Exception ex)
+      {
+        NotifyException(ex);
+        return new AsyncResult<RecordingStatus>(false, RecordingStatus.None);
+      }
+    }
+
+    //public bool GetRecordingFileOrStream(IProgram program, out string fileOrStream)
+    public async Task<AsyncResult<string>> GetRecordingFileOrStreamAsync(IProgram program)
+    {
+      try
+      {
+        CpAction action = GetAction(Consts.ACTION_GET_REC_FILE_OR_STREAM);
+        IList<object> inParameters = new List<object> { program.ProgramId };
+        IList<object> outParameters = await action.InvokeAsync(inParameters);
+        bool result = (bool)outParameters[0];
+        var fileOrStream = (string)outParameters[1];
+        return new AsyncResult<string>(result, fileOrStream);
+      }
+      catch (Exception ex)
+      {
+        NotifyException(ex);
+        return new AsyncResult<string>(false, null);
+      }
+    }
+
+    //public bool GetSchedules(out IList<ISchedule> schedules)
+    public async Task<AsyncResult<IList<ISchedule>>> GetSchedulesAsync()
+    {
+      try
+      {
+        CpAction action = GetAction(Consts.ACTION_GET_SCHEDULES);
+        IList<object> inParameters = new List<object>();
+        IList<object> outParameters = await action.InvokeAsync(inParameters);
+        bool success = (bool)outParameters[0];
+        IList<Schedule> scheduleList = (List<Schedule>)outParameters[1];
+        if (success)
+        {
+          var schedules = scheduleList.Cast<ISchedule>().ToList();
+          return new AsyncResult<IList<ISchedule>>(true, schedules);
+        }
+      }
+      catch (Exception ex)
+      {
+        NotifyException(ex);
+      }
+      return new AsyncResult<IList<ISchedule>>(false, null);
+    }
+
+    //public bool IsCurrentlyRecording(string fileName, out ISchedule schedule)
+    public async Task<AsyncResult<ISchedule>> IsCurrentlyRecordingAsync(string fileName)
+    {
+      try
+      {
+        CpAction action = GetAction(Consts.ACTION_GET_IS_CURRENT_REC);
+        IList<object> inParameters = new List<object> { fileName };
+        IList<object> outParameters = await action.InvokeAsync(inParameters);
+        bool success = (bool)outParameters[0];
+        var schedule = (Schedule)outParameters[1];
+        return new AsyncResult<ISchedule>(success, schedule);
+      }
+      catch (Exception ex)
+      {
+        NotifyException(ex);
+        return new AsyncResult<ISchedule>(false, null);
+      }
+    }
+
+    #region Exeption handling
+
+    private void NotifyException(Exception ex, string localizationMessage = null)
+    {
+      string notification = string.IsNullOrEmpty(localizationMessage)
+                              ? ex.Message
+                              : ServiceRegistration.Get<ILocalization>().ToString(localizationMessage, ex.Message);
+
+      ServiceRegistration.Get<INotificationService>().EnqueueNotification(NotificationType.Error, "Error", notification, true);
+      ServiceRegistration.Get<ILogger>().Error(notification);
+    }
+
+    #endregion
+  }
+}