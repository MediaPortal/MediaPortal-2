--- conflicted
+++ resolved
@@ -31,13 +31,8 @@
   public class FilterByComposerCriterion : RelationshipMLFilterCriterion
   {
     public FilterByComposerCriterion() :
-<<<<<<< HEAD
-      base(PersonAspect.ROLE_COMPOSER, AudioAspect.ROLE_TRACK, Consts.NECESSARY_PERSON_MIAS, Consts.OPTIONAL_PERSON_MIAS,
+      base(Consts.NECESSARY_PERSON_MIAS, Consts.OPTIONAL_PERSON_MIAS,
         new AttributeSortInformation(PersonAspect.ATTR_PERSON_NAME, SortDirection.Ascending))
-=======
-      base(Consts.NECESSARY_PERSON_MIAS, Consts.OPTIONAL_PERSON_MIAS,
-        new SortInformation(PersonAspect.ATTR_PERSON_NAME, SortDirection.Ascending))
->>>>>>> c8559f20
     {
     }
   }
