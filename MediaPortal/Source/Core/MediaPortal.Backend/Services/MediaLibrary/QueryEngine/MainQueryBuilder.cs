--- conflicted
+++ resolved
@@ -1,425 +1,417 @@
-#region Copyright (C) 2007-2017 Team MediaPortal
-
-/*
-    Copyright (C) 2007-2017 Team MediaPortal
-    http://www.team-mediaportal.com
-
-    This file is part of MediaPortal 2
-
-    MediaPortal 2 is free software: you can redistribute it and/or modify
-    it under the terms of the GNU General Public License as published by
-    the Free Software Foundation, either version 3 of the License, or
-    (at your option) any later version.
-
-    MediaPortal 2 is distributed in the hope that it will be useful,
-    but WITHOUT ANY WARRANTY; without even the implied warranty of
-    MERCHANTABILITY or FITNESS FOR A PARTICULAR PURPOSE. See the
-    GNU General Public License for more details.
-
-    You should have received a copy of the GNU General Public License
-    along with MediaPortal 2. If not, see <http://www.gnu.org/licenses/>.
-*/
-
-#endregion
-
-using System.Collections.Generic;
-using System.Linq;
-using System.Text;
-using MediaPortal.Common.MediaManagement;
-using MediaPortal.Common.MediaManagement.MLQueries;
-using MediaPortal.Utilities;
-using System;
-
-namespace MediaPortal.Backend.Services.MediaLibrary.QueryEngine
-{
-  /// <summary>
-  /// Builds the SQL statement for the main media item query. The main query requests all Inline and MTO attributes of
-  /// media item aspects, filtered by a <see cref="CompiledFilter"/>.
-  /// </summary>
-  public abstract class MainQueryBuilder : BaseQueryBuilder
-  {
-    #region Inner classes
-
-    protected class CompiledSortInformation
-    {
-      protected RequestedAttribute _sortAttribute;
-      protected SortDirection _direction;
-
-      public CompiledSortInformation(RequestedAttribute sortAttribute, SortDirection direction)
-      {
-        _sortAttribute = sortAttribute;
-        _direction = direction;
-      }
-
-      public RequestedAttribute SortAttribute
-      {
-        get { return _sortAttribute; }
-      }
-
-      public SortDirection Direction
-      {
-        get { return _direction; }
-      }
-
-      public string GetSortDeclaration(Namespace ns)
-      {
-        return _sortAttribute.GetQualifiedName(ns) + " " + ToSqlOrderByDirection(_direction);
-      }
-
-      protected static string ToSqlOrderByDirection(SortDirection direction)
-      {
-        return direction == SortDirection.Ascending ? "ASC" : "DESC";
-      }
-    }
-
-    #endregion
-
-    protected readonly IEnumerable<MediaItemAspectMetadata> _necessaryRequestedMIAs;
-    protected readonly IEnumerable<MediaItemAspectMetadata> _optionalRequestedMIAs;
-
-    /// <summary>
-    /// Attributes which are selected the in main query (=which are requested to be returned, in contrast to those
-    /// attributes used in a filter).
-    /// </summary>
-    protected readonly IList<QueryAttribute> _selectAttributes;
-    protected readonly SelectProjectionFunction _selectProjectionFunction;
-    protected readonly IFilter _filter;
-<<<<<<< HEAD
-    protected readonly IList<ISortInformation> _sortInformation;
-=======
-    protected readonly IFilter _subqueryFilter;
-    protected readonly IList<SortInformation> _sortInformation;
->>>>>>> c8559f20
-    protected readonly uint? _offset;
-    protected readonly uint? _limit;
-    protected readonly Guid? _userProfileId;
-
-    /// <summary>
-    /// Creates a new <see cref="MainQueryBuilder"/> instance.
-    /// </summary>
-    /// <param name="miaManagement">MIAM management instance from media library.</param>
-    /// <param name="simpleSelectAttributes">Enumeration of media item aspect attributes, given as
-    /// <see cref="QueryAttribute"/> instances, which should be selected by this main query. Only attributes with
-    /// cardinalities of <see cref="Cardinality.Inline"/> and <see cref="Cardinality.ManyToOne"/> are allowed here.
-    /// Both necessary and optional attributes are allowed in this enumeration.</param>
-    /// <param name="selectProjectionFunction">This delegate function will be called for each selected attribute.
-    /// It must return an SQL projection expression whose return value is the requested value for that attribute.
-    /// If this delegate function is <c>null</c>, the actual attribute is selected without a projection function.</param>
-    /// <param name="necessaryRequestedMIAs">MIAs which must be present for the media item to match the query.</param>
-    /// <param name="optionalRequestedMIAs">MIAs which will be returned if they are attached to items which are
-    /// already returned.</param>
-    /// <param name="filter">Filter to restrict the result set.</param>
-    /// <param name="sortInformation">List of sorting criteria.</param>
-    public MainQueryBuilder(MIA_Management miaManagement, IEnumerable<QueryAttribute> simpleSelectAttributes,
-        SelectProjectionFunction selectProjectionFunction,
-        IEnumerable<MediaItemAspectMetadata> necessaryRequestedMIAs, IEnumerable<MediaItemAspectMetadata> optionalRequestedMIAs,
-<<<<<<< HEAD
-        IFilter filter, IList<ISortInformation> sortInformation, Guid? userProfileId = null, uint? limit = null, uint? offset = null)
-=======
-        IFilter filter, IFilter subqueryFilter, IList<SortInformation> sortInformation, uint? limit = null, uint? offset = null)
->>>>>>> c8559f20
-      : base(miaManagement)
-    {
-      _necessaryRequestedMIAs = necessaryRequestedMIAs;
-      _optionalRequestedMIAs = optionalRequestedMIAs;
-      _selectAttributes = new List<QueryAttribute>(simpleSelectAttributes);
-      _selectProjectionFunction = selectProjectionFunction;
-      _filter = filter;
-      _subqueryFilter = subqueryFilter;
-      _sortInformation = sortInformation;
-      _limit = limit;
-      _offset = offset;
-      _userProfileId = userProfileId;
-    }
-
-    protected void GenerateSqlStatement(bool groupByValues,
-        IDictionary<MediaItemAspectMetadata, string> miamAliases,
-        out string mediaItemIdOrGroupSizeAlias,
-        out IDictionary<QueryAttribute, string> attributeAliases,
-        out string statementStr, out IList<BindVar> bindVars)
-    {
-      Namespace ns = new Namespace();
-      BindVarNamespace bvNamespace = new BindVarNamespace();
-
-      // Contains a mapping of each queried (=selected or filtered) attribute to its request attribute instance
-      // data (which holds its requested query table instance)
-      IDictionary<QueryAttribute, RequestedAttribute> requestedAttributes = new Dictionary<QueryAttribute, RequestedAttribute>();
-      attributeAliases = new Dictionary<QueryAttribute, string>();
-
-      // Contains a list of qualified attribute names for all select attributes - needed for GROUP BY-expressions
-      ICollection<string> qualifiedGroupByAliases = new List<string>();
-
-      // Contains a list of compiled select attribute declarations. We need this in a separate list (in contrast to using
-      // the selectAttributes list together with the compiledAttributes map) because it might be the case that
-      // an attribute is requested twice. In that rare case, we need a new alias name for it.
-      IList<string> selectAttributeDeclarations = new List<string>();
-
-      // Dictionary containing as key the requested MIAM instance OR attribute specification of cardinality MTO,
-      // mapped to the table query data to request its contents.
-      IDictionary<object, TableQueryData> tableQueries = new Dictionary<object, TableQueryData>();
-
-      // Contains the same tables as the tableQueries variable, but in order and enriched with table join data
-      IList<TableJoin> tableJoins = new List<TableJoin>();
-
-      // Contains all table query data for MIA type tables
-      IDictionary<MediaItemAspectMetadata, TableQueryData> miaTypeTableQueries = new Dictionary<MediaItemAspectMetadata, TableQueryData>();
-
-      // Albert, 2012-01-29: Optimized query, don't join with media items table, if we have necessary requested MIAs. In that case,
-      // we can use one of their media item ids.
-      //// First create the request table query data for the MIA main table and the request attribute for the MIA ID.
-      //// We'll need the requested attribute as join attribute soon.
-      //TableQueryData miaTableQuery = new TableQueryData(MediaLibrary_SubSchema.MEDIA_ITEMS_TABLE_NAME);
-      //RequestedAttribute miaIdAttribute = new RequestedAttribute(miaTableQuery, MediaLibrary_SubSchema.MEDIA_ITEMS_ITEM_ID_COL_NAME);
-
-      RequestedAttribute miaIdAttribute = null; // Lazy initialized below
-
-      // Contains CompiledSortInformation instances for each sort information instance
-      IList<CompiledSortInformation> compiledSortInformation = null;
-
-      List<BindVar> sqlVars = new List<BindVar>();
-
-      // Ensure that the tables for all necessary MIAs are requested first (INNER JOIN)
-      foreach (MediaItemAspectMetadata miaType in _necessaryRequestedMIAs)
-      {
-        if (miaType.IsTransientAspect)
-          continue;
-        if (tableQueries.ContainsKey(miaType))
-          // We only come here if miaType was already queried as necessary MIA, so optimize redundant entry
-          continue;
-
-        TableQueryData tqd = tableQueries[miaType] = TableQueryData.CreateTableQueryOfMIATable(_miaManagement, miaType);
-        miaTypeTableQueries.Add(miaType, tqd);
-        RequestedAttribute ra;
-        // The first table join has invalid join attributes because miaIdAttribute is still null - but only the join table attribute is necessary
-        // for the the first table - see below
-        tableJoins.Add(new TableJoin("INNER JOIN", tqd,
-            ra = new RequestedAttribute(tqd, MIA_Management.MIA_MEDIA_ITEM_ID_COL_NAME), miaIdAttribute));
-        if (miaIdAttribute == null)
-          miaIdAttribute = ra;
-      }
-
-      if (miaIdAttribute == null)
-      { // If we didn't request any necessary MIA types, we have to add an artificial table for the miaIdAttribute
-        TableQueryData miaTableQuery = new TableQueryData(MediaLibrary_SubSchema.MEDIA_ITEMS_TABLE_NAME);
-        tableJoins.Add(new TableJoin("INNER JOIN", miaTableQuery, null, null)); // First table join has invalid join attributes - not needed for first table
-        miaIdAttribute = new RequestedAttribute(miaTableQuery, MediaLibrary_SubSchema.MEDIA_ITEMS_ITEM_ID_COL_NAME);
-      }
-
-      // Ensure that the tables for all optional MIAs are requested first (LEFT OUTER JOIN)
-      // That is necessary to make empty optional MIA types available in the result
-      foreach (MediaItemAspectMetadata miaType in _optionalRequestedMIAs)
-      {
-        if (miaType.IsTransientAspect)
-          continue;
-        if (tableQueries.ContainsKey(miaType))
-          // We only come here if miaType was already queried as necessary or optional MIA, so optimize redundant entry
-          continue;
-        TableQueryData tqd = tableQueries[miaType] = TableQueryData.CreateTableQueryOfMIATable(_miaManagement, miaType);
-        miaTypeTableQueries.Add(miaType, tqd);
-        tableJoins.Add(new TableJoin("LEFT OUTER JOIN", tqd,
-            new RequestedAttribute(tqd, MIA_Management.MIA_MEDIA_ITEM_ID_COL_NAME), miaIdAttribute));
-      }
-
-      // Build table query data for each selected Inline and MTO attribute
-      // + select query attribute
-      // + add alias to selectAttributeDeclarations
-      foreach (QueryAttribute attr in _selectAttributes)
-      {
-        if (attr.Attr.ParentMIAM.IsTransientAspect)
-          continue;
-        RequestedAttribute ra;
-        RequestSimpleAttribute(attr, tableQueries, tableJoins, "LEFT OUTER JOIN", requestedAttributes, miaTypeTableQueries,
-            miaIdAttribute, out ra);
-        string alias;
-        selectAttributeDeclarations.Add(_selectProjectionFunction == null ?
-            ra.GetDeclarationWithAlias(ns, out alias) :
-            ra.GetDeclarationWithAlias(ns, _selectProjectionFunction, out alias));
-        attributeAliases.Add(attr, alias);
-        qualifiedGroupByAliases.Add(ra.GetAlias(ns));
-      }
-
-      CompiledFilter compiledFilter = CreateCompiledFilter(ns, bvNamespace, miaIdAttribute.GetQualifiedName(ns), tableJoins);
-
-      // Build table query data for each Inline attribute which is part of a filter
-      // + compile query attribute
-      foreach (QueryAttribute attr in compiledFilter.RequiredAttributes)
-      {
-        if (attr.Attr.ParentMIAM.IsTransientAspect)
-          continue;
-        if (attr.Attr.Cardinality != Cardinality.Inline && attr.Attr.Cardinality != Cardinality.ManyToOne)
-          continue;
-        // Tables of Inline and MTO attributes, which are part of a filter, are joined with main table
-        RequestedAttribute ra;
-        RequestSimpleAttribute(attr, tableQueries, tableJoins, "LEFT OUTER JOIN", requestedAttributes,
-            miaTypeTableQueries, miaIdAttribute, out ra);
-      }
-      // Build table query data for each sort attribute
-      bool userMediaItemSortAdded = false;
-      if (_sortInformation != null)
-      {
-        compiledSortInformation = new List<CompiledSortInformation>();
-        foreach (ISortInformation sortInformation in _sortInformation)
-        {
-          AttributeSortInformation attributeSort = sortInformation as AttributeSortInformation;
-          if (attributeSort != null)
-          {
-            if (attributeSort.AttributeType.ParentMIAM.IsTransientAspect)
-              continue;
-            MediaItemAspectMetadata.AttributeSpecification attr = attributeSort.AttributeType;
-            if (attr.Cardinality != Cardinality.Inline && attr.Cardinality != Cardinality.ManyToOne)
-              // Sorting can only be done for Inline and MTO attributes
-              continue;
-            RequestedAttribute ra;
-            RequestSimpleAttribute(new QueryAttribute(attr), tableQueries, tableJoins, "LEFT OUTER JOIN", requestedAttributes,
-                miaTypeTableQueries, miaIdAttribute, out ra);
-            compiledSortInformation.Add(new CompiledSortInformation(ra, attributeSort.Direction));
-            continue;
-          }
-
-          DataSortInformation dataSort = sortInformation as DataSortInformation;
-          if (dataSort != null && _userProfileId.HasValue && !userMediaItemSortAdded)
-          {
-            BindVar userVar = new BindVar("UID", _userProfileId.Value, typeof(Guid));
-            BindVar keyVar = new BindVar("UDK", dataSort.UserDataKey, typeof(string));
-            TableQueryData tqd = new TableQueryData(UserProfileDataManagement.UserProfileDataManagement_SubSchema.USER_MEDIA_ITEM_DATA_TABLE_NAME);
-            RequestedAttribute ra = new RequestedAttribute(tqd, UserProfileDataManagement.UserProfileDataManagement_SubSchema.USER_DATA_VALUE_COL_NAME);
-            compiledSortInformation.Add(new CompiledSortInformation(ra, dataSort.Direction));
-            TableJoin join = new TableJoin("INNER JOIN", tqd, new RequestedAttribute(tqd, UserProfileDataManagement.UserProfileDataManagement_SubSchema.USER_PROFILE_ID_COL_NAME), "@" + userVar.Name);
-            join.AddCondition(new RequestedAttribute(tqd, MIA_Management.MIA_MEDIA_ITEM_ID_COL_NAME), miaIdAttribute);
-            join.AddCondition(new RequestedAttribute(tqd, UserProfileDataManagement.UserProfileDataManagement_SubSchema.USER_DATA_KEY_COL_NAME), "@" + keyVar.Name);
-            tableJoins.Add(join);
-            sqlVars.Add(userVar);
-            sqlVars.Add(keyVar);
-
-            //Only one user data key order by is possible because of the join required
-            userMediaItemSortAdded = true;
-          }
-        }
-      }
-      StringBuilder result = new StringBuilder("SELECT ");
-
-      string groupClause = StringUtils.Join(", ", qualifiedGroupByAliases.Select(alias => "V." + alias));
-      if (groupByValues)
-      {
-        mediaItemIdOrGroupSizeAlias = "C";
-        // Create an additional COUNT expression for the MEDIA_ITEMS.MEDIA_ITEM_ID in the GROUP BY-statement
-        result.Append("COUNT(V.C) ");
-        result.Append(mediaItemIdOrGroupSizeAlias);
-        if (!string.IsNullOrWhiteSpace(groupClause))
-        {
-          result.Append(", ");
-          result.Append(groupClause);
-        }
-        result.Append(" FROM (");
-        result.Append("SELECT DISTINCT ");
-        result.Append(miaIdAttribute.GetQualifiedName(ns));
-        result.Append(" C");
-      }
-      else
-      {
-        // Append plain attribute MEDIA_ITEMS.MEDIA_ITEM_ID if no GROUP BY-statement is requested
-        result.Append(miaIdAttribute.GetDeclarationWithAlias(ns, out mediaItemIdOrGroupSizeAlias));
-
-        // System attributes: Necessary to evaluate if a requested MIA is present for the media item
-        foreach (KeyValuePair<MediaItemAspectMetadata, TableQueryData> kvp in miaTypeTableQueries)
-        {
-          result.Append(", ");
-          string miamColumn = kvp.Value.GetAlias(ns) + "." + MIA_Management.MIA_MEDIA_ITEM_ID_COL_NAME;
-          result.Append(miamColumn);
-          string miamAlias = ns.GetOrCreate(miamColumn, "A");
-          result.Append(" ");
-          result.Append(miamAlias);
-          if (miamAlias != null)
-            miamAliases.Add(kvp.Key, miamAlias);
-        }
-      }
-
-      // Selected attributes
-      foreach (string selectAttr in selectAttributeDeclarations)
-      {
-        result.Append(", ");
-        result.Append(selectAttr);
-      }
-
-      string whereStr = compiledFilter.CreateSqlFilterCondition(ns, requestedAttributes, out bindVars);
-      foreach(BindVar bv in sqlVars)
-        bindVars.Add(bv);
-
-      result.Append(" FROM ");
-
-      bool firstJoinTable = true;
-      // Other joined tables
-      foreach (TableJoin tableJoin in tableJoins)
-      {
-        if (firstJoinTable)
-        {
-          result.Append(tableJoin.JoinedTable.GetDeclarationWithAlias(ns));
-          firstJoinTable = false;
-        }
-        else
-          result.Append(tableJoin.GetJoinDeclaration(ns));
-        result.Append(' ');
-      }
-
-      if (!string.IsNullOrEmpty(whereStr))
-      {
-        result.Append(" WHERE ");
-        result.Append(whereStr);
-      }
-      if (groupByValues)
-      {
-        result.Append(") V");
-        if (qualifiedGroupByAliases.Count > 0)
-        {
-          result.Append(" GROUP BY ");
-          result.Append(groupClause);
-        }
-      }
-      else
-      {
-        if (compiledSortInformation != null && compiledSortInformation.Count > 0)
-        {
-          IEnumerable<string> sortCriteria = compiledSortInformation.Select(csi => csi.GetSortDeclaration(ns));
-          result.Append(" ORDER BY ");
-          result.Append(StringUtils.Join(", ", sortCriteria));
-        }
-      }
-      statementStr = result.ToString();
-    }
-
-    protected virtual CompiledFilter CreateCompiledFilter(Namespace ns, BindVarNamespace bvNamespace, string outerMIIDJoinVariable, IList<TableJoin> tableJoins)
-    {
-      return new CompiledFilter(_miaManagement, _filter, _subqueryFilter, ns, bvNamespace, outerMIIDJoinVariable, tableJoins);
-    }
-
-    /// <summary>
-    /// Generates the SQL statement for the underlaying query specification.
-    /// </summary>
-    /// <param name="mediaItemIdAlias">Alias of the media item's IDs in the result set.</param>
-    /// <param name="miamAliases">Returns the aliases of the ID columns of the joined media item aspect tables. With this mapping,
-    /// the caller can check if a MIA type was requested or not. That is needed for optional requested MIA types.</param>
-    /// <param name="attributeAliases">Returns the aliases for all selected attributes.</param>
-    /// <param name="statementStr">SQL statement which was built by this method.</param>
-    /// <param name="bindVars">Bind variables to be inserted into the returned <paramref name="statementStr"/>.</param>
-    public void GenerateSqlStatement(out string mediaItemIdAlias,
-        out IDictionary<MediaItemAspectMetadata, string> miamAliases,
-        out IDictionary<QueryAttribute, string> attributeAliases,
-        out string statementStr, out IList<BindVar> bindVars)
-    {
-      miamAliases = new Dictionary<MediaItemAspectMetadata, string>();
-      GenerateSqlStatement(false, miamAliases, out mediaItemIdAlias, out attributeAliases, out statementStr, out bindVars);
-    }
-
-    public override string ToString()
-    {
-      string mediaItemIdAlias2;
-      IDictionary<MediaItemAspectMetadata, string> miamAliases;
-      IDictionary<QueryAttribute, string> qa2a;
-      string statementStr;
-      IList<BindVar> bindVars;
-      GenerateSqlStatement(out mediaItemIdAlias2, out miamAliases, out qa2a, out statementStr, out bindVars);
-      return statementStr;
-    }
-  }
-}
-
+#region Copyright (C) 2007-2017 Team MediaPortal
+
+/*
+    Copyright (C) 2007-2017 Team MediaPortal
+    http://www.team-mediaportal.com
+
+    This file is part of MediaPortal 2
+
+    MediaPortal 2 is free software: you can redistribute it and/or modify
+    it under the terms of the GNU General Public License as published by
+    the Free Software Foundation, either version 3 of the License, or
+    (at your option) any later version.
+
+    MediaPortal 2 is distributed in the hope that it will be useful,
+    but WITHOUT ANY WARRANTY; without even the implied warranty of
+    MERCHANTABILITY or FITNESS FOR A PARTICULAR PURPOSE. See the
+    GNU General Public License for more details.
+
+    You should have received a copy of the GNU General Public License
+    along with MediaPortal 2. If not, see <http://www.gnu.org/licenses/>.
+*/
+
+#endregion
+
+using System.Collections.Generic;
+using System.Linq;
+using System.Text;
+using MediaPortal.Common.MediaManagement;
+using MediaPortal.Common.MediaManagement.MLQueries;
+using MediaPortal.Utilities;
+using System;
+
+namespace MediaPortal.Backend.Services.MediaLibrary.QueryEngine
+{
+  /// <summary>
+  /// Builds the SQL statement for the main media item query. The main query requests all Inline and MTO attributes of
+  /// media item aspects, filtered by a <see cref="CompiledFilter"/>.
+  /// </summary>
+  public abstract class MainQueryBuilder : BaseQueryBuilder
+  {
+    #region Inner classes
+
+    protected class CompiledSortInformation
+    {
+      protected RequestedAttribute _sortAttribute;
+      protected SortDirection _direction;
+
+      public CompiledSortInformation(RequestedAttribute sortAttribute, SortDirection direction)
+      {
+        _sortAttribute = sortAttribute;
+        _direction = direction;
+      }
+
+      public RequestedAttribute SortAttribute
+      {
+        get { return _sortAttribute; }
+      }
+
+      public SortDirection Direction
+      {
+        get { return _direction; }
+      }
+
+      public string GetSortDeclaration(Namespace ns)
+      {
+        return _sortAttribute.GetQualifiedName(ns) + " " + ToSqlOrderByDirection(_direction);
+      }
+
+      protected static string ToSqlOrderByDirection(SortDirection direction)
+      {
+        return direction == SortDirection.Ascending ? "ASC" : "DESC";
+      }
+    }
+
+    #endregion
+
+    protected readonly IEnumerable<MediaItemAspectMetadata> _necessaryRequestedMIAs;
+    protected readonly IEnumerable<MediaItemAspectMetadata> _optionalRequestedMIAs;
+
+    /// <summary>
+    /// Attributes which are selected the in main query (=which are requested to be returned, in contrast to those
+    /// attributes used in a filter).
+    /// </summary>
+    protected readonly IList<QueryAttribute> _selectAttributes;
+    protected readonly SelectProjectionFunction _selectProjectionFunction;
+    protected readonly IFilter _filter;
+    protected readonly IFilter _subqueryFilter;
+    protected readonly IList<ISortInformation> _sortInformation;
+    protected readonly uint? _offset;
+    protected readonly uint? _limit;
+    protected readonly Guid? _userProfileId;
+
+    /// <summary>
+    /// Creates a new <see cref="MainQueryBuilder"/> instance.
+    /// </summary>
+    /// <param name="miaManagement">MIAM management instance from media library.</param>
+    /// <param name="simpleSelectAttributes">Enumeration of media item aspect attributes, given as
+    /// <see cref="QueryAttribute"/> instances, which should be selected by this main query. Only attributes with
+    /// cardinalities of <see cref="Cardinality.Inline"/> and <see cref="Cardinality.ManyToOne"/> are allowed here.
+    /// Both necessary and optional attributes are allowed in this enumeration.</param>
+    /// <param name="selectProjectionFunction">This delegate function will be called for each selected attribute.
+    /// It must return an SQL projection expression whose return value is the requested value for that attribute.
+    /// If this delegate function is <c>null</c>, the actual attribute is selected without a projection function.</param>
+    /// <param name="necessaryRequestedMIAs">MIAs which must be present for the media item to match the query.</param>
+    /// <param name="optionalRequestedMIAs">MIAs which will be returned if they are attached to items which are
+    /// already returned.</param>
+    /// <param name="filter">Filter to restrict the result set.</param>
+    /// <param name="sortInformation">List of sorting criteria.</param>
+    public MainQueryBuilder(MIA_Management miaManagement, IEnumerable<QueryAttribute> simpleSelectAttributes,
+        SelectProjectionFunction selectProjectionFunction,
+        IEnumerable<MediaItemAspectMetadata> necessaryRequestedMIAs, IEnumerable<MediaItemAspectMetadata> optionalRequestedMIAs,
+        IFilter filter, IFilter subqueryFilter, IList<ISortInformation> sortInformation, Guid? userProfileId = null, uint? limit = null, uint? offset = null)
+      : base(miaManagement)
+    {
+      _necessaryRequestedMIAs = necessaryRequestedMIAs;
+      _optionalRequestedMIAs = optionalRequestedMIAs;
+      _selectAttributes = new List<QueryAttribute>(simpleSelectAttributes);
+      _selectProjectionFunction = selectProjectionFunction;
+      _filter = filter;
+      _subqueryFilter = subqueryFilter;
+      _sortInformation = sortInformation;
+      _limit = limit;
+      _offset = offset;
+      _userProfileId = userProfileId;
+    }
+
+    protected void GenerateSqlStatement(bool groupByValues,
+        IDictionary<MediaItemAspectMetadata, string> miamAliases,
+        out string mediaItemIdOrGroupSizeAlias,
+        out IDictionary<QueryAttribute, string> attributeAliases,
+        out string statementStr, out IList<BindVar> bindVars)
+    {
+      Namespace ns = new Namespace();
+      BindVarNamespace bvNamespace = new BindVarNamespace();
+
+      // Contains a mapping of each queried (=selected or filtered) attribute to its request attribute instance
+      // data (which holds its requested query table instance)
+      IDictionary<QueryAttribute, RequestedAttribute> requestedAttributes = new Dictionary<QueryAttribute, RequestedAttribute>();
+      attributeAliases = new Dictionary<QueryAttribute, string>();
+
+      // Contains a list of qualified attribute names for all select attributes - needed for GROUP BY-expressions
+      ICollection<string> qualifiedGroupByAliases = new List<string>();
+
+      // Contains a list of compiled select attribute declarations. We need this in a separate list (in contrast to using
+      // the selectAttributes list together with the compiledAttributes map) because it might be the case that
+      // an attribute is requested twice. In that rare case, we need a new alias name for it.
+      IList<string> selectAttributeDeclarations = new List<string>();
+
+      // Dictionary containing as key the requested MIAM instance OR attribute specification of cardinality MTO,
+      // mapped to the table query data to request its contents.
+      IDictionary<object, TableQueryData> tableQueries = new Dictionary<object, TableQueryData>();
+
+      // Contains the same tables as the tableQueries variable, but in order and enriched with table join data
+      IList<TableJoin> tableJoins = new List<TableJoin>();
+
+      // Contains all table query data for MIA type tables
+      IDictionary<MediaItemAspectMetadata, TableQueryData> miaTypeTableQueries = new Dictionary<MediaItemAspectMetadata, TableQueryData>();
+
+      // Albert, 2012-01-29: Optimized query, don't join with media items table, if we have necessary requested MIAs. In that case,
+      // we can use one of their media item ids.
+      //// First create the request table query data for the MIA main table and the request attribute for the MIA ID.
+      //// We'll need the requested attribute as join attribute soon.
+      //TableQueryData miaTableQuery = new TableQueryData(MediaLibrary_SubSchema.MEDIA_ITEMS_TABLE_NAME);
+      //RequestedAttribute miaIdAttribute = new RequestedAttribute(miaTableQuery, MediaLibrary_SubSchema.MEDIA_ITEMS_ITEM_ID_COL_NAME);
+
+      RequestedAttribute miaIdAttribute = null; // Lazy initialized below
+
+      // Contains CompiledSortInformation instances for each sort information instance
+      IList<CompiledSortInformation> compiledSortInformation = null;
+
+      List<BindVar> sqlVars = new List<BindVar>();
+
+      // Ensure that the tables for all necessary MIAs are requested first (INNER JOIN)
+      foreach (MediaItemAspectMetadata miaType in _necessaryRequestedMIAs)
+      {
+        if (miaType.IsTransientAspect)
+          continue;
+        if (tableQueries.ContainsKey(miaType))
+          // We only come here if miaType was already queried as necessary MIA, so optimize redundant entry
+          continue;
+
+        TableQueryData tqd = tableQueries[miaType] = TableQueryData.CreateTableQueryOfMIATable(_miaManagement, miaType);
+        miaTypeTableQueries.Add(miaType, tqd);
+        RequestedAttribute ra;
+        // The first table join has invalid join attributes because miaIdAttribute is still null - but only the join table attribute is necessary
+        // for the the first table - see below
+        tableJoins.Add(new TableJoin("INNER JOIN", tqd,
+            ra = new RequestedAttribute(tqd, MIA_Management.MIA_MEDIA_ITEM_ID_COL_NAME), miaIdAttribute));
+        if (miaIdAttribute == null)
+          miaIdAttribute = ra;
+      }
+
+      if (miaIdAttribute == null)
+      { // If we didn't request any necessary MIA types, we have to add an artificial table for the miaIdAttribute
+        TableQueryData miaTableQuery = new TableQueryData(MediaLibrary_SubSchema.MEDIA_ITEMS_TABLE_NAME);
+        tableJoins.Add(new TableJoin("INNER JOIN", miaTableQuery, null, null)); // First table join has invalid join attributes - not needed for first table
+        miaIdAttribute = new RequestedAttribute(miaTableQuery, MediaLibrary_SubSchema.MEDIA_ITEMS_ITEM_ID_COL_NAME);
+      }
+
+      // Ensure that the tables for all optional MIAs are requested first (LEFT OUTER JOIN)
+      // That is necessary to make empty optional MIA types available in the result
+      foreach (MediaItemAspectMetadata miaType in _optionalRequestedMIAs)
+      {
+        if (miaType.IsTransientAspect)
+          continue;
+        if (tableQueries.ContainsKey(miaType))
+          // We only come here if miaType was already queried as necessary or optional MIA, so optimize redundant entry
+          continue;
+        TableQueryData tqd = tableQueries[miaType] = TableQueryData.CreateTableQueryOfMIATable(_miaManagement, miaType);
+        miaTypeTableQueries.Add(miaType, tqd);
+        tableJoins.Add(new TableJoin("LEFT OUTER JOIN", tqd,
+            new RequestedAttribute(tqd, MIA_Management.MIA_MEDIA_ITEM_ID_COL_NAME), miaIdAttribute));
+      }
+
+      // Build table query data for each selected Inline and MTO attribute
+      // + select query attribute
+      // + add alias to selectAttributeDeclarations
+      foreach (QueryAttribute attr in _selectAttributes)
+      {
+        if (attr.Attr.ParentMIAM.IsTransientAspect)
+          continue;
+        RequestedAttribute ra;
+        RequestSimpleAttribute(attr, tableQueries, tableJoins, "LEFT OUTER JOIN", requestedAttributes, miaTypeTableQueries,
+            miaIdAttribute, out ra);
+        string alias;
+        selectAttributeDeclarations.Add(_selectProjectionFunction == null ?
+            ra.GetDeclarationWithAlias(ns, out alias) :
+            ra.GetDeclarationWithAlias(ns, _selectProjectionFunction, out alias));
+        attributeAliases.Add(attr, alias);
+        qualifiedGroupByAliases.Add(ra.GetAlias(ns));
+      }
+
+      CompiledFilter compiledFilter = CreateCompiledFilter(ns, bvNamespace, miaIdAttribute.GetQualifiedName(ns), tableJoins);
+
+      // Build table query data for each Inline attribute which is part of a filter
+      // + compile query attribute
+      foreach (QueryAttribute attr in compiledFilter.RequiredAttributes)
+      {
+        if (attr.Attr.ParentMIAM.IsTransientAspect)
+          continue;
+        if (attr.Attr.Cardinality != Cardinality.Inline && attr.Attr.Cardinality != Cardinality.ManyToOne)
+          continue;
+        // Tables of Inline and MTO attributes, which are part of a filter, are joined with main table
+        RequestedAttribute ra;
+        RequestSimpleAttribute(attr, tableQueries, tableJoins, "LEFT OUTER JOIN", requestedAttributes,
+            miaTypeTableQueries, miaIdAttribute, out ra);
+      }
+      // Build table query data for each sort attribute
+      bool userMediaItemSortAdded = false;
+      if (_sortInformation != null)
+      {
+        compiledSortInformation = new List<CompiledSortInformation>();
+        foreach (ISortInformation sortInformation in _sortInformation)
+        {
+          AttributeSortInformation attributeSort = sortInformation as AttributeSortInformation;
+          if (attributeSort != null)
+          {
+            if (attributeSort.AttributeType.ParentMIAM.IsTransientAspect)
+              continue;
+            MediaItemAspectMetadata.AttributeSpecification attr = attributeSort.AttributeType;
+            if (attr.Cardinality != Cardinality.Inline && attr.Cardinality != Cardinality.ManyToOne)
+              // Sorting can only be done for Inline and MTO attributes
+              continue;
+            RequestedAttribute ra;
+            RequestSimpleAttribute(new QueryAttribute(attr), tableQueries, tableJoins, "LEFT OUTER JOIN", requestedAttributes,
+                miaTypeTableQueries, miaIdAttribute, out ra);
+            compiledSortInformation.Add(new CompiledSortInformation(ra, attributeSort.Direction));
+            continue;
+          }
+
+          DataSortInformation dataSort = sortInformation as DataSortInformation;
+          if (dataSort != null && _userProfileId.HasValue && !userMediaItemSortAdded)
+          {
+            BindVar userVar = new BindVar("UID", _userProfileId.Value, typeof(Guid));
+            BindVar keyVar = new BindVar("UDK", dataSort.UserDataKey, typeof(string));
+            TableQueryData tqd = new TableQueryData(UserProfileDataManagement.UserProfileDataManagement_SubSchema.USER_MEDIA_ITEM_DATA_TABLE_NAME);
+            RequestedAttribute ra = new RequestedAttribute(tqd, UserProfileDataManagement.UserProfileDataManagement_SubSchema.USER_DATA_VALUE_COL_NAME);
+            compiledSortInformation.Add(new CompiledSortInformation(ra, dataSort.Direction));
+            TableJoin join = new TableJoin("INNER JOIN", tqd, new RequestedAttribute(tqd, UserProfileDataManagement.UserProfileDataManagement_SubSchema.USER_PROFILE_ID_COL_NAME), "@" + userVar.Name);
+            join.AddCondition(new RequestedAttribute(tqd, MIA_Management.MIA_MEDIA_ITEM_ID_COL_NAME), miaIdAttribute);
+            join.AddCondition(new RequestedAttribute(tqd, UserProfileDataManagement.UserProfileDataManagement_SubSchema.USER_DATA_KEY_COL_NAME), "@" + keyVar.Name);
+            tableJoins.Add(join);
+            sqlVars.Add(userVar);
+            sqlVars.Add(keyVar);
+
+            //Only one user data key order by is possible because of the join required
+            userMediaItemSortAdded = true;
+          }
+        }
+      }
+      StringBuilder result = new StringBuilder("SELECT ");
+
+      string groupClause = StringUtils.Join(", ", qualifiedGroupByAliases.Select(alias => "V." + alias));
+      if (groupByValues)
+      {
+        mediaItemIdOrGroupSizeAlias = "C";
+        // Create an additional COUNT expression for the MEDIA_ITEMS.MEDIA_ITEM_ID in the GROUP BY-statement
+        result.Append("COUNT(V.C) ");
+        result.Append(mediaItemIdOrGroupSizeAlias);
+        if (!string.IsNullOrWhiteSpace(groupClause))
+        {
+          result.Append(", ");
+          result.Append(groupClause);
+        }
+        result.Append(" FROM (");
+        result.Append("SELECT DISTINCT ");
+        result.Append(miaIdAttribute.GetQualifiedName(ns));
+        result.Append(" C");
+      }
+      else
+      {
+        // Append plain attribute MEDIA_ITEMS.MEDIA_ITEM_ID if no GROUP BY-statement is requested
+        result.Append(miaIdAttribute.GetDeclarationWithAlias(ns, out mediaItemIdOrGroupSizeAlias));
+
+        // System attributes: Necessary to evaluate if a requested MIA is present for the media item
+        foreach (KeyValuePair<MediaItemAspectMetadata, TableQueryData> kvp in miaTypeTableQueries)
+        {
+          result.Append(", ");
+          string miamColumn = kvp.Value.GetAlias(ns) + "." + MIA_Management.MIA_MEDIA_ITEM_ID_COL_NAME;
+          result.Append(miamColumn);
+          string miamAlias = ns.GetOrCreate(miamColumn, "A");
+          result.Append(" ");
+          result.Append(miamAlias);
+          if (miamAlias != null)
+            miamAliases.Add(kvp.Key, miamAlias);
+        }
+      }
+
+      // Selected attributes
+      foreach (string selectAttr in selectAttributeDeclarations)
+      {
+        result.Append(", ");
+        result.Append(selectAttr);
+      }
+
+      string whereStr = compiledFilter.CreateSqlFilterCondition(ns, requestedAttributes, out bindVars);
+      foreach(BindVar bv in sqlVars)
+        bindVars.Add(bv);
+
+      result.Append(" FROM ");
+
+      bool firstJoinTable = true;
+      // Other joined tables
+      foreach (TableJoin tableJoin in tableJoins)
+      {
+        if (firstJoinTable)
+        {
+          result.Append(tableJoin.JoinedTable.GetDeclarationWithAlias(ns));
+          firstJoinTable = false;
+        }
+        else
+          result.Append(tableJoin.GetJoinDeclaration(ns));
+        result.Append(' ');
+      }
+
+      if (!string.IsNullOrEmpty(whereStr))
+      {
+        result.Append(" WHERE ");
+        result.Append(whereStr);
+      }
+      if (groupByValues)
+      {
+        result.Append(") V");
+        if (qualifiedGroupByAliases.Count > 0)
+        {
+          result.Append(" GROUP BY ");
+          result.Append(groupClause);
+        }
+      }
+      else
+      {
+        if (compiledSortInformation != null && compiledSortInformation.Count > 0)
+        {
+          IEnumerable<string> sortCriteria = compiledSortInformation.Select(csi => csi.GetSortDeclaration(ns));
+          result.Append(" ORDER BY ");
+          result.Append(StringUtils.Join(", ", sortCriteria));
+        }
+      }
+      statementStr = result.ToString();
+    }
+
+    protected virtual CompiledFilter CreateCompiledFilter(Namespace ns, BindVarNamespace bvNamespace, string outerMIIDJoinVariable, IList<TableJoin> tableJoins)
+    {
+      return new CompiledFilter(_miaManagement, _filter, _subqueryFilter, ns, bvNamespace, outerMIIDJoinVariable, tableJoins);
+    }
+
+    /// <summary>
+    /// Generates the SQL statement for the underlaying query specification.
+    /// </summary>
+    /// <param name="mediaItemIdAlias">Alias of the media item's IDs in the result set.</param>
+    /// <param name="miamAliases">Returns the aliases of the ID columns of the joined media item aspect tables. With this mapping,
+    /// the caller can check if a MIA type was requested or not. That is needed for optional requested MIA types.</param>
+    /// <param name="attributeAliases">Returns the aliases for all selected attributes.</param>
+    /// <param name="statementStr">SQL statement which was built by this method.</param>
+    /// <param name="bindVars">Bind variables to be inserted into the returned <paramref name="statementStr"/>.</param>
+    public void GenerateSqlStatement(out string mediaItemIdAlias,
+        out IDictionary<MediaItemAspectMetadata, string> miamAliases,
+        out IDictionary<QueryAttribute, string> attributeAliases,
+        out string statementStr, out IList<BindVar> bindVars)
+    {
+      miamAliases = new Dictionary<MediaItemAspectMetadata, string>();
+      GenerateSqlStatement(false, miamAliases, out mediaItemIdAlias, out attributeAliases, out statementStr, out bindVars);
+    }
+
+    public override string ToString()
+    {
+      string mediaItemIdAlias2;
+      IDictionary<MediaItemAspectMetadata, string> miamAliases;
+      IDictionary<QueryAttribute, string> qa2a;
+      string statementStr;
+      IList<BindVar> bindVars;
+      GenerateSqlStatement(out mediaItemIdAlias2, out miamAliases, out qa2a, out statementStr, out bindVars);
+      return statementStr;
+    }
+  }
+}
+