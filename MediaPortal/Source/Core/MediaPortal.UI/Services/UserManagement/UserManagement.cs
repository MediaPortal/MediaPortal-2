#region Copyright (C) 2007-2017 Team MediaPortal

/*
    Copyright (C) 2007-2017 Team MediaPortal
    http://www.team-mediaportal.com

    This file is part of MediaPortal 2

    MediaPortal 2 is free software: you can redistribute it and/or modify
    it under the terms of the GNU General Public License as published by
    the Free Software Foundation, either version 3 of the License, or
    (at your option) any later version.

    MediaPortal 2 is distributed in the hope that it will be useful,
    but WITHOUT ANY WARRANTY; without even the implied warranty of
    MERCHANTABILITY or FITNESS FOR A PARTICULAR PURPOSE. See the
    GNU General Public License for more details.

    You should have received a copy of the GNU General Public License
    along with MediaPortal 2. If not, see <http://www.gnu.org/licenses/>.
*/

#endregion

using System;
using System.Collections.Generic;
using System.Threading.Tasks;
using System.Windows.Forms;
using MediaPortal.Common;
using MediaPortal.Common.Services.ServerCommunication;
using MediaPortal.Common.UserManagement;
using MediaPortal.Common.UserProfileDataManagement;
using MediaPortal.UI.General;
using MediaPortal.UI.ServerCommunication;

namespace MediaPortal.UI.Services.UserManagement
{
  public class UserManagement : IUserManagement
  {
    public static UserProfile UNKNOWN_USER = new UserProfile(Guid.Empty, "Unknown");

    private UserProfile _currentUser = null;
    private bool _applyRestrictions = false;
<<<<<<< HEAD
=======
    private ICollection<string> _restrictionGroups = new HashSet<string>(StringComparer.CurrentCultureIgnoreCase);
>>>>>>> ca5fa06b

    public bool IsValidUser
    {
      get { return CurrentUser != UNKNOWN_USER; }
    }

    public UserProfile CurrentUser
    {
<<<<<<< HEAD
      get { return _currentUser ?? (_currentUser = GetOrCreateDefaultUser() ?? UNKNOWN_USER); }
      set { _currentUser = value; }
=======
      get { return _currentUser ?? (_currentUser = GetOrCreateDefaultUser().TryWait() ?? UNKNOWN_USER); }
      set
      {
        bool changed = _currentUser != value;
        _currentUser = value;
        if (changed)
          UserMessaging.SendUserMessage(UserMessaging.MessageType.UserChanged);
      }
>>>>>>> ca5fa06b
    }

    public IUserProfileDataManagement UserProfileDataManagement
    {
      get
      {
        UPnPClientControlPoint controlPoint = ServiceRegistration.Get<IServerConnectionManager>().ControlPoint;
        return controlPoint != null ? controlPoint.UserProfileDataManagementService : null;
      }
    }

<<<<<<< HEAD
=======
    public void RegisterRestrictionGroup(string restrictionGroup)
    {
      if (!string.IsNullOrWhiteSpace(restrictionGroup))
        foreach (var group in restrictionGroup.Split(new[] { "," }, StringSplitOptions.RemoveEmptyEntries))
        {
          _restrictionGroups.Add(group);
        }
    }

    public ICollection<string> RestrictionGroups
    {
      get { return _restrictionGroups; }
    }

    public bool CheckUserAccess(IUserRestriction restrictedElement)
    {
      if (!IsValidUser || !CurrentUser.EnableRestrictionGroups || string.IsNullOrEmpty(restrictedElement.RestrictionGroup))
        return true;

      foreach (var group in restrictedElement.RestrictionGroup.Split(new[] { "," }, StringSplitOptions.RemoveEmptyEntries))
        if (CurrentUser.RestrictionGroups.Contains(group))
          return true;
      return false;
    }

>>>>>>> ca5fa06b
    public bool ApplyUserRestriction
    {
      get { return _applyRestrictions; }
      set { _applyRestrictions = value; }
    }

<<<<<<< HEAD
    public UserProfile GetOrCreateDefaultUser()
=======
    public async Task<UserProfile> GetOrCreateDefaultUser()
>>>>>>> ca5fa06b
    {
      string profileName = SystemInformation.ComputerName;
      IUserProfileDataManagement updm = UserProfileDataManagement;
      if (updm == null)
        return null;

      var result = await updm.GetProfileByNameAsync(profileName);
      if (result.Success)
        return result.Result;

      Guid profileId = await updm.CreateProfileAsync(profileName);
      result = await updm.GetProfileAsync(profileId);
      if (result.Success)
        return result.Result;
      return null;
    }
  }
}<|MERGE_RESOLUTION|>--- conflicted
+++ resolved
@@ -41,10 +41,7 @@
 
     private UserProfile _currentUser = null;
     private bool _applyRestrictions = false;
-<<<<<<< HEAD
-=======
     private ICollection<string> _restrictionGroups = new HashSet<string>(StringComparer.CurrentCultureIgnoreCase);
->>>>>>> ca5fa06b
 
     public bool IsValidUser
     {
@@ -53,10 +50,6 @@
 
     public UserProfile CurrentUser
     {
-<<<<<<< HEAD
-      get { return _currentUser ?? (_currentUser = GetOrCreateDefaultUser() ?? UNKNOWN_USER); }
-      set { _currentUser = value; }
-=======
       get { return _currentUser ?? (_currentUser = GetOrCreateDefaultUser().TryWait() ?? UNKNOWN_USER); }
       set
       {
@@ -65,7 +58,6 @@
         if (changed)
           UserMessaging.SendUserMessage(UserMessaging.MessageType.UserChanged);
       }
->>>>>>> ca5fa06b
     }
 
     public IUserProfileDataManagement UserProfileDataManagement
@@ -77,8 +69,6 @@
       }
     }
 
-<<<<<<< HEAD
-=======
     public void RegisterRestrictionGroup(string restrictionGroup)
     {
       if (!string.IsNullOrWhiteSpace(restrictionGroup))
@@ -104,18 +94,13 @@
       return false;
     }
 
->>>>>>> ca5fa06b
     public bool ApplyUserRestriction
     {
       get { return _applyRestrictions; }
       set { _applyRestrictions = value; }
     }
 
-<<<<<<< HEAD
-    public UserProfile GetOrCreateDefaultUser()
-=======
     public async Task<UserProfile> GetOrCreateDefaultUser()
->>>>>>> ca5fa06b
     {
       string profileName = SystemInformation.ComputerName;
       IUserProfileDataManagement updm = UserProfileDataManagement;
