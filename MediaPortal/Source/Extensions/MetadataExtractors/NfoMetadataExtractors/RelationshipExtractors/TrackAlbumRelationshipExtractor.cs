--- conflicted
+++ resolved
@@ -119,16 +119,12 @@
         extractedLinkedAspects[0] : new Dictionary<Guid, IList<MediaItemAspect>>();
       if (!await TryExtractAlbumMetadataAsync(mediaItemAccessor, extractedAspectData).ConfigureAwait(false))
         return false;
-<<<<<<< HEAD
-=======
-      GenreMapper.AssignMissingMusicGenreIds(albumInfo.Genres, NfoAudioMetadataExtractor.LanguageCulture);
->>>>>>> 0acb54c0
 
       AlbumInfo albumInfo = new AlbumInfo();
       if (!albumInfo.FromMetadata(extractedAspectData))
         return false;
       
-      GenreMapper.AssignMissingMusicGenreIds(albumInfo.Genres);
+      GenreMapper.AssignMissingMusicGenreIds(albumInfo.Genres, NfoAudioMetadataExtractor.LanguageCulture);
       albumInfo.SetMetadata(extractedAspectData);
 
       if (!extractedAspectData.ContainsKey(ExternalIdentifierAspect.ASPECT_ID))
