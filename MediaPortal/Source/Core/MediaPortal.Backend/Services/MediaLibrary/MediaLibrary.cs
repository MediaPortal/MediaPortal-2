--- conflicted
+++ resolved
@@ -1,3144 +1,3090 @@
-#region Copyright (C) 2007-2017 Team MediaPortal
-
-/*
-    Copyright (C) 2007-2017 Team MediaPortal
-    http://www.team-mediaportal.com
-
-    This file is part of MediaPortal 2
-
-    MediaPortal 2 is free software: you can redistribute it and/or modify
-    it under the terms of the GNU General Public License as published by
-    the Free Software Foundation, either version 3 of the License, or
-    (at your option) any later version.
-
-    MediaPortal 2 is distributed in the hope that it will be useful,
-    but WITHOUT ANY WARRANTY; without even the implied warranty of
-    MERCHANTABILITY or FITNESS FOR A PARTICULAR PURPOSE. See the
-    GNU General Public License for more details.
-
-    You should have received a copy of the GNU General Public License
-    along with MediaPortal 2. If not, see <http://www.gnu.org/licenses/>.
-*/
-
-#endregion
-
-using MediaPortal.Backend.ClientCommunication;
-using MediaPortal.Backend.Database;
-using MediaPortal.Backend.Exceptions;
-using MediaPortal.Backend.MediaLibrary;
-using MediaPortal.Backend.Services.Database;
-using MediaPortal.Backend.Services.MediaLibrary.QueryEngine;
-using MediaPortal.Backend.Services.UserProfileDataManagement;
-using MediaPortal.Common;
-using MediaPortal.Common.General;
-using MediaPortal.Common.Logging;
-using MediaPortal.Common.MediaManagement;
-using MediaPortal.Common.MediaManagement.DefaultItemAspects;
-using MediaPortal.Common.MediaManagement.Helpers;
-using MediaPortal.Common.MediaManagement.MLQueries;
-using MediaPortal.Common.Messaging;
-using MediaPortal.Common.ResourceAccess;
-using MediaPortal.Common.Services.MediaManagement;
-using MediaPortal.Common.Services.ResourceAccess.VirtualResourceProvider;
-using MediaPortal.Common.SystemResolver;
-using MediaPortal.Common.UserProfileDataManagement;
-using MediaPortal.Utilities;
-using MediaPortal.Utilities.DB;
-using MediaPortal.Utilities.Exceptions;
-using MediaPortal.Utilities.Threading;
-using System;
-using System.Collections.Generic;
-using System.Data;
-using System.Diagnostics;
-using System.IO;
-using System.Linq;
-using System.Threading;
-using System.Threading.Tasks;
-using RelocationMode = MediaPortal.Backend.MediaLibrary.RelocationMode;
-
-namespace MediaPortal.Backend.Services.MediaLibrary
-{
-  // TODO: Preparation of some SQL statements? We could use a lazy initialized DBCommand cache which prepares DBCommands
-  // on the fly and holds up to N prepared commands.
-  public class MediaLibrary : IMediaLibrary, IDisposable
-  {
-    #region Inner classes
-
-    protected class MediaBrowsingCallback : IMediaBrowsing
-    {
-      protected MediaLibrary _parent;
-
-      public MediaBrowsingCallback(MediaLibrary parent)
-      {
-        _parent = parent;
-      }
-
-      public async Task<MediaItem> LoadLocalItemAsync(ResourcePath path,
-          IEnumerable<Guid> necessaryRequestedMIATypeIDs, IEnumerable<Guid> optionalRequestedMIATypeIDs, Guid? userProfileId = null)
-      {
-        try
-        {
-          using (var lck = await _parent.RequestImporterAccessAsync())
-            return _parent.LoadItem(_parent.LocalSystemId, path, necessaryRequestedMIATypeIDs, optionalRequestedMIATypeIDs, userProfileId);
-        }
-        catch (Exception)
-        {
-          throw new DisconnectedException();
-        }
-      }
-
-      public async Task<MediaItem> LoadLocalItemAsync(Guid mediaItemId,
-          IEnumerable<Guid> necessaryRequestedMIATypeIDs, IEnumerable<Guid> optionalRequestedMIATypeIDs, Guid? userProfileId = null)
-      {
-        try
-        {
-          using (var lck = await _parent.RequestImporterAccessAsync())
-            return _parent.LoadItem(_parent.LocalSystemId, mediaItemId, necessaryRequestedMIATypeIDs, optionalRequestedMIATypeIDs, userProfileId);
-        }
-        catch (Exception)
-        {
-          throw new DisconnectedException();
-        }
-      }
-
-      public async Task<IList<MediaItem>> BrowseAsync(Guid parentDirectoryId,
-          IEnumerable<Guid> necessaryRequestedMIATypeIDs, IEnumerable<Guid> optionalRequestedMIATypeIDs, Guid? userProfileId,
-          bool includeVirtual, uint? offset = null, uint? limit = null)
-      {
-        try
-        {
-          using (var lck = await _parent.RequestImporterAccessAsync())
-            return _parent.Browse(parentDirectoryId, necessaryRequestedMIATypeIDs, optionalRequestedMIATypeIDs, userProfileId, includeVirtual, offset, limit);
-        }
-        catch (Exception)
-        {
-          throw new DisconnectedException();
-        }
-      }
-
-      public Task<IDictionary<Guid, DateTime>> GetManagedMediaItemAspectCreationDatesAsync()
-      {
-        try
-        {
-          // TODO: make underlying IMediaLibrary async
-          return Task.FromResult(_parent.GetManagedMediaItemAspectCreationDates());
-        }
-        catch (Exception)
-        {
-          throw new DisconnectedException();
-        }
-      }
-
-      public Task<ICollection<Guid>> GetAllManagedMediaItemAspectTypesAsync()
-      {
-        try
-        {
-          return Task.FromResult(_parent.GetManagedMediaItemAspectMetadata().Keys);
-        }
-        catch (Exception)
-        {
-          throw new DisconnectedException();
-        }
-      }
-
-      public void MarkUpdatableMediaItems()
-      {
-        try
-        {
-          using (var lck = _parent.RequestImporterAccess())
-            _parent.MarkUpdatableMediaItems();
-        }
-        catch (Exception)
-        {
-          throw new DisconnectedException();
-        }
-      }
-    }
-
-    protected class ImportResultHandler : IImportResultHandler
-    {
-      protected MediaLibrary _parent;
-
-      public ImportResultHandler(MediaLibrary parent)
-      {
-        _parent = parent;
-      }
-
-      public async Task<Guid> UpdateMediaItemAsync(Guid parentDirectoryId, ResourcePath path, IEnumerable<MediaItemAspect> updatedAspects, bool isRefresh, ResourcePath basePath)
-      {
-        try
-        {
-          using (var lck = await _parent.RequestImporterAccessAsync())
-          {
-            lock (_parent.GetResourcePathLock(basePath))
-            {
-              return _parent.AddOrUpdateMediaItem(parentDirectoryId, _parent.LocalSystemId, path, null, null, updatedAspects, isRefresh);
-            }
-          }
-        }
-        catch (Exception)
-        {
-          throw new DisconnectedException();
-        }
-      }
-
-      public async Task<Guid> UpdateMediaItemAsync(Guid parentDirectoryId, ResourcePath path, Guid mediaItemId, IEnumerable<MediaItemAspect> updatedAspects, bool isRefresh, ResourcePath basePath)
-      {
-        try
-        {
-          using (var lck = await _parent.RequestImporterAccessAsync())
-          {
-            lock (_parent.GetResourcePathLock(basePath))
-            {
-              return _parent.AddOrUpdateMediaItem(parentDirectoryId, _parent.LocalSystemId, path, mediaItemId, null, updatedAspects, isRefresh);
-            }
-          }
-        }
-        catch (Exception)
-        {
-          throw new DisconnectedException();
-        }
-      }
-
-      public async Task<IList<MediaItem>> ReconcileMediaItemRelationshipsAsync(Guid mediaItemId, IEnumerable<MediaItemAspect> mediaItemAspects, IEnumerable<RelationshipItem> relationshipItems)
-      {
-        try
-        {
-          using (var lck = await _parent.RequestImporterAccessAsync())
-            return _parent.ReconcileMediaItemRelationships(mediaItemId, mediaItemAspects, relationshipItems);
-        }
-        catch (Exception)
-        {
-          throw new DisconnectedException();
-        }
-      }
-
-      public async Task DeleteMediaItemAsync(ResourcePath path)
-      {
-        try
-        {
-          using (var lck = await _parent.RequestImporterAccessAsync())
-            _parent.DeleteMediaItemOrPath(_parent.LocalSystemId, path, true);
-        }
-        catch (Exception)
-        {
-          throw new DisconnectedException();
-        }
-      }
-
-      public async Task DeleteUnderPathAsync(ResourcePath path)
-      {
-        try
-        {
-          using (var lck = await _parent.RequestImporterAccessAsync())
-            _parent.DeleteMediaItemOrPath(_parent.LocalSystemId, path, false);
-        }
-        catch (Exception)
-        {
-          throw new DisconnectedException();
-        }
-      }
-    }
-
-    protected class ShareWatcher : IDisposable
-    {
-      protected MediaLibrary _parent;
-      protected Share _share;
-      protected IResourceChangeNotifier _fileChangeNotifier;
-      protected DateTime? _lastChange;
-      protected int _importDelay;
-      protected Timer _checkTimer;
-
-      public ShareWatcher(Share share, MediaLibrary parent, bool scheduleImport, int checkIntervalMs = 5000, int importDelaySecs = 300)
-      {
-        _share = share;
-        _parent = parent;
-        _importDelay = importDelaySecs;
-        _lastChange = null;
-
-        IResourceAccessor resAccess = null;
-        if (!share.BaseResourcePath.TryCreateLocalResourceAccessor(out resAccess))
-          return;
-
-        ILocalFsResourceAccessor fileAccess = resAccess as ILocalFsResourceAccessor;
-        if (fileAccess != null)
-        {
-          if (!fileAccess.Exists || fileAccess.IsFile)
-            return;
-        }
-        else
-        {
-          return;
-        }
-
-        _fileChangeNotifier = resAccess as IResourceChangeNotifier;
-        if (_fileChangeNotifier == null)
-          return;
-
-        if (!string.IsNullOrEmpty(resAccess.ResourcePathName))
-        {
-          if (scheduleImport)
-            _lastChange = DateTime.Now;
-          _checkTimer = new Timer(CheckShareChange, null, checkIntervalMs, checkIntervalMs);
-
-          List<MediaSourceChangeType> changeTypes = new List<MediaSourceChangeType>();
-          changeTypes.Add(MediaSourceChangeType.Created);
-          changeTypes.Add(MediaSourceChangeType.Deleted);
-          changeTypes.Add(MediaSourceChangeType.DirectoryDeleted);
-          changeTypes.Add(MediaSourceChangeType.Renamed);
-          _fileChangeNotifier.RegisterChangeTracker(ShareWatcherPathChanged, null, changeTypes);
-
-          Logger.Info("MediaLibrary: Registered share watcher for path {0}", share.BaseResourcePath);
-        }
-      }
-
-      private void ShareWatcherPathChanged(IResourceAccessor resourceAccessor, IResourceAccessor oldResourceAccessor, MediaSourceChangeType changeType)
-      {
-        try
-        {
-          ILocalFsResourceAccessor fileAccess = resourceAccessor as ILocalFsResourceAccessor;
-          if (fileAccess == null)
-            return;
-
-          //Check if resource is part of share
-          if (!_share.BaseResourcePath.IsParentOf(fileAccess.CanonicalLocalResourcePath))
-            return;
-
-          _lastChange = DateTime.Now;
-        }
-        catch (Exception e)
-        {
-          Logger.Error("MediaLibrary: Error logging change for share {0}", e, _share.Name);
-        }
-      }
-
-      private void CheckShareChange(object stateInfo)
-      {
-        try
-        {
-          if (_lastChange.HasValue)
-          {
-            if ((DateTime.Now - _lastChange.Value).TotalSeconds > _importDelay)
-            {
-              _lastChange = null;
-
-              IImporterWorker importerWorker = ServiceRegistration.Get<IImporterWorker>();
-              importerWorker.ScheduleImport(_share.BaseResourcePath, _share.MediaCategories, true);
-
-              Logger.Info("MediaLibrary: Share watcher triggered import for path {0}", _share.BaseResourcePath);
-            }
-          }
-        }
-        catch (Exception e)
-        {
-          Logger.Error("MediaLibrary: Error starting import for share {0}", e, _share.Name);
-        }
-      }
-
-      public void Dispose()
-      {
-        if (_fileChangeNotifier != null)
-          _fileChangeNotifier.UnregisterChangeTracker(ShareWatcherPathChanged);
-
-        if (_checkTimer != null)
-          _checkTimer.Dispose();
-      }
-    }
-
-    #endregion
-
-    #region Consts
-
-    protected const string KEY_CURRENTLY_IMPORTING_SHARE_IDS = "CurrentlyImportingShareIds";
-    protected const char ESCAPE_CHAR = '\\';
-
-    /// <summary>
-    /// SQLite has a default variable limit of 100, this value is deliberately set a bit lower to allow a bit of headroom.
-    /// Currently only used when requesting multiple MediaItems by id as the variable count can be easily determined for those queries.
-    /// ToDo check the limits of other SQL providers.
-    /// </summary>
-    protected const int MAX_VARIABLES_LIMIT = 80;
-
-    #endregion
-
-    #region Protected fields
-
-    protected IDictionary<string, SystemName> _systemsOnline = new Dictionary<string, SystemName>(); // System ids mapped to system names
-
-    protected MIA_Management _miaManagement = null;
-    protected PreparedStatements _preparedStatements = null;
-    protected RelationshipManagement _relationshipManagement = null;
-    protected object _syncObj = new object();
-    protected string _localSystemId;
-    protected IMediaBrowsing _mediaBrowsingCallback;
-    protected IImportResultHandler _importResultHandler;
-    protected AsynchronousMessageQueue _messageQueue;
-    protected bool _shutdown = false;
-    protected readonly Dictionary<Guid, ShareWatcher> _shareWatchers = new Dictionary<Guid, ShareWatcher>();
-    // Should be accessed only by GetResourcePathLock
-    private readonly Dictionary<ResourcePath, object> _shareDeleteSync = new Dictionary<ResourcePath, object>();
-    protected object _shareImportSync = new object();
-    protected Dictionary<Guid, ShareImportState> _shareImportStates = new Dictionary<Guid, ShareImportState>();
-    protected object _shareImportCacheSync = new object();
-    protected ICollection<Share> _importingSharesCache;
-    protected CancellationTokenSource _accessLockCancel = new CancellationTokenSource();
-    protected AsyncPriorityLock _accessLock = new AsyncPriorityLock();
-
-    #endregion
-
-    #region Ctor & dtor
-
-    public MediaLibrary()
-    {
-      ISystemResolver systemResolver = ServiceRegistration.Get<ISystemResolver>();
-      _localSystemId = systemResolver.LocalSystemId;
-
-      _mediaBrowsingCallback = new MediaBrowsingCallback(this);
-      _importResultHandler = new ImportResultHandler(this);
-      _messageQueue = new AsynchronousMessageQueue(this, new string[]
-        {
-            ImporterWorkerMessaging.CHANNEL,
-            ContentDirectoryMessaging.CHANNEL
-        });
-      _messageQueue.MessageReceived += OnMessageReceived;
-      _messageQueue.Start();
-    }
-
-    public void Dispose()
-    {
-      _messageQueue.Shutdown();
-      _accessLockCancel.Cancel();
-    }
-
-    #endregion
-
-    #region Access
-
-    public async Task<IDisposable> RequestImporterAccessAsync()
-    {
-      return await _accessLock.LowPriorityLockAsync();
-    }
-
-    public IDisposable RequestImporterAccess()
-    {
-      return _accessLock.LowPriorityLock();
-    }
-
-    public void ReserveAccess(int duration)
-    {
-      IDisposable accessToken = _accessLock.PriorityLock();
-      Task.Delay(duration, _accessLockCancel.Token).ContinueWith((t) =>
-      {
-        accessToken.Dispose();
-      });
-    }
-
-    #endregion
-
-    #region Import Progress
-
-    private void OnMessageReceived(AsynchronousMessageQueue queue, SystemMessage message)
-    {
-      if (message.ChannelName == ContentDirectoryMessaging.CHANNEL)
-      {
-        ContentDirectoryMessaging.MessageType messageType = (ContentDirectoryMessaging.MessageType)message.MessageType;
-        switch (messageType)
-        {
-          case ContentDirectoryMessaging.MessageType.RegisteredSharesChanged:
-            UpdateShareWatchers();
-            break;
-        }
-      }
-
-      if (message.ChannelName == ImporterWorkerMessaging.CHANNEL)
-      {
-        ImporterWorkerMessaging.MessageType messageType = (ImporterWorkerMessaging.MessageType)message.MessageType;
-        switch (messageType)
-        {
-          case ImporterWorkerMessaging.MessageType.ImportStarted:
-          case ImporterWorkerMessaging.MessageType.ImportCompleted:
-            {
-              ResourcePath path = (ResourcePath)message.MessageData[ImporterWorkerMessaging.RESOURCE_PATH];
-              Share share = null;
-              lock (_shareImportCacheSync)
-              {
-                if (_importingSharesCache == null || messageType == ImporterWorkerMessaging.MessageType.ImportStarted)
-                  _importingSharesCache = GetShares(null).Values;
-                share = _importingSharesCache.BestContainingPath(path);
-              }
-              if (share == null)
-                break;
-              if (messageType == ImporterWorkerMessaging.MessageType.ImportStarted)
-              {
-                ContentDirectoryMessaging.SendShareImportMessage(ContentDirectoryMessaging.MessageType.ShareImportStarted, share.ShareId);
-                lock (_shareImportSync)
-                {
-                  if (!_shareImportStates.ContainsKey(share.ShareId))
-                    _shareImportStates.Add(share.ShareId, new ShareImportState { ShareId = share.ShareId, IsImporting = true, Progress = -1 });
-                }
-                UpdateServerState();
-              }
-              else
-              {
-                ContentDirectoryMessaging.SendShareImportMessage(ContentDirectoryMessaging.MessageType.ShareImportCompleted, share.ShareId);
-                lock (_shareImportSync)
-                {
-                  if (_shareImportStates.ContainsKey(share.ShareId))
-                    _shareImportStates.Remove(share.ShareId);
-                }
-                //Delay state update to ensure it's last
-                Task.Run(async () =>
-                {
-                  await Task.Delay(1000);
-                  UpdateServerState();
-                });
-              }
-            }
-            break;
-          case ImporterWorkerMessaging.MessageType.ImportProgress:
-            {
-              var progress = (Dictionary<ImportJobInformation, Tuple<int, int>>)message.MessageData[ImporterWorkerMessaging.IMPORT_PROGRESS];
-              if (progress != null)
-              {
-                bool anyProgressAvailable = false;
-                foreach (ImportJobInformation importJobInfo in progress.Keys)
-                {
-                  Share share = null;
-                  lock (_shareImportCacheSync)
-                  {
-                    if (_importingSharesCache == null)
-                      _importingSharesCache = GetShares(null).Values;
-                    share = _importingSharesCache.BestContainingPath(importJobInfo.BasePath);
-                  }
-                  if (share == null)
-                    continue;
-                  lock (_shareImportSync)
-                  {
-                    if (_shareImportStates.ContainsKey(share.ShareId))
-                    {
-                      _shareImportStates[share.ShareId].IsImporting = true;
-                      var progressPercent = progress[importJobInfo].Item2 / (double)progress[importJobInfo].Item1 * 100.0;
-                      int progressInt = progressPercent > 100 || progressPercent < 0 ? 0 : (int)progressPercent;
-                      _shareImportStates[share.ShareId].Progress = progressInt;
-                      anyProgressAvailable = true;
-                    }
-                  };
-                }
-                if (anyProgressAvailable)
-                  UpdateServerState();
-              }
-            }
-            break;
-          case ImporterWorkerMessaging.MessageType.RefreshLocalShares:
-            GetShares(null).Values.ToList().ForEach(TryScheduleLocalShareRefresh);
-            break;
-        }
-      }
-    }
-
-    protected void UpdateServerState()
-    {
-      try
-      {
-        List<ShareImportState> shareStates = new List<ShareImportState>();
-        lock (_shareImportSync)
-          shareStates.AddRange(_shareImportStates.Values);
-        bool importing = shareStates.Any(s => s.IsImporting);
-        int? progress = importing ? shareStates.Where(s => s.IsImporting).Min(s => s.Progress) : (int?)null;
-        var state = new ShareImportServerState
-        {
-          IsImporting = importing,
-          Progress = (progress.HasValue && importing) ? progress.Value : -1,
-          Shares = shareStates.ToArray()
-        };
-        ServiceRegistration.Get<IServerStateService>().UpdateState(ShareImportServerState.STATE_ID, state);
-      }
-      catch (Exception ex)
-      {
-        Logger.Warn("MediaLibrary: Error sending import progress", ex);
-      }
-    }
-
-    #endregion
-
-    public string LocalSystemId
-    {
-      get { return _localSystemId; }
-    }
-
-    #region Protected methods
-
-    protected object GetResourcePathLock(ResourcePath path)
-    {
-      lock (_syncObj)
-      {
-        if (!_shareDeleteSync.ContainsKey(path))
-          _shareDeleteSync.Add(path, new object());
-        return _shareDeleteSync[path];
-      }
-    }
-
-    protected MediaItemQuery BuildLoadItemQuery(string systemId, ResourcePath path)
-    {
-      return new MediaItemQuery(new List<Guid>(), new List<Guid>(),
-          new BooleanCombinationFilter(BooleanOperator.And, new IFilter[]
-            {
-              new RelationalFilter(ProviderResourceAspect.ATTR_SYSTEM_ID, RelationalOperator.EQ, systemId),
-              new RelationalFilter(ProviderResourceAspect.ATTR_RESOURCE_ACCESSOR_PATH, RelationalOperator.EQ, path.Serialize())
-            }));
-    }
-
-    protected MediaItemQuery BuildLoadItemQuery(string systemId, Guid mediaItemId)
-    {
-      return new MediaItemQuery(new List<Guid>(), new List<Guid>(),
-          new BooleanCombinationFilter(BooleanOperator.And, new IFilter[]
-            {
-              new RelationalFilter(ProviderResourceAspect.ATTR_SYSTEM_ID, RelationalOperator.EQ, systemId),
-              new MediaItemIdFilter(mediaItemId)
-            }));
-    }
-
-    protected MediaItemQuery BuildBrowseQuery(Guid directoryItemId)
-    {
-      return new MediaItemQuery(new List<Guid>(), new List<Guid>(),
-          new RelationalFilter(ProviderResourceAspect.ATTR_PARENT_DIRECTORY_ID, RelationalOperator.EQ, directoryItemId));
-    }
-
-    protected Share GetShare(ITransaction transaction, Guid shareId)
-    {
-      int systemIdIndex;
-      int pathIndex;
-      int shareNameIndex;
-      int useWatcherIndex;
-
-      ISQLDatabase database = transaction.Database;
-      Share share;
-      using (IDbCommand command = MediaLibrary_SubSchema.SelectShareByIdCommand(transaction, shareId, out systemIdIndex, out pathIndex, out shareNameIndex, out useWatcherIndex))
-      using (IDataReader reader = command.ExecuteReader(CommandBehavior.SingleRow))
-      {
-        if (!reader.Read())
-          return null;
-        share = new Share(shareId, database.ReadDBValue<string>(reader, systemIdIndex), ResourcePath.Deserialize(
-            database.ReadDBValue<string>(reader, pathIndex)),
-            database.ReadDBValue<string>(reader, shareNameIndex),
-            database.ReadDBValue<int>(reader, useWatcherIndex) == 1, null);
-      }
-      // Init share categories later to avoid opening new result sets inside reader loop (issue with MySQL)
-      ICollection<string> mediaCategories = GetShareMediaCategories(transaction, shareId);
-      CollectionUtils.AddAll(share.MediaCategories, mediaCategories);
-      return share;
-    }
-
-    protected Guid? GetMediaItemId(ITransaction transaction, string systemId, ResourcePath resourcePath)
-    {
-      ISQLDatabase database = transaction.Database;
-      using (IDbCommand command = transaction.CreateCommand())
-      {
-        database.AddParameter(command, "SYSTEM_ID", systemId, typeof(string));
-        database.AddParameter(command, "PATH", resourcePath.Serialize(), typeof(string));
-
-        command.CommandText = _preparedStatements.SelectMediaItemIdFromPathSQL;
-        using (IDataReader reader = command.ExecuteReader())
-        {
-          if (!reader.Read())
-            return null;
-          return database.ReadDBValue<Guid>(reader, 0);
-        }
-      }
-    }
-
-    protected Guid AddMediaItem(ISQLDatabase database, ITransaction transaction, Guid mediaItemId)
-    {
-      //Logger.Debug("Creating media item {0}", mediaItemId);
-      using (IDbCommand command = MediaLibrary_SubSchema.InsertMediaItemCommand(transaction, mediaItemId))
-        command.ExecuteNonQuery();
-      return mediaItemId;
-    }
-
-    protected virtual Guid NewMediaItemId()
-    {
-      return Guid.NewGuid();
-    }
-
-    protected int RelocateMediaItems(ITransaction transaction,
-        string systemId, ResourcePath originalBasePath, ResourcePath newBasePath)
-    {
-      string originalBasePathStr = StringUtils.CheckSuffix(originalBasePath.Serialize(), "/");
-      string newBasePathStr = StringUtils.CheckSuffix(newBasePath.Serialize(), "/");
-      if (originalBasePathStr == newBasePathStr)
-        return 0;
-
-      string providerAspectTable = _miaManagement.GetMIATableName(ProviderResourceAspect.Metadata);
-      string systemIdAttribute = _miaManagement.GetMIAAttributeColumnName(ProviderResourceAspect.ATTR_SYSTEM_ID);
-      string pathAttribute = _miaManagement.GetMIAAttributeColumnName(ProviderResourceAspect.ATTR_RESOURCE_ACCESSOR_PATH);
-
-      ISQLDatabase database = transaction.Database;
-      using (IDbCommand command = transaction.CreateCommand())
-      {
-        command.CommandText = "UPDATE " + providerAspectTable + " SET " +
-            pathAttribute + " = " + database.CreateStringConcatenationExpression("@PATH",
-                database.CreateSubstringExpression(pathAttribute, (originalBasePathStr.Length + 1).ToString())) +
-            " WHERE " + systemIdAttribute + " = @SYSTEM_ID AND " +
-            database.CreateSubstringExpression(pathAttribute, "1", originalBasePathStr.Length.ToString()) + " = @ORIGBASEPATH";
-
-        database.AddParameter(command, "PATH", newBasePathStr, typeof(string));
-        database.AddParameter(command, "SYSTEM_ID", systemId, typeof(string));
-        database.AddParameter(command, "ORIGBASEPATH", originalBasePathStr, typeof(string));
-
-        return command.ExecuteNonQuery();
-      }
-    }
-
-    protected IFilter CreateAddtionalFilter(bool filterOnlyOnline, bool includeVirtual)
-    {
-      IFilter additionalFilter = null;
-      if (filterOnlyOnline)
-        additionalFilter = AddOnlyOnlineFilter(additionalFilter);
-      if (!includeVirtual)
-        additionalFilter = AddExcludeVirtualFilter(additionalFilter);
-      return additionalFilter;
-    }
-
-    protected IFilter AddOnlyOnlineFilter(IFilter innerFilter)
-    {
-      IFilter onlineFilter = new BooleanCombinationFilter(BooleanOperator.Or, _systemsOnline.Select(
-          systemEntry => new RelationalFilter(ProviderResourceAspect.ATTR_SYSTEM_ID, RelationalOperator.EQ, systemEntry.Key)));
-      return innerFilter == null ? onlineFilter : BooleanCombinationFilter.CombineFilters(BooleanOperator.And, innerFilter, onlineFilter);
-    }
-
-    protected IFilter AddExcludeVirtualFilter(IFilter innerFilter)
-    {
-      IFilter excludeVirtualFilter = new RelationalFilter(MediaAspect.ATTR_ISVIRTUAL, RelationalOperator.EQ, false);
-      return innerFilter == null ? excludeVirtualFilter : BooleanCombinationFilter.CombineFilters(BooleanOperator.And, innerFilter, excludeVirtualFilter);
-    }
-
-    /// <summary>
-    /// Determines whether the <paramref name="maybeRequestedMIATypeId"/> was included in either <paramref name="necessaryRequestedMIATypeIDs"/> or
-    /// <paramref name="optionalRequestedMIATypeIDs"/>.
-    /// </summary>
-    /// <param name="maybeRequestedMIATypeId">The mia type id to check.</param>
-    /// <param name="necessaryRequestedMIATypeIDs">Enumeration of necessary mia type ids.</param>
-    /// <param name="optionalRequestedMIATypeIDs">Enumeration of optional mia type ids.</param>
-    /// <returns>True if <paramref name="maybeRequestedMIATypeId"/> was included in either <paramref name="necessaryRequestedMIATypeIDs"/> or
-    /// <paramref name="optionalRequestedMIATypeIDs"/>.</returns>
-    protected bool IsMiaTypeRequested(Guid maybeRequestedMIATypeId, IEnumerable<Guid> necessaryRequestedMIATypeIDs, IEnumerable<Guid> optionalRequestedMIATypeIDs)
-    {
-      return (necessaryRequestedMIATypeIDs != null && necessaryRequestedMIATypeIDs.Contains(maybeRequestedMIATypeId)) ||
-        (optionalRequestedMIATypeIDs != null && optionalRequestedMIATypeIDs.Contains(maybeRequestedMIATypeId));
-    }
-
-    protected ICollection<string> GetShareMediaCategories(ITransaction transaction, Guid shareId)
-    {
-      int mediaCategoryIndex;
-      ICollection<string> result = new List<string>();
-      ISQLDatabase database = transaction.Database;
-      using (IDbCommand command = MediaLibrary_SubSchema.SelectShareCategoriesCommand(transaction, shareId, out mediaCategoryIndex))
-      using (IDataReader reader = command.ExecuteReader())
-      {
-        while (reader.Read())
-          result.Add(database.ReadDBValue<string>(reader, mediaCategoryIndex));
-      }
-      return result;
-    }
-
-    protected void AddMediaCategoryToShare(ITransaction transaction, Guid shareId, string mediaCategory)
-    {
-      using (IDbCommand command = MediaLibrary_SubSchema.InsertShareCategoryCommand(transaction, shareId, mediaCategory))
-        command.ExecuteNonQuery();
-    }
-
-    protected void RemoveMediaCategoryFromShare(ITransaction transaction, Guid shareId, string mediaCategory)
-    {
-      using (IDbCommand command = MediaLibrary_SubSchema.DeleteShareCategoryCommand(transaction, shareId, mediaCategory))
-        command.ExecuteNonQuery();
-    }
-
-    protected void TryScheduleLocalMediaItemRefresh(Share share, ResourcePath importPath)
-    {
-      if (share != null && importPath != null && share.SystemId == _localSystemId)
-      {
-        IImporterWorker importerWorker = ServiceRegistration.Get<IImporterWorker>();
-        importerWorker.ScheduleRefresh(importPath, share.MediaCategories, true);
-      }
-    }
-
-    protected void TryScheduleLocalShareRefresh(Share share)
-    {
-      IImporterWorker importerWorker = ServiceRegistration.Get<IImporterWorker>();
-
-      if (share.SystemId == _localSystemId)
-        importerWorker.ScheduleRefresh(share.BaseResourcePath, share.MediaCategories, true);
-    }
-
-    protected void TryScheduleLocalShareImport(Share share)
-    {
-      IImporterWorker importerWorker = ServiceRegistration.Get<IImporterWorker>();
-
-      if (share.SystemId == _localSystemId)
-        importerWorker.ScheduleImport(share.BaseResourcePath, share.MediaCategories, true);
-    }
-
-    protected void TryCancelLocalImportJobs(Share share)
-    {
-      IImporterWorker importerWorker = ServiceRegistration.Get<IImporterWorker>();
-
-      if (share.SystemId == _localSystemId)
-        importerWorker.CancelJobsForPath(share.BaseResourcePath);
-    }
-
-    #endregion
-
-    #region IMediaLibrary implementation
-
-    #region Startup & Shutdown
-
-    public void Startup()
-    {
-      _shutdown = false;
-      DatabaseSubSchemaManager updater = new DatabaseSubSchemaManager(MediaLibrary_SubSchema.SUBSCHEMA_NAME);
-      updater.AddDirectory(MediaLibrary_SubSchema.SubSchemaScriptDirectory);
-      int curVersionMajor;
-      int curVersionMinor;
-      if (!updater.UpdateSubSchema(out curVersionMajor, out curVersionMinor) ||
-          curVersionMajor != MediaLibrary_SubSchema.EXPECTED_SCHEMA_VERSION_MAJOR ||
-          curVersionMinor != MediaLibrary_SubSchema.EXPECTED_SCHEMA_VERSION_MINOR)
-        throw new IllegalCallException(string.Format(
-            "Unable to update the MediaLibrary's subschema version to expected version {0}.{1}",
-            MediaLibrary_SubSchema.EXPECTED_SCHEMA_VERSION_MAJOR, MediaLibrary_SubSchema.EXPECTED_SCHEMA_VERSION_MINOR));
-
-      _miaManagement = new MIA_Management();
-      _preparedStatements = new PreparedStatements(_miaManagement);
-      _relationshipManagement = new RelationshipManagement(_miaManagement, _localSystemId);
-
-      NotifySystemOnline(_localSystemId, SystemName.GetLocalSystemName());
-    }
-
-    public void ActivateImporterWorker()
-    {
-      InitShareWatchers();
-      IImporterWorker importerWorker = ServiceRegistration.Get<IImporterWorker>();
-      importerWorker.Activate(_mediaBrowsingCallback, _importResultHandler);
-    }
-
-    public void Shutdown()
-    {
-      _shutdown = true;
-      NotifySystemOffline(_localSystemId);
-      IImporterWorker importerWorker = ServiceRegistration.Get<IImporterWorker>();
-      importerWorker.Suspend();
-      DeInitShareWatchers();
-    }
-
-    protected bool ShuttingDown
-    {
-      get
-      {
-        if (_shutdown)
-          return true;
-        if (ServiceRegistration.IsShuttingDown)
-          return true;
-
-        return false;
-      }
-    }
-
-    #endregion
-
-    #region Media query
-
-    public MediaItemQuery BuildSimpleTextSearchQuery(string searchText, IEnumerable<Guid> necessaryMIATypes,
-        IEnumerable<Guid> optionalMIATypes, IFilter filter, bool includeCLOBs, bool caseSensitive)
-    {
-      IFilter resultFilter;
-      if (string.IsNullOrEmpty(searchText))
-        resultFilter = new FalseFilter();
-      else
-      {
-        IMediaItemAspectTypeRegistration miatr = ServiceRegistration.Get<IMediaItemAspectTypeRegistration>();
-        ICollection<IFilter> textFilters = new List<IFilter>();
-        ICollection<MediaItemAspectMetadata> types = new HashSet<MediaItemAspectMetadata>();
-        if (necessaryMIATypes != null)
-          foreach (Guid miaType in necessaryMIATypes)
-            types.Add(miatr.LocallyKnownMediaItemAspectTypes[miaType]);
-        if (optionalMIATypes != null)
-          foreach (Guid miaType in optionalMIATypes)
-            types.Add(miatr.LocallyKnownMediaItemAspectTypes[miaType]);
-        if (types.Count == 0)
-          types = miatr.LocallyKnownMediaItemAspectTypes.Values;
-        foreach (MediaItemAspectMetadata miaType in types)
-          foreach (MediaItemAspectMetadata.AttributeSpecification attrType in miaType.AttributeSpecifications.Values)
-            if (attrType.AttributeType == typeof(string) &&
-                attrType.MaxNumChars >= searchText.Length &&
-                (includeCLOBs || !_miaManagement.IsCLOBAttribute(attrType)))
-              textFilters.Add(new LikeFilter(attrType, "%" + SqlUtils.LikeEscape(searchText, ESCAPE_CHAR) + "%", ESCAPE_CHAR, caseSensitive));
-        resultFilter = BooleanCombinationFilter.CombineFilters(BooleanOperator.And,
-            new BooleanCombinationFilter(BooleanOperator.Or, textFilters), filter);
-      }
-      return new MediaItemQuery(necessaryMIATypes, optionalMIATypes, resultFilter);
-    }
-
-    public void RefreshMediaItemMetadata(Guid mediaItemId, bool clearMetadata)
-    {
-      ISQLDatabase database = ServiceRegistration.Get<ISQLDatabase>();
-      ITransaction transaction = database.BeginTransaction();
-      Dictionary<ResourcePath, Share> importPaths = new Dictionary<ResourcePath, Share>();
-      ResourcePath mediaItemPath = null;
-
-      try
-      {
-        List<Guid> necessaryAspects = new List<Guid>();
-        necessaryAspects.Add(ProviderResourceAspect.ASPECT_ID);
-
-        List<Guid> optionalAspects = new List<Guid>(GetManagedMediaItemAspectMetadata().Keys);
-        optionalAspects.Remove(ProviderResourceAspect.ASPECT_ID);
-        optionalAspects.Remove(ExternalIdentifierAspect.ASPECT_ID);
-        optionalAspects.Remove(MediaAspect.ASPECT_ID);
-        optionalAspects.Remove(ImporterAspect.ASPECT_ID);
-
-        //Find media item
-        var loadItemQuery = BuildLoadItemQuery(_localSystemId, mediaItemId);
-        loadItemQuery.SetNecessaryRequestedMIATypeIDs(necessaryAspects);
-        loadItemQuery.SetOptionalRequestedMIATypeIDs(optionalAspects);
-        CompiledMediaItemQuery cmiq = CompiledMediaItemQuery.Compile(_miaManagement, loadItemQuery);
-        var items = cmiq.QueryList(database, transaction);
-
-        if (items != null && items.Count == 1)
-        {
-          if (clearMetadata)
-          {
-            //Remove MIAs
-            foreach (Guid aspect in items.First().Aspects.Keys)
-            {
-              if (aspect != MediaAspect.ASPECT_ID && aspect != ImporterAspect.ASPECT_ID &&
-                aspect != ProviderResourceAspect.ASPECT_ID && aspect != ExternalIdentifierAspect.ASPECT_ID)
-                _miaManagement.RemoveMIA(transaction, mediaItemId, aspect);
-            }
-          }
-
-          //Set media item as changed
-          MediaItemAspect importerAspect = _miaManagement.GetMediaItemAspect(transaction, mediaItemId, ImporterAspect.ASPECT_ID);
-          importerAspect.SetAttribute(ImporterAspect.ATTR_DIRTY, true);
-          _miaManagement.AddOrUpdateMIA(transaction, mediaItemId, importerAspect, false);
-
-          //Find share and import path
-          var shares = GetShares(transaction, _localSystemId);
-          var primaryResource = items.First().PrimaryResources.First();
-          string accessorPath = primaryResource.GetAttributeValue<string>(ProviderResourceAspect.ATTR_RESOURCE_ACCESSOR_PATH);
-          mediaItemPath = ResourcePath.Deserialize(accessorPath);
-          Share share = shares.Values.FirstOrDefault(s => s.BaseResourcePath.IsSameOrParentOf(mediaItemPath));
-          if (share != null)
-            importPaths.Add(mediaItemPath, share);
-
-          transaction.Commit();
-        }
-      }
-      catch (Exception e)
-      {
-        transaction.Rollback();
-        Logger.Error("MediaLibrary: Error refreshing media item {0}", e, mediaItemId);
-        throw;
-      }
-
-      //Schedule imports
-      try
-      {
-        foreach (var import in importPaths)
-          TryScheduleLocalMediaItemRefresh(import.Value, import.Key);
-      }
-      catch (Exception e)
-      {
-        Logger.Error("MediaLibrary: Error scheduling refresh for refreshing media item {0}", e, mediaItemId);
-      }
-    }
-
-    public void ReimportMediaItemMetadata(Guid mediaItemId, IEnumerable<MediaItemAspect> matchedAspects)
-    {
-      ISQLDatabase database = ServiceRegistration.Get<ISQLDatabase>();
-      IMediaAccessor mediaAccessor = ServiceRegistration.Get<IMediaAccessor>();
-      IMediaItemAspectTypeRegistration miatr = ServiceRegistration.Get<IMediaItemAspectTypeRegistration>();
-      if (!matchedAspects.Any(a => miatr.LocallySupportedReimportMediaItemAspectTypes.ContainsKey(a.Metadata.AspectId)))
-        return; //Aspect not supported for reimport
-      ITransaction transaction = database.BeginTransaction();
-      Dictionary<ResourcePath, Share> importPaths = new Dictionary<ResourcePath, Share>();
-      List<ResourcePath> basePaths = new List<ResourcePath>();
-
-      try
-      {
-        List<Guid> necessaryAspects = new List<Guid>();
-        necessaryAspects.Add(ProviderResourceAspect.ASPECT_ID);
-
-        List<Guid> optionalAspects = new List<Guid>();
-        optionalAspects.AddRange(GetManagedMediaItemAspectMetadata().Keys.Except(necessaryAspects));
-
-        IEnumerable<Guid> mediaItems;
-
-        //Find any children
-        IEnumerable<Guid> children = _relationshipManagement.GetPlayableChildren(transaction, mediaItemId);
-
-        //If no children then it is a child else use children instead
-        if (children.Count() == 0)
-          mediaItems = new Guid[] { mediaItemId };
-        else
-          mediaItems = children;
-
-        foreach (var id in mediaItems)
-        {
-          //Find media item
-          var loadItemQuery = BuildLoadItemQuery(_localSystemId, id);
-          loadItemQuery.SetNecessaryRequestedMIATypeIDs(necessaryAspects);
-          loadItemQuery.SetOptionalRequestedMIATypeIDs(optionalAspects);
-          CompiledMediaItemQuery cmiq = CompiledMediaItemQuery.Compile(_miaManagement, loadItemQuery);
-          var items = cmiq.QueryList(database, transaction);
-          if (items != null && items.Count == 1)
-          {
-            var item = items.First();
-
-            IEnumerable<MediaItemAspect> mediaItemAspects = matchedAspects;
-            if (children.Count() > 0)
-            {
-              //Convert to client aspects
-              foreach (IRelationshipExtractor extractor in mediaAccessor.LocalRelationshipExtractors.Values)
-              {
-                var aspects = extractor.GetBaseChildAspectsFromExistingAspects(item.Aspects, MediaItemAspect.GetAspects(matchedAspects));
-                if (aspects == null)
-                  continue;
-
-                mediaItemAspects = MediaItemAspect.GetAspects(aspects);
-                break;
-              }
-              //Copy reimport aspect
-              mediaItemAspects = mediaItemAspects.Union(matchedAspects.Where(a => a.Metadata.AspectId == ReimportAspect.ASPECT_ID));
-            }
-
-            IList<MultipleMediaItemAspect> providerAspects;
-            if (!MediaItemAspect.TryGetAspects(item.Aspects, ProviderResourceAspect.Metadata, out providerAspects))
-              continue;
-
-            //Delete the media item so it can be reimported
-            foreach (var pra in providerAspects.Where(p => p.GetAttributeValue<int>(ProviderResourceAspect.ATTR_TYPE) == ProviderResourceAspect.TYPE_PRIMARY))
-            {
-              var path = pra.GetAttributeValue<string>(ProviderResourceAspect.ATTR_RESOURCE_ACCESSOR_PATH);
-              var sysId = pra.GetAttributeValue<string>(ProviderResourceAspect.ATTR_SYSTEM_ID);
-              var resPath = ResourcePath.Deserialize(path);
-              bool pathExists = resPath.TryCreateLocalResourceAccessor(out IResourceAccessor resAccessor);
-              resAccessor?.Dispose();
-
-              if(!pathExists)
-              {
-                transaction.Rollback();
-                Logger.Error("MediaLibrary: Error reimporting media item {0}. File {1} no longer exists", mediaItemId, resPath.FileName);
-                return;
-              }
-
-              _relationshipManagement.DeletePathAndRelationships(transaction, sysId, resPath, true);
-            }
-
-            //Reimport the parent to store the metadata
-            if (children.Count() > 0)
-            {
-              //Check if parent exists and add it if not
-              IFilter existsFilter = BooleanCombinationFilter.CombineFilters(BooleanOperator.Or, 
-                matchedAspects.Where(a => a.Metadata.AspectId == ExternalIdentifierAspect.ASPECT_ID).Select(a => new BooleanCombinationFilter(BooleanOperator.And, new[]
-                {
-                  new RelationalFilter(ExternalIdentifierAspect.ATTR_SOURCE, RelationalOperator.EQ, a.GetAttributeValue(ExternalIdentifierAspect.ATTR_SOURCE)),
-                  new RelationalFilter(ExternalIdentifierAspect.ATTR_TYPE, RelationalOperator.EQ, a.GetAttributeValue(ExternalIdentifierAspect.ATTR_TYPE)),
-                  new RelationalFilter(ExternalIdentifierAspect.ATTR_ID, RelationalOperator.EQ, a.GetAttributeValue(ExternalIdentifierAspect.ATTR_ID)),
-                })).ToArray());
-
-              IList<MediaItem> existingItems = Search(database, transaction, new MediaItemQuery(new Guid[] { ProviderResourceAspect.ASPECT_ID }, null, existsFilter), false, null, true);
-              if (existingItems.Count == 0)
-              {
-                var parentId = NewMediaItemId();
-                MediaItemAspect pra = CreateProviderResourceAspect(Guid.Empty, _localSystemId, VirtualResourceProvider.ToResourcePath(parentId));
-                AddOrUpdateMediaItem(database, transaction, pra, parentId, matchedAspects, true);
-              }
-            }
-
-            //Reimport each path so it can be potentially be merged with already existing media items
-            foreach (var pra in providerAspects.Where(p => p.GetAttributeValue<int>(ProviderResourceAspect.ATTR_TYPE) == ProviderResourceAspect.TYPE_PRIMARY))
-            {
-              var parentDir = pra.GetAttributeValue<Guid>(ProviderResourceAspect.ATTR_PARENT_DIRECTORY_ID);
-              var path = pra.GetAttributeValue<string>(ProviderResourceAspect.ATTR_RESOURCE_ACCESSOR_PATH);
-              var sysId = pra.GetAttributeValue<string>(ProviderResourceAspect.ATTR_SYSTEM_ID);
-              var resPath = ResourcePath.Deserialize(path);
-
-              //Import as new item
-              var newId = AddOrUpdateMediaItem(database, transaction, parentDir, sysId, resPath, null, null, mediaItemAspects, false);
-
-              //Set media item as changed to force update
-              MediaItemAspect importerAspect = _miaManagement.GetMediaItemAspect(transaction, newId, ImporterAspect.ASPECT_ID);
-              importerAspect.SetAttribute(ImporterAspect.ATTR_DIRTY, true);
-              _miaManagement.AddOrUpdateMIA(transaction, newId, importerAspect, false);
-
-              //Determine base import path
-              if (basePaths.Count == 0)
-              {
-                //Add as a base import path
-                basePaths.Add(resPath);
-              }
-              else if (!basePaths.Any(p => p.IsSameOrParentOf(resPath)))
-              {
-                //There no parent or same paths as this
-                //Find a parent that contains most or all current base paths
-                string pathDir = ResourcePathHelper.GetDirectoryName(path);
-                while (pathDir != null)
-                {
-                  ResourcePath resPathDir = ResourcePath.Deserialize(pathDir);
-                  if (basePaths.Any(p => resPathDir.IsSameOrParentOf(p)))
-                  {
-                    basePaths.RemoveAll(p => resPathDir.IsSameOrParentOf(p));
-                    basePaths.Add(resPathDir);
-                    break;
-                  }
-                  pathDir = ResourcePathHelper.GetDirectoryName(pathDir);
-                }
-
-                //If no new parent base path was found add it as a new base path
-                if(pathDir == null)
-                  basePaths.Add(resPath);
-              }
-            }
-          }
-        }
-        transaction.Commit();
-      }
-      catch (Exception e)
-      {
-        transaction.Rollback();
-        Logger.Error("MediaLibrary: Error reimporting media item {0}", e, mediaItemId);
-        throw;
-      }
-
-      //Find shares for base paths
-      var shares = GetShares(_localSystemId);
-      foreach (var basePath in basePaths)
-      {
-        Share share = shares.Values.FirstOrDefault(s => s.BaseResourcePath.IsSameOrParentOf(basePath));
-        if (share != null)
-          importPaths.Add(basePath, share);
-      }
-
-      //Schedule imports
-      try
-      {
-        foreach (var import in importPaths)
-          TryScheduleLocalMediaItemRefresh(import.Value, import.Key);
-      }
-      catch (Exception e)
-      {
-        Logger.Error("MediaLibrary: Error scheduling refresh for reimporting media item {0}", e, mediaItemId);
-      }
-    }
-
-    public MediaItem LoadItem(string systemId, ResourcePath path,
-        IEnumerable<Guid> necessaryRequestedMIATypeIDs, IEnumerable<Guid> optionalRequestedMIATypeIDs, Guid? userProfileId = null)
-    {
-      return LoadItem(BuildLoadItemQuery(systemId, path), necessaryRequestedMIATypeIDs, optionalRequestedMIATypeIDs, userProfileId);
-    }
-
-    public MediaItem LoadItem(string systemId, Guid mediaItemId,
-        IEnumerable<Guid> necessaryRequestedMIATypeIDs, IEnumerable<Guid> optionalRequestedMIATypeIDs, Guid? userProfileId = null)
-    {
-      return LoadItem(BuildLoadItemQuery(systemId, mediaItemId), necessaryRequestedMIATypeIDs, optionalRequestedMIATypeIDs, userProfileId);
-    }
-
-    public MediaItem LoadItem(MediaItemQuery loadItemQuery, IEnumerable<Guid> necessaryRequestedMIATypeIDs, IEnumerable<Guid> optionalRequestedMIATypeIDs, Guid? userProfileId = null)
-    {
-      lock (_syncObj)
-      {
-        // The following lines are a temporary workaround for the fact that our MainQueryBuilder doesn't like
-        // queries without necessary requested MIAs. We therefore add the ProviderResourceAspect as necessary
-        // requested MIA, which doesn't hurt, because in LoadItem we have the ProviderResourceAspect in the
-        // WHERE clause anyway to check for PATH and SYSTEM_ID. We only do this of course, if the ProvierResourceAspect
-        // wasn't included in necessaryRequestedMIATypeIDs anyway, and if we did it, we remove the ProvierResourceAspect
-        // from the result before returning it. This improves the query performance for SQLite by a factor of up to 400.
-        // For details see: http://forum.team-mediaportal.com/threads/speed-improvements-for-the-medialibrary-with-very-large-databases.127220/page-17#post-1097294
-        // ToDo: Rework the MainQueryBuilder to make this happen automatically.
-        var removeProviderResourceAspect = false;
-        var necessaryRequestedMIATypeIDsWithProvierResourceAspect = (necessaryRequestedMIATypeIDs == null) ? new List<Guid>() : necessaryRequestedMIATypeIDs.ToList();
-        if (!necessaryRequestedMIATypeIDsWithProvierResourceAspect.Contains(ProviderResourceAspect.ASPECT_ID))
-        {
-          //MP2-706: Don't remove the provider resource aspect if optionalRequestedMIATypeIDs contains the aspect
-          removeProviderResourceAspect = !IsMiaTypeRequested(ProviderResourceAspect.ASPECT_ID, necessaryRequestedMIATypeIDs, optionalRequestedMIATypeIDs);
-          necessaryRequestedMIATypeIDsWithProvierResourceAspect.Add(ProviderResourceAspect.ASPECT_ID);
-        }
-
-        loadItemQuery.SetNecessaryRequestedMIATypeIDs(necessaryRequestedMIATypeIDsWithProvierResourceAspect);
-        loadItemQuery.SetOptionalRequestedMIATypeIDs(optionalRequestedMIATypeIDs);
-        CompiledMediaItemQuery cmiq = CompiledMediaItemQuery.Compile(_miaManagement, loadItemQuery, userProfileId);
-        var result = cmiq.QueryMediaItem();
-
-        // This is the second part of the rework as decribed above (remove ProviderResourceAspect if it wasn't requested)
-        if (removeProviderResourceAspect && result != null)
-          result.Aspects.Remove(ProviderResourceAspect.ASPECT_ID);
-
-        LoadUserDataForMediaItem(userProfileId, result);
-
-        return result;
-      }
-    }
-
-    public IList<MediaItem> Browse(Guid parentDirectoryId,
-        IEnumerable<Guid> necessaryRequestedMIATypeIDs, IEnumerable<Guid> optionalRequestedMIATypeIDs,
-        Guid? userProfileId, bool includeVirtual, uint? offset = null, uint? limit = null)
-    {
-      lock (_syncObj)
-      {
-        MediaItemQuery browseQuery = BuildBrowseQuery(parentDirectoryId);
-        browseQuery.SetNecessaryRequestedMIATypeIDs(necessaryRequestedMIATypeIDs);
-        browseQuery.SetOptionalRequestedMIATypeIDs(optionalRequestedMIATypeIDs);
-        browseQuery.Limit = limit;
-        browseQuery.Offset = offset;
-        return Search(browseQuery, false, userProfileId, includeVirtual);
-      }
-    }
-
-    public void MarkUpdatableMediaItems()
-    {
-      try
-      {
-        lock (_syncObj)
-        {
-          Stopwatch swImport = new Stopwatch();
-          swImport.Start();
-          ISQLDatabase database = ServiceRegistration.Get<ISQLDatabase>();
-          IMediaAccessor mediaAccessor = ServiceRegistration.Get<IMediaAccessor>();
-          List<Guid> requiredAspects = new List<Guid>(new Guid[] { MediaAspect.ASPECT_ID });
-
-          foreach (IRelationshipExtractor extractor in mediaAccessor.LocalRelationshipExtractors.Values)
-          {
-            var changeFilters = extractor.GetLastChangedItemsFilters();
-            if (changeFilters == null || changeFilters.Count == 0)
-              continue;
-
-            Logger.Info("{0} marking all updateable media items ({1} ms)", extractor.GetType().Name, swImport.ElapsedMilliseconds);
-
-            using (ITransaction transaction = database.BeginTransaction())
-            {
-              using (IDbCommand command = transaction.CreateCommand())
-              {
-                int itemCount = 0;
-                foreach (var changeFilter in changeFilters)
-                {
-                  MediaItemQuery changeQuery = new MediaItemQuery(requiredAspects, changeFilter.Key);
-                  if (changeFilter.Value > 0)
-                    changeQuery.Limit = changeFilter.Value;
-                  IList<MediaItem> foundItems = Search(database, transaction, changeQuery, false, null, false);
-                  if (foundItems?.Count > 0)
-                  {
-                    int currentItem = 0;
-                    List<Guid> miUpdateList = new List<Guid>();
-                    while (currentItem < foundItems.Count)
-                    {
-                      int remaining = foundItems.Count - currentItem;
-                      int endItem = currentItem + (remaining > MAX_VARIABLES_LIMIT ? MAX_VARIABLES_LIMIT : remaining);
-                      command.Parameters.Clear();
-                      List<string> sqlParams = new List<string>();
-                      for (int index = currentItem; index < endItem; index++)
-                      {
-                        string paramName = "MI" + index;
-                        sqlParams.Add("@" + paramName);
-                        database.AddParameter(command, paramName, foundItems[index].MediaItemId, typeof(Guid));
-                      }
-                      command.CommandText = string.Format(_preparedStatements.UpdateMediaItemsDirtyAttributeFromIdSQL, string.Join(",", sqlParams));
-                      command.ExecuteNonQuery();
-                      itemCount += (endItem - currentItem);
-                      currentItem = endItem;
-                    }
-                  }
-                }
-                transaction.Commit();
-                extractor.ResetLastChangedItems(); //Reset changes so they are not found again in next request
-
-                if (itemCount > 0)
-                  Logger.Info("{0} found {1} updatable media items ({2} ms)", extractor.GetType().Name, itemCount, swImport.ElapsedMilliseconds);
-              }
-            }
-          }
-        }
-      }
-      catch (Exception e)
-      {
-        Logger.Error("MediaLibrary: Error marking updated media items", e);
-      }
-    }
-
-    public IList<MediaItem> Search(MediaItemQuery query, bool filterOnlyOnline, Guid? userProfileId, bool includeVirtual)
-    {
-      return Search(null, null, query, filterOnlyOnline, userProfileId, includeVirtual);
-    }
-
-    public IList<MediaItem> Search(ISQLDatabase database, ITransaction transaction, MediaItemQuery query, bool filterOnlyOnline, Guid? userProfileId, bool includeVirtual)
-    {
-      IList<MediaItem> items = new List<MediaItem>();
-
-      // We add the provider resource aspect to the necessary aspect types be able to filter online systems
-      MediaItemQuery executeQuery = query;
-      IFilter additionalFilter = null;
-      if (filterOnlyOnline || !includeVirtual)
-      {
-        executeQuery = new MediaItemQuery(query); // Use constructor by other query to make sure all properties are copied (including sorting and limits)
-        if (filterOnlyOnline)
-          executeQuery.NecessaryRequestedMIATypeIDs.Add(ProviderResourceAspect.ASPECT_ID);
-        if (!includeVirtual)
-          executeQuery.NecessaryRequestedMIATypeIDs.Add(MediaAspect.ASPECT_ID);
-
-        additionalFilter = CreateAddtionalFilter(filterOnlyOnline, includeVirtual);
-        executeQuery.Filter = executeQuery.Filter != null ?
-          BooleanCombinationFilter.CombineFilters(BooleanOperator.And, executeQuery.Filter, additionalFilter) : additionalFilter;
-        executeQuery.SubqueryFilter = executeQuery.SubqueryFilter != null ?
-          BooleanCombinationFilter.CombineFilters(BooleanOperator.And, executeQuery.SubqueryFilter, additionalFilter) : additionalFilter;
-      }
-
-      if (database == null)
-        database = ServiceRegistration.Get<ISQLDatabase>();
-      ITransaction searchTransaction = transaction;
-      if (transaction == null)
-        searchTransaction = database.BeginTransaction();
-
-      try
-      {
-        CompiledMediaItemQuery cmiq = CompiledMediaItemQuery.Compile(_miaManagement, executeQuery, userProfileId);
-        items = cmiq.QueryList(database, searchTransaction);
-        //Logger.Debug("Found media items {0}", string.Join(",", items.Select(x => x.MediaItemId)));
-        //TODO: Remove movies/series found through optional aspects that are not allowed according to user rating filter
-        LoadUserDataForMediaItems(database, searchTransaction, userProfileId, items);
-      }
-      finally
-      {
-        if (transaction == null)
-          searchTransaction.Dispose();
-      }
-
-      if (filterOnlyOnline && !IsMiaTypeRequested(ProviderResourceAspect.ASPECT_ID, query.NecessaryRequestedMIATypeIDs, query.OptionalRequestedMIATypeIDs))
-      {
-        // The provider resource aspect was not requested and thus has to be removed from the result items
-        foreach (MediaItem item in items)
-          item.Aspects.Remove(ProviderResourceAspect.ASPECT_ID);
-      }
-      if (!includeVirtual && !IsMiaTypeRequested(MediaAspect.ASPECT_ID, query.NecessaryRequestedMIATypeIDs, query.OptionalRequestedMIATypeIDs))
-      { // The media aspect was not requested and thus has to be removed from the result items
-        foreach (MediaItem item in items)
-          item.Aspects.Remove(MediaAspect.ASPECT_ID);
-      }
-
-      return items;
-    }
-
-    public HomogenousMap GetValueGroups(MediaItemAspectMetadata.AttributeSpecification attributeType, IFilter selectAttributeFilter,
-        ProjectionFunction projectionFunction, IEnumerable<Guid> necessaryMIATypeIDs, IFilter filter, bool filterOnlyOnline, bool includeVirtual)
-    {
-      SelectProjectionFunction selectProjectionFunctionImpl;
-      Type projectionValueType;
-      switch (projectionFunction)
-      {
-        case ProjectionFunction.DateToYear:
-          selectProjectionFunctionImpl = (string expr) =>
-            {
-              ISQLDatabase database = ServiceRegistration.Get<ISQLDatabase>();
-              return database.CreateDateToYearProjectionExpression(expr);
-            };
-          projectionValueType = typeof(int);
-          break;
-        default:
-          selectProjectionFunctionImpl = null;
-          projectionValueType = null;
-          break;
-      }
-      IAttributeFilter saf = selectAttributeFilter as IAttributeFilter;
-      if (saf == null && selectAttributeFilter != null)
-        filter = BooleanCombinationFilter.CombineFilters(BooleanOperator.And, new IFilter[] { filter, selectAttributeFilter });
-
-      IFilter additionalFilter = CreateAddtionalFilter(filterOnlyOnline, includeVirtual);
-      if (additionalFilter != null)
-        filter = filter != null ? BooleanCombinationFilter.CombineFilters(BooleanOperator.And, filter, additionalFilter) : additionalFilter;
-
-      CompiledGroupedAttributeValueQuery cdavq = CompiledGroupedAttributeValueQuery.Compile(_miaManagement,
-          filterOnlyOnline ? necessaryMIATypeIDs.Union(new Guid[] { ProviderResourceAspect.ASPECT_ID }) : necessaryMIATypeIDs,
-          attributeType, saf, selectProjectionFunctionImpl, projectionValueType,
-          filter, additionalFilter);
-      return cdavq.Execute().Item1;
-    }
-
-    public Tuple<HomogenousMap, HomogenousMap> GetKeyValueGroups(MediaItemAspectMetadata.AttributeSpecification keyAttributeType, MediaItemAspectMetadata.AttributeSpecification valueAttributeType,
-      IFilter selectAttributeFilter, ProjectionFunction projectionFunction, IEnumerable<Guid> necessaryMIATypeIDs, IFilter filter, bool filterOnlyOnline, bool includeVirtual)
-    {
-      SelectProjectionFunction selectProjectionFunctionImpl;
-      Type projectionValueType;
-      switch (projectionFunction)
-      {
-        case ProjectionFunction.DateToYear:
-          selectProjectionFunctionImpl = (string expr) =>
-          {
-            ISQLDatabase database = ServiceRegistration.Get<ISQLDatabase>();
-            return database.CreateDateToYearProjectionExpression(expr);
-          };
-          projectionValueType = typeof(int);
-          break;
-        default:
-          selectProjectionFunctionImpl = null;
-          projectionValueType = null;
-          break;
-      }
-      IAttributeFilter saf = selectAttributeFilter as IAttributeFilter;
-      if (saf == null && selectAttributeFilter != null)
-        filter = BooleanCombinationFilter.CombineFilters(BooleanOperator.And, new IFilter[] { filter, selectAttributeFilter });
-
-      IFilter additionalFilter = CreateAddtionalFilter(filterOnlyOnline, includeVirtual);
-      if (additionalFilter != null)
-        filter = filter != null ? BooleanCombinationFilter.CombineFilters(BooleanOperator.And, filter, additionalFilter) : additionalFilter;
-
-      CompiledGroupedAttributeValueQuery cdavq = CompiledGroupedAttributeValueQuery.Compile(_miaManagement,
-          filterOnlyOnline ? necessaryMIATypeIDs.Union(new Guid[] { ProviderResourceAspect.ASPECT_ID }) : necessaryMIATypeIDs,
-          keyAttributeType, valueAttributeType, saf, selectProjectionFunctionImpl, projectionValueType,
-          filter, additionalFilter);
-      return cdavq.Execute();
-    }
-
-    public IList<MLQueryResultGroup> GroupValueGroups(MediaItemAspectMetadata.AttributeSpecification attributeType,
-        IFilter selectAttributeFilter, ProjectionFunction projectionFunction, IEnumerable<Guid> necessaryMIATypeIDs,
-        IFilter filter, bool filterOnlyOnline, GroupingFunction groupingFunction, bool includeVirtual)
-    {
-      IDictionary<object, MLQueryResultGroup> groups = new Dictionary<object, MLQueryResultGroup>();
-      IGroupingFunctionImpl groupingFunctionImpl;
-      switch (groupingFunction)
-      {
-        case GroupingFunction.FirstCharacter:
-          groupingFunctionImpl = new FirstCharGroupingFunction(attributeType);
-          break;
-        default:
-          groupingFunctionImpl = new FirstCharGroupingFunction(attributeType);
-          break;
-      }
-      foreach (KeyValuePair<object, object> resultItem in GetValueGroups(attributeType, selectAttributeFilter,
-          projectionFunction, necessaryMIATypeIDs, filter, filterOnlyOnline, includeVirtual))
-      {
-        object valueGroupKey = resultItem.Key;
-        int resultGroupItemCount = (int)resultItem.Value;
-        object groupKey;
-        IFilter additionalFilter;
-        groupingFunctionImpl.GetGroup(valueGroupKey, out groupKey, out additionalFilter);
-        MLQueryResultGroup rg;
-        if (groups.TryGetValue(groupKey, out rg))
-          rg.NumItemsInGroup += resultGroupItemCount;
-        else
-          groups[groupKey] = new MLQueryResultGroup(groupKey, resultGroupItemCount, additionalFilter);
-      }
-      List<MLQueryResultGroup> result = new List<MLQueryResultGroup>(groups.Values);
-      result.Sort((a, b) => groupingFunctionImpl.Compare(a.GroupKey, b.GroupKey));
-      return result;
-    }
-
-    public int CountMediaItems(IEnumerable<Guid> necessaryMIATypeIDs, IFilter filter, bool filterOnlyOnline, bool includeVirtual)
-    {
-      IFilter additionalFilter = CreateAddtionalFilter(filterOnlyOnline, includeVirtual);
-      if (additionalFilter != null)
-        filter = filter != null ? BooleanCombinationFilter.CombineFilters(BooleanOperator.And, filter, additionalFilter) : additionalFilter;
-
-      CompiledCountItemsQuery cciq = CompiledCountItemsQuery.Compile(_miaManagement,
-          necessaryMIATypeIDs, filter, additionalFilter);
-      return cciq.Execute();
-    }
-
-    private void LoadUserDataForMediaItem(Guid? userProfileId, MediaItem mediaItem)
-    {
-      if (mediaItem != null)
-        LoadUserDataForMediaItems(null, null, userProfileId, new[] { mediaItem });
-    }
-
-    private void LoadUserDataForMediaItems(ISQLDatabase database, ITransaction transaction, Guid? userProfileId, IList<MediaItem> mediaItems)
-    {
-      if (!userProfileId.HasValue)
-        return;
-
-      if (database == null)
-        database = ServiceRegistration.Get<ISQLDatabase>();
-      ITransaction loadTransaction = transaction;
-      if (transaction == null)
-        loadTransaction = database.BeginTransaction();
-
-      try
-      {
-        if (mediaItems != null)
-        {
-          int currentItem = 0;
-          using (IDbCommand command = loadTransaction.CreateCommand())
-          {
-            while (currentItem < mediaItems.Count)
-            {
-              int remaining = mediaItems.Count - currentItem;
-              int endItem = currentItem + (remaining > MAX_VARIABLES_LIMIT ? MAX_VARIABLES_LIMIT : remaining);
-              command.Parameters.Clear();
-              database.AddParameter(command, "USER_PROFILE_ID", userProfileId.Value, typeof(Guid));
-              for (int index = currentItem; index < endItem; index++)
-                database.AddParameter(command, "MI" + index, mediaItems[index].MediaItemId, typeof(Guid));
-              command.CommandText = string.Format(_preparedStatements.SelectMediaItemUserDataFromIdsSQL,
-                string.Join(",", mediaItems.Where((id, index) => index >= currentItem && index < endItem).Select((id, index) => "@MI" + (index + currentItem))));
-              using (IDataReader reader = command.ExecuteReader())
-              {
-                while (reader.Read())
-                {
-                  MediaItem item = mediaItems.FirstOrDefault(mi => mi.MediaItemId == database.ReadDBValue<Guid>(reader, 0));
-                  if (item != null)
-                    item.UserData.Add(database.ReadDBValue<string>(reader, 1), database.ReadDBValue<string>(reader, 2));
-                }
-              }
-              currentItem = endItem;
-            }
-          }
-        }
-      }
-      finally
-      {
-        if (transaction == null)
-          loadTransaction.Dispose();
-      }
-    }
-
-    #endregion
-
-    #region Playlist management
-
-    public ICollection<PlaylistInformationData> GetPlaylists()
-    {
-      ISQLDatabase database = ServiceRegistration.Get<ISQLDatabase>();
-      ITransaction transaction = database.BeginTransaction();
-      try
-      {
-        int playlistIdIndex;
-        int nameIndex;
-        int playlistTypeIndex;
-        int playlistItemsCountIndex;
-        using (IDbCommand command = MediaLibrary_SubSchema.SelectPlaylistsCommand(transaction,
-            out playlistIdIndex, out nameIndex, out playlistTypeIndex, out playlistItemsCountIndex))
-        {
-          ICollection<PlaylistInformationData> result = new List<PlaylistInformationData>();
-          using (IDataReader reader = command.ExecuteReader())
-          {
-            while (reader.Read())
-            {
-              Guid playlistId = database.ReadDBValue<Guid>(reader, playlistIdIndex);
-              string name = database.ReadDBValue<string>(reader, nameIndex);
-              string playlistType = database.ReadDBValue<string>(reader, playlistTypeIndex);
-              int playlistItemsCount = database.ReadDBValue<int>(reader, playlistItemsCountIndex);
-              result.Add(new PlaylistInformationData(playlistId, name, playlistType, playlistItemsCount));
-            }
-          }
-          return result;
-        }
-      }
-      finally
-      {
-        transaction.Dispose();
-      }
-    }
-
-    public void SavePlaylist(PlaylistRawData playlistData)
-    {
-      ISQLDatabase database = ServiceRegistration.Get<ISQLDatabase>();
-      ITransaction transaction = database.BeginTransaction();
-      Guid playlistId = playlistData.PlaylistId;
-      try
-      {
-        // Playlist contents are automatically deleted (ON DELETE CASCADE)
-        using (IDbCommand command = MediaLibrary_SubSchema.DeletePlaylistCommand(transaction, playlistId))
-          command.ExecuteNonQuery();
-
-        using (IDbCommand command = MediaLibrary_SubSchema.InsertPlaylistCommand(transaction, playlistId, playlistData.Name, playlistData.PlaylistType))
-          command.ExecuteNonQuery();
-
-        // Add media items
-        int ct = 0;
-        foreach (Guid mediaItemId in playlistData.MediaItemIds)
-          using (IDbCommand command = MediaLibrary_SubSchema.AddMediaItemToPlaylistCommand(transaction, playlistId, ct++, mediaItemId))
-            command.ExecuteNonQuery();
-        transaction.Commit();
-        ContentDirectoryMessaging.SendPlaylistsChangedMessage();
-      }
-      catch (Exception e)
-      {
-        Logger.Error("MediaLibrary: Error adding playlist '{0}' (id '{1}')", e, playlistData.Name, playlistId);
-        transaction.Rollback();
-        throw;
-      }
-    }
-
-    public bool DeletePlaylist(Guid playlistId)
-    {
-      ISQLDatabase database = ServiceRegistration.Get<ISQLDatabase>();
-      ITransaction transaction = database.BeginTransaction();
-      try
-      {
-        bool plExists = false;
-        int playlistNameIndex;
-        int playlistTypeIndex;
-        using (IDbCommand command = MediaLibrary_SubSchema.SelectPlaylistIdentificationDataCommand(transaction, playlistId,
-            out playlistNameIndex, out playlistTypeIndex))
-        using (IDataReader reader = command.ExecuteReader(CommandBehavior.SingleRow))
-          if (reader.Read())
-            plExists = true;
-        if (!plExists)
-        {
-          transaction.Dispose();
-          return false;
-        }
-        // Playlist contents are automatically deleted (ON DELETE CASCADE)
-        using (IDbCommand command = MediaLibrary_SubSchema.DeletePlaylistCommand(transaction, playlistId))
-          command.ExecuteNonQuery();
-        transaction.Commit();
-        ContentDirectoryMessaging.SendPlaylistsChangedMessage();
-        return true;
-      }
-      catch (Exception e)
-      {
-        Logger.Error("MediaLibrary: Error deleting playlist '{0}'", e, playlistId);
-        transaction.Rollback();
-        throw;
-      }
-    }
-
-    public PlaylistRawData ExportPlaylist(Guid playlistId)
-    {
-      ISQLDatabase database = ServiceRegistration.Get<ISQLDatabase>();
-      ITransaction transaction = database.BeginTransaction();
-      try
-      {
-        int nameIndex;
-        int playlistTypeIndex;
-        string name;
-        string playlistType;
-        using (IDbCommand command = MediaLibrary_SubSchema.SelectPlaylistIdentificationDataCommand(transaction, playlistId, out nameIndex, out playlistTypeIndex))
-        using (IDataReader reader = command.ExecuteReader(CommandBehavior.SingleRow))
-          if (reader.Read())
-          {
-            name = database.ReadDBValue<string>(reader, nameIndex);
-            playlistType = database.ReadDBValue<string>(reader, playlistTypeIndex);
-          }
-          else
-            return null;
-
-        IList<Guid> mediaItemIds = new List<Guid>();
-        int mediaItemIdIndex;
-        using (IDbCommand command = MediaLibrary_SubSchema.SelectPlaylistContentsCommand(transaction, playlistId, out mediaItemIdIndex))
-        using (IDataReader reader = command.ExecuteReader())
-          while (reader.Read())
-            mediaItemIds.Add(database.ReadDBValue<Guid>(reader, mediaItemIdIndex));
-        return new PlaylistRawData(playlistId, name, playlistType, mediaItemIds);
-      }
-      finally
-      {
-        transaction.Dispose();
-      }
-    }
-
-    public IList<MediaItem> LoadCustomPlaylist(IList<Guid> mediaItemIds,
-        IEnumerable<Guid> necessaryMIATypes, IEnumerable<Guid> optionalMIATypes, uint? offset = null, uint? limit = null)
-    {
-      IFilter filter = new MediaItemIdFilter(mediaItemIds);
-      MediaItemQuery query = new MediaItemQuery(necessaryMIATypes, optionalMIATypes, filter);
-      query.Limit = limit;
-      query.Offset = offset;
-      // Sort media items
-      IDictionary<Guid, MediaItem> searchResult = new Dictionary<Guid, MediaItem>();
-      foreach (MediaItem item in Search(query, false, null, false))
-        searchResult[item.MediaItemId] = item;
-      IList<MediaItem> result = new List<MediaItem>(searchResult.Count);
-      foreach (Guid mediaItemId in mediaItemIds)
-      {
-        MediaItem item;
-        if (searchResult.TryGetValue(mediaItemId, out item))
-          result.Add(item);
-      }
-      return result;
-    }
-
-    #endregion
-
-    #region Media import
-
-    public Guid AddOrUpdateMediaItem(Guid parentDirectoryId, string systemId, ResourcePath path, IEnumerable<MediaItemAspect> mediaItemAspects, bool isRefresh)
-    {
-      return AddOrUpdateMediaItem(parentDirectoryId, systemId, path, null, null, mediaItemAspects, isRefresh);
-    }
-
-    public Guid AddOrUpdateMediaItem(Guid parentDirectoryId, string systemId, ResourcePath path, Guid mediaItemId, IEnumerable<MediaItemAspect> mediaItemAspects, bool isRefresh)
-    {
-      return AddOrUpdateMediaItem(parentDirectoryId, systemId, path, mediaItemId, null, mediaItemAspects, isRefresh);
-    }
-
-    private Guid AddOrUpdateMediaItem(Guid parentDirectoryId, string systemId, ResourcePath path, Guid? existingMediaItemId, Guid? newMediaItemId, IEnumerable<MediaItemAspect> mediaItemAspects, bool isRefresh)
-    {
-<<<<<<< HEAD
-      // TODO: Avoid multiple write operations to the same media item
-      ISQLDatabase database = ServiceRegistration.Get<ISQLDatabase>();
-      ITransaction transaction = database.BeginTransaction();
-      try
-      {
-        Guid? mediaItemId = null;
-        mediaItemId = AddOrUpdateMediaItem(database, transaction, parentDirectoryId, systemId, path, existingMediaItemId, newMediaItemId, mediaItemAspects, isRefresh);
-        transaction.Commit();
-        MediaLibraryMessaging.SendMediaItemsAddedOrUpdatedMessage(new MediaItem(mediaItemId.Value, MediaItemAspect.GetAspects(mediaItemAspects)));
-        return mediaItemId.Value;
-      }
-      catch (Exception e)
-      {
-        Logger.Error("MediaLibrary: Error adding or updating media item(s) in path '{0}'", e, (path != null ? path.Serialize() : null));
-        transaction.Rollback();
-        return Guid.Empty;
-=======
-      lock (_syncObj)
-      {
-        Stopwatch swImport = new Stopwatch();
-        swImport.Start();
-
-        string name = GetMediaItemTitle(mediaItemAspects, path.FileName);
-        // TODO: Avoid multiple write operations to the same media item
-        ISQLDatabase database = ServiceRegistration.Get<ISQLDatabase>();
-        ITransaction transaction = database.BeginTransaction();
-        try
-        {
-          Guid? mediaItemId = null;
-          if (existingMediaItemId.HasValue || !HasStubResource(mediaItemAspects))
-            mediaItemId = existingMediaItemId.HasValue ? existingMediaItemId : GetMediaItemId(transaction, systemId, path);
-
-          bool wasCreated = !mediaItemId.HasValue;
-          Logger.Debug("Adding media item {0} with name {1} ({2})", wasCreated ? newMediaItemId : mediaItemId, name, Path.GetFileName(path.FileName));
-
-          MediaItemAspect pra;
-          if (wasCreated)
-          {
-            mediaItemId = newMediaItemId ?? NewMediaItemId();
-            pra = CreateProviderResourceAspect(parentDirectoryId, systemId, path);
-            //Try and merge into an existing item
-            if (TryMergeMediaItem(database, transaction, pra, mediaItemAspects, out Guid mergedMediaItemId))
-            {
-              if (mergedMediaItemId == Guid.Empty)
-                Logger.Debug("Media item {0} with name {1} ({2}) cannot be saved. Needs to be merged ({3} ms)",
-                  mediaItemId.HasValue ? mediaItemId : newMediaItemId, name, Path.GetFileName(path.FileName), swImport.ElapsedMilliseconds);
-              else
-                Logger.Info("Media item {0} with name {1} ({2}) was merged into {3} ({4} ms)",
-                  mediaItemId.HasValue ? mediaItemId : newMediaItemId, name, Path.GetFileName(path.FileName), mergedMediaItemId, swImport.ElapsedMilliseconds);
-              transaction.Commit();
-              return mergedMediaItemId;
-            }
-          }
-          else
-          {
-            pra = _miaManagement.GetMediaItemAspect(transaction, mediaItemId.Value, ProviderResourceAspect.ASPECT_ID);
-          }
-
-          mediaItemId = AddOrUpdateMediaItem(database, transaction, pra, mediaItemId.Value, mediaItemAspects, wasCreated);
-          transaction.Commit();
-          MediaLibraryMessaging.SendMediaItemsAddedOrUpdatedMessage(new MediaItem(mediaItemId.Value, MediaItemAspect.GetAspects(mediaItemAspects)));
-          Logger.Info("Media item {0} with name {1} ({2}) imported ({3} ms)", mediaItemId.Value, name, Path.GetFileName(path.FileName), swImport.ElapsedMilliseconds);
-          return mediaItemId.Value;
-        }
-        catch (Exception e)
-        {
-          Logger.Error("MediaLibrary: Error adding or updating media item(s) in path '{0}'", e, (path != null ? path.Serialize() : null));
-          transaction.Rollback();
-          return Guid.Empty;
-        }
->>>>>>> 3b256a83
-      }
-    }
-
-    private Guid AddOrUpdateMediaItem(ISQLDatabase database, ITransaction transaction, Guid parentDirectoryId, string systemId, ResourcePath path, Guid? existingMediaItemId, Guid? newMediaItemId, IEnumerable<MediaItemAspect> mediaItemAspects, bool isRefresh)
-    {
-      Stopwatch swImport = new Stopwatch();
-      swImport.Start();
-
-      string name = GetMediaItemTitle(mediaItemAspects, path.FileName);
-      Guid? mediaItemId = null;
-      if (existingMediaItemId.HasValue || !HasStubResource(mediaItemAspects))
-        mediaItemId = existingMediaItemId.HasValue ? existingMediaItemId : GetMediaItemId(transaction, systemId, path);
-
-      bool wasCreated = !mediaItemId.HasValue;
-      Logger.Debug("Adding media item {0} with name {1} ({2})", wasCreated ? newMediaItemId : mediaItemId, name, Path.GetFileName(path.FileName));
-
-      MediaItemAspect pra;
-      if (wasCreated)
-      {
-        mediaItemId = newMediaItemId ?? NewMediaItemId();
-        pra = CreateProviderResourceAspect(parentDirectoryId, systemId, path);
-        //Try and merge into an existing item
-        if (TryMergeMediaItem(database, transaction, pra, mediaItemAspects, out Guid mergedMediaItemId))
-        {
-          if (mergedMediaItemId == Guid.Empty)
-            Logger.Debug("Media item {0} with name {1} ({2}) cannot be saved. Needs to be merged ({3} ms)",
-              mediaItemId.HasValue ? mediaItemId : newMediaItemId, name, Path.GetFileName(path.FileName), swImport.ElapsedMilliseconds);
-          else
-            Logger.Info("Media item {0} with name {1} ({2}) was merged into {3} ({4} ms)",
-              mediaItemId.HasValue ? mediaItemId : newMediaItemId, name, Path.GetFileName(path.FileName), mergedMediaItemId, swImport.ElapsedMilliseconds);
-          return mergedMediaItemId;
-        }
-      }
-      else
-      {
-        pra = _miaManagement.GetMediaItemAspect(transaction, mediaItemId.Value, ProviderResourceAspect.ASPECT_ID);
-      }
-
-      mediaItemId = AddOrUpdateMediaItem(database, transaction, pra, mediaItemId.Value, mediaItemAspects, wasCreated);
-      Logger.Info("Media item {0} with name {1} ({2}) imported ({3} ms)", mediaItemId.Value, name, Path.GetFileName(path.FileName), swImport.ElapsedMilliseconds);
-      return mediaItemId.Value;
-    }
-
-    private Guid AddOrUpdateMediaItem(ISQLDatabase database, ITransaction transaction, MediaItemAspect pra,
-      Guid mediaItemId, IEnumerable<MediaItemAspect> mediaItemAspects, bool wasCreated)
-    {
-      DateTime now = DateTime.Now;
-      MediaItemAspect importerAspect;
-      if (wasCreated)
-      {
-        mediaItemId = AddMediaItem(database, transaction, mediaItemId);
-        _miaManagement.AddOrUpdateMIA(transaction, mediaItemId, pra, true);
-        importerAspect = new SingleMediaItemAspect(ImporterAspect.Metadata);
-        importerAspect.SetAttribute(ImporterAspect.ATTR_DATEADDED, now);
-      }
-      else
-      {
-        importerAspect = _miaManagement.GetMediaItemAspect(transaction, mediaItemId, ImporterAspect.ASPECT_ID);
-      }
-      importerAspect.SetAttribute(ImporterAspect.ATTR_DIRTY, false);
-      importerAspect.SetAttribute(ImporterAspect.ATTR_LAST_IMPORT_DATE, now);
-      _miaManagement.AddOrUpdateMIA(transaction, mediaItemId, importerAspect, wasCreated);
-      
-      MergeProviderResourceAspects(pra, mediaItemAspects);
-
-      // Check
-      int? playCount = null;
-      foreach (MediaItemAspect mia in mediaItemAspects)
-      {
-        if (!_miaManagement.ManagedMediaItemAspectTypes.ContainsKey(mia.Metadata.AspectId))
-          // Simply skip unknown MIA types. All types should have been added before import.
-          continue;
-        if (mia.Metadata.AspectId == MediaAspect.ASPECT_ID)
-        {
-          // Check some attributes
-          bool? isVirtual = mia.GetAttributeValue<bool?>(MediaAspect.ATTR_ISVIRTUAL);
-          if (!isVirtual.HasValue)
-            mia.SetAttribute(MediaAspect.ATTR_ISVIRTUAL, false);
-          bool? isStub = mia.GetAttributeValue<bool?>(MediaAspect.ATTR_ISSTUB);
-          if (!isStub.HasValue)
-            mia.SetAttribute(MediaAspect.ATTR_ISSTUB, false);
-          playCount = mia.GetAttributeValue<int?>(MediaAspect.ATTR_PLAYCOUNT);
-        }
-        else if (mia.Metadata.AspectId == ProviderResourceAspect.ASPECT_ID)
-        {
-          _miaManagement.AddOrUpdateMIA(transaction, mediaItemId, mia);
-        }
-        else if (mia.Metadata.AspectId == ImporterAspect.ASPECT_ID)
-        { // Those aspects are managed by the MediaLibrary
-          // When merging media items this aspect could by present so just ignore it
-          // Logger.Warn("MediaLibrary.AddOrUpdateMediaItem: Client tried to update ImporterAspect");
-        }
-      }
-
-      //Update
-      foreach (MediaItemAspect mia in mediaItemAspects)
-      {
-        if (!_miaManagement.ManagedMediaItemAspectTypes.ContainsKey(mia.Metadata.AspectId))
-          // Simply skip unknown MIA types. All types should have been added before import.
-          continue;
-        if (mia.Metadata.AspectId == ProviderResourceAspect.ASPECT_ID)
-          //Already stored
-          continue;
-        if (mia.Metadata.AspectId == ImporterAspect.ASPECT_ID)
-          //Already stored
-          continue;
-        if (mia.Metadata.IsTransientAspect)
-          continue;
-        if (mia.Deleted)
-          _miaManagement.RemoveMIA(transaction, mediaItemId, mia.Metadata.AspectId);
-        else if (wasCreated)
-          _miaManagement.AddOrUpdateMIA(transaction, mediaItemId, mia, true);
-        else
-          _miaManagement.AddOrUpdateMIA(transaction, mediaItemId, mia);
-      }
-
-      //Check if user watch count need to be updated
-      if (wasCreated && playCount.HasValue && playCount.Value > 0)
-      {
-        //Update user watch data
-        using (IDbCommand command = transaction.CreateCommand())
-        {
-          command.CommandText = _preparedStatements.InsertUserPlayCountSQL;
-          database.AddParameter(command, "MEDIA_ITEM_ID", mediaItemId, typeof(Guid));
-          IDbDataParameter dataKey = database.AddParameter(command, "DATA_KEY", UserDataKeysKnown.KEY_PLAY_PERCENTAGE, typeof(string));
-          IDbDataParameter dataValue = database.AddParameter(command, "MEDIA_ITEM_DATA", UserDataKeysKnown.GetSortablePlayPercentageString(100), typeof(string));
-          command.ExecuteNonQuery();
-          dataKey.Value = UserDataKeysKnown.KEY_PLAY_COUNT;
-          dataValue.Value = UserDataKeysKnown.GetSortablePlayCountString(playCount.Value);
-          command.ExecuteNonQuery();
-        }
-      }
-      return mediaItemId;
-    }
-    
-    public IList<MediaItem> ReconcileMediaItemRelationships(Guid mediaItemId, IEnumerable<MediaItemAspect> mediaItemAspects,
-      IEnumerable<RelationshipItem> relationshipItems)
-    {
-      IDictionary<Guid, IList<MediaItemAspect>> aspects = MediaItemAspect.GetAspects(mediaItemAspects);
-      
-      IEnumerable<IRelationshipRoleExtractor> itemMatchers =
-        ServiceRegistration.Get<IMediaAccessor>().LocalRelationshipExtractors.Values.SelectMany(r => r.RoleExtractors).ToArray();
-      
-      List<MediaItem> result = new List<MediaItem>();
-      HashSet<Guid> updatedItemIds = new HashSet<Guid>();
-
-      lock (_syncObj)
-      {
-        ISQLDatabase database = ServiceRegistration.Get<ISQLDatabase>();
-        using (ITransaction transaction = database.BeginTransaction())
-        {
-          foreach (var item in relationshipItems)
-          {
-            IRelationshipRoleExtractor itemMatcher = itemMatchers.FirstOrDefault(r => r.Role == item.Role && r.LinkedRole == item.LinkedRole);
-            if (itemMatcher == null)
-            {
-              Logger.Warn("MediaLibrary: No external item matcher found for role {0} and linked role {1}", item.Role, item.LinkedRole);
-              continue;
-            }
-
-            Guid linkedId;
-            bool needsUpdate;
-            MediaItem matchedMediaItem = MatchExternalItem(database, transaction, itemMatcher, item.Aspects, out needsUpdate);
-            if (matchedMediaItem != null)
-            {
-              linkedId = matchedMediaItem.MediaItemId;
-              if (needsUpdate)
-                UpdateMediaItem(database, transaction, matchedMediaItem.MediaItemId, item.Aspects.Values.SelectMany(x => x));
-              updatedItemIds.Add(matchedMediaItem.MediaItemId);
-            }
-            else
-            {
-              //new item, add it
-              linkedId = NewMediaItemId();
-              Logger.Debug("Adding new media item for extracted item {0}", linkedId);
-              IEnumerable<MediaItemAspect> extractedAspects = MediaItemAspect.GetAspects(item.Aspects);
-              MediaItemAspect pra = CreateProviderResourceAspect(Guid.Empty, _localSystemId, VirtualResourceProvider.ToResourcePath(linkedId));
-              linkedId = AddOrUpdateMediaItem(database, transaction, pra, linkedId, extractedAspects, true);
-              result.Add(new MediaItem(linkedId, item.Aspects));
-            }
-
-            AddRelationshipAspect(itemMatcher, linkedId, aspects, item.Aspects);
-          }
-
-          IList<MediaItemAspect> relationshipAspects;
-          if (aspects.TryGetValue(RelationshipAspect.ASPECT_ID, out relationshipAspects))
-          {
-            //Get the virtual state to decide whether parent state needs to be updated, virtual items currently don't
-            //effect their parent's state.
-            bool isVirtual;
-            if (!MediaItemAspect.TryGetAttribute(aspects, MediaAspect.ATTR_ISVIRTUAL, out isVirtual))
-              isVirtual = false;
-            UpdateReconciledItem(database, transaction, mediaItemId, relationshipAspects, !isVirtual);
-          }
-          transaction.Commit();
-        }
-
-        //Notify listeners that the reconciled item has changed
-        MediaLibraryMessaging.SendMediaItemsAddedOrUpdatedMessage(new MediaItem(mediaItemId, aspects));
-
-        if (updatedItemIds.Count > 0)
-        {
-          ICollection<MediaItem> items;
-          using (ITransaction transaction = database.BeginTransaction())
-            items = GetMediaItems(database, transaction, updatedItemIds, null, GetManagedMediaItemAspectMetadata().Keys, false, null, true, false);
-          result.AddRange(items);
-        }
-      }
-
-      if (result.Count > 0)
-        MediaLibraryMessaging.SendMediaItemsAddedOrUpdatedMessage(result);
-      return result;
-    }
-
-    protected void UpdateReconciledItem(ISQLDatabase database, ITransaction transaction, Guid mediaItemId, IEnumerable<MediaItemAspect> mediaItemAspects, bool updateParents)
-    {
-      UpdateMediaItem(database, transaction, mediaItemId, mediaItemAspects);
-      if (updateParents)
-        _relationshipManagement.UpdateParents(transaction, mediaItemId);
-    }
-
-    public void UpdateMediaItem(Guid mediaItemId, IEnumerable<MediaItemAspect> mediaItemAspects, bool isRefresh)
-    {
-      // TODO: Avoid multiple write operations to the same media item
-      ISQLDatabase database = ServiceRegistration.Get<ISQLDatabase>();
-      using (ITransaction transaction = database.BeginTransaction())
-      {
-        try
-        {
-          UpdateMediaItem(database, transaction, mediaItemId, mediaItemAspects);
-          transaction.Commit();
-        }
-        catch (Exception e)
-        {
-          Logger.Error("MediaLibrary: Error updating media item with id '{0}'", e, mediaItemId);
-          transaction.Rollback();
-          throw;
-        }
-      }
-    }
-
-    private void UpdateMediaItem(ISQLDatabase database, ITransaction transaction, Guid mediaItemId, IEnumerable<MediaItemAspect> mediaItemAspects)
-    {
-      mediaItemAspects = RemoveInverseRelationships(mediaItemAspects);
-
-      //Update vital aspects first
-      foreach (MediaItemAspect mia in mediaItemAspects)
-      {
-        if (mia.Metadata.IsTransientAspect)
-          continue;
-        if (!_miaManagement.ManagedMediaItemAspectTypes.ContainsKey(mia.Metadata.AspectId))
-          // Simply skip unknown MIA types. All types should have been added before update.
-          continue;
-        if (mia.Metadata.AspectId == MediaAspect.ASPECT_ID || mia.Metadata.AspectId == ProviderResourceAspect.ASPECT_ID)
-          _miaManagement.AddOrUpdateMIA(transaction, mediaItemId, mia); // Let MIA management decide if it's and add or update
-        if (mia.Metadata.AspectId == ImporterAspect.ASPECT_ID)
-        {
-          // Those aspects are managed by the MediaLibrary
-          //Logger.Warn("MediaLibrary.AddOrUpdateMediaItem: Client tried to update ImporterAspect");
-          continue;
-        }
-      }
-
-      foreach (MediaItemAspect mia in mediaItemAspects)
-      {
-        if (mia.Metadata.IsTransientAspect)
-          continue;
-        if (!_miaManagement.ManagedMediaItemAspectTypes.ContainsKey(mia.Metadata.AspectId))
-          // Simply skip unknown MIA types. All types should have been added before update.
-          continue;
-        if (mia.Metadata.AspectId == MediaAspect.ASPECT_ID || mia.Metadata.AspectId == ProviderResourceAspect.ASPECT_ID ||
-          mia.Metadata.AspectId == ImporterAspect.ASPECT_ID)
-        { 
-          // Those aspects are already updated
-          continue;
-        }
-        // Let MIA management decide if it's and add or update
-        _miaManagement.AddOrUpdateMIA(transaction, mediaItemId, mia);
-      }
-    }
-
-    protected bool TryMergeMediaItem(ISQLDatabase database, ITransaction transaction, MediaItemAspect providerResourceAspect,
-      IEnumerable<MediaItemAspect> mediaItemAspects, out Guid mergedMediaItemId)
-    {
-      mergedMediaItemId = Guid.Empty;
-      IDictionary<Guid, IList<MediaItemAspect>> extractedAspects = MediaItemAspect.GetAspects(mediaItemAspects);
-      IMediaAccessor mediaAccessor = ServiceRegistration.Get<IMediaAccessor>();
-      IEnumerable<IMediaMergeHandler> mergeHandlers = mediaAccessor.LocalMergeHandlers.Values;
-      foreach (IMediaMergeHandler mergeHandler in mergeHandlers.Where(m => m.MergeableAspects.All(a => extractedAspects.ContainsKey(a))))
-      {
-        MediaItem mergedItem = MatchExistingItem(database, transaction, mergeHandler, extractedAspects);
-        if (mergedItem != null)
-        {
-          MergeProviderResourceAspects(providerResourceAspect, mediaItemAspects);
-          if (mergeHandler.TryMerge(extractedAspects, mergedItem.Aspects))
-          {
-            Logger.Debug("Found mergeable media item {0}", mergedItem.MediaItemId);
-            mergedMediaItemId = mergedItem.MediaItemId;
-            UpdateMergedMediaItem(database, transaction, mergedItem.MediaItemId, MediaItemAspect.GetAspects(mergedItem.Aspects));
-            return true;
-          }
-        }
-        if (mergeHandler.RequiresMerge(extractedAspects))
-          return true;
-      }
-      return false;
-    }
-
-    private void UpdateMergedMediaItem(ISQLDatabase database, ITransaction transaction, Guid mediaItemId, IEnumerable<MediaItemAspect> mediaItemAspects)
-    {
-      try
-      {
-        mediaItemAspects = RemoveInverseRelationships(mediaItemAspects);
-
-        //Update vital aspects first
-        foreach (MediaItemAspect mia in mediaItemAspects)
-        {
-          if (!_miaManagement.ManagedMediaItemAspectTypes.ContainsKey(mia.Metadata.AspectId))
-            // Simply skip unknown MIA types. All types should have been added before update.
-            continue;
-          if (mia.Metadata.AspectId == MediaAspect.ASPECT_ID || mia.Metadata.AspectId == ProviderResourceAspect.ASPECT_ID || mia.Metadata.AspectId == ImporterAspect.ASPECT_ID)
-          {
-            // For multiple MIAs let MIA management decide if it's and add or update
-            if (mia is MultipleMediaItemAspect)
-              _miaManagement.AddOrUpdateMIA(transaction, mediaItemId, mia);
-            else
-              _miaManagement.AddOrUpdateMIA(transaction, mediaItemId, mia, false);
-          }
-        }
-
-        foreach (MediaItemAspect mia in mediaItemAspects)
-        {
-          if (!_miaManagement.ManagedMediaItemAspectTypes.ContainsKey(mia.Metadata.AspectId))
-            // Simply skip unknown MIA types. All types should have been added before update.
-            continue;
-          if (mia.Metadata.AspectId == MediaAspect.ASPECT_ID || mia.Metadata.AspectId == ProviderResourceAspect.ASPECT_ID || mia.Metadata.AspectId == ImporterAspect.ASPECT_ID)
-            // Already handled
-            continue;
-          // For multiple MIAs let MIA management decide if it's and add or update
-            if (mia is MultipleMediaItemAspect)
-            _miaManagement.AddOrUpdateMIA(transaction, mediaItemId, mia);
-          else
-            _miaManagement.AddOrUpdateMIA(transaction, mediaItemId, mia, false);
-        }
-      }
-      catch (Exception e)
-      {
-        Logger.Error("MediaLibrary: Error updating merged media item with id '{0}'", e, mediaItemId);
-        throw;
-      }
-    }
-
-    private MediaItem MatchExistingItem(ISQLDatabase database, ITransaction transaction, IMediaMergeHandler mergeHandler, IDictionary<Guid, IList<MediaItemAspect>> extractedAspects)
-    {
-      IFilter filter = mergeHandler.GetSearchFilter(extractedAspects);
-      if (filter == null)
-        return null;
-
-      IList<Guid> allAspectIds = GetManagedMediaItemAspectMetadata().Keys.Except(mergeHandler.MergeableAspects).ToList();
-
-      //For items that require merging load all aspects during the search. For other items opttmise on the assumption that a match won't be found 
-      //by requesting only the MergeHandlers match aspects, the rest of the aspects are loaded if a match is found.
-      bool loadAllAspects = mergeHandler.RequiresMerge(extractedAspects);
-      IEnumerable<Guid> optionalAspectIds = loadAllAspects ? allAspectIds : mergeHandler.MatchAspects.Where(a => a != RelationshipAspect.ASPECT_ID);
-      IList<MediaItem> existingItems = Search(database, transaction, new MediaItemQuery(mergeHandler.MergeableAspects, optionalAspectIds, filter), false, null, true);
-      foreach (MediaItem existingItem in existingItems.Where(mi => mergeHandler.TryMatch(extractedAspects, mi.Aspects)))
-      {
-        MediaItem matchedItem = loadAllAspects ? existingItem : Search(database, transaction, new MediaItemQuery(mergeHandler.MergeableAspects, allAspectIds,
-              new MediaItemIdFilter(existingItem.MediaItemId)), false, null, true).FirstOrDefault();
-        if (matchedItem != null)
-          return matchedItem;
-      }
-      return null;
-    }
-
-    private MediaItem MatchExternalItem(ISQLDatabase database, ITransaction transaction, IRelationshipRoleExtractor roleExtractor,
-      IDictionary<Guid, IList<MediaItemAspect>> mediaItemAspects, out bool needsUpdate)
-    {
-      needsUpdate = false;
-      IFilter filter = roleExtractor.GetSearchFilter(mediaItemAspects);
-      if (filter == null)
-        return null;
-
-      HashSet<Guid> linkedRoleAspectIds = new HashSet<Guid>(roleExtractor.LinkedRoleAspects);
-      //make sure MediaAspect is included for checking if it's a virtual item
-      linkedRoleAspectIds.Add(MediaAspect.ASPECT_ID);
-      HashSet<Guid> optionalAspectIds = new HashSet<Guid>(roleExtractor.MatchAspects);
-
-      MediaItemAspect extractedMediaAspect = MediaItemAspect.GetAspect(mediaItemAspects, MediaAspect.Metadata);
-
-      //Logger.Debug("Searching for external items matching {0} / {1} / {2} with [{3}]", source, type, id, string.Join(",", linkedRoleAspectIds.Select(x => GetManagedMediaItemAspectMetadata()[x].Name)));
-      IList<MediaItem> externalItems = Search(database, transaction, new MediaItemQuery(linkedRoleAspectIds, optionalAspectIds.Except(linkedRoleAspectIds), filter), false, null, true);
-      foreach (MediaItem externalItem in externalItems)
-      {
-        //Logger.Debug("Checking external item {0} with [{1}]", externalItem.MediaItemId, string.Join(",", externalItem.Aspects.Keys.Select(x => GetManagedMediaItemAspectMetadata()[x].Name)));
-        if (roleExtractor.TryMatch(mediaItemAspects, externalItem.Aspects))
-        {
-          Guid matchedMediaItemId = externalItem.MediaItemId;
-          MediaItemAspect existingMediaAspect = MediaItemAspect.GetAspect(externalItem.Aspects, MediaAspect.Metadata);
-          bool? isExistingStub = existingMediaAspect.GetAttributeValue<bool?>(MediaAspect.ATTR_ISSTUB);
-          bool? isExtractedStub = extractedMediaAspect.GetAttributeValue<bool?>(MediaAspect.ATTR_ISSTUB);
-          if (isExistingStub == true || isExtractedStub == true)
-            extractedMediaAspect.SetAttribute(MediaAspect.ATTR_ISSTUB, true); //Update stub flag
-
-          bool? isExistingVirtual = existingMediaAspect.GetAttributeValue<bool?>(MediaAspect.ATTR_ISVIRTUAL);
-          if (isExistingVirtual == false)
-          {
-            bool? isExtractedVirtual = extractedMediaAspect.GetAttributeValue<bool?>(MediaAspect.ATTR_ISVIRTUAL);
-            if (isExtractedVirtual == true)
-              return externalItem; //Do not overwrite the existing real media item with a virtual one
-            extractedMediaAspect.SetAttribute(MediaAspect.ATTR_ISVIRTUAL, false); //Update virtual flag so it's not reset by the update
-          }
-          needsUpdate = true;
-          return externalItem;
-        }
-      }
-      return null;
-    }
-
-    private ICollection<MediaItem> GetMediaItems(ISQLDatabase database, ITransaction transaction, ICollection<Guid> mediaItemIds, IEnumerable<Guid> necessaryRequestedMIATypeIds, IEnumerable<Guid> optionalRequestedMIATypeIds, bool filterOnlyOnline, Guid? userProfileId, bool includeVirtual, bool applyUserRestrictions)
-    {
-      if (mediaItemIds.Count < MAX_VARIABLES_LIMIT)
-        return Search(database, transaction, new MediaItemQuery(necessaryRequestedMIATypeIds, optionalRequestedMIATypeIds, new MediaItemIdFilter(mediaItemIds)), filterOnlyOnline, userProfileId, includeVirtual);
-
-      //If mediaItemIds count is greater than MAX_VARIABLES_LIMIT 'page' the requests to avoid exceeding sqlite's max variable limit when creating the IN(id,id,...) statement
-      IDictionary<Guid, MediaItem> results = new Dictionary<Guid, MediaItem>();
-      int currentItem = 0;
-      while (currentItem < mediaItemIds.Count)
-      {
-        int remaining = mediaItemIds.Count - currentItem;
-        int endItem = currentItem + (remaining > MAX_VARIABLES_LIMIT ? MAX_VARIABLES_LIMIT : remaining);
-        var query = new MediaItemQuery(necessaryRequestedMIATypeIds, optionalRequestedMIATypeIds,
-          new MediaItemIdFilter(mediaItemIds.Where((id, index) => index >= currentItem && index < endItem)));
-        foreach (var mediaItem in Search(database, transaction, query, filterOnlyOnline, userProfileId, includeVirtual))
-          results[mediaItem.MediaItemId] = mediaItem;
-        currentItem = endItem;
-      }
-      return results.Values;
-    }
-
-    private string GetMediaItemTitle(IEnumerable<MediaItemAspect> mediaItemAspects, string defaultTitle)
-    {
-      MediaItemAspect mediaAspect = mediaItemAspects.FirstOrDefault(mia => mia.Metadata.AspectId == MediaAspect.ASPECT_ID);
-      return mediaAspect != null ? mediaAspect.GetAttributeValue<string>(MediaAspect.ATTR_TITLE) : defaultTitle;
-    }
-
-    private bool HasStubResource(IEnumerable<MediaItemAspect> mediaItemAspects)
-    {
-      return mediaItemAspects.Any(mia =>
-        mia.Metadata.AspectId == ProviderResourceAspect.ASPECT_ID && mia.GetAttributeValue<int>(ProviderResourceAspect.ATTR_TYPE) == ProviderResourceAspect.TYPE_STUB);
-    }
-
-    protected MediaItemAspect CreateProviderResourceAspect(Guid parentDirectoryId, string systemId, ResourcePath path)
-    {
-      MediaItemAspect pra = new MultipleMediaItemAspect(ProviderResourceAspect.Metadata);
-      pra.SetAttribute(ProviderResourceAspect.ATTR_RESOURCE_INDEX, 0);
-      if (path.BasePathSegment.ProviderId == VirtualResourceProvider.VIRTUAL_RESOURCE_PROVIDER_ID)
-        pra.SetAttribute(ProviderResourceAspect.ATTR_TYPE, ProviderResourceAspect.TYPE_VIRTUAL);
-      else
-        pra.SetAttribute(ProviderResourceAspect.ATTR_TYPE, ProviderResourceAspect.TYPE_PRIMARY);
-      pra.SetAttribute(ProviderResourceAspect.ATTR_SYSTEM_ID, systemId);
-      pra.SetAttribute(ProviderResourceAspect.ATTR_RESOURCE_ACCESSOR_PATH, path.Serialize());
-      pra.SetAttribute(ProviderResourceAspect.ATTR_PARENT_DIRECTORY_ID, parentDirectoryId);
-      return pra;
-    }
-
-    protected void MergeProviderResourceAspects(MediaItemAspect primaryProviderResourceAspect, IEnumerable<MediaItemAspect> mediaItemAspects)
-    {
-      if (mediaItemAspects == null)
-        return;
-      foreach (MultipleMediaItemAspect aspect in mediaItemAspects.Where(mia => mia.Metadata.AspectId == ProviderResourceAspect.ASPECT_ID))
-      {
-        aspect.SetAttribute(ProviderResourceAspect.ATTR_SYSTEM_ID, primaryProviderResourceAspect.GetAttributeValue(ProviderResourceAspect.ATTR_SYSTEM_ID));
-        string resourcePath = aspect.GetAttributeValue<string>(ProviderResourceAspect.ATTR_RESOURCE_ACCESSOR_PATH);
-        if (string.IsNullOrEmpty(resourcePath))
-          aspect.SetAttribute(ProviderResourceAspect.ATTR_RESOURCE_ACCESSOR_PATH, primaryProviderResourceAspect.GetAttributeValue(ProviderResourceAspect.ATTR_RESOURCE_ACCESSOR_PATH));
-        object resourceType = aspect.GetAttributeValue<object>(ProviderResourceAspect.ATTR_TYPE);
-        if (resourceType == null)
-          aspect.SetAttribute(ProviderResourceAspect.ATTR_TYPE, primaryProviderResourceAspect.GetAttributeValue(ProviderResourceAspect.ATTR_TYPE));
-        aspect.SetAttribute(ProviderResourceAspect.ATTR_PARENT_DIRECTORY_ID, primaryProviderResourceAspect.GetAttributeValue(ProviderResourceAspect.ATTR_PARENT_DIRECTORY_ID));
-      }
-    }
-
-    private bool AddRelationshipAspect(IRelationshipRoleExtractor roleExtractor, Guid itemId, IDictionary<Guid, IList<MediaItemAspect>> aspects, IDictionary<Guid, IList<MediaItemAspect>> linkedAspects)
-    {
-      if (!roleExtractor.BuildRelationship)
-        return false;
-
-      bool playable = false;
-      var hierarchy = _miaManagement.GetRelationshipType(roleExtractor.Role, roleExtractor.LinkedRole);
-      if (hierarchy != null)
-        playable = hierarchy.UpdatePlayPercentage;
-      int index;
-      if (!roleExtractor.TryGetRelationshipIndex(aspects, linkedAspects, out index))
-        index = 0;
-      //Logger.Debug("Adding a {0} / {1} relationship linked to {2} at {3}", roleExtractor.LinkedRole, roleExtractor.Role, itemId, index);
-      MediaItemAspect.AddOrUpdateRelationship(aspects, roleExtractor.Role, roleExtractor.LinkedRole, itemId, playable, index);
-      return true;
-    }
-
-    private IEnumerable<MediaItemAspect> RemoveInverseRelationships(IEnumerable<MediaItemAspect> mediaItemAspects)
-    {
-      return mediaItemAspects.Where(mia =>
-        mia.Metadata.AspectId != RelationshipAspect.ASPECT_ID ||
-        _miaManagement.RelationshipExists(mia.GetAttributeValue<Guid>(RelationshipAspect.ATTR_ROLE), mia.GetAttributeValue<Guid>(RelationshipAspect.ATTR_LINKED_ROLE)))
-        .ToList();
-    }
-
-    private bool DeleteOrphan(ISQLDatabase database, ITransaction transaction, Guid mediaItemId)
-    {
-      try
-      {
-        using (IDbCommand command = transaction.CreateCommand())
-        {
-          database.AddParameter(command, "ITEM_ID", mediaItemId, typeof(Guid));
-
-          command.CommandText = _preparedStatements.SelectOrphanCountSQL;
-          if (Convert.ToInt32(command.ExecuteScalar()) > 0)
-          {
-            Logger.Debug("MediaLibrary: Deleted orphaned media item {0}", mediaItemId);
-            _relationshipManagement.DeleteMediaItemAndRelationships(transaction, mediaItemId);
-            MediaLibraryMessaging.SendMediaItemsDeletedMessage();
-            return true;
-          }
-        }
-        return false;
-      }
-      catch (Exception e)
-      {
-        Logger.Error("MediaLibrary: Error deleting orphaned media item {0}", e, mediaItemId);
-        throw;
-      }
-    }
-
-    private bool UpdateParentPlayUserData(Guid userProfileId, Guid[] mediaItemIds, bool updatePlayDate)
-    {
-      try
-      {
-        Dictionary<Guid, int> parents = new Dictionary<Guid, int>();
-        ISQLDatabase database = ServiceRegistration.Get<ISQLDatabase>(false);
-        using (ITransaction transaction = database.BeginTransaction())
-        {
-          using (IDbCommand command = transaction.CreateCommand())
-          {
-            //Find parents
-            for (int index = 0; index < mediaItemIds.Length; index++)
-              database.AddParameter(command, "MI" + index, mediaItemIds[index], typeof(Guid));
-            command.CommandText = string.Format(_preparedStatements.SelectParentIdsFromChildIdsSQL, string.Join(",", mediaItemIds.Select((id, index) => "@MI" + index)));
-            using (IDataReader reader = command.ExecuteReader())
-            {
-              while (reader.Read())
-              {
-                if (!parents.ContainsKey(database.ReadDBValue<Guid>(reader, 0)))
-                  parents.Add(database.ReadDBValue<Guid>(reader, 0), 0);
-              }
-            }
-
-            command.Parameters.Clear();
-            var itemParam = database.AddParameter(command, "ITEM_ID", Guid.Empty, typeof(Guid));
-            var valueParam = database.AddParameter(command, "USER_DATA_VALUE", "0", typeof(string));
-            var keyParam = database.AddParameter(command, "USER_DATA_KEY", UserDataKeysKnown.KEY_PLAY_COUNT, typeof(string));
-            var key2Param = database.AddParameter(command, "USER_DATA_KEY2", UserDataKeysKnown.KEY_PLAY_PERCENTAGE, typeof(string));
-            var userParam = database.AddParameter(command, "USER_PROFILE_ID", Guid.Empty, typeof(Guid));
-
-            foreach (var parentId in parents.Keys)
-            {
-              itemParam.Value = parentId;
-              userParam.Value = userProfileId;
-              keyParam.Value = UserDataKeysKnown.KEY_PLAY_COUNT;
-              key2Param.Value = UserDataKeysKnown.KEY_PLAY_PERCENTAGE;
-
-              //Find children play count
-              command.CommandText = _preparedStatements.SelectPlayDataFromParentIdSQL;
-              float nonVirtualChildCount = 0;
-              float watchedCount = 0;
-              float playCountSum = 0;
-              int maxPlayCount = 0;
-              using (IDataReader reader = command.ExecuteReader())
-              {
-                while (reader.Read())
-                {
-                  int playCount = 0;
-                  int.TryParse(database.ReadDBValue<string>(reader, 1), out playCount);
-                  if (maxPlayCount < playCount)
-                    maxPlayCount = playCount;
-
-                  int playPercentage = 0;
-                  int.TryParse(database.ReadDBValue<string>(reader, 2), out playPercentage);
-
-                  bool? childVirtual = database.ReadDBValue<bool?>(reader, 0);
-                  if (childVirtual == false)
-                  {
-                    nonVirtualChildCount++;
-
-                    //Only non-virtual items can be counted as watched
-                    playCountSum += playCount;
-                    if (playPercentage >= 100)
-                      watchedCount++;
-                  }
-                }
-              }
-
-              //Update parent
-              command.CommandText = _preparedStatements.UpdateUserPlayDataFromIdSQL;
-              int watchPercentage = nonVirtualChildCount <= 0 ? 100 : Convert.ToInt32((watchedCount * 100F) / nonVirtualChildCount);
-              if (watchPercentage >= 100)
-                watchPercentage = 100;
-
-              keyParam.Value = UserDataKeysKnown.KEY_PLAY_PERCENTAGE;
-              valueParam.Value = UserDataKeysKnown.GetSortablePlayPercentageString(watchPercentage);
-              if (command.ExecuteNonQuery() == 0)
-              {
-                command.CommandText = _preparedStatements.InsertUserPlayDataForIdSQL;
-                command.ExecuteNonQuery();
-                command.CommandText = _preparedStatements.UpdateUserPlayDataFromIdSQL;
-              }
-              Logger.Debug("MediaLibrary: Set parent media item {0} watch percentage = {1}", parentId, valueParam.Value);
-
-              keyParam.Value = UserDataKeysKnown.KEY_PLAY_COUNT;
-              valueParam.Value = maxPlayCount;
-              //valueParam.Value = UserDataKeysKnown.GetSortablePlayCountString(Convert.ToInt32(playCountSum / nonVirtualChildCount));
-              if (command.ExecuteNonQuery() == 0)
-              {
-                command.CommandText = _preparedStatements.InsertUserPlayDataForIdSQL;
-                command.ExecuteNonQuery();
-                command.CommandText = _preparedStatements.UpdateUserPlayDataFromIdSQL;
-              }
-              Logger.Debug("MediaLibrary: Set parent media item {0} watch count = {1}", parentId, valueParam.Value);
-
-              if (updatePlayDate)
-              {
-                keyParam.Value = UserDataKeysKnown.KEY_PLAY_DATE;
-                valueParam.Value = watchPercentage >= 100 ? UserDataKeysKnown.GetSortablePlayDateString(DateTime.Now) : "";
-                if (command.ExecuteNonQuery() == 0)
-                {
-                  command.CommandText = _preparedStatements.InsertUserPlayDataForIdSQL;
-                  command.ExecuteNonQuery();
-                  command.CommandText = _preparedStatements.UpdateUserPlayDataFromIdSQL;
-                }
-                Logger.Debug("MediaLibrary: Set parent media item {0} watch date = {1}", parentId, valueParam.Value);
-              }
-            }
-          }
-          transaction.Commit();
-        }
-
-        return parents.Count > 0;
-      }
-      catch (Exception e)
-      {
-        Logger.Error("MediaLibrary: Error updating parent user data for media items {0}", e, string.Join(",", mediaItemIds));
-        throw;
-      }
-    }
-
-    private bool UpdateChildPlayUserData(Guid userProfileId, Guid mediaItemId, bool watched, bool updateWatchedDate)
-    {
-      try
-      {
-        ISQLDatabase database = ServiceRegistration.Get<ISQLDatabase>(false);
-        Dictionary<Guid, int> childPlayCounts = new Dictionary<Guid, int>();
-        using (ITransaction transaction = database.BeginTransaction())
-        {
-          using (IDbCommand command = transaction.CreateCommand())
-          {
-            database.AddParameter(command, "ITEM_ID", mediaItemId, typeof(Guid));
-            database.AddParameter(command, "USER_PROFILE_ID", userProfileId, typeof(Guid));
-            database.AddParameter(command, "USER_DATA_KEY", UserDataKeysKnown.KEY_PLAY_COUNT, typeof(string));
-
-            command.CommandText = _preparedStatements.SelectUserDataFromParentIdSQL;
-            using (IDataReader reader = command.ExecuteReader())
-            {
-              while (reader.Read())
-              {
-                Guid? childId = database.ReadDBValue<Guid?>(reader, 0);
-                int playCount = 0;
-                string plays = database.ReadDBValue<string>(reader, 1);
-                int.TryParse(plays, out playCount);
-                if (watched && playCount == 0)
-                {
-                  playCount++;
-                }
-                childPlayCounts.Add(childId.Value, playCount);
-              }
-            }
-
-            //Update childs
-            command.Parameters.Clear();
-            var itemParam = database.AddParameter(command, "ITEM_ID", Guid.Empty, typeof(Guid));
-            var userParam = database.AddParameter(command, "USER_PROFILE_ID", userProfileId, typeof(Guid));
-            var keyParam = database.AddParameter(command, "USER_DATA_KEY", "", typeof(string));
-            var valueParam = database.AddParameter(command, "USER_DATA_VALUE", "", typeof(string));
-            command.CommandText = _preparedStatements.UpdateUserPlayDataFromIdSQL;
-            foreach (var key in childPlayCounts)
-            {
-              itemParam.Value = key.Key;
-
-              keyParam.Value = UserDataKeysKnown.KEY_PLAY_PERCENTAGE;
-              valueParam.Value = watched ? UserDataKeysKnown.GetSortablePlayPercentageString(100) : UserDataKeysKnown.GetSortablePlayPercentageString(0);
-              if (command.ExecuteNonQuery() == 0)
-              {
-                command.CommandText = _preparedStatements.InsertUserPlayDataForIdSQL;
-                command.ExecuteNonQuery();
-                command.CommandText = _preparedStatements.UpdateUserPlayDataFromIdSQL;
-              }
-              Logger.Debug("MediaLibrary: Set parent media item {0} watch percentage = {1}", key.Key, valueParam.Value);
-
-              keyParam.Value = UserDataKeysKnown.KEY_PLAY_COUNT;
-              valueParam.Value = UserDataKeysKnown.GetSortablePlayCountString(key.Value);
-              if (command.ExecuteNonQuery() == 0)
-              {
-                command.CommandText = _preparedStatements.InsertUserPlayDataForIdSQL;
-                command.ExecuteNonQuery();
-                command.CommandText = _preparedStatements.UpdateUserPlayDataFromIdSQL;
-              }
-              Logger.Debug("MediaLibrary: Set parent media item {0} watch count = {1}", key.Key, valueParam.Value);
-
-              if (updateWatchedDate)
-              {
-                keyParam.Value = UserDataKeysKnown.KEY_PLAY_DATE;
-                valueParam.Value = key.Value > 0 ? UserDataKeysKnown.GetSortablePlayDateString(DateTime.Now) : "";
-                if (command.ExecuteNonQuery() == 0)
-                {
-                  command.CommandText = _preparedStatements.InsertUserPlayDataForIdSQL;
-                  command.ExecuteNonQuery();
-                  command.CommandText = _preparedStatements.UpdateUserPlayDataFromIdSQL;
-                }
-                Logger.Debug("MediaLibrary: Set parent media item {0} watch date = {1}", key.Key, valueParam.Value);
-              }
-            }
-          }
-          transaction.Commit();
-        }
-
-        if (childPlayCounts.Count > 0)
-        {
-          //Update parents
-          UpdateParentPlayUserData(userProfileId, childPlayCounts.Keys.ToArray(), updateWatchedDate);
-          return true;
-        }
-        return false;
-      }
-      catch (Exception e)
-      {
-        Logger.Error("MediaLibrary: Error updating media item {0} childs user data", e, mediaItemId);
-        throw;
-      }
-    }
-
-    public void DeleteMediaItemOrPath(string systemId, ResourcePath path, bool inclusive)
-    {
-      lock (_syncObj)
-      {
-        ISQLDatabase database = ServiceRegistration.Get<ISQLDatabase>();
-        using (ITransaction transaction = database.BeginTransaction())
-        {
-          try
-          {
-            _relationshipManagement.DeletePathAndRelationships(transaction, systemId, path, inclusive);
-            transaction.Commit();
-            MediaLibraryMessaging.SendMediaItemsDeletedMessage();
-          }
-          catch (Exception e)
-          {
-            Logger.Error("MediaLibrary: Error deleting media item(s) of system '{0}' in path '{1}'",
-                e, systemId, path.Serialize());
-            transaction.Rollback();
-            throw;
-          }
-        }
-      }
-    }
-
-    public void ClientStartedShareImport(Guid shareId)
-    {
-      Share share = GetShare(shareId);
-      if (share == null)
-      {
-        Logger.Warn("MediaLibrary.ClientStartedShareImport: Unknown share id {0}", shareId);
-        return;
-      }
-      IClientManager clientManager = ServiceRegistration.Get<IClientManager>();
-      lock (clientManager.SyncObj)
-      {
-        ClientConnection client = clientManager.ConnectedClients.FirstOrDefault(c => c.Descriptor.MPFrontendServerUUID == share.SystemId);
-        if (client == null)
-          return;
-        object value;
-        if (client.Properties.TryGetValue(KEY_CURRENTLY_IMPORTING_SHARE_IDS, out value))
-          ((ICollection<Guid>)value).Add(shareId);
-        else
-          client.Properties[KEY_CURRENTLY_IMPORTING_SHARE_IDS] = new List<Guid> { shareId };
-      }
-      ContentDirectoryMessaging.SendShareImportMessage(ContentDirectoryMessaging.MessageType.ShareImportStarted, shareId);
-      lock (_shareImportSync)
-      {
-        if (!_shareImportStates.ContainsKey(share.ShareId))
-          _shareImportStates.Add(share.ShareId, new ShareImportState { ShareId = share.ShareId, IsImporting = true, Progress = -1 });
-      }
-      UpdateServerState();
-    }
-
-    public void ClientCompletedShareImport(Guid shareId)
-    {
-      Share share = GetShare(shareId);
-      if (share == null)
-      {
-        Logger.Warn("MediaLibrary.ClientCompletedShareImport: Unknown share id {0}", shareId);
-        return;
-      }
-      IClientManager clientManager = ServiceRegistration.Get<IClientManager>();
-      lock (clientManager.SyncObj)
-      {
-        ClientConnection client = clientManager.ConnectedClients.FirstOrDefault(c => c.Descriptor.MPFrontendServerUUID == share.SystemId);
-        if (client == null)
-          return;
-        object value;
-        if (client.Properties.TryGetValue(KEY_CURRENTLY_IMPORTING_SHARE_IDS, out value))
-          ((ICollection<Guid>)value).Remove(shareId);
-      }
-      ContentDirectoryMessaging.SendShareImportMessage(ContentDirectoryMessaging.MessageType.ShareImportCompleted, shareId);
-      lock (_shareImportSync)
-      {
-        if (_shareImportStates.ContainsKey(share.ShareId))
-          _shareImportStates.Remove(share.ShareId);
-      }
-      UpdateServerState();
-    }
-
-    public ICollection<Guid> GetCurrentlyImportingShareIds()
-    {
-      ICollection<Guid> result = new List<Guid>();
-      IImporterWorker importerWorker = ServiceRegistration.Get<IImporterWorker>();
-      // Shares of media library
-      _importingSharesCache = GetShares(null).Values;
-      CollectionUtils.AddAll(result, importerWorker.ImportJobs.Where(importJobInfo => importJobInfo.State == ImportJobState.Active).
-          Select(importJobInfo => _importingSharesCache.BestContainingPath(importJobInfo.BasePath)).Where(share => share != null).Select(share => share.ShareId));
-      // Client shares
-      IClientManager clientManager = ServiceRegistration.Get<IClientManager>();
-      lock (clientManager.SyncObj)
-        CollectionUtils.AddAll(result, clientManager.ConnectedClients.Select(client =>
-          {
-            object value;
-            return client.Properties.TryGetValue(KEY_CURRENTLY_IMPORTING_SHARE_IDS, out value) ? (ICollection<Guid>)value : null;
-          }).Where(clientShares => clientShares != null).SelectMany(clientShares => clientShares).ToList());
-
-      return result;
-    }
-
-    #endregion
-
-    #region Playback
-
-    public void NotifyPlayback(Guid mediaItemId, bool watched)
-    {
-      MediaItem item = Search(new MediaItemQuery(new Guid[] { MediaAspect.ASPECT_ID }, null, new MediaItemIdFilter(mediaItemId)), false, null, true).FirstOrDefault();
-      if (item == null)
-        return;
-      SingleMediaItemAspect mediaAspect;
-      if (!MediaItemAspect.TryGetAspect(item.Aspects, MediaAspect.Metadata, out mediaAspect))
-        return;
-      mediaAspect.SetAttribute(MediaAspect.ATTR_LASTPLAYED, DateTime.Now);
-      if (watched)
-      {
-        int playCount = (int)(mediaAspect.GetAttributeValue(MediaAspect.ATTR_PLAYCOUNT) ?? 0);
-        mediaAspect.SetAttribute(MediaAspect.ATTR_PLAYCOUNT, playCount + 1);
-      }
-      UpdateMediaItem(mediaItemId, new MediaItemAspect[] { mediaAspect }, true);
-    }
-
-    private bool SetMediaItemUserData(ITransaction transaction, Guid userProfileId, Guid mediaItemId, string dataKey, string dataValue)
-    {
-      int count = 0;
-      using (IDbCommand command = UserProfileDataManagement_SubSchema.DeleteUserMediaItemDataCommand(transaction, userProfileId, mediaItemId, dataKey))
-      {
-        count += command.ExecuteNonQuery();
-      }
-      if (dataValue != null)
-      {
-        using (IDbCommand command = UserProfileDataManagement_SubSchema.CreateUserMediaItemDataCommand(transaction, userProfileId, mediaItemId, dataKey, dataValue))
-        {
-          count += command.ExecuteNonQuery();
-        }
-      }
-      return count > 0;
-    }
-
-    public void NotifyUserPlayback(Guid userProfileId, Guid mediaItemId, int percentage, bool updatePlayDate)
-    {
-      NotifyPlayback(mediaItemId, percentage >= 100);
-
-      bool updateParents = false;
-      ISQLDatabase database = ServiceRegistration.Get<ISQLDatabase>();
-      using (ITransaction transaction = database.BeginTransaction())
-      {
-        int dataIdx;
-        int count = 0;
-        if (percentage >= 100)
-        {
-          using (IDbCommand command = UserProfileDataManagement_SubSchema.SelectUserMediaItemDataCommand(transaction, userProfileId, mediaItemId, UserDataKeysKnown.KEY_PLAY_COUNT, out dataIdx))
-          {
-            using (IDataReader reader = command.ExecuteReader())
-            {
-              if (reader.Read())
-              {
-                count = Convert.ToInt32(database.ReadDBValue<string>(reader, dataIdx));
-              }
-            }
-          }
-          count++;
-          updateParents = true;
-
-          //Update play count
-          SetMediaItemUserData(transaction, userProfileId, mediaItemId, UserDataKeysKnown.KEY_PLAY_COUNT, UserDataKeysKnown.GetSortablePlayCountString(count));
-          //Update last played
-          SetMediaItemUserData(transaction, userProfileId, mediaItemId, UserDataKeysKnown.KEY_PLAY_DATE, UserDataKeysKnown.GetSortablePlayDateString(DateTime.Now));
-          //Update play percentage
-          SetMediaItemUserData(transaction, userProfileId, mediaItemId, UserDataKeysKnown.KEY_PLAY_PERCENTAGE, UserDataKeysKnown.GetSortablePlayPercentageString(100));
-        }
-        else if (percentage > 0)
-        {
-          if (updatePlayDate)
-          {
-            //Update last played
-            SetMediaItemUserData(transaction, userProfileId, mediaItemId, UserDataKeysKnown.KEY_PLAY_DATE, UserDataKeysKnown.GetSortablePlayDateString(DateTime.Now));
-          }
-          //Update play percentage
-          SetMediaItemUserData(transaction, userProfileId, mediaItemId, UserDataKeysKnown.KEY_PLAY_PERCENTAGE, UserDataKeysKnown.GetSortablePlayPercentageString(percentage));
-        }
-        else
-        {
-          updateParents = true;
-
-          //Reset percentage
-          SetMediaItemUserData(transaction, userProfileId, mediaItemId, UserDataKeysKnown.KEY_PLAY_PERCENTAGE, UserDataKeysKnown.GetSortablePlayPercentageString(0));
-        }
-        transaction.Commit();
-      }
-
-      if (updateParents)
-      {
-        if (!UpdateChildPlayUserData(userProfileId, mediaItemId, percentage >= 100, updatePlayDate))
-          UpdateParentPlayUserData(userProfileId, new[] { mediaItemId }, updatePlayDate);
-      }
-    }
-
-    #endregion
-
-    #region User data management
-
-    public void UserDataUpdated(Guid userProfileId, Guid mediaItemId, string userDataKey, string userData)
-    {
-      if (userDataKey == UserDataKeysKnown.KEY_PLAY_COUNT)
-      {
-        if (!UpdateChildPlayUserData(userProfileId, mediaItemId, Convert.ToInt32(userData) > 0, false))
-          UpdateParentPlayUserData(userProfileId, new[] { mediaItemId }, false);
-      }
-    }
-
-    #endregion
-
-    #region Media item aspect schema management
-
-    public bool MediaItemAspectStorageExists(Guid aspectId)
-    {
-      return _miaManagement.MediaItemAspectStorageExists(aspectId);
-    }
-
-    public MediaItemAspectMetadata GetMediaItemAspectMetadata(Guid aspectId)
-    {
-      return _miaManagement.GetMediaItemAspectMetadata(aspectId);
-    }
-
-    public void AddMediaItemAspectStorage(MediaItemAspectMetadata miam)
-    {
-      if (_miaManagement.AddMediaItemAspectStorage(miam))
-      {
-        Logger.Info("MediaLibrary: Media item aspect storage for MIA type '{0}' (name '{1}') was added", miam.AspectId, miam.Name);
-        ContentDirectoryMessaging.SendMIATypesChangedMessage();
-      }
-    }
-
-    public void RemoveMediaItemAspectStorage(Guid aspectId)
-    {
-      if (_miaManagement.RemoveMediaItemAspectStorage(aspectId))
-      {
-        Logger.Info("MediaLibrary: Media item aspect storage for MIA type '{0}' was removed", aspectId);
-        ContentDirectoryMessaging.SendMIATypesChangedMessage();
-      }
-    }
-
-    public IDictionary<Guid, MediaItemAspectMetadata> GetManagedMediaItemAspectMetadata()
-    {
-      return _miaManagement.ManagedMediaItemAspectTypes;
-    }
-
-    public IDictionary<Guid, DateTime> GetManagedMediaItemAspectCreationDates()
-    {
-      return _miaManagement.ManagedMediaItemAspectCreationDates;
-    }
-
-    public MediaItemAspectMetadata GetManagedMediaItemAspectMetadata(Guid aspectId)
-    {
-      return _miaManagement.GetMediaItemAspectMetadata(aspectId);
-    }
-
-    #endregion
-
-    #region Relationship type schema management
-
-    public void AddRelationship(RelationshipType relationshipType, bool isChildPrimaryResource)
-    {
-      _miaManagement.AddRelationship(relationshipType, isChildPrimaryResource);
-    }
-
-    public ICollection<RelationshipType> GetManagedRelationshipTypes()
-    {
-      return _miaManagement.LocallyKnownRelationshipTypes;
-    }
-
-    public ICollection<RelationshipType> GetManagedHierarchicalRelationshipTypes()
-    {
-      return _miaManagement.LocallyKnownHierarchicalRelationshipTypes;
-    }
-
-    #endregion
-
-    #region Shares management
-
-    private void UpdateShareWatchers()
-    {
-      lock (_syncObj)
-      {
-        Logger.Info("MediaLibrary: Share configuration changed, updating watchers");
-        DeInitShareWatchers();
-        InitShareWatchers();
-      }
-    }
-
-    private void InitShareWatchers()
-    {
-      lock (_syncObj)
-      {
-        IDictionary<Guid, Share> shares = GetShares(_localSystemId);
-        foreach (Share share in shares.Values)
-        {
-          if (!share.UseShareWatcher)
-          {
-            Logger.Info("MediaLibrary: Share watcher not enabled for path {0}", share.BaseResourcePath);
-            continue;
-          }
-
-          // This should never happen, as the share ID is unique. But error reports show duplicate keys when adding a watcher?
-          if (_shareWatchers.ContainsKey(share.ShareId))
-            continue;
-
-          try
-          {
-            ShareWatcher watcher = null;
-            try
-            {
-              watcher = new ShareWatcher(share, this, false);
-            }
-            catch (Exception e)
-            {
-              Logger.Warn("MediaLibrary: Share watcher cannot be used for path {0}", e, share.BaseResourcePath);
-              continue;
-            }
-            _shareWatchers.Add(share.ShareId, watcher);
-          }
-          catch (Exception e)
-          {
-            Logger.Error("MediaLibrary: Error initializing share watcher for {0}", e, share.BaseResourcePath);
-          }
-        }
-      }
-    }
-
-    private void DeInitShareWatchers()
-    {
-      lock (_syncObj)
-      {
-        try
-        {
-          foreach (Guid shareId in _shareWatchers.Keys)
-          {
-            _shareWatchers[shareId].Dispose();
-          }
-          _shareWatchers.Clear();
-        }
-        catch (Exception e)
-        {
-          Logger.Error("MediaLibrary: Error when removing share watchers", e);
-          throw;
-        }
-      }
-    }
-
-    public void RegisterShare(Share share)
-    {
-      Logger.Info("MediaLibrary: Registering share '{0}' at system {1}: Setting name '{2}', base resource path '{3}' and media categories '{4}'",
-          share.ShareId, share.SystemId, share.Name, share.BaseResourcePath, StringUtils.Join(", ", share.MediaCategories));
-      ISQLDatabase database = ServiceRegistration.Get<ISQLDatabase>();
-      ITransaction transaction = database.BeginTransaction();
-      try
-      {
-        int shareIdIndex;
-        using (IDbCommand command = MediaLibrary_SubSchema.SelectShareIdCommand(
-            transaction, share.SystemId, share.BaseResourcePath, out shareIdIndex))
-        using (IDataReader reader = command.ExecuteReader(CommandBehavior.SingleRow))
-        {
-          if (reader.Read())
-            throw new ShareExistsException("A share with the given system '{0}' and path '{1}' already exists",
-                share.SystemId, share.BaseResourcePath);
-        }
-        using (IDbCommand command = MediaLibrary_SubSchema.InsertShareCommand(transaction, share.ShareId, share.SystemId,
-            share.BaseResourcePath, share.Name, share.UseShareWatcher))
-          command.ExecuteNonQuery();
-
-        foreach (string mediaCategory in share.MediaCategories)
-          AddMediaCategoryToShare(transaction, share.ShareId, mediaCategory);
-
-        transaction.Commit();
-
-        ContentDirectoryMessaging.SendRegisteredSharesChangedMessage();
-
-        TryScheduleLocalShareImport(share);
-      }
-      catch (Exception e)
-      {
-        Logger.Error("MediaLibrary: Error registering share '{0}'", e, share.ShareId);
-        transaction.Rollback();
-        throw;
-      }
-    }
-
-    public Guid CreateShare(string systemId, ResourcePath baseResourcePath, string shareName, bool useShareWatcher,
-        IEnumerable<string> mediaCategories)
-    {
-      Guid shareId = Guid.NewGuid();
-      Logger.Info("MediaLibrary: Creating new share '{0}'", shareId);
-      Share share = new Share(shareId, systemId, baseResourcePath, shareName, useShareWatcher, mediaCategories);
-      RegisterShare(share);
-      return shareId;
-    }
-
-    public void RemoveShare(Guid shareId)
-    {
-      Stopwatch swDelete = new Stopwatch();
-      swDelete.Start();
-      Logger.Info("MediaLibrary: Removing share '{0}'", shareId);
-      Share share = GetShare(shareId);
-      TryCancelLocalImportJobs(share);
-
-      lock (GetResourcePathLock(share.BaseResourcePath))
-      {
-        ISQLDatabase database = ServiceRegistration.Get<ISQLDatabase>();
-        ITransaction transaction = database.BeginTransaction();
-        try
-        {
-          using (IDbCommand command = MediaLibrary_SubSchema.DeleteSharesCommand(transaction, new Guid[] { shareId }))
-            command.ExecuteNonQuery();
-
-          _relationshipManagement.DeletePathAndRelationships(transaction, share.SystemId, share.BaseResourcePath, true);
-
-          transaction.Commit();
-
-          MediaLibraryMessaging.SendMediaItemsDeletedMessage();
-          ContentDirectoryMessaging.SendRegisteredSharesChangedMessage();
-        }
-        catch (Exception e)
-        {
-          Logger.Error("MediaLibrary: Error removing share '{0}'", e, shareId);
-          transaction.Rollback();
-          throw;
-        }
-      }
-      lock (_syncObj)
-        _shareDeleteSync.Remove(share.BaseResourcePath);
-      Logger.Info("MediaLibrary: Share '{0}' removed ({1} ms)", shareId, swDelete.ElapsedMilliseconds);
-    }
-
-    public void RemoveSharesOfSystem(string systemId)
-    {
-      Stopwatch swDelete = new Stopwatch();
-      swDelete.Start();
-      Logger.Info("MediaLibrary: Removing all shares of system '{0}'", systemId);
-      IDictionary<Guid, Share> shares = GetShares(systemId);
-      foreach (Share share in shares.Values)
-        TryCancelLocalImportJobs(share);
-
-      ISQLDatabase database = ServiceRegistration.Get<ISQLDatabase>();
-      ITransaction transaction = database.BeginTransaction();
-      try
-      {
-        using (IDbCommand command = MediaLibrary_SubSchema.DeleteSharesOfSystemCommand(transaction, systemId))
-          command.ExecuteNonQuery();
-
-        _relationshipManagement.DeletePathAndRelationships(transaction, systemId, null, true);
-
-        transaction.Commit();
-
-        MediaLibraryMessaging.SendMediaItemsDeletedMessage();
-        ContentDirectoryMessaging.SendRegisteredSharesChangedMessage();
-      }
-      catch (Exception e)
-      {
-        Logger.Error("MediaLibrary: Error removing shares of system '{0}'", e, systemId);
-        transaction.Rollback();
-        throw;
-      }
-      Logger.Info("MediaLibrary: All shares for system '{0}' removed ({1} ms)", systemId, swDelete.ElapsedMilliseconds);
-    }
-
-    public int UpdateShare(Guid shareId, ResourcePath baseResourcePath, string shareName, bool useShareWatcher,
-        IEnumerable<string> mediaCategories, RelocationMode relocationMode)
-    {
-      Logger.Info("MediaLibrary: Updating share '{0}': Setting name '{1}', base resource path '{2}' and media categories '{3}'",
-          shareId, shareName, baseResourcePath, StringUtils.Join(", ", mediaCategories));
-      Share share = GetShare(shareId);
-      TryCancelLocalImportJobs(share);
-
-      ISQLDatabase database = ServiceRegistration.Get<ISQLDatabase>();
-      ITransaction transaction = database.BeginTransaction();
-      try
-      {
-        Share originalShare = GetShare(transaction, shareId);
-
-        using (IDbCommand command = MediaLibrary_SubSchema.UpdateShareCommand(transaction, shareId, baseResourcePath, shareName, useShareWatcher))
-          command.ExecuteNonQuery();
-
-        // Update media categories
-        ICollection<string> formerMediaCategories = GetShareMediaCategories(transaction, shareId);
-
-        ICollection<string> newCategories = new List<string>();
-        foreach (string mediaCategory in mediaCategories)
-        {
-          newCategories.Add(mediaCategory);
-          if (!formerMediaCategories.Contains(mediaCategory))
-            AddMediaCategoryToShare(transaction, shareId, mediaCategory);
-        }
-
-        foreach (string mediaCategory in formerMediaCategories)
-          if (!newCategories.Contains(mediaCategory))
-            RemoveMediaCategoryFromShare(transaction, shareId, mediaCategory);
-
-        int numAffected = 0;
-        // Relocate media items
-        switch (relocationMode)
-        {
-          case RelocationMode.Relocate:
-            numAffected = RelocateMediaItems(transaction, originalShare.SystemId, originalShare.BaseResourcePath, baseResourcePath);
-            Logger.Info("MediaLibrary: Relocated {0} media items during share update", numAffected);
-            break;
-          case RelocationMode.Remove:
-            numAffected = _relationshipManagement.DeletePathAndRelationships(transaction, originalShare.SystemId, originalShare.BaseResourcePath, true);
-            MediaLibraryMessaging.SendMediaItemsDeletedMessage();
-            Logger.Info("MediaLibrary: Deleted {0} media items during share update (will be re-imported)", numAffected);
-            Share updatedShare = GetShare(transaction, shareId);
-            TryScheduleLocalShareImport(updatedShare);
-            break;
-        }
-        transaction.Commit();
-
-        ContentDirectoryMessaging.SendRegisteredSharesChangedMessage();
-
-        return numAffected;
-      }
-      catch (Exception e)
-      {
-        Logger.Error("MediaLibrary: Error updating share '{0}'", e, shareId);
-        transaction.Rollback();
-        throw;
-      }
-    }
-
-    public IDictionary<Guid, Share> GetShares(string systemId)
-    {
-      return GetShares(null, systemId);
-    }
-
-    private IDictionary<Guid, Share> GetShares(ITransaction transaction, string systemId)
-    {
-      ITransaction shareTransaction = transaction;
-      ISQLDatabase database = null;
-      try
-      {
-        if(shareTransaction == null)
-        {
-          database = ServiceRegistration.Get<ISQLDatabase>();
-          shareTransaction = database.BeginTransaction();
-        }
-        database = shareTransaction.Database;
-
-        int shareIdIndex;
-        int systemIdIndex;
-        int pathIndex;
-        int shareNameIndex;
-        int shareWatcherIndex;
-        IDbCommand command;
-        if (string.IsNullOrEmpty(systemId))
-        {
-          command = MediaLibrary_SubSchema.SelectSharesCommand(shareTransaction, out shareIdIndex,
-            out systemIdIndex, out pathIndex, out shareNameIndex, out shareWatcherIndex);
-        }
-        else
-        {
-          command = MediaLibrary_SubSchema.SelectSharesBySystemCommand(shareTransaction, systemId, out shareIdIndex,
-              out systemIdIndex, out pathIndex, out shareNameIndex, out shareWatcherIndex);
-        }
-        IDictionary<Guid, Share> result = new Dictionary<Guid, Share>();
-        try
-        {
-          using (IDataReader reader = command.ExecuteReader())
-          {
-            while (reader.Read())
-            {
-              Guid shareId = database.ReadDBValue<Guid>(reader, shareIdIndex);
-              result.Add(shareId, new Share(shareId, database.ReadDBValue<string>(reader, systemIdIndex),
-                  ResourcePath.Deserialize(database.ReadDBValue<string>(reader, pathIndex)),
-                  database.ReadDBValue<string>(reader, shareNameIndex),
-                  database.ReadDBValue<int>(reader, shareWatcherIndex) == 1, null));
-            }
-          }
-          // Init share categories later to avoid opening new result sets inside reader loop (issue with MySQL)
-          foreach (var share in result)
-          {
-            ICollection<string> mediaCategories = GetShareMediaCategories(shareTransaction, share.Key);
-            CollectionUtils.AddAll(share.Value.MediaCategories, mediaCategories);
-          }
-          return result;
-        }
-        finally
-        {
-          command.Dispose();
-        }
-      }
-      finally
-      {
-        if(transaction == null)
-          shareTransaction.Dispose();
-      }
-    }
-
-    public Share GetShare(Guid shareId)
-    {
-      ISQLDatabase database = ServiceRegistration.Get<ISQLDatabase>();
-      ITransaction transaction = database.BeginTransaction();
-      try
-      {
-        return GetShare(transaction, shareId);
-      }
-      finally
-      {
-        transaction.Dispose();
-      }
-    }
-
-    public void SetupDefaultLocalShares()
-    {
-      IMediaAccessor mediaAccessor = ServiceRegistration.Get<IMediaAccessor>();
-      foreach (Share share in mediaAccessor.CreateDefaultShares())
-        RegisterShare(share);
-    }
-
-    #endregion
-
-    #region Client online registration
-
-    public IDictionary<string, SystemName> OnlineClients
-    {
-      get
-      {
-        lock (_syncObj)
-          return new Dictionary<string, SystemName>(_systemsOnline);
-      }
-    }
-
-    public void NotifySystemOnline(string systemId, SystemName currentSystemName)
-    {
-      Logger.Info("MediaLibrary: Client '{0}' is online at system '{1}'", systemId, currentSystemName);
-      lock (_syncObj)
-        _systemsOnline[systemId] = currentSystemName;
-    }
-
-    public void NotifySystemOffline(string systemId)
-    {
-      Logger.Info("MediaLibrary: Client '{0}' is offline", systemId);
-      lock (_syncObj)
-        _systemsOnline.Remove(systemId);
-    }
-
-    #endregion
-
-    #endregion
-
-    internal static ILogger Logger
-    {
-      get { return ServiceRegistration.Get<ILogger>(); }
-    }
-  }
-}
+#region Copyright (C) 2007-2017 Team MediaPortal
+
+/*
+    Copyright (C) 2007-2017 Team MediaPortal
+    http://www.team-mediaportal.com
+
+    This file is part of MediaPortal 2
+
+    MediaPortal 2 is free software: you can redistribute it and/or modify
+    it under the terms of the GNU General Public License as published by
+    the Free Software Foundation, either version 3 of the License, or
+    (at your option) any later version.
+
+    MediaPortal 2 is distributed in the hope that it will be useful,
+    but WITHOUT ANY WARRANTY; without even the implied warranty of
+    MERCHANTABILITY or FITNESS FOR A PARTICULAR PURPOSE. See the
+    GNU General Public License for more details.
+
+    You should have received a copy of the GNU General Public License
+    along with MediaPortal 2. If not, see <http://www.gnu.org/licenses/>.
+*/
+
+#endregion
+
+using MediaPortal.Backend.ClientCommunication;
+using MediaPortal.Backend.Database;
+using MediaPortal.Backend.Exceptions;
+using MediaPortal.Backend.MediaLibrary;
+using MediaPortal.Backend.Services.Database;
+using MediaPortal.Backend.Services.MediaLibrary.QueryEngine;
+using MediaPortal.Backend.Services.UserProfileDataManagement;
+using MediaPortal.Common;
+using MediaPortal.Common.General;
+using MediaPortal.Common.Logging;
+using MediaPortal.Common.MediaManagement;
+using MediaPortal.Common.MediaManagement.DefaultItemAspects;
+using MediaPortal.Common.MediaManagement.Helpers;
+using MediaPortal.Common.MediaManagement.MLQueries;
+using MediaPortal.Common.Messaging;
+using MediaPortal.Common.ResourceAccess;
+using MediaPortal.Common.Services.MediaManagement;
+using MediaPortal.Common.Services.ResourceAccess.VirtualResourceProvider;
+using MediaPortal.Common.SystemResolver;
+using MediaPortal.Common.UserProfileDataManagement;
+using MediaPortal.Utilities;
+using MediaPortal.Utilities.DB;
+using MediaPortal.Utilities.Exceptions;
+using MediaPortal.Utilities.Threading;
+using System;
+using System.Collections.Generic;
+using System.Data;
+using System.Diagnostics;
+using System.IO;
+using System.Linq;
+using System.Threading;
+using System.Threading.Tasks;
+using RelocationMode = MediaPortal.Backend.MediaLibrary.RelocationMode;
+
+namespace MediaPortal.Backend.Services.MediaLibrary
+{
+  // TODO: Preparation of some SQL statements? We could use a lazy initialized DBCommand cache which prepares DBCommands
+  // on the fly and holds up to N prepared commands.
+  public class MediaLibrary : IMediaLibrary, IDisposable
+  {
+    #region Inner classes
+
+    protected class MediaBrowsingCallback : IMediaBrowsing
+    {
+      protected MediaLibrary _parent;
+
+      public MediaBrowsingCallback(MediaLibrary parent)
+      {
+        _parent = parent;
+      }
+
+      public async Task<MediaItem> LoadLocalItemAsync(ResourcePath path,
+          IEnumerable<Guid> necessaryRequestedMIATypeIDs, IEnumerable<Guid> optionalRequestedMIATypeIDs, Guid? userProfileId = null)
+      {
+        try
+        {
+          using (var lck = await _parent.RequestImporterAccessAsync())
+            return _parent.LoadItem(_parent.LocalSystemId, path, necessaryRequestedMIATypeIDs, optionalRequestedMIATypeIDs, userProfileId);
+        }
+        catch (Exception)
+        {
+          throw new DisconnectedException();
+        }
+      }
+
+      public async Task<MediaItem> LoadLocalItemAsync(Guid mediaItemId,
+          IEnumerable<Guid> necessaryRequestedMIATypeIDs, IEnumerable<Guid> optionalRequestedMIATypeIDs, Guid? userProfileId = null)
+      {
+        try
+        {
+          using (var lck = await _parent.RequestImporterAccessAsync())
+            return _parent.LoadItem(_parent.LocalSystemId, mediaItemId, necessaryRequestedMIATypeIDs, optionalRequestedMIATypeIDs, userProfileId);
+        }
+        catch (Exception)
+        {
+          throw new DisconnectedException();
+        }
+      }
+
+      public async Task<IList<MediaItem>> BrowseAsync(Guid parentDirectoryId,
+          IEnumerable<Guid> necessaryRequestedMIATypeIDs, IEnumerable<Guid> optionalRequestedMIATypeIDs, Guid? userProfileId,
+          bool includeVirtual, uint? offset = null, uint? limit = null)
+      {
+        try
+        {
+          using (var lck = await _parent.RequestImporterAccessAsync())
+            return _parent.Browse(parentDirectoryId, necessaryRequestedMIATypeIDs, optionalRequestedMIATypeIDs, userProfileId, includeVirtual, offset, limit);
+        }
+        catch (Exception)
+        {
+          throw new DisconnectedException();
+        }
+      }
+
+      public Task<IDictionary<Guid, DateTime>> GetManagedMediaItemAspectCreationDatesAsync()
+      {
+        try
+        {
+          // TODO: make underlying IMediaLibrary async
+          return Task.FromResult(_parent.GetManagedMediaItemAspectCreationDates());
+        }
+        catch (Exception)
+        {
+          throw new DisconnectedException();
+        }
+      }
+
+      public Task<ICollection<Guid>> GetAllManagedMediaItemAspectTypesAsync()
+      {
+        try
+        {
+          return Task.FromResult(_parent.GetManagedMediaItemAspectMetadata().Keys);
+        }
+        catch (Exception)
+        {
+          throw new DisconnectedException();
+        }
+      }
+
+      public void MarkUpdatableMediaItems()
+      {
+        try
+        {
+          using (var lck = _parent.RequestImporterAccess())
+            _parent.MarkUpdatableMediaItems();
+        }
+        catch (Exception)
+        {
+          throw new DisconnectedException();
+        }
+      }
+    }
+
+    protected class ImportResultHandler : IImportResultHandler
+    {
+      protected MediaLibrary _parent;
+
+      public ImportResultHandler(MediaLibrary parent)
+      {
+        _parent = parent;
+      }
+
+      public async Task<Guid> UpdateMediaItemAsync(Guid parentDirectoryId, ResourcePath path, IEnumerable<MediaItemAspect> updatedAspects, bool isRefresh, ResourcePath basePath)
+      {
+        try
+        {
+          using (var lck = await _parent.RequestImporterAccessAsync())
+          {
+            lock (_parent.GetResourcePathLock(basePath))
+            {
+              return _parent.AddOrUpdateMediaItem(parentDirectoryId, _parent.LocalSystemId, path, null, null, updatedAspects, isRefresh);
+            }
+          }
+        }
+        catch (Exception)
+        {
+          throw new DisconnectedException();
+        }
+      }
+
+      public async Task<Guid> UpdateMediaItemAsync(Guid parentDirectoryId, ResourcePath path, Guid mediaItemId, IEnumerable<MediaItemAspect> updatedAspects, bool isRefresh, ResourcePath basePath)
+      {
+        try
+        {
+          using (var lck = await _parent.RequestImporterAccessAsync())
+          {
+            lock (_parent.GetResourcePathLock(basePath))
+            {
+              return _parent.AddOrUpdateMediaItem(parentDirectoryId, _parent.LocalSystemId, path, mediaItemId, null, updatedAspects, isRefresh);
+            }
+          }
+        }
+        catch (Exception)
+        {
+          throw new DisconnectedException();
+        }
+      }
+
+      public async Task<IList<MediaItem>> ReconcileMediaItemRelationshipsAsync(Guid mediaItemId, IEnumerable<MediaItemAspect> mediaItemAspects, IEnumerable<RelationshipItem> relationshipItems)
+      {
+        try
+        {
+          using (var lck = await _parent.RequestImporterAccessAsync())
+            return _parent.ReconcileMediaItemRelationships(mediaItemId, mediaItemAspects, relationshipItems);
+        }
+        catch (Exception)
+        {
+          throw new DisconnectedException();
+        }
+      }
+
+      public async Task DeleteMediaItemAsync(ResourcePath path)
+      {
+        try
+        {
+          using (var lck = await _parent.RequestImporterAccessAsync())
+            _parent.DeleteMediaItemOrPath(_parent.LocalSystemId, path, true);
+        }
+        catch (Exception)
+        {
+          throw new DisconnectedException();
+        }
+      }
+
+      public async Task DeleteUnderPathAsync(ResourcePath path)
+      {
+        try
+        {
+          using (var lck = await _parent.RequestImporterAccessAsync())
+            _parent.DeleteMediaItemOrPath(_parent.LocalSystemId, path, false);
+        }
+        catch (Exception)
+        {
+          throw new DisconnectedException();
+        }
+      }
+    }
+
+    protected class ShareWatcher : IDisposable
+    {
+      protected MediaLibrary _parent;
+      protected Share _share;
+      protected IResourceChangeNotifier _fileChangeNotifier;
+      protected DateTime? _lastChange;
+      protected int _importDelay;
+      protected Timer _checkTimer;
+
+      public ShareWatcher(Share share, MediaLibrary parent, bool scheduleImport, int checkIntervalMs = 5000, int importDelaySecs = 300)
+      {
+        _share = share;
+        _parent = parent;
+        _importDelay = importDelaySecs;
+        _lastChange = null;
+
+        IResourceAccessor resAccess = null;
+        if (!share.BaseResourcePath.TryCreateLocalResourceAccessor(out resAccess))
+          return;
+
+        ILocalFsResourceAccessor fileAccess = resAccess as ILocalFsResourceAccessor;
+        if (fileAccess != null)
+        {
+          if (!fileAccess.Exists || fileAccess.IsFile)
+            return;
+        }
+        else
+        {
+          return;
+        }
+
+        _fileChangeNotifier = resAccess as IResourceChangeNotifier;
+        if (_fileChangeNotifier == null)
+          return;
+
+        if (!string.IsNullOrEmpty(resAccess.ResourcePathName))
+        {
+          if (scheduleImport)
+            _lastChange = DateTime.Now;
+          _checkTimer = new Timer(CheckShareChange, null, checkIntervalMs, checkIntervalMs);
+
+          List<MediaSourceChangeType> changeTypes = new List<MediaSourceChangeType>();
+          changeTypes.Add(MediaSourceChangeType.Created);
+          changeTypes.Add(MediaSourceChangeType.Deleted);
+          changeTypes.Add(MediaSourceChangeType.DirectoryDeleted);
+          changeTypes.Add(MediaSourceChangeType.Renamed);
+          _fileChangeNotifier.RegisterChangeTracker(ShareWatcherPathChanged, null, changeTypes);
+
+          Logger.Info("MediaLibrary: Registered share watcher for path {0}", share.BaseResourcePath);
+        }
+      }
+
+      private void ShareWatcherPathChanged(IResourceAccessor resourceAccessor, IResourceAccessor oldResourceAccessor, MediaSourceChangeType changeType)
+      {
+        try
+        {
+          ILocalFsResourceAccessor fileAccess = resourceAccessor as ILocalFsResourceAccessor;
+          if (fileAccess == null)
+            return;
+
+          //Check if resource is part of share
+          if (!_share.BaseResourcePath.IsParentOf(fileAccess.CanonicalLocalResourcePath))
+            return;
+
+          _lastChange = DateTime.Now;
+        }
+        catch (Exception e)
+        {
+          Logger.Error("MediaLibrary: Error logging change for share {0}", e, _share.Name);
+        }
+      }
+
+      private void CheckShareChange(object stateInfo)
+      {
+        try
+        {
+          if (_lastChange.HasValue)
+          {
+            if ((DateTime.Now - _lastChange.Value).TotalSeconds > _importDelay)
+            {
+              _lastChange = null;
+
+              IImporterWorker importerWorker = ServiceRegistration.Get<IImporterWorker>();
+              importerWorker.ScheduleImport(_share.BaseResourcePath, _share.MediaCategories, true);
+
+              Logger.Info("MediaLibrary: Share watcher triggered import for path {0}", _share.BaseResourcePath);
+            }
+          }
+        }
+        catch (Exception e)
+        {
+          Logger.Error("MediaLibrary: Error starting import for share {0}", e, _share.Name);
+        }
+      }
+
+      public void Dispose()
+      {
+        if (_fileChangeNotifier != null)
+          _fileChangeNotifier.UnregisterChangeTracker(ShareWatcherPathChanged);
+
+        if (_checkTimer != null)
+          _checkTimer.Dispose();
+      }
+    }
+
+    #endregion
+
+    #region Consts
+
+    protected const string KEY_CURRENTLY_IMPORTING_SHARE_IDS = "CurrentlyImportingShareIds";
+    protected const char ESCAPE_CHAR = '\\';
+
+    /// <summary>
+    /// SQLite has a default variable limit of 100, this value is deliberately set a bit lower to allow a bit of headroom.
+    /// Currently only used when requesting multiple MediaItems by id as the variable count can be easily determined for those queries.
+    /// ToDo check the limits of other SQL providers.
+    /// </summary>
+    protected const int MAX_VARIABLES_LIMIT = 80;
+
+    #endregion
+
+    #region Protected fields
+
+    protected IDictionary<string, SystemName> _systemsOnline = new Dictionary<string, SystemName>(); // System ids mapped to system names
+
+    protected MIA_Management _miaManagement = null;
+    protected PreparedStatements _preparedStatements = null;
+    protected RelationshipManagement _relationshipManagement = null;
+    protected object _syncObj = new object();
+    protected string _localSystemId;
+    protected IMediaBrowsing _mediaBrowsingCallback;
+    protected IImportResultHandler _importResultHandler;
+    protected AsynchronousMessageQueue _messageQueue;
+    protected bool _shutdown = false;
+    protected readonly Dictionary<Guid, ShareWatcher> _shareWatchers = new Dictionary<Guid, ShareWatcher>();
+    // Should be accessed only by GetResourcePathLock
+    private readonly Dictionary<ResourcePath, object> _shareDeleteSync = new Dictionary<ResourcePath, object>();
+    protected object _shareImportSync = new object();
+    protected Dictionary<Guid, ShareImportState> _shareImportStates = new Dictionary<Guid, ShareImportState>();
+    protected object _shareImportCacheSync = new object();
+    protected ICollection<Share> _importingSharesCache;
+    protected CancellationTokenSource _accessLockCancel = new CancellationTokenSource();
+    protected AsyncPriorityLock _accessLock = new AsyncPriorityLock();
+
+    #endregion
+
+    #region Ctor & dtor
+
+    public MediaLibrary()
+    {
+      ISystemResolver systemResolver = ServiceRegistration.Get<ISystemResolver>();
+      _localSystemId = systemResolver.LocalSystemId;
+
+      _mediaBrowsingCallback = new MediaBrowsingCallback(this);
+      _importResultHandler = new ImportResultHandler(this);
+      _messageQueue = new AsynchronousMessageQueue(this, new string[]
+        {
+            ImporterWorkerMessaging.CHANNEL,
+            ContentDirectoryMessaging.CHANNEL
+        });
+      _messageQueue.MessageReceived += OnMessageReceived;
+      _messageQueue.Start();
+    }
+
+    public void Dispose()
+    {
+      _messageQueue.Shutdown();
+      _accessLockCancel.Cancel();
+    }
+
+    #endregion
+
+    #region Access
+
+    public async Task<IDisposable> RequestImporterAccessAsync()
+    {
+      return await _accessLock.LowPriorityLockAsync();
+    }
+
+    public IDisposable RequestImporterAccess()
+    {
+      return _accessLock.LowPriorityLock();
+    }
+
+    public void ReserveAccess(int duration)
+    {
+      IDisposable accessToken = _accessLock.PriorityLock();
+      Task.Delay(duration, _accessLockCancel.Token).ContinueWith((t) =>
+      {
+        accessToken.Dispose();
+      });
+    }
+
+    #endregion
+
+    #region Import Progress
+
+    private void OnMessageReceived(AsynchronousMessageQueue queue, SystemMessage message)
+    {
+      if (message.ChannelName == ContentDirectoryMessaging.CHANNEL)
+      {
+        ContentDirectoryMessaging.MessageType messageType = (ContentDirectoryMessaging.MessageType)message.MessageType;
+        switch (messageType)
+        {
+          case ContentDirectoryMessaging.MessageType.RegisteredSharesChanged:
+            UpdateShareWatchers();
+            break;
+        }
+      }
+
+      if (message.ChannelName == ImporterWorkerMessaging.CHANNEL)
+      {
+        ImporterWorkerMessaging.MessageType messageType = (ImporterWorkerMessaging.MessageType)message.MessageType;
+        switch (messageType)
+        {
+          case ImporterWorkerMessaging.MessageType.ImportStarted:
+          case ImporterWorkerMessaging.MessageType.ImportCompleted:
+            {
+              ResourcePath path = (ResourcePath)message.MessageData[ImporterWorkerMessaging.RESOURCE_PATH];
+              Share share = null;
+              lock (_shareImportCacheSync)
+              {
+                if (_importingSharesCache == null || messageType == ImporterWorkerMessaging.MessageType.ImportStarted)
+                  _importingSharesCache = GetShares(null).Values;
+                share = _importingSharesCache.BestContainingPath(path);
+              }
+              if (share == null)
+                break;
+              if (messageType == ImporterWorkerMessaging.MessageType.ImportStarted)
+              {
+                ContentDirectoryMessaging.SendShareImportMessage(ContentDirectoryMessaging.MessageType.ShareImportStarted, share.ShareId);
+                lock (_shareImportSync)
+                {
+                  if (!_shareImportStates.ContainsKey(share.ShareId))
+                    _shareImportStates.Add(share.ShareId, new ShareImportState { ShareId = share.ShareId, IsImporting = true, Progress = -1 });
+                }
+                UpdateServerState();
+              }
+              else
+              {
+                ContentDirectoryMessaging.SendShareImportMessage(ContentDirectoryMessaging.MessageType.ShareImportCompleted, share.ShareId);
+                lock (_shareImportSync)
+                {
+                  if (_shareImportStates.ContainsKey(share.ShareId))
+                    _shareImportStates.Remove(share.ShareId);
+                }
+                //Delay state update to ensure it's last
+                Task.Run(async () =>
+                {
+                  await Task.Delay(1000);
+                  UpdateServerState();
+                });
+              }
+            }
+            break;
+          case ImporterWorkerMessaging.MessageType.ImportProgress:
+            {
+              var progress = (Dictionary<ImportJobInformation, Tuple<int, int>>)message.MessageData[ImporterWorkerMessaging.IMPORT_PROGRESS];
+              if (progress != null)
+              {
+                bool anyProgressAvailable = false;
+                foreach (ImportJobInformation importJobInfo in progress.Keys)
+                {
+                  Share share = null;
+                  lock (_shareImportCacheSync)
+                  {
+                    if (_importingSharesCache == null)
+                      _importingSharesCache = GetShares(null).Values;
+                    share = _importingSharesCache.BestContainingPath(importJobInfo.BasePath);
+                  }
+                  if (share == null)
+                    continue;
+                  lock (_shareImportSync)
+                  {
+                    if (_shareImportStates.ContainsKey(share.ShareId))
+                    {
+                      _shareImportStates[share.ShareId].IsImporting = true;
+                      var progressPercent = progress[importJobInfo].Item2 / (double)progress[importJobInfo].Item1 * 100.0;
+                      int progressInt = progressPercent > 100 || progressPercent < 0 ? 0 : (int)progressPercent;
+                      _shareImportStates[share.ShareId].Progress = progressInt;
+                      anyProgressAvailable = true;
+                    }
+                  };
+                }
+                if (anyProgressAvailable)
+                  UpdateServerState();
+              }
+            }
+            break;
+          case ImporterWorkerMessaging.MessageType.RefreshLocalShares:
+            GetShares(null).Values.ToList().ForEach(TryScheduleLocalShareRefresh);
+            break;
+        }
+      }
+    }
+
+    protected void UpdateServerState()
+    {
+      try
+      {
+        List<ShareImportState> shareStates = new List<ShareImportState>();
+        lock (_shareImportSync)
+          shareStates.AddRange(_shareImportStates.Values);
+        bool importing = shareStates.Any(s => s.IsImporting);
+        int? progress = importing ? shareStates.Where(s => s.IsImporting).Min(s => s.Progress) : (int?)null;
+        var state = new ShareImportServerState
+        {
+          IsImporting = importing,
+          Progress = (progress.HasValue && importing) ? progress.Value : -1,
+          Shares = shareStates.ToArray()
+        };
+        ServiceRegistration.Get<IServerStateService>().UpdateState(ShareImportServerState.STATE_ID, state);
+      }
+      catch (Exception ex)
+      {
+        Logger.Warn("MediaLibrary: Error sending import progress", ex);
+      }
+    }
+
+    #endregion
+
+    public string LocalSystemId
+    {
+      get { return _localSystemId; }
+    }
+
+    #region Protected methods
+
+    protected object GetResourcePathLock(ResourcePath path)
+    {
+      lock (_syncObj)
+      {
+        if (!_shareDeleteSync.ContainsKey(path))
+          _shareDeleteSync.Add(path, new object());
+        return _shareDeleteSync[path];
+      }
+    }
+
+    protected MediaItemQuery BuildLoadItemQuery(string systemId, ResourcePath path)
+    {
+      return new MediaItemQuery(new List<Guid>(), new List<Guid>(),
+          new BooleanCombinationFilter(BooleanOperator.And, new IFilter[]
+            {
+              new RelationalFilter(ProviderResourceAspect.ATTR_SYSTEM_ID, RelationalOperator.EQ, systemId),
+              new RelationalFilter(ProviderResourceAspect.ATTR_RESOURCE_ACCESSOR_PATH, RelationalOperator.EQ, path.Serialize())
+            }));
+    }
+
+    protected MediaItemQuery BuildLoadItemQuery(string systemId, Guid mediaItemId)
+    {
+      return new MediaItemQuery(new List<Guid>(), new List<Guid>(),
+          new BooleanCombinationFilter(BooleanOperator.And, new IFilter[]
+            {
+              new RelationalFilter(ProviderResourceAspect.ATTR_SYSTEM_ID, RelationalOperator.EQ, systemId),
+              new MediaItemIdFilter(mediaItemId)
+            }));
+    }
+
+    protected MediaItemQuery BuildBrowseQuery(Guid directoryItemId)
+    {
+      return new MediaItemQuery(new List<Guid>(), new List<Guid>(),
+          new RelationalFilter(ProviderResourceAspect.ATTR_PARENT_DIRECTORY_ID, RelationalOperator.EQ, directoryItemId));
+    }
+
+    protected Share GetShare(ITransaction transaction, Guid shareId)
+    {
+      int systemIdIndex;
+      int pathIndex;
+      int shareNameIndex;
+      int useWatcherIndex;
+
+      ISQLDatabase database = transaction.Database;
+      Share share;
+      using (IDbCommand command = MediaLibrary_SubSchema.SelectShareByIdCommand(transaction, shareId, out systemIdIndex, out pathIndex, out shareNameIndex, out useWatcherIndex))
+      using (IDataReader reader = command.ExecuteReader(CommandBehavior.SingleRow))
+      {
+        if (!reader.Read())
+          return null;
+        share = new Share(shareId, database.ReadDBValue<string>(reader, systemIdIndex), ResourcePath.Deserialize(
+            database.ReadDBValue<string>(reader, pathIndex)),
+            database.ReadDBValue<string>(reader, shareNameIndex),
+            database.ReadDBValue<int>(reader, useWatcherIndex) == 1, null);
+      }
+      // Init share categories later to avoid opening new result sets inside reader loop (issue with MySQL)
+      ICollection<string> mediaCategories = GetShareMediaCategories(transaction, shareId);
+      CollectionUtils.AddAll(share.MediaCategories, mediaCategories);
+      return share;
+    }
+
+    protected Guid? GetMediaItemId(ITransaction transaction, string systemId, ResourcePath resourcePath)
+    {
+      ISQLDatabase database = transaction.Database;
+      using (IDbCommand command = transaction.CreateCommand())
+      {
+        database.AddParameter(command, "SYSTEM_ID", systemId, typeof(string));
+        database.AddParameter(command, "PATH", resourcePath.Serialize(), typeof(string));
+
+        command.CommandText = _preparedStatements.SelectMediaItemIdFromPathSQL;
+        using (IDataReader reader = command.ExecuteReader())
+        {
+          if (!reader.Read())
+            return null;
+          return database.ReadDBValue<Guid>(reader, 0);
+        }
+      }
+    }
+
+    protected Guid AddMediaItem(ISQLDatabase database, ITransaction transaction, Guid mediaItemId)
+    {
+      //Logger.Debug("Creating media item {0}", mediaItemId);
+      using (IDbCommand command = MediaLibrary_SubSchema.InsertMediaItemCommand(transaction, mediaItemId))
+        command.ExecuteNonQuery();
+      return mediaItemId;
+    }
+
+    protected virtual Guid NewMediaItemId()
+    {
+      return Guid.NewGuid();
+    }
+
+    protected int RelocateMediaItems(ITransaction transaction,
+        string systemId, ResourcePath originalBasePath, ResourcePath newBasePath)
+    {
+      string originalBasePathStr = StringUtils.CheckSuffix(originalBasePath.Serialize(), "/");
+      string newBasePathStr = StringUtils.CheckSuffix(newBasePath.Serialize(), "/");
+      if (originalBasePathStr == newBasePathStr)
+        return 0;
+
+      string providerAspectTable = _miaManagement.GetMIATableName(ProviderResourceAspect.Metadata);
+      string systemIdAttribute = _miaManagement.GetMIAAttributeColumnName(ProviderResourceAspect.ATTR_SYSTEM_ID);
+      string pathAttribute = _miaManagement.GetMIAAttributeColumnName(ProviderResourceAspect.ATTR_RESOURCE_ACCESSOR_PATH);
+
+      ISQLDatabase database = transaction.Database;
+      using (IDbCommand command = transaction.CreateCommand())
+      {
+        command.CommandText = "UPDATE " + providerAspectTable + " SET " +
+            pathAttribute + " = " + database.CreateStringConcatenationExpression("@PATH",
+                database.CreateSubstringExpression(pathAttribute, (originalBasePathStr.Length + 1).ToString())) +
+            " WHERE " + systemIdAttribute + " = @SYSTEM_ID AND " +
+            database.CreateSubstringExpression(pathAttribute, "1", originalBasePathStr.Length.ToString()) + " = @ORIGBASEPATH";
+
+        database.AddParameter(command, "PATH", newBasePathStr, typeof(string));
+        database.AddParameter(command, "SYSTEM_ID", systemId, typeof(string));
+        database.AddParameter(command, "ORIGBASEPATH", originalBasePathStr, typeof(string));
+
+        return command.ExecuteNonQuery();
+      }
+    }
+
+    protected IFilter CreateAddtionalFilter(bool filterOnlyOnline, bool includeVirtual)
+    {
+      IFilter additionalFilter = null;
+      if (filterOnlyOnline)
+        additionalFilter = AddOnlyOnlineFilter(additionalFilter);
+      if (!includeVirtual)
+        additionalFilter = AddExcludeVirtualFilter(additionalFilter);
+      return additionalFilter;
+    }
+
+    protected IFilter AddOnlyOnlineFilter(IFilter innerFilter)
+    {
+      IFilter onlineFilter = new BooleanCombinationFilter(BooleanOperator.Or, _systemsOnline.Select(
+          systemEntry => new RelationalFilter(ProviderResourceAspect.ATTR_SYSTEM_ID, RelationalOperator.EQ, systemEntry.Key)));
+      return innerFilter == null ? onlineFilter : BooleanCombinationFilter.CombineFilters(BooleanOperator.And, innerFilter, onlineFilter);
+    }
+
+    protected IFilter AddExcludeVirtualFilter(IFilter innerFilter)
+    {
+      IFilter excludeVirtualFilter = new RelationalFilter(MediaAspect.ATTR_ISVIRTUAL, RelationalOperator.EQ, false);
+      return innerFilter == null ? excludeVirtualFilter : BooleanCombinationFilter.CombineFilters(BooleanOperator.And, innerFilter, excludeVirtualFilter);
+    }
+
+    /// <summary>
+    /// Determines whether the <paramref name="maybeRequestedMIATypeId"/> was included in either <paramref name="necessaryRequestedMIATypeIDs"/> or
+    /// <paramref name="optionalRequestedMIATypeIDs"/>.
+    /// </summary>
+    /// <param name="maybeRequestedMIATypeId">The mia type id to check.</param>
+    /// <param name="necessaryRequestedMIATypeIDs">Enumeration of necessary mia type ids.</param>
+    /// <param name="optionalRequestedMIATypeIDs">Enumeration of optional mia type ids.</param>
+    /// <returns>True if <paramref name="maybeRequestedMIATypeId"/> was included in either <paramref name="necessaryRequestedMIATypeIDs"/> or
+    /// <paramref name="optionalRequestedMIATypeIDs"/>.</returns>
+    protected bool IsMiaTypeRequested(Guid maybeRequestedMIATypeId, IEnumerable<Guid> necessaryRequestedMIATypeIDs, IEnumerable<Guid> optionalRequestedMIATypeIDs)
+    {
+      return (necessaryRequestedMIATypeIDs != null && necessaryRequestedMIATypeIDs.Contains(maybeRequestedMIATypeId)) ||
+        (optionalRequestedMIATypeIDs != null && optionalRequestedMIATypeIDs.Contains(maybeRequestedMIATypeId));
+    }
+
+    protected ICollection<string> GetShareMediaCategories(ITransaction transaction, Guid shareId)
+    {
+      int mediaCategoryIndex;
+      ICollection<string> result = new List<string>();
+      ISQLDatabase database = transaction.Database;
+      using (IDbCommand command = MediaLibrary_SubSchema.SelectShareCategoriesCommand(transaction, shareId, out mediaCategoryIndex))
+      using (IDataReader reader = command.ExecuteReader())
+      {
+        while (reader.Read())
+          result.Add(database.ReadDBValue<string>(reader, mediaCategoryIndex));
+      }
+      return result;
+    }
+
+    protected void AddMediaCategoryToShare(ITransaction transaction, Guid shareId, string mediaCategory)
+    {
+      using (IDbCommand command = MediaLibrary_SubSchema.InsertShareCategoryCommand(transaction, shareId, mediaCategory))
+        command.ExecuteNonQuery();
+    }
+
+    protected void RemoveMediaCategoryFromShare(ITransaction transaction, Guid shareId, string mediaCategory)
+    {
+      using (IDbCommand command = MediaLibrary_SubSchema.DeleteShareCategoryCommand(transaction, shareId, mediaCategory))
+        command.ExecuteNonQuery();
+    }
+
+    protected void TryScheduleLocalMediaItemRefresh(Share share, ResourcePath importPath)
+    {
+      if (share != null && importPath != null && share.SystemId == _localSystemId)
+      {
+        IImporterWorker importerWorker = ServiceRegistration.Get<IImporterWorker>();
+        importerWorker.ScheduleRefresh(importPath, share.MediaCategories, true);
+      }
+    }
+
+    protected void TryScheduleLocalShareRefresh(Share share)
+    {
+      IImporterWorker importerWorker = ServiceRegistration.Get<IImporterWorker>();
+
+      if (share.SystemId == _localSystemId)
+        importerWorker.ScheduleRefresh(share.BaseResourcePath, share.MediaCategories, true);
+    }
+
+    protected void TryScheduleLocalShareImport(Share share)
+    {
+      IImporterWorker importerWorker = ServiceRegistration.Get<IImporterWorker>();
+
+      if (share.SystemId == _localSystemId)
+        importerWorker.ScheduleImport(share.BaseResourcePath, share.MediaCategories, true);
+    }
+
+    protected void TryCancelLocalImportJobs(Share share)
+    {
+      IImporterWorker importerWorker = ServiceRegistration.Get<IImporterWorker>();
+
+      if (share.SystemId == _localSystemId)
+        importerWorker.CancelJobsForPath(share.BaseResourcePath);
+    }
+
+    #endregion
+
+    #region IMediaLibrary implementation
+
+    #region Startup & Shutdown
+
+    public void Startup()
+    {
+      _shutdown = false;
+      DatabaseSubSchemaManager updater = new DatabaseSubSchemaManager(MediaLibrary_SubSchema.SUBSCHEMA_NAME);
+      updater.AddDirectory(MediaLibrary_SubSchema.SubSchemaScriptDirectory);
+      int curVersionMajor;
+      int curVersionMinor;
+      if (!updater.UpdateSubSchema(out curVersionMajor, out curVersionMinor) ||
+          curVersionMajor != MediaLibrary_SubSchema.EXPECTED_SCHEMA_VERSION_MAJOR ||
+          curVersionMinor != MediaLibrary_SubSchema.EXPECTED_SCHEMA_VERSION_MINOR)
+        throw new IllegalCallException(string.Format(
+            "Unable to update the MediaLibrary's subschema version to expected version {0}.{1}",
+            MediaLibrary_SubSchema.EXPECTED_SCHEMA_VERSION_MAJOR, MediaLibrary_SubSchema.EXPECTED_SCHEMA_VERSION_MINOR));
+
+      _miaManagement = new MIA_Management();
+      _preparedStatements = new PreparedStatements(_miaManagement);
+      _relationshipManagement = new RelationshipManagement(_miaManagement, _localSystemId);
+
+      NotifySystemOnline(_localSystemId, SystemName.GetLocalSystemName());
+    }
+
+    public void ActivateImporterWorker()
+    {
+      InitShareWatchers();
+      IImporterWorker importerWorker = ServiceRegistration.Get<IImporterWorker>();
+      importerWorker.Activate(_mediaBrowsingCallback, _importResultHandler);
+    }
+
+    public void Shutdown()
+    {
+      _shutdown = true;
+      NotifySystemOffline(_localSystemId);
+      IImporterWorker importerWorker = ServiceRegistration.Get<IImporterWorker>();
+      importerWorker.Suspend();
+      DeInitShareWatchers();
+    }
+
+    protected bool ShuttingDown
+    {
+      get
+      {
+        if (_shutdown)
+          return true;
+        if (ServiceRegistration.IsShuttingDown)
+          return true;
+
+        return false;
+      }
+    }
+
+    #endregion
+
+    #region Media query
+
+    public MediaItemQuery BuildSimpleTextSearchQuery(string searchText, IEnumerable<Guid> necessaryMIATypes,
+        IEnumerable<Guid> optionalMIATypes, IFilter filter, bool includeCLOBs, bool caseSensitive)
+    {
+      IFilter resultFilter;
+      if (string.IsNullOrEmpty(searchText))
+        resultFilter = new FalseFilter();
+      else
+      {
+        IMediaItemAspectTypeRegistration miatr = ServiceRegistration.Get<IMediaItemAspectTypeRegistration>();
+        ICollection<IFilter> textFilters = new List<IFilter>();
+        ICollection<MediaItemAspectMetadata> types = new HashSet<MediaItemAspectMetadata>();
+        if (necessaryMIATypes != null)
+          foreach (Guid miaType in necessaryMIATypes)
+            types.Add(miatr.LocallyKnownMediaItemAspectTypes[miaType]);
+        if (optionalMIATypes != null)
+          foreach (Guid miaType in optionalMIATypes)
+            types.Add(miatr.LocallyKnownMediaItemAspectTypes[miaType]);
+        if (types.Count == 0)
+          types = miatr.LocallyKnownMediaItemAspectTypes.Values;
+        foreach (MediaItemAspectMetadata miaType in types)
+          foreach (MediaItemAspectMetadata.AttributeSpecification attrType in miaType.AttributeSpecifications.Values)
+            if (attrType.AttributeType == typeof(string) &&
+                attrType.MaxNumChars >= searchText.Length &&
+                (includeCLOBs || !_miaManagement.IsCLOBAttribute(attrType)))
+              textFilters.Add(new LikeFilter(attrType, "%" + SqlUtils.LikeEscape(searchText, ESCAPE_CHAR) + "%", ESCAPE_CHAR, caseSensitive));
+        resultFilter = BooleanCombinationFilter.CombineFilters(BooleanOperator.And,
+            new BooleanCombinationFilter(BooleanOperator.Or, textFilters), filter);
+      }
+      return new MediaItemQuery(necessaryMIATypes, optionalMIATypes, resultFilter);
+    }
+
+    public void RefreshMediaItemMetadata(Guid mediaItemId, bool clearMetadata)
+    {
+      ISQLDatabase database = ServiceRegistration.Get<ISQLDatabase>();
+      ITransaction transaction = database.BeginTransaction();
+      Dictionary<ResourcePath, Share> importPaths = new Dictionary<ResourcePath, Share>();
+      ResourcePath mediaItemPath = null;
+
+      try
+      {
+        List<Guid> necessaryAspects = new List<Guid>();
+        necessaryAspects.Add(ProviderResourceAspect.ASPECT_ID);
+
+        List<Guid> optionalAspects = new List<Guid>(GetManagedMediaItemAspectMetadata().Keys);
+        optionalAspects.Remove(ProviderResourceAspect.ASPECT_ID);
+        optionalAspects.Remove(ExternalIdentifierAspect.ASPECT_ID);
+        optionalAspects.Remove(MediaAspect.ASPECT_ID);
+        optionalAspects.Remove(ImporterAspect.ASPECT_ID);
+
+        //Find media item
+        var loadItemQuery = BuildLoadItemQuery(_localSystemId, mediaItemId);
+        loadItemQuery.SetNecessaryRequestedMIATypeIDs(necessaryAspects);
+        loadItemQuery.SetOptionalRequestedMIATypeIDs(optionalAspects);
+        CompiledMediaItemQuery cmiq = CompiledMediaItemQuery.Compile(_miaManagement, loadItemQuery);
+        var items = cmiq.QueryList(database, transaction);
+
+        if (items != null && items.Count == 1)
+        {
+          if (clearMetadata)
+          {
+            //Remove MIAs
+            foreach (Guid aspect in items.First().Aspects.Keys)
+            {
+              if (aspect != MediaAspect.ASPECT_ID && aspect != ImporterAspect.ASPECT_ID &&
+                aspect != ProviderResourceAspect.ASPECT_ID && aspect != ExternalIdentifierAspect.ASPECT_ID)
+                _miaManagement.RemoveMIA(transaction, mediaItemId, aspect);
+            }
+          }
+
+          //Set media item as changed
+          MediaItemAspect importerAspect = _miaManagement.GetMediaItemAspect(transaction, mediaItemId, ImporterAspect.ASPECT_ID);
+          importerAspect.SetAttribute(ImporterAspect.ATTR_DIRTY, true);
+          _miaManagement.AddOrUpdateMIA(transaction, mediaItemId, importerAspect, false);
+
+          //Find share and import path
+          var shares = GetShares(transaction, _localSystemId);
+          var primaryResource = items.First().PrimaryResources.First();
+          string accessorPath = primaryResource.GetAttributeValue<string>(ProviderResourceAspect.ATTR_RESOURCE_ACCESSOR_PATH);
+          mediaItemPath = ResourcePath.Deserialize(accessorPath);
+          Share share = shares.Values.FirstOrDefault(s => s.BaseResourcePath.IsSameOrParentOf(mediaItemPath));
+          if (share != null)
+            importPaths.Add(mediaItemPath, share);
+
+          transaction.Commit();
+        }
+      }
+      catch (Exception e)
+      {
+        transaction.Rollback();
+        Logger.Error("MediaLibrary: Error refreshing media item {0}", e, mediaItemId);
+        throw;
+      }
+
+      //Schedule imports
+      try
+      {
+        foreach (var import in importPaths)
+          TryScheduleLocalMediaItemRefresh(import.Value, import.Key);
+      }
+      catch (Exception e)
+      {
+        Logger.Error("MediaLibrary: Error scheduling refresh for refreshing media item {0}", e, mediaItemId);
+      }
+    }
+
+    public void ReimportMediaItemMetadata(Guid mediaItemId, IEnumerable<MediaItemAspect> matchedAspects)
+    {
+      ISQLDatabase database = ServiceRegistration.Get<ISQLDatabase>();
+      IMediaAccessor mediaAccessor = ServiceRegistration.Get<IMediaAccessor>();
+      IMediaItemAspectTypeRegistration miatr = ServiceRegistration.Get<IMediaItemAspectTypeRegistration>();
+      if (!matchedAspects.Any(a => miatr.LocallySupportedReimportMediaItemAspectTypes.ContainsKey(a.Metadata.AspectId)))
+        return; //Aspect not supported for reimport
+      ITransaction transaction = database.BeginTransaction();
+      Dictionary<ResourcePath, Share> importPaths = new Dictionary<ResourcePath, Share>();
+      List<ResourcePath> basePaths = new List<ResourcePath>();
+
+      try
+      {
+        List<Guid> necessaryAspects = new List<Guid>();
+        necessaryAspects.Add(ProviderResourceAspect.ASPECT_ID);
+
+        List<Guid> optionalAspects = new List<Guid>();
+        optionalAspects.AddRange(GetManagedMediaItemAspectMetadata().Keys.Except(necessaryAspects));
+
+        IEnumerable<Guid> mediaItems;
+
+        //Find any children
+        IEnumerable<Guid> children = _relationshipManagement.GetPlayableChildren(transaction, mediaItemId);
+
+        //If no children then it is a child else use children instead
+        if (children.Count() == 0)
+          mediaItems = new Guid[] { mediaItemId };
+        else
+          mediaItems = children;
+
+        foreach (var id in mediaItems)
+        {
+          //Find media item
+          var loadItemQuery = BuildLoadItemQuery(_localSystemId, id);
+          loadItemQuery.SetNecessaryRequestedMIATypeIDs(necessaryAspects);
+          loadItemQuery.SetOptionalRequestedMIATypeIDs(optionalAspects);
+          CompiledMediaItemQuery cmiq = CompiledMediaItemQuery.Compile(_miaManagement, loadItemQuery);
+          var items = cmiq.QueryList(database, transaction);
+          if (items != null && items.Count == 1)
+          {
+            var item = items.First();
+
+            IEnumerable<MediaItemAspect> mediaItemAspects = matchedAspects;
+            if (children.Count() > 0)
+            {
+              //Convert to client aspects
+              foreach (IRelationshipExtractor extractor in mediaAccessor.LocalRelationshipExtractors.Values)
+              {
+                var aspects = extractor.GetBaseChildAspectsFromExistingAspects(item.Aspects, MediaItemAspect.GetAspects(matchedAspects));
+                if (aspects == null)
+                  continue;
+
+                mediaItemAspects = MediaItemAspect.GetAspects(aspects);
+                break;
+              }
+              //Copy reimport aspect
+              mediaItemAspects = mediaItemAspects.Union(matchedAspects.Where(a => a.Metadata.AspectId == ReimportAspect.ASPECT_ID));
+            }
+
+            IList<MultipleMediaItemAspect> providerAspects;
+            if (!MediaItemAspect.TryGetAspects(item.Aspects, ProviderResourceAspect.Metadata, out providerAspects))
+              continue;
+
+            //Delete the media item so it can be reimported
+            foreach (var pra in providerAspects.Where(p => p.GetAttributeValue<int>(ProviderResourceAspect.ATTR_TYPE) == ProviderResourceAspect.TYPE_PRIMARY))
+            {
+              var path = pra.GetAttributeValue<string>(ProviderResourceAspect.ATTR_RESOURCE_ACCESSOR_PATH);
+              var sysId = pra.GetAttributeValue<string>(ProviderResourceAspect.ATTR_SYSTEM_ID);
+              var resPath = ResourcePath.Deserialize(path);
+              bool pathExists = resPath.TryCreateLocalResourceAccessor(out IResourceAccessor resAccessor);
+              resAccessor?.Dispose();
+
+              if (!pathExists)
+              {
+                transaction.Rollback();
+                Logger.Error("MediaLibrary: Error reimporting media item {0}. File {1} no longer exists", mediaItemId, resPath.FileName);
+                return;
+              }
+
+              _relationshipManagement.DeletePathAndRelationships(transaction, sysId, resPath, true);
+            }
+
+            //Reimport the parent to store the metadata
+            if (children.Count() > 0)
+            {
+              //Check if parent exists and add it if not
+              IFilter existsFilter = BooleanCombinationFilter.CombineFilters(BooleanOperator.Or,
+                matchedAspects.Where(a => a.Metadata.AspectId == ExternalIdentifierAspect.ASPECT_ID).Select(a => new BooleanCombinationFilter(BooleanOperator.And, new[]
+                {
+                  new RelationalFilter(ExternalIdentifierAspect.ATTR_SOURCE, RelationalOperator.EQ, a.GetAttributeValue(ExternalIdentifierAspect.ATTR_SOURCE)),
+                  new RelationalFilter(ExternalIdentifierAspect.ATTR_TYPE, RelationalOperator.EQ, a.GetAttributeValue(ExternalIdentifierAspect.ATTR_TYPE)),
+                  new RelationalFilter(ExternalIdentifierAspect.ATTR_ID, RelationalOperator.EQ, a.GetAttributeValue(ExternalIdentifierAspect.ATTR_ID)),
+                })).ToArray());
+
+              IList<MediaItem> existingItems = Search(database, transaction, new MediaItemQuery(new Guid[] { ProviderResourceAspect.ASPECT_ID }, null, existsFilter), false, null, true);
+              if (existingItems.Count == 0)
+              {
+                var parentId = NewMediaItemId();
+                MediaItemAspect pra = CreateProviderResourceAspect(Guid.Empty, _localSystemId, VirtualResourceProvider.ToResourcePath(parentId));
+                AddOrUpdateMediaItem(database, transaction, pra, parentId, matchedAspects, true);
+              }
+            }
+
+            //Reimport each path so it can be potentially be merged with already existing media items
+            foreach (var pra in providerAspects.Where(p => p.GetAttributeValue<int>(ProviderResourceAspect.ATTR_TYPE) == ProviderResourceAspect.TYPE_PRIMARY))
+            {
+              var parentDir = pra.GetAttributeValue<Guid>(ProviderResourceAspect.ATTR_PARENT_DIRECTORY_ID);
+              var path = pra.GetAttributeValue<string>(ProviderResourceAspect.ATTR_RESOURCE_ACCESSOR_PATH);
+              var sysId = pra.GetAttributeValue<string>(ProviderResourceAspect.ATTR_SYSTEM_ID);
+              var resPath = ResourcePath.Deserialize(path);
+
+              //Import as new item
+              var newId = AddOrUpdateMediaItem(database, transaction, parentDir, sysId, resPath, null, null, mediaItemAspects, false);
+
+              //Set media item as changed to force update
+              MediaItemAspect importerAspect = _miaManagement.GetMediaItemAspect(transaction, newId, ImporterAspect.ASPECT_ID);
+              importerAspect.SetAttribute(ImporterAspect.ATTR_DIRTY, true);
+              _miaManagement.AddOrUpdateMIA(transaction, newId, importerAspect, false);
+
+              //Determine base import path
+              if (basePaths.Count == 0)
+              {
+                //Add as a base import path
+                basePaths.Add(resPath);
+              }
+              else if (!basePaths.Any(p => p.IsSameOrParentOf(resPath)))
+              {
+                //There no parent or same paths as this
+                //Find a parent that contains most or all current base paths
+                string pathDir = ResourcePathHelper.GetDirectoryName(path);
+                while (pathDir != null)
+                {
+                  ResourcePath resPathDir = ResourcePath.Deserialize(pathDir);
+                  if (basePaths.Any(p => resPathDir.IsSameOrParentOf(p)))
+                  {
+                    basePaths.RemoveAll(p => resPathDir.IsSameOrParentOf(p));
+                    basePaths.Add(resPathDir);
+                    break;
+                  }
+                  pathDir = ResourcePathHelper.GetDirectoryName(pathDir);
+                }
+
+                //If no new parent base path was found add it as a new base path
+                if (pathDir == null)
+                  basePaths.Add(resPath);
+              }
+            }
+          }
+        }
+        transaction.Commit();
+      }
+      catch (Exception e)
+      {
+        transaction.Rollback();
+        Logger.Error("MediaLibrary: Error reimporting media item {0}", e, mediaItemId);
+        throw;
+      }
+
+      //Find shares for base paths
+      var shares = GetShares(_localSystemId);
+      foreach (var basePath in basePaths)
+      {
+        Share share = shares.Values.FirstOrDefault(s => s.BaseResourcePath.IsSameOrParentOf(basePath));
+        if (share != null)
+          importPaths.Add(basePath, share);
+      }
+
+      //Schedule imports
+      try
+      {
+        foreach (var import in importPaths)
+          TryScheduleLocalMediaItemRefresh(import.Value, import.Key);
+      }
+      catch (Exception e)
+      {
+        Logger.Error("MediaLibrary: Error scheduling refresh for reimporting media item {0}", e, mediaItemId);
+      }
+    }
+
+    public MediaItem LoadItem(string systemId, ResourcePath path,
+        IEnumerable<Guid> necessaryRequestedMIATypeIDs, IEnumerable<Guid> optionalRequestedMIATypeIDs, Guid? userProfileId = null)
+    {
+      return LoadItem(BuildLoadItemQuery(systemId, path), necessaryRequestedMIATypeIDs, optionalRequestedMIATypeIDs, userProfileId);
+    }
+
+    public MediaItem LoadItem(string systemId, Guid mediaItemId,
+        IEnumerable<Guid> necessaryRequestedMIATypeIDs, IEnumerable<Guid> optionalRequestedMIATypeIDs, Guid? userProfileId = null)
+    {
+      return LoadItem(BuildLoadItemQuery(systemId, mediaItemId), necessaryRequestedMIATypeIDs, optionalRequestedMIATypeIDs, userProfileId);
+    }
+
+    public MediaItem LoadItem(MediaItemQuery loadItemQuery, IEnumerable<Guid> necessaryRequestedMIATypeIDs, IEnumerable<Guid> optionalRequestedMIATypeIDs, Guid? userProfileId = null)
+    {
+      lock (_syncObj)
+      {
+        // The following lines are a temporary workaround for the fact that our MainQueryBuilder doesn't like
+        // queries without necessary requested MIAs. We therefore add the ProviderResourceAspect as necessary
+        // requested MIA, which doesn't hurt, because in LoadItem we have the ProviderResourceAspect in the
+        // WHERE clause anyway to check for PATH and SYSTEM_ID. We only do this of course, if the ProvierResourceAspect
+        // wasn't included in necessaryRequestedMIATypeIDs anyway, and if we did it, we remove the ProvierResourceAspect
+        // from the result before returning it. This improves the query performance for SQLite by a factor of up to 400.
+        // For details see: http://forum.team-mediaportal.com/threads/speed-improvements-for-the-medialibrary-with-very-large-databases.127220/page-17#post-1097294
+        // ToDo: Rework the MainQueryBuilder to make this happen automatically.
+        var removeProviderResourceAspect = false;
+        var necessaryRequestedMIATypeIDsWithProvierResourceAspect = (necessaryRequestedMIATypeIDs == null) ? new List<Guid>() : necessaryRequestedMIATypeIDs.ToList();
+        if (!necessaryRequestedMIATypeIDsWithProvierResourceAspect.Contains(ProviderResourceAspect.ASPECT_ID))
+        {
+          //MP2-706: Don't remove the provider resource aspect if optionalRequestedMIATypeIDs contains the aspect
+          removeProviderResourceAspect = !IsMiaTypeRequested(ProviderResourceAspect.ASPECT_ID, necessaryRequestedMIATypeIDs, optionalRequestedMIATypeIDs);
+          necessaryRequestedMIATypeIDsWithProvierResourceAspect.Add(ProviderResourceAspect.ASPECT_ID);
+        }
+
+        loadItemQuery.SetNecessaryRequestedMIATypeIDs(necessaryRequestedMIATypeIDsWithProvierResourceAspect);
+        loadItemQuery.SetOptionalRequestedMIATypeIDs(optionalRequestedMIATypeIDs);
+        CompiledMediaItemQuery cmiq = CompiledMediaItemQuery.Compile(_miaManagement, loadItemQuery, userProfileId);
+        var result = cmiq.QueryMediaItem();
+
+        // This is the second part of the rework as decribed above (remove ProviderResourceAspect if it wasn't requested)
+        if (removeProviderResourceAspect && result != null)
+          result.Aspects.Remove(ProviderResourceAspect.ASPECT_ID);
+
+        LoadUserDataForMediaItem(userProfileId, result);
+
+        return result;
+      }
+    }
+
+    public IList<MediaItem> Browse(Guid parentDirectoryId,
+        IEnumerable<Guid> necessaryRequestedMIATypeIDs, IEnumerable<Guid> optionalRequestedMIATypeIDs,
+        Guid? userProfileId, bool includeVirtual, uint? offset = null, uint? limit = null)
+    {
+      lock (_syncObj)
+      {
+        MediaItemQuery browseQuery = BuildBrowseQuery(parentDirectoryId);
+        browseQuery.SetNecessaryRequestedMIATypeIDs(necessaryRequestedMIATypeIDs);
+        browseQuery.SetOptionalRequestedMIATypeIDs(optionalRequestedMIATypeIDs);
+        browseQuery.Limit = limit;
+        browseQuery.Offset = offset;
+        return Search(browseQuery, false, userProfileId, includeVirtual);
+      }
+    }
+
+    public void MarkUpdatableMediaItems()
+    {
+      try
+      {
+        lock (_syncObj)
+        {
+          Stopwatch swImport = new Stopwatch();
+          swImport.Start();
+          ISQLDatabase database = ServiceRegistration.Get<ISQLDatabase>();
+          IMediaAccessor mediaAccessor = ServiceRegistration.Get<IMediaAccessor>();
+          List<Guid> requiredAspects = new List<Guid>(new Guid[] { MediaAspect.ASPECT_ID });
+
+          foreach (IRelationshipExtractor extractor in mediaAccessor.LocalRelationshipExtractors.Values)
+          {
+            var changeFilters = extractor.GetLastChangedItemsFilters();
+            if (changeFilters == null || changeFilters.Count == 0)
+              continue;
+
+            Logger.Info("{0} marking all updateable media items ({1} ms)", extractor.GetType().Name, swImport.ElapsedMilliseconds);
+
+            using (ITransaction transaction = database.BeginTransaction())
+            {
+              using (IDbCommand command = transaction.CreateCommand())
+              {
+                int itemCount = 0;
+                foreach (var changeFilter in changeFilters)
+                {
+                  MediaItemQuery changeQuery = new MediaItemQuery(requiredAspects, changeFilter.Key);
+                  if (changeFilter.Value > 0)
+                    changeQuery.Limit = changeFilter.Value;
+                  IList<MediaItem> foundItems = Search(database, transaction, changeQuery, false, null, false);
+                  if (foundItems?.Count > 0)
+                  {
+                    int currentItem = 0;
+                    List<Guid> miUpdateList = new List<Guid>();
+                    while (currentItem < foundItems.Count)
+                    {
+                      int remaining = foundItems.Count - currentItem;
+                      int endItem = currentItem + (remaining > MAX_VARIABLES_LIMIT ? MAX_VARIABLES_LIMIT : remaining);
+                      command.Parameters.Clear();
+                      List<string> sqlParams = new List<string>();
+                      for (int index = currentItem; index < endItem; index++)
+                      {
+                        string paramName = "MI" + index;
+                        sqlParams.Add("@" + paramName);
+                        database.AddParameter(command, paramName, foundItems[index].MediaItemId, typeof(Guid));
+                      }
+                      command.CommandText = string.Format(_preparedStatements.UpdateMediaItemsDirtyAttributeFromIdSQL, string.Join(",", sqlParams));
+                      command.ExecuteNonQuery();
+                      itemCount += (endItem - currentItem);
+                      currentItem = endItem;
+                    }
+                  }
+                }
+                transaction.Commit();
+                extractor.ResetLastChangedItems(); //Reset changes so they are not found again in next request
+
+                if (itemCount > 0)
+                  Logger.Info("{0} found {1} updatable media items ({2} ms)", extractor.GetType().Name, itemCount, swImport.ElapsedMilliseconds);
+              }
+            }
+          }
+        }
+      }
+      catch (Exception e)
+      {
+        Logger.Error("MediaLibrary: Error marking updated media items", e);
+      }
+    }
+
+    public IList<MediaItem> Search(MediaItemQuery query, bool filterOnlyOnline, Guid? userProfileId, bool includeVirtual)
+    {
+      return Search(null, null, query, filterOnlyOnline, userProfileId, includeVirtual);
+    }
+
+    public IList<MediaItem> Search(ISQLDatabase database, ITransaction transaction, MediaItemQuery query, bool filterOnlyOnline, Guid? userProfileId, bool includeVirtual)
+    {
+      IList<MediaItem> items = new List<MediaItem>();
+
+      // We add the provider resource aspect to the necessary aspect types be able to filter online systems
+      MediaItemQuery executeQuery = query;
+      IFilter additionalFilter = null;
+      if (filterOnlyOnline || !includeVirtual)
+      {
+        executeQuery = new MediaItemQuery(query); // Use constructor by other query to make sure all properties are copied (including sorting and limits)
+        if (filterOnlyOnline)
+          executeQuery.NecessaryRequestedMIATypeIDs.Add(ProviderResourceAspect.ASPECT_ID);
+        if (!includeVirtual)
+          executeQuery.NecessaryRequestedMIATypeIDs.Add(MediaAspect.ASPECT_ID);
+
+        additionalFilter = CreateAddtionalFilter(filterOnlyOnline, includeVirtual);
+        executeQuery.Filter = executeQuery.Filter != null ?
+          BooleanCombinationFilter.CombineFilters(BooleanOperator.And, executeQuery.Filter, additionalFilter) : additionalFilter;
+        executeQuery.SubqueryFilter = executeQuery.SubqueryFilter != null ?
+          BooleanCombinationFilter.CombineFilters(BooleanOperator.And, executeQuery.SubqueryFilter, additionalFilter) : additionalFilter;
+      }
+
+      if (database == null)
+        database = ServiceRegistration.Get<ISQLDatabase>();
+      ITransaction searchTransaction = transaction;
+      if (transaction == null)
+        searchTransaction = database.BeginTransaction();
+
+      try
+      {
+        CompiledMediaItemQuery cmiq = CompiledMediaItemQuery.Compile(_miaManagement, executeQuery, userProfileId);
+        items = cmiq.QueryList(database, searchTransaction);
+        //Logger.Debug("Found media items {0}", string.Join(",", items.Select(x => x.MediaItemId)));
+        //TODO: Remove movies/series found through optional aspects that are not allowed according to user rating filter
+        LoadUserDataForMediaItems(database, searchTransaction, userProfileId, items);
+      }
+      finally
+      {
+        if (transaction == null)
+          searchTransaction.Dispose();
+      }
+
+      if (filterOnlyOnline && !IsMiaTypeRequested(ProviderResourceAspect.ASPECT_ID, query.NecessaryRequestedMIATypeIDs, query.OptionalRequestedMIATypeIDs))
+      {
+        // The provider resource aspect was not requested and thus has to be removed from the result items
+        foreach (MediaItem item in items)
+          item.Aspects.Remove(ProviderResourceAspect.ASPECT_ID);
+      }
+      if (!includeVirtual && !IsMiaTypeRequested(MediaAspect.ASPECT_ID, query.NecessaryRequestedMIATypeIDs, query.OptionalRequestedMIATypeIDs))
+      { // The media aspect was not requested and thus has to be removed from the result items
+        foreach (MediaItem item in items)
+          item.Aspects.Remove(MediaAspect.ASPECT_ID);
+      }
+
+      return items;
+    }
+
+    public HomogenousMap GetValueGroups(MediaItemAspectMetadata.AttributeSpecification attributeType, IFilter selectAttributeFilter,
+        ProjectionFunction projectionFunction, IEnumerable<Guid> necessaryMIATypeIDs, IFilter filter, bool filterOnlyOnline, bool includeVirtual)
+    {
+      SelectProjectionFunction selectProjectionFunctionImpl;
+      Type projectionValueType;
+      switch (projectionFunction)
+      {
+        case ProjectionFunction.DateToYear:
+          selectProjectionFunctionImpl = (string expr) =>
+            {
+              ISQLDatabase database = ServiceRegistration.Get<ISQLDatabase>();
+              return database.CreateDateToYearProjectionExpression(expr);
+            };
+          projectionValueType = typeof(int);
+          break;
+        default:
+          selectProjectionFunctionImpl = null;
+          projectionValueType = null;
+          break;
+      }
+      IAttributeFilter saf = selectAttributeFilter as IAttributeFilter;
+      if (saf == null && selectAttributeFilter != null)
+        filter = BooleanCombinationFilter.CombineFilters(BooleanOperator.And, new IFilter[] { filter, selectAttributeFilter });
+
+      IFilter additionalFilter = CreateAddtionalFilter(filterOnlyOnline, includeVirtual);
+      if (additionalFilter != null)
+        filter = filter != null ? BooleanCombinationFilter.CombineFilters(BooleanOperator.And, filter, additionalFilter) : additionalFilter;
+
+      CompiledGroupedAttributeValueQuery cdavq = CompiledGroupedAttributeValueQuery.Compile(_miaManagement,
+          filterOnlyOnline ? necessaryMIATypeIDs.Union(new Guid[] { ProviderResourceAspect.ASPECT_ID }) : necessaryMIATypeIDs,
+          attributeType, saf, selectProjectionFunctionImpl, projectionValueType,
+          filter, additionalFilter);
+      return cdavq.Execute().Item1;
+    }
+
+    public Tuple<HomogenousMap, HomogenousMap> GetKeyValueGroups(MediaItemAspectMetadata.AttributeSpecification keyAttributeType, MediaItemAspectMetadata.AttributeSpecification valueAttributeType,
+      IFilter selectAttributeFilter, ProjectionFunction projectionFunction, IEnumerable<Guid> necessaryMIATypeIDs, IFilter filter, bool filterOnlyOnline, bool includeVirtual)
+    {
+      SelectProjectionFunction selectProjectionFunctionImpl;
+      Type projectionValueType;
+      switch (projectionFunction)
+      {
+        case ProjectionFunction.DateToYear:
+          selectProjectionFunctionImpl = (string expr) =>
+          {
+            ISQLDatabase database = ServiceRegistration.Get<ISQLDatabase>();
+            return database.CreateDateToYearProjectionExpression(expr);
+          };
+          projectionValueType = typeof(int);
+          break;
+        default:
+          selectProjectionFunctionImpl = null;
+          projectionValueType = null;
+          break;
+      }
+      IAttributeFilter saf = selectAttributeFilter as IAttributeFilter;
+      if (saf == null && selectAttributeFilter != null)
+        filter = BooleanCombinationFilter.CombineFilters(BooleanOperator.And, new IFilter[] { filter, selectAttributeFilter });
+
+      IFilter additionalFilter = CreateAddtionalFilter(filterOnlyOnline, includeVirtual);
+      if (additionalFilter != null)
+        filter = filter != null ? BooleanCombinationFilter.CombineFilters(BooleanOperator.And, filter, additionalFilter) : additionalFilter;
+
+      CompiledGroupedAttributeValueQuery cdavq = CompiledGroupedAttributeValueQuery.Compile(_miaManagement,
+          filterOnlyOnline ? necessaryMIATypeIDs.Union(new Guid[] { ProviderResourceAspect.ASPECT_ID }) : necessaryMIATypeIDs,
+          keyAttributeType, valueAttributeType, saf, selectProjectionFunctionImpl, projectionValueType,
+          filter, additionalFilter);
+      return cdavq.Execute();
+    }
+
+    public IList<MLQueryResultGroup> GroupValueGroups(MediaItemAspectMetadata.AttributeSpecification attributeType,
+        IFilter selectAttributeFilter, ProjectionFunction projectionFunction, IEnumerable<Guid> necessaryMIATypeIDs,
+        IFilter filter, bool filterOnlyOnline, GroupingFunction groupingFunction, bool includeVirtual)
+    {
+      IDictionary<object, MLQueryResultGroup> groups = new Dictionary<object, MLQueryResultGroup>();
+      IGroupingFunctionImpl groupingFunctionImpl;
+      switch (groupingFunction)
+      {
+        case GroupingFunction.FirstCharacter:
+          groupingFunctionImpl = new FirstCharGroupingFunction(attributeType);
+          break;
+        default:
+          groupingFunctionImpl = new FirstCharGroupingFunction(attributeType);
+          break;
+      }
+      foreach (KeyValuePair<object, object> resultItem in GetValueGroups(attributeType, selectAttributeFilter,
+          projectionFunction, necessaryMIATypeIDs, filter, filterOnlyOnline, includeVirtual))
+      {
+        object valueGroupKey = resultItem.Key;
+        int resultGroupItemCount = (int)resultItem.Value;
+        object groupKey;
+        IFilter additionalFilter;
+        groupingFunctionImpl.GetGroup(valueGroupKey, out groupKey, out additionalFilter);
+        MLQueryResultGroup rg;
+        if (groups.TryGetValue(groupKey, out rg))
+          rg.NumItemsInGroup += resultGroupItemCount;
+        else
+          groups[groupKey] = new MLQueryResultGroup(groupKey, resultGroupItemCount, additionalFilter);
+      }
+      List<MLQueryResultGroup> result = new List<MLQueryResultGroup>(groups.Values);
+      result.Sort((a, b) => groupingFunctionImpl.Compare(a.GroupKey, b.GroupKey));
+      return result;
+    }
+
+    public int CountMediaItems(IEnumerable<Guid> necessaryMIATypeIDs, IFilter filter, bool filterOnlyOnline, bool includeVirtual)
+    {
+      IFilter additionalFilter = CreateAddtionalFilter(filterOnlyOnline, includeVirtual);
+      if (additionalFilter != null)
+        filter = filter != null ? BooleanCombinationFilter.CombineFilters(BooleanOperator.And, filter, additionalFilter) : additionalFilter;
+
+      CompiledCountItemsQuery cciq = CompiledCountItemsQuery.Compile(_miaManagement,
+          necessaryMIATypeIDs, filter, additionalFilter);
+      return cciq.Execute();
+    }
+
+    private void LoadUserDataForMediaItem(Guid? userProfileId, MediaItem mediaItem)
+    {
+      if (mediaItem != null)
+        LoadUserDataForMediaItems(null, null, userProfileId, new[] { mediaItem });
+    }
+
+    private void LoadUserDataForMediaItems(ISQLDatabase database, ITransaction transaction, Guid? userProfileId, IList<MediaItem> mediaItems)
+    {
+      if (!userProfileId.HasValue)
+        return;
+
+      if (database == null)
+        database = ServiceRegistration.Get<ISQLDatabase>();
+      ITransaction loadTransaction = transaction;
+      if (transaction == null)
+        loadTransaction = database.BeginTransaction();
+
+      try
+      {
+        if (mediaItems != null)
+        {
+          int currentItem = 0;
+          using (IDbCommand command = loadTransaction.CreateCommand())
+          {
+            while (currentItem < mediaItems.Count)
+            {
+              int remaining = mediaItems.Count - currentItem;
+              int endItem = currentItem + (remaining > MAX_VARIABLES_LIMIT ? MAX_VARIABLES_LIMIT : remaining);
+              command.Parameters.Clear();
+              database.AddParameter(command, "USER_PROFILE_ID", userProfileId.Value, typeof(Guid));
+              for (int index = currentItem; index < endItem; index++)
+                database.AddParameter(command, "MI" + index, mediaItems[index].MediaItemId, typeof(Guid));
+              command.CommandText = string.Format(_preparedStatements.SelectMediaItemUserDataFromIdsSQL,
+                string.Join(",", mediaItems.Where((id, index) => index >= currentItem && index < endItem).Select((id, index) => "@MI" + (index + currentItem))));
+              using (IDataReader reader = command.ExecuteReader())
+              {
+                while (reader.Read())
+                {
+                  MediaItem item = mediaItems.FirstOrDefault(mi => mi.MediaItemId == database.ReadDBValue<Guid>(reader, 0));
+                  if (item != null)
+                    item.UserData.Add(database.ReadDBValue<string>(reader, 1), database.ReadDBValue<string>(reader, 2));
+                }
+              }
+              currentItem = endItem;
+            }
+          }
+        }
+      }
+      finally
+      {
+        if (transaction == null)
+          loadTransaction.Dispose();
+      }
+    }
+
+    #endregion
+
+    #region Playlist management
+
+    public ICollection<PlaylistInformationData> GetPlaylists()
+    {
+      ISQLDatabase database = ServiceRegistration.Get<ISQLDatabase>();
+      ITransaction transaction = database.BeginTransaction();
+      try
+      {
+        int playlistIdIndex;
+        int nameIndex;
+        int playlistTypeIndex;
+        int playlistItemsCountIndex;
+        using (IDbCommand command = MediaLibrary_SubSchema.SelectPlaylistsCommand(transaction,
+            out playlistIdIndex, out nameIndex, out playlistTypeIndex, out playlistItemsCountIndex))
+        {
+          ICollection<PlaylistInformationData> result = new List<PlaylistInformationData>();
+          using (IDataReader reader = command.ExecuteReader())
+          {
+            while (reader.Read())
+            {
+              Guid playlistId = database.ReadDBValue<Guid>(reader, playlistIdIndex);
+              string name = database.ReadDBValue<string>(reader, nameIndex);
+              string playlistType = database.ReadDBValue<string>(reader, playlistTypeIndex);
+              int playlistItemsCount = database.ReadDBValue<int>(reader, playlistItemsCountIndex);
+              result.Add(new PlaylistInformationData(playlistId, name, playlistType, playlistItemsCount));
+            }
+          }
+          return result;
+        }
+      }
+      finally
+      {
+        transaction.Dispose();
+      }
+    }
+
+    public void SavePlaylist(PlaylistRawData playlistData)
+    {
+      ISQLDatabase database = ServiceRegistration.Get<ISQLDatabase>();
+      ITransaction transaction = database.BeginTransaction();
+      Guid playlistId = playlistData.PlaylistId;
+      try
+      {
+        // Playlist contents are automatically deleted (ON DELETE CASCADE)
+        using (IDbCommand command = MediaLibrary_SubSchema.DeletePlaylistCommand(transaction, playlistId))
+          command.ExecuteNonQuery();
+
+        using (IDbCommand command = MediaLibrary_SubSchema.InsertPlaylistCommand(transaction, playlistId, playlistData.Name, playlistData.PlaylistType))
+          command.ExecuteNonQuery();
+
+        // Add media items
+        int ct = 0;
+        foreach (Guid mediaItemId in playlistData.MediaItemIds)
+          using (IDbCommand command = MediaLibrary_SubSchema.AddMediaItemToPlaylistCommand(transaction, playlistId, ct++, mediaItemId))
+            command.ExecuteNonQuery();
+        transaction.Commit();
+        ContentDirectoryMessaging.SendPlaylistsChangedMessage();
+      }
+      catch (Exception e)
+      {
+        Logger.Error("MediaLibrary: Error adding playlist '{0}' (id '{1}')", e, playlistData.Name, playlistId);
+        transaction.Rollback();
+        throw;
+      }
+    }
+
+    public bool DeletePlaylist(Guid playlistId)
+    {
+      ISQLDatabase database = ServiceRegistration.Get<ISQLDatabase>();
+      ITransaction transaction = database.BeginTransaction();
+      try
+      {
+        bool plExists = false;
+        int playlistNameIndex;
+        int playlistTypeIndex;
+        using (IDbCommand command = MediaLibrary_SubSchema.SelectPlaylistIdentificationDataCommand(transaction, playlistId,
+            out playlistNameIndex, out playlistTypeIndex))
+        using (IDataReader reader = command.ExecuteReader(CommandBehavior.SingleRow))
+          if (reader.Read())
+            plExists = true;
+        if (!plExists)
+        {
+          transaction.Dispose();
+          return false;
+        }
+        // Playlist contents are automatically deleted (ON DELETE CASCADE)
+        using (IDbCommand command = MediaLibrary_SubSchema.DeletePlaylistCommand(transaction, playlistId))
+          command.ExecuteNonQuery();
+        transaction.Commit();
+        ContentDirectoryMessaging.SendPlaylistsChangedMessage();
+        return true;
+      }
+      catch (Exception e)
+      {
+        Logger.Error("MediaLibrary: Error deleting playlist '{0}'", e, playlistId);
+        transaction.Rollback();
+        throw;
+      }
+    }
+
+    public PlaylistRawData ExportPlaylist(Guid playlistId)
+    {
+      ISQLDatabase database = ServiceRegistration.Get<ISQLDatabase>();
+      ITransaction transaction = database.BeginTransaction();
+      try
+      {
+        int nameIndex;
+        int playlistTypeIndex;
+        string name;
+        string playlistType;
+        using (IDbCommand command = MediaLibrary_SubSchema.SelectPlaylistIdentificationDataCommand(transaction, playlistId, out nameIndex, out playlistTypeIndex))
+        using (IDataReader reader = command.ExecuteReader(CommandBehavior.SingleRow))
+          if (reader.Read())
+          {
+            name = database.ReadDBValue<string>(reader, nameIndex);
+            playlistType = database.ReadDBValue<string>(reader, playlistTypeIndex);
+          }
+          else
+            return null;
+
+        IList<Guid> mediaItemIds = new List<Guid>();
+        int mediaItemIdIndex;
+        using (IDbCommand command = MediaLibrary_SubSchema.SelectPlaylistContentsCommand(transaction, playlistId, out mediaItemIdIndex))
+        using (IDataReader reader = command.ExecuteReader())
+          while (reader.Read())
+            mediaItemIds.Add(database.ReadDBValue<Guid>(reader, mediaItemIdIndex));
+        return new PlaylistRawData(playlistId, name, playlistType, mediaItemIds);
+      }
+      finally
+      {
+        transaction.Dispose();
+      }
+    }
+
+    public IList<MediaItem> LoadCustomPlaylist(IList<Guid> mediaItemIds,
+        IEnumerable<Guid> necessaryMIATypes, IEnumerable<Guid> optionalMIATypes, uint? offset = null, uint? limit = null)
+    {
+      IFilter filter = new MediaItemIdFilter(mediaItemIds);
+      MediaItemQuery query = new MediaItemQuery(necessaryMIATypes, optionalMIATypes, filter);
+      query.Limit = limit;
+      query.Offset = offset;
+      // Sort media items
+      IDictionary<Guid, MediaItem> searchResult = new Dictionary<Guid, MediaItem>();
+      foreach (MediaItem item in Search(query, false, null, false))
+        searchResult[item.MediaItemId] = item;
+      IList<MediaItem> result = new List<MediaItem>(searchResult.Count);
+      foreach (Guid mediaItemId in mediaItemIds)
+      {
+        MediaItem item;
+        if (searchResult.TryGetValue(mediaItemId, out item))
+          result.Add(item);
+      }
+      return result;
+    }
+
+    #endregion
+
+    #region Media import
+
+    public Guid AddOrUpdateMediaItem(Guid parentDirectoryId, string systemId, ResourcePath path, IEnumerable<MediaItemAspect> mediaItemAspects, bool isRefresh)
+    {
+      return AddOrUpdateMediaItem(parentDirectoryId, systemId, path, null, null, mediaItemAspects, isRefresh);
+    }
+
+    public Guid AddOrUpdateMediaItem(Guid parentDirectoryId, string systemId, ResourcePath path, Guid mediaItemId, IEnumerable<MediaItemAspect> mediaItemAspects, bool isRefresh)
+    {
+      return AddOrUpdateMediaItem(parentDirectoryId, systemId, path, mediaItemId, null, mediaItemAspects, isRefresh);
+    }
+
+    private Guid AddOrUpdateMediaItem(Guid parentDirectoryId, string systemId, ResourcePath path, Guid? existingMediaItemId, Guid? newMediaItemId, IEnumerable<MediaItemAspect> mediaItemAspects, bool isRefresh)
+    {
+      // TODO: Avoid multiple write operations to the same media item
+      ISQLDatabase database = ServiceRegistration.Get<ISQLDatabase>();
+      ITransaction transaction = database.BeginTransaction();
+      try
+      {
+        Guid? mediaItemId = null;
+        mediaItemId = AddOrUpdateMediaItem(database, transaction, parentDirectoryId, systemId, path, existingMediaItemId, newMediaItemId, mediaItemAspects, isRefresh);
+        transaction.Commit();
+        MediaLibraryMessaging.SendMediaItemsAddedOrUpdatedMessage(new MediaItem(mediaItemId.Value, MediaItemAspect.GetAspects(mediaItemAspects)));
+        return mediaItemId.Value;
+      }
+      catch (Exception e)
+      {
+        Logger.Error("MediaLibrary: Error adding or updating media item(s) in path '{0}'", e, (path != null ? path.Serialize() : null));
+        transaction.Rollback();
+        return Guid.Empty;
+      }
+    }
+
+    private Guid AddOrUpdateMediaItem(ISQLDatabase database, ITransaction transaction, Guid parentDirectoryId, string systemId, ResourcePath path, Guid? existingMediaItemId, Guid? newMediaItemId, IEnumerable<MediaItemAspect> mediaItemAspects, bool isRefresh)
+    {
+      Stopwatch swImport = new Stopwatch();
+      swImport.Start();
+      lock (_syncObj)
+      {
+        string name = GetMediaItemTitle(mediaItemAspects, path.FileName);
+        Guid? mediaItemId = null;
+        if (existingMediaItemId.HasValue || !HasStubResource(mediaItemAspects))
+          mediaItemId = existingMediaItemId.HasValue ? existingMediaItemId : GetMediaItemId(transaction, systemId, path);
+
+        bool wasCreated = !mediaItemId.HasValue;
+        Logger.Debug("Adding media item {0} with name {1} ({2})", wasCreated ? newMediaItemId : mediaItemId, name, Path.GetFileName(path.FileName));
+
+        MediaItemAspect pra;
+        if (wasCreated)
+        {
+          mediaItemId = newMediaItemId ?? NewMediaItemId();
+          pra = CreateProviderResourceAspect(parentDirectoryId, systemId, path);
+          //Try and merge into an existing item
+          if (TryMergeMediaItem(database, transaction, pra, mediaItemAspects, out Guid mergedMediaItemId))
+          {
+            if (mergedMediaItemId == Guid.Empty)
+              Logger.Debug("Media item {0} with name {1} ({2}) cannot be saved. Needs to be merged ({3} ms)",
+                mediaItemId.HasValue ? mediaItemId : newMediaItemId, name, Path.GetFileName(path.FileName), swImport.ElapsedMilliseconds);
+            else
+              Logger.Info("Media item {0} with name {1} ({2}) was merged into {3} ({4} ms)",
+                mediaItemId.HasValue ? mediaItemId : newMediaItemId, name, Path.GetFileName(path.FileName), mergedMediaItemId, swImport.ElapsedMilliseconds);
+            return mergedMediaItemId;
+          }
+        }
+        else
+        {
+          pra = _miaManagement.GetMediaItemAspect(transaction, mediaItemId.Value, ProviderResourceAspect.ASPECT_ID);
+        }
+
+        mediaItemId = AddOrUpdateMediaItem(database, transaction, pra, mediaItemId.Value, mediaItemAspects, wasCreated);
+        Logger.Info("Media item {0} with name {1} ({2}) imported ({3} ms)", mediaItemId.Value, name, Path.GetFileName(path.FileName), swImport.ElapsedMilliseconds);
+        return mediaItemId.Value;
+      }
+    }
+
+    private Guid AddOrUpdateMediaItem(ISQLDatabase database, ITransaction transaction, MediaItemAspect pra,
+      Guid mediaItemId, IEnumerable<MediaItemAspect> mediaItemAspects, bool wasCreated)
+    {
+      DateTime now = DateTime.Now;
+      MediaItemAspect importerAspect;
+      if (wasCreated)
+      {
+        mediaItemId = AddMediaItem(database, transaction, mediaItemId);
+        _miaManagement.AddOrUpdateMIA(transaction, mediaItemId, pra, true);
+        importerAspect = new SingleMediaItemAspect(ImporterAspect.Metadata);
+        importerAspect.SetAttribute(ImporterAspect.ATTR_DATEADDED, now);
+      }
+      else
+      {
+        importerAspect = _miaManagement.GetMediaItemAspect(transaction, mediaItemId, ImporterAspect.ASPECT_ID);
+      }
+      importerAspect.SetAttribute(ImporterAspect.ATTR_DIRTY, false);
+      importerAspect.SetAttribute(ImporterAspect.ATTR_LAST_IMPORT_DATE, now);
+      _miaManagement.AddOrUpdateMIA(transaction, mediaItemId, importerAspect, wasCreated);
+
+      MergeProviderResourceAspects(pra, mediaItemAspects);
+
+      // Check
+      int? playCount = null;
+      foreach (MediaItemAspect mia in mediaItemAspects)
+      {
+        if (!_miaManagement.ManagedMediaItemAspectTypes.ContainsKey(mia.Metadata.AspectId))
+          // Simply skip unknown MIA types. All types should have been added before import.
+          continue;
+        if (mia.Metadata.AspectId == MediaAspect.ASPECT_ID)
+        {
+          // Check some attributes
+          bool? isVirtual = mia.GetAttributeValue<bool?>(MediaAspect.ATTR_ISVIRTUAL);
+          if (!isVirtual.HasValue)
+            mia.SetAttribute(MediaAspect.ATTR_ISVIRTUAL, false);
+          bool? isStub = mia.GetAttributeValue<bool?>(MediaAspect.ATTR_ISSTUB);
+          if (!isStub.HasValue)
+            mia.SetAttribute(MediaAspect.ATTR_ISSTUB, false);
+          playCount = mia.GetAttributeValue<int?>(MediaAspect.ATTR_PLAYCOUNT);
+        }
+        else if (mia.Metadata.AspectId == ProviderResourceAspect.ASPECT_ID)
+        {
+          _miaManagement.AddOrUpdateMIA(transaction, mediaItemId, mia);
+        }
+        else if (mia.Metadata.AspectId == ImporterAspect.ASPECT_ID)
+        { // Those aspects are managed by the MediaLibrary
+          // When merging media items this aspect could by present so just ignore it
+          // Logger.Warn("MediaLibrary.AddOrUpdateMediaItem: Client tried to update ImporterAspect");
+        }
+      }
+
+      //Update
+      foreach (MediaItemAspect mia in mediaItemAspects)
+      {
+        if (!_miaManagement.ManagedMediaItemAspectTypes.ContainsKey(mia.Metadata.AspectId))
+          // Simply skip unknown MIA types. All types should have been added before import.
+          continue;
+        if (mia.Metadata.AspectId == ProviderResourceAspect.ASPECT_ID)
+          //Already stored
+          continue;
+        if (mia.Metadata.AspectId == ImporterAspect.ASPECT_ID)
+          //Already stored
+          continue;
+        if (mia.Metadata.IsTransientAspect)
+          continue;
+        if (mia.Deleted)
+          _miaManagement.RemoveMIA(transaction, mediaItemId, mia.Metadata.AspectId);
+        else if (wasCreated)
+          _miaManagement.AddOrUpdateMIA(transaction, mediaItemId, mia, true);
+        else
+          _miaManagement.AddOrUpdateMIA(transaction, mediaItemId, mia);
+      }
+
+      //Check if user watch count need to be updated
+      if (wasCreated && playCount.HasValue && playCount.Value > 0)
+      {
+        //Update user watch data
+        using (IDbCommand command = transaction.CreateCommand())
+        {
+          command.CommandText = _preparedStatements.InsertUserPlayCountSQL;
+          database.AddParameter(command, "MEDIA_ITEM_ID", mediaItemId, typeof(Guid));
+          IDbDataParameter dataKey = database.AddParameter(command, "DATA_KEY", UserDataKeysKnown.KEY_PLAY_PERCENTAGE, typeof(string));
+          IDbDataParameter dataValue = database.AddParameter(command, "MEDIA_ITEM_DATA", UserDataKeysKnown.GetSortablePlayPercentageString(100), typeof(string));
+          command.ExecuteNonQuery();
+          dataKey.Value = UserDataKeysKnown.KEY_PLAY_COUNT;
+          dataValue.Value = UserDataKeysKnown.GetSortablePlayCountString(playCount.Value);
+          command.ExecuteNonQuery();
+        }
+      }
+      return mediaItemId;
+    }
+
+    public IList<MediaItem> ReconcileMediaItemRelationships(Guid mediaItemId, IEnumerable<MediaItemAspect> mediaItemAspects,
+      IEnumerable<RelationshipItem> relationshipItems)
+    {
+      IDictionary<Guid, IList<MediaItemAspect>> aspects = MediaItemAspect.GetAspects(mediaItemAspects);
+
+      IEnumerable<IRelationshipRoleExtractor> itemMatchers =
+        ServiceRegistration.Get<IMediaAccessor>().LocalRelationshipExtractors.Values.SelectMany(r => r.RoleExtractors).ToArray();
+
+      List<MediaItem> result = new List<MediaItem>();
+      HashSet<Guid> updatedItemIds = new HashSet<Guid>();
+
+      lock (_syncObj)
+      {
+        ISQLDatabase database = ServiceRegistration.Get<ISQLDatabase>();
+        using (ITransaction transaction = database.BeginTransaction())
+        {
+          foreach (var item in relationshipItems)
+          {
+            IRelationshipRoleExtractor itemMatcher = itemMatchers.FirstOrDefault(r => r.Role == item.Role && r.LinkedRole == item.LinkedRole);
+            if (itemMatcher == null)
+            {
+              Logger.Warn("MediaLibrary: No external item matcher found for role {0} and linked role {1}", item.Role, item.LinkedRole);
+              continue;
+            }
+
+            Guid linkedId;
+            bool needsUpdate;
+            MediaItem matchedMediaItem = MatchExternalItem(database, transaction, itemMatcher, item.Aspects, out needsUpdate);
+            if (matchedMediaItem != null)
+            {
+              linkedId = matchedMediaItem.MediaItemId;
+              if (needsUpdate)
+                UpdateMediaItem(database, transaction, matchedMediaItem.MediaItemId, item.Aspects.Values.SelectMany(x => x));
+              updatedItemIds.Add(matchedMediaItem.MediaItemId);
+            }
+            else
+            {
+              //new item, add it
+              linkedId = NewMediaItemId();
+              Logger.Debug("Adding new media item for extracted item {0}", linkedId);
+              IEnumerable<MediaItemAspect> extractedAspects = MediaItemAspect.GetAspects(item.Aspects);
+              MediaItemAspect pra = CreateProviderResourceAspect(Guid.Empty, _localSystemId, VirtualResourceProvider.ToResourcePath(linkedId));
+              linkedId = AddOrUpdateMediaItem(database, transaction, pra, linkedId, extractedAspects, true);
+              result.Add(new MediaItem(linkedId, item.Aspects));
+            }
+
+            AddRelationshipAspect(itemMatcher, linkedId, aspects, item.Aspects);
+          }
+
+          IList<MediaItemAspect> relationshipAspects;
+          if (aspects.TryGetValue(RelationshipAspect.ASPECT_ID, out relationshipAspects))
+          {
+            //Get the virtual state to decide whether parent state needs to be updated, virtual items currently don't
+            //effect their parent's state.
+            bool isVirtual;
+            if (!MediaItemAspect.TryGetAttribute(aspects, MediaAspect.ATTR_ISVIRTUAL, out isVirtual))
+              isVirtual = false;
+            UpdateReconciledItem(database, transaction, mediaItemId, relationshipAspects, !isVirtual);
+          }
+          transaction.Commit();
+        }
+
+        //Notify listeners that the reconciled item has changed
+        MediaLibraryMessaging.SendMediaItemsAddedOrUpdatedMessage(new MediaItem(mediaItemId, aspects));
+
+        if (updatedItemIds.Count > 0)
+        {
+          ICollection<MediaItem> items;
+          using (ITransaction transaction = database.BeginTransaction())
+            items = GetMediaItems(database, transaction, updatedItemIds, null, GetManagedMediaItemAspectMetadata().Keys, false, null, true, false);
+          result.AddRange(items);
+        }
+      }
+
+      if (result.Count > 0)
+        MediaLibraryMessaging.SendMediaItemsAddedOrUpdatedMessage(result);
+      return result;
+    }
+
+    protected void UpdateReconciledItem(ISQLDatabase database, ITransaction transaction, Guid mediaItemId, IEnumerable<MediaItemAspect> mediaItemAspects, bool updateParents)
+    {
+      UpdateMediaItem(database, transaction, mediaItemId, mediaItemAspects);
+      if (updateParents)
+        _relationshipManagement.UpdateParents(transaction, mediaItemId);
+    }
+
+    public void UpdateMediaItem(Guid mediaItemId, IEnumerable<MediaItemAspect> mediaItemAspects, bool isRefresh)
+    {
+      // TODO: Avoid multiple write operations to the same media item
+      ISQLDatabase database = ServiceRegistration.Get<ISQLDatabase>();
+      using (ITransaction transaction = database.BeginTransaction())
+      {
+        try
+        {
+          UpdateMediaItem(database, transaction, mediaItemId, mediaItemAspects);
+          transaction.Commit();
+        }
+        catch (Exception e)
+        {
+          Logger.Error("MediaLibrary: Error updating media item with id '{0}'", e, mediaItemId);
+          transaction.Rollback();
+          throw;
+        }
+      }
+    }
+
+    private void UpdateMediaItem(ISQLDatabase database, ITransaction transaction, Guid mediaItemId, IEnumerable<MediaItemAspect> mediaItemAspects)
+    {
+      mediaItemAspects = RemoveInverseRelationships(mediaItemAspects);
+
+      //Update vital aspects first
+      foreach (MediaItemAspect mia in mediaItemAspects)
+      {
+        if (mia.Metadata.IsTransientAspect)
+          continue;
+        if (!_miaManagement.ManagedMediaItemAspectTypes.ContainsKey(mia.Metadata.AspectId))
+          // Simply skip unknown MIA types. All types should have been added before update.
+          continue;
+        if (mia.Metadata.AspectId == MediaAspect.ASPECT_ID || mia.Metadata.AspectId == ProviderResourceAspect.ASPECT_ID)
+          _miaManagement.AddOrUpdateMIA(transaction, mediaItemId, mia); // Let MIA management decide if it's and add or update
+        if (mia.Metadata.AspectId == ImporterAspect.ASPECT_ID)
+        {
+          // Those aspects are managed by the MediaLibrary
+          //Logger.Warn("MediaLibrary.AddOrUpdateMediaItem: Client tried to update ImporterAspect");
+          continue;
+        }
+      }
+
+      foreach (MediaItemAspect mia in mediaItemAspects)
+      {
+        if (mia.Metadata.IsTransientAspect)
+          continue;
+        if (!_miaManagement.ManagedMediaItemAspectTypes.ContainsKey(mia.Metadata.AspectId))
+          // Simply skip unknown MIA types. All types should have been added before update.
+          continue;
+        if (mia.Metadata.AspectId == MediaAspect.ASPECT_ID || mia.Metadata.AspectId == ProviderResourceAspect.ASPECT_ID ||
+          mia.Metadata.AspectId == ImporterAspect.ASPECT_ID)
+        {
+          // Those aspects are already updated
+          continue;
+        }
+        // Let MIA management decide if it's and add or update
+        _miaManagement.AddOrUpdateMIA(transaction, mediaItemId, mia);
+      }
+    }
+
+    protected bool TryMergeMediaItem(ISQLDatabase database, ITransaction transaction, MediaItemAspect providerResourceAspect,
+      IEnumerable<MediaItemAspect> mediaItemAspects, out Guid mergedMediaItemId)
+    {
+      mergedMediaItemId = Guid.Empty;
+      IDictionary<Guid, IList<MediaItemAspect>> extractedAspects = MediaItemAspect.GetAspects(mediaItemAspects);
+      IMediaAccessor mediaAccessor = ServiceRegistration.Get<IMediaAccessor>();
+      IEnumerable<IMediaMergeHandler> mergeHandlers = mediaAccessor.LocalMergeHandlers.Values;
+      foreach (IMediaMergeHandler mergeHandler in mergeHandlers.Where(m => m.MergeableAspects.All(a => extractedAspects.ContainsKey(a))))
+      {
+        MediaItem mergedItem = MatchExistingItem(database, transaction, mergeHandler, extractedAspects);
+        if (mergedItem != null)
+        {
+          MergeProviderResourceAspects(providerResourceAspect, mediaItemAspects);
+          if (mergeHandler.TryMerge(extractedAspects, mergedItem.Aspects))
+          {
+            Logger.Debug("Found mergeable media item {0}", mergedItem.MediaItemId);
+            mergedMediaItemId = mergedItem.MediaItemId;
+            UpdateMergedMediaItem(database, transaction, mergedItem.MediaItemId, MediaItemAspect.GetAspects(mergedItem.Aspects));
+            return true;
+          }
+        }
+        if (mergeHandler.RequiresMerge(extractedAspects))
+          return true;
+      }
+      return false;
+    }
+
+    private void UpdateMergedMediaItem(ISQLDatabase database, ITransaction transaction, Guid mediaItemId, IEnumerable<MediaItemAspect> mediaItemAspects)
+    {
+      try
+      {
+        mediaItemAspects = RemoveInverseRelationships(mediaItemAspects);
+
+        //Update vital aspects first
+        foreach (MediaItemAspect mia in mediaItemAspects)
+        {
+          if (!_miaManagement.ManagedMediaItemAspectTypes.ContainsKey(mia.Metadata.AspectId))
+            // Simply skip unknown MIA types. All types should have been added before update.
+            continue;
+          if (mia.Metadata.AspectId == MediaAspect.ASPECT_ID || mia.Metadata.AspectId == ProviderResourceAspect.ASPECT_ID || mia.Metadata.AspectId == ImporterAspect.ASPECT_ID)
+          {
+            // For multiple MIAs let MIA management decide if it's and add or update
+            if (mia is MultipleMediaItemAspect)
+              _miaManagement.AddOrUpdateMIA(transaction, mediaItemId, mia);
+            else
+              _miaManagement.AddOrUpdateMIA(transaction, mediaItemId, mia, false);
+          }
+        }
+
+        foreach (MediaItemAspect mia in mediaItemAspects)
+        {
+          if (!_miaManagement.ManagedMediaItemAspectTypes.ContainsKey(mia.Metadata.AspectId))
+            // Simply skip unknown MIA types. All types should have been added before update.
+            continue;
+          if (mia.Metadata.AspectId == MediaAspect.ASPECT_ID || mia.Metadata.AspectId == ProviderResourceAspect.ASPECT_ID || mia.Metadata.AspectId == ImporterAspect.ASPECT_ID)
+            // Already handled
+            continue;
+          // For multiple MIAs let MIA management decide if it's and add or update
+          if (mia is MultipleMediaItemAspect)
+            _miaManagement.AddOrUpdateMIA(transaction, mediaItemId, mia);
+          else
+            _miaManagement.AddOrUpdateMIA(transaction, mediaItemId, mia, false);
+        }
+      }
+      catch (Exception e)
+      {
+        Logger.Error("MediaLibrary: Error updating merged media item with id '{0}'", e, mediaItemId);
+        throw;
+      }
+    }
+
+    private MediaItem MatchExistingItem(ISQLDatabase database, ITransaction transaction, IMediaMergeHandler mergeHandler, IDictionary<Guid, IList<MediaItemAspect>> extractedAspects)
+    {
+      IFilter filter = mergeHandler.GetSearchFilter(extractedAspects);
+      if (filter == null)
+        return null;
+
+      IList<Guid> allAspectIds = GetManagedMediaItemAspectMetadata().Keys.Except(mergeHandler.MergeableAspects).ToList();
+
+      //For items that require merging load all aspects during the search. For other items opttmise on the assumption that a match won't be found 
+      //by requesting only the MergeHandlers match aspects, the rest of the aspects are loaded if a match is found.
+      bool loadAllAspects = mergeHandler.RequiresMerge(extractedAspects);
+      IEnumerable<Guid> optionalAspectIds = loadAllAspects ? allAspectIds : mergeHandler.MatchAspects.Where(a => a != RelationshipAspect.ASPECT_ID);
+      IList<MediaItem> existingItems = Search(database, transaction, new MediaItemQuery(mergeHandler.MergeableAspects, optionalAspectIds, filter), false, null, true);
+      foreach (MediaItem existingItem in existingItems.Where(mi => mergeHandler.TryMatch(extractedAspects, mi.Aspects)))
+      {
+        MediaItem matchedItem = loadAllAspects ? existingItem : Search(database, transaction, new MediaItemQuery(mergeHandler.MergeableAspects, allAspectIds,
+              new MediaItemIdFilter(existingItem.MediaItemId)), false, null, true).FirstOrDefault();
+        if (matchedItem != null)
+          return matchedItem;
+      }
+      return null;
+    }
+
+    private MediaItem MatchExternalItem(ISQLDatabase database, ITransaction transaction, IRelationshipRoleExtractor roleExtractor,
+      IDictionary<Guid, IList<MediaItemAspect>> mediaItemAspects, out bool needsUpdate)
+    {
+      needsUpdate = false;
+      IFilter filter = roleExtractor.GetSearchFilter(mediaItemAspects);
+      if (filter == null)
+        return null;
+
+      HashSet<Guid> linkedRoleAspectIds = new HashSet<Guid>(roleExtractor.LinkedRoleAspects);
+      //make sure MediaAspect is included for checking if it's a virtual item
+      linkedRoleAspectIds.Add(MediaAspect.ASPECT_ID);
+      HashSet<Guid> optionalAspectIds = new HashSet<Guid>(roleExtractor.MatchAspects);
+
+      MediaItemAspect extractedMediaAspect = MediaItemAspect.GetAspect(mediaItemAspects, MediaAspect.Metadata);
+
+      //Logger.Debug("Searching for external items matching {0} / {1} / {2} with [{3}]", source, type, id, string.Join(",", linkedRoleAspectIds.Select(x => GetManagedMediaItemAspectMetadata()[x].Name)));
+      IList<MediaItem> externalItems = Search(database, transaction, new MediaItemQuery(linkedRoleAspectIds, optionalAspectIds.Except(linkedRoleAspectIds), filter), false, null, true);
+      foreach (MediaItem externalItem in externalItems)
+      {
+        //Logger.Debug("Checking external item {0} with [{1}]", externalItem.MediaItemId, string.Join(",", externalItem.Aspects.Keys.Select(x => GetManagedMediaItemAspectMetadata()[x].Name)));
+        if (roleExtractor.TryMatch(mediaItemAspects, externalItem.Aspects))
+        {
+          Guid matchedMediaItemId = externalItem.MediaItemId;
+          MediaItemAspect existingMediaAspect = MediaItemAspect.GetAspect(externalItem.Aspects, MediaAspect.Metadata);
+          bool? isExistingStub = existingMediaAspect.GetAttributeValue<bool?>(MediaAspect.ATTR_ISSTUB);
+          bool? isExtractedStub = extractedMediaAspect.GetAttributeValue<bool?>(MediaAspect.ATTR_ISSTUB);
+          if (isExistingStub == true || isExtractedStub == true)
+            extractedMediaAspect.SetAttribute(MediaAspect.ATTR_ISSTUB, true); //Update stub flag
+
+          bool? isExistingVirtual = existingMediaAspect.GetAttributeValue<bool?>(MediaAspect.ATTR_ISVIRTUAL);
+          if (isExistingVirtual == false)
+          {
+            bool? isExtractedVirtual = extractedMediaAspect.GetAttributeValue<bool?>(MediaAspect.ATTR_ISVIRTUAL);
+            if (isExtractedVirtual == true)
+              return externalItem; //Do not overwrite the existing real media item with a virtual one
+            extractedMediaAspect.SetAttribute(MediaAspect.ATTR_ISVIRTUAL, false); //Update virtual flag so it's not reset by the update
+          }
+          needsUpdate = true;
+          return externalItem;
+        }
+      }
+      return null;
+    }
+
+    private ICollection<MediaItem> GetMediaItems(ISQLDatabase database, ITransaction transaction, ICollection<Guid> mediaItemIds, IEnumerable<Guid> necessaryRequestedMIATypeIds, IEnumerable<Guid> optionalRequestedMIATypeIds, bool filterOnlyOnline, Guid? userProfileId, bool includeVirtual, bool applyUserRestrictions)
+    {
+      if (mediaItemIds.Count < MAX_VARIABLES_LIMIT)
+        return Search(database, transaction, new MediaItemQuery(necessaryRequestedMIATypeIds, optionalRequestedMIATypeIds, new MediaItemIdFilter(mediaItemIds)), filterOnlyOnline, userProfileId, includeVirtual);
+
+      //If mediaItemIds count is greater than MAX_VARIABLES_LIMIT 'page' the requests to avoid exceeding sqlite's max variable limit when creating the IN(id,id,...) statement
+      IDictionary<Guid, MediaItem> results = new Dictionary<Guid, MediaItem>();
+      int currentItem = 0;
+      while (currentItem < mediaItemIds.Count)
+      {
+        int remaining = mediaItemIds.Count - currentItem;
+        int endItem = currentItem + (remaining > MAX_VARIABLES_LIMIT ? MAX_VARIABLES_LIMIT : remaining);
+        var query = new MediaItemQuery(necessaryRequestedMIATypeIds, optionalRequestedMIATypeIds,
+          new MediaItemIdFilter(mediaItemIds.Where((id, index) => index >= currentItem && index < endItem)));
+        foreach (var mediaItem in Search(database, transaction, query, filterOnlyOnline, userProfileId, includeVirtual))
+          results[mediaItem.MediaItemId] = mediaItem;
+        currentItem = endItem;
+      }
+      return results.Values;
+    }
+
+    private string GetMediaItemTitle(IEnumerable<MediaItemAspect> mediaItemAspects, string defaultTitle)
+    {
+      MediaItemAspect mediaAspect = mediaItemAspects.FirstOrDefault(mia => mia.Metadata.AspectId == MediaAspect.ASPECT_ID);
+      return mediaAspect != null ? mediaAspect.GetAttributeValue<string>(MediaAspect.ATTR_TITLE) : defaultTitle;
+    }
+
+    private bool HasStubResource(IEnumerable<MediaItemAspect> mediaItemAspects)
+    {
+      return mediaItemAspects.Any(mia =>
+        mia.Metadata.AspectId == ProviderResourceAspect.ASPECT_ID && mia.GetAttributeValue<int>(ProviderResourceAspect.ATTR_TYPE) == ProviderResourceAspect.TYPE_STUB);
+    }
+
+    protected MediaItemAspect CreateProviderResourceAspect(Guid parentDirectoryId, string systemId, ResourcePath path)
+    {
+      MediaItemAspect pra = new MultipleMediaItemAspect(ProviderResourceAspect.Metadata);
+      pra.SetAttribute(ProviderResourceAspect.ATTR_RESOURCE_INDEX, 0);
+      if (path.BasePathSegment.ProviderId == VirtualResourceProvider.VIRTUAL_RESOURCE_PROVIDER_ID)
+        pra.SetAttribute(ProviderResourceAspect.ATTR_TYPE, ProviderResourceAspect.TYPE_VIRTUAL);
+      else
+        pra.SetAttribute(ProviderResourceAspect.ATTR_TYPE, ProviderResourceAspect.TYPE_PRIMARY);
+      pra.SetAttribute(ProviderResourceAspect.ATTR_SYSTEM_ID, systemId);
+      pra.SetAttribute(ProviderResourceAspect.ATTR_RESOURCE_ACCESSOR_PATH, path.Serialize());
+      pra.SetAttribute(ProviderResourceAspect.ATTR_PARENT_DIRECTORY_ID, parentDirectoryId);
+      return pra;
+    }
+
+    protected void MergeProviderResourceAspects(MediaItemAspect primaryProviderResourceAspect, IEnumerable<MediaItemAspect> mediaItemAspects)
+    {
+      if (mediaItemAspects == null)
+        return;
+      foreach (MultipleMediaItemAspect aspect in mediaItemAspects.Where(mia => mia.Metadata.AspectId == ProviderResourceAspect.ASPECT_ID))
+      {
+        aspect.SetAttribute(ProviderResourceAspect.ATTR_SYSTEM_ID, primaryProviderResourceAspect.GetAttributeValue(ProviderResourceAspect.ATTR_SYSTEM_ID));
+        string resourcePath = aspect.GetAttributeValue<string>(ProviderResourceAspect.ATTR_RESOURCE_ACCESSOR_PATH);
+        if (string.IsNullOrEmpty(resourcePath))
+          aspect.SetAttribute(ProviderResourceAspect.ATTR_RESOURCE_ACCESSOR_PATH, primaryProviderResourceAspect.GetAttributeValue(ProviderResourceAspect.ATTR_RESOURCE_ACCESSOR_PATH));
+        object resourceType = aspect.GetAttributeValue<object>(ProviderResourceAspect.ATTR_TYPE);
+        if (resourceType == null)
+          aspect.SetAttribute(ProviderResourceAspect.ATTR_TYPE, primaryProviderResourceAspect.GetAttributeValue(ProviderResourceAspect.ATTR_TYPE));
+        aspect.SetAttribute(ProviderResourceAspect.ATTR_PARENT_DIRECTORY_ID, primaryProviderResourceAspect.GetAttributeValue(ProviderResourceAspect.ATTR_PARENT_DIRECTORY_ID));
+      }
+    }
+
+    private bool AddRelationshipAspect(IRelationshipRoleExtractor roleExtractor, Guid itemId, IDictionary<Guid, IList<MediaItemAspect>> aspects, IDictionary<Guid, IList<MediaItemAspect>> linkedAspects)
+    {
+      if (!roleExtractor.BuildRelationship)
+        return false;
+
+      bool playable = false;
+      var hierarchy = _miaManagement.GetRelationshipType(roleExtractor.Role, roleExtractor.LinkedRole);
+      if (hierarchy != null)
+        playable = hierarchy.UpdatePlayPercentage;
+      int index;
+      if (!roleExtractor.TryGetRelationshipIndex(aspects, linkedAspects, out index))
+        index = 0;
+      //Logger.Debug("Adding a {0} / {1} relationship linked to {2} at {3}", roleExtractor.LinkedRole, roleExtractor.Role, itemId, index);
+      MediaItemAspect.AddOrUpdateRelationship(aspects, roleExtractor.Role, roleExtractor.LinkedRole, itemId, playable, index);
+      return true;
+    }
+
+    private IEnumerable<MediaItemAspect> RemoveInverseRelationships(IEnumerable<MediaItemAspect> mediaItemAspects)
+    {
+      return mediaItemAspects.Where(mia =>
+        mia.Metadata.AspectId != RelationshipAspect.ASPECT_ID ||
+        _miaManagement.RelationshipExists(mia.GetAttributeValue<Guid>(RelationshipAspect.ATTR_ROLE), mia.GetAttributeValue<Guid>(RelationshipAspect.ATTR_LINKED_ROLE)))
+        .ToList();
+    }
+
+    private bool DeleteOrphan(ISQLDatabase database, ITransaction transaction, Guid mediaItemId)
+    {
+      try
+      {
+        using (IDbCommand command = transaction.CreateCommand())
+        {
+          database.AddParameter(command, "ITEM_ID", mediaItemId, typeof(Guid));
+
+          command.CommandText = _preparedStatements.SelectOrphanCountSQL;
+          if (Convert.ToInt32(command.ExecuteScalar()) > 0)
+          {
+            Logger.Debug("MediaLibrary: Deleted orphaned media item {0}", mediaItemId);
+            _relationshipManagement.DeleteMediaItemAndRelationships(transaction, mediaItemId);
+            MediaLibraryMessaging.SendMediaItemsDeletedMessage();
+            return true;
+          }
+        }
+        return false;
+      }
+      catch (Exception e)
+      {
+        Logger.Error("MediaLibrary: Error deleting orphaned media item {0}", e, mediaItemId);
+        throw;
+      }
+    }
+
+    private bool UpdateParentPlayUserData(Guid userProfileId, Guid[] mediaItemIds, bool updatePlayDate)
+    {
+      try
+      {
+        Dictionary<Guid, int> parents = new Dictionary<Guid, int>();
+        ISQLDatabase database = ServiceRegistration.Get<ISQLDatabase>(false);
+        using (ITransaction transaction = database.BeginTransaction())
+        {
+          using (IDbCommand command = transaction.CreateCommand())
+          {
+            //Find parents
+            for (int index = 0; index < mediaItemIds.Length; index++)
+              database.AddParameter(command, "MI" + index, mediaItemIds[index], typeof(Guid));
+            command.CommandText = string.Format(_preparedStatements.SelectParentIdsFromChildIdsSQL, string.Join(",", mediaItemIds.Select((id, index) => "@MI" + index)));
+            using (IDataReader reader = command.ExecuteReader())
+            {
+              while (reader.Read())
+              {
+                if (!parents.ContainsKey(database.ReadDBValue<Guid>(reader, 0)))
+                  parents.Add(database.ReadDBValue<Guid>(reader, 0), 0);
+              }
+            }
+
+            command.Parameters.Clear();
+            var itemParam = database.AddParameter(command, "ITEM_ID", Guid.Empty, typeof(Guid));
+            var valueParam = database.AddParameter(command, "USER_DATA_VALUE", "0", typeof(string));
+            var keyParam = database.AddParameter(command, "USER_DATA_KEY", UserDataKeysKnown.KEY_PLAY_COUNT, typeof(string));
+            var key2Param = database.AddParameter(command, "USER_DATA_KEY2", UserDataKeysKnown.KEY_PLAY_PERCENTAGE, typeof(string));
+            var userParam = database.AddParameter(command, "USER_PROFILE_ID", Guid.Empty, typeof(Guid));
+
+            foreach (var parentId in parents.Keys)
+            {
+              itemParam.Value = parentId;
+              userParam.Value = userProfileId;
+              keyParam.Value = UserDataKeysKnown.KEY_PLAY_COUNT;
+              key2Param.Value = UserDataKeysKnown.KEY_PLAY_PERCENTAGE;
+
+              //Find children play count
+              command.CommandText = _preparedStatements.SelectPlayDataFromParentIdSQL;
+              float nonVirtualChildCount = 0;
+              float watchedCount = 0;
+              float playCountSum = 0;
+              int maxPlayCount = 0;
+              using (IDataReader reader = command.ExecuteReader())
+              {
+                while (reader.Read())
+                {
+                  int playCount = 0;
+                  int.TryParse(database.ReadDBValue<string>(reader, 1), out playCount);
+                  if (maxPlayCount < playCount)
+                    maxPlayCount = playCount;
+
+                  int playPercentage = 0;
+                  int.TryParse(database.ReadDBValue<string>(reader, 2), out playPercentage);
+
+                  bool? childVirtual = database.ReadDBValue<bool?>(reader, 0);
+                  if (childVirtual == false)
+                  {
+                    nonVirtualChildCount++;
+
+                    //Only non-virtual items can be counted as watched
+                    playCountSum += playCount;
+                    if (playPercentage >= 100)
+                      watchedCount++;
+                  }
+                }
+              }
+
+              //Update parent
+              command.CommandText = _preparedStatements.UpdateUserPlayDataFromIdSQL;
+              int watchPercentage = nonVirtualChildCount <= 0 ? 100 : Convert.ToInt32((watchedCount * 100F) / nonVirtualChildCount);
+              if (watchPercentage >= 100)
+                watchPercentage = 100;
+
+              keyParam.Value = UserDataKeysKnown.KEY_PLAY_PERCENTAGE;
+              valueParam.Value = UserDataKeysKnown.GetSortablePlayPercentageString(watchPercentage);
+              if (command.ExecuteNonQuery() == 0)
+              {
+                command.CommandText = _preparedStatements.InsertUserPlayDataForIdSQL;
+                command.ExecuteNonQuery();
+                command.CommandText = _preparedStatements.UpdateUserPlayDataFromIdSQL;
+              }
+              Logger.Debug("MediaLibrary: Set parent media item {0} watch percentage = {1}", parentId, valueParam.Value);
+
+              keyParam.Value = UserDataKeysKnown.KEY_PLAY_COUNT;
+              valueParam.Value = maxPlayCount;
+              //valueParam.Value = UserDataKeysKnown.GetSortablePlayCountString(Convert.ToInt32(playCountSum / nonVirtualChildCount));
+              if (command.ExecuteNonQuery() == 0)
+              {
+                command.CommandText = _preparedStatements.InsertUserPlayDataForIdSQL;
+                command.ExecuteNonQuery();
+                command.CommandText = _preparedStatements.UpdateUserPlayDataFromIdSQL;
+              }
+              Logger.Debug("MediaLibrary: Set parent media item {0} watch count = {1}", parentId, valueParam.Value);
+
+              if (updatePlayDate)
+              {
+                keyParam.Value = UserDataKeysKnown.KEY_PLAY_DATE;
+                valueParam.Value = watchPercentage >= 100 ? UserDataKeysKnown.GetSortablePlayDateString(DateTime.Now) : "";
+                if (command.ExecuteNonQuery() == 0)
+                {
+                  command.CommandText = _preparedStatements.InsertUserPlayDataForIdSQL;
+                  command.ExecuteNonQuery();
+                  command.CommandText = _preparedStatements.UpdateUserPlayDataFromIdSQL;
+                }
+                Logger.Debug("MediaLibrary: Set parent media item {0} watch date = {1}", parentId, valueParam.Value);
+              }
+            }
+          }
+          transaction.Commit();
+        }
+
+        return parents.Count > 0;
+      }
+      catch (Exception e)
+      {
+        Logger.Error("MediaLibrary: Error updating parent user data for media items {0}", e, string.Join(",", mediaItemIds));
+        throw;
+      }
+    }
+
+    private bool UpdateChildPlayUserData(Guid userProfileId, Guid mediaItemId, bool watched, bool updateWatchedDate)
+    {
+      try
+      {
+        ISQLDatabase database = ServiceRegistration.Get<ISQLDatabase>(false);
+        Dictionary<Guid, int> childPlayCounts = new Dictionary<Guid, int>();
+        using (ITransaction transaction = database.BeginTransaction())
+        {
+          using (IDbCommand command = transaction.CreateCommand())
+          {
+            database.AddParameter(command, "ITEM_ID", mediaItemId, typeof(Guid));
+            database.AddParameter(command, "USER_PROFILE_ID", userProfileId, typeof(Guid));
+            database.AddParameter(command, "USER_DATA_KEY", UserDataKeysKnown.KEY_PLAY_COUNT, typeof(string));
+
+            command.CommandText = _preparedStatements.SelectUserDataFromParentIdSQL;
+            using (IDataReader reader = command.ExecuteReader())
+            {
+              while (reader.Read())
+              {
+                Guid? childId = database.ReadDBValue<Guid?>(reader, 0);
+                int playCount = 0;
+                string plays = database.ReadDBValue<string>(reader, 1);
+                int.TryParse(plays, out playCount);
+                if (watched && playCount == 0)
+                {
+                  playCount++;
+                }
+                childPlayCounts.Add(childId.Value, playCount);
+              }
+            }
+
+            //Update childs
+            command.Parameters.Clear();
+            var itemParam = database.AddParameter(command, "ITEM_ID", Guid.Empty, typeof(Guid));
+            var userParam = database.AddParameter(command, "USER_PROFILE_ID", userProfileId, typeof(Guid));
+            var keyParam = database.AddParameter(command, "USER_DATA_KEY", "", typeof(string));
+            var valueParam = database.AddParameter(command, "USER_DATA_VALUE", "", typeof(string));
+            command.CommandText = _preparedStatements.UpdateUserPlayDataFromIdSQL;
+            foreach (var key in childPlayCounts)
+            {
+              itemParam.Value = key.Key;
+
+              keyParam.Value = UserDataKeysKnown.KEY_PLAY_PERCENTAGE;
+              valueParam.Value = watched ? UserDataKeysKnown.GetSortablePlayPercentageString(100) : UserDataKeysKnown.GetSortablePlayPercentageString(0);
+              if (command.ExecuteNonQuery() == 0)
+              {
+                command.CommandText = _preparedStatements.InsertUserPlayDataForIdSQL;
+                command.ExecuteNonQuery();
+                command.CommandText = _preparedStatements.UpdateUserPlayDataFromIdSQL;
+              }
+              Logger.Debug("MediaLibrary: Set parent media item {0} watch percentage = {1}", key.Key, valueParam.Value);
+
+              keyParam.Value = UserDataKeysKnown.KEY_PLAY_COUNT;
+              valueParam.Value = UserDataKeysKnown.GetSortablePlayCountString(key.Value);
+              if (command.ExecuteNonQuery() == 0)
+              {
+                command.CommandText = _preparedStatements.InsertUserPlayDataForIdSQL;
+                command.ExecuteNonQuery();
+                command.CommandText = _preparedStatements.UpdateUserPlayDataFromIdSQL;
+              }
+              Logger.Debug("MediaLibrary: Set parent media item {0} watch count = {1}", key.Key, valueParam.Value);
+
+              if (updateWatchedDate)
+              {
+                keyParam.Value = UserDataKeysKnown.KEY_PLAY_DATE;
+                valueParam.Value = key.Value > 0 ? UserDataKeysKnown.GetSortablePlayDateString(DateTime.Now) : "";
+                if (command.ExecuteNonQuery() == 0)
+                {
+                  command.CommandText = _preparedStatements.InsertUserPlayDataForIdSQL;
+                  command.ExecuteNonQuery();
+                  command.CommandText = _preparedStatements.UpdateUserPlayDataFromIdSQL;
+                }
+                Logger.Debug("MediaLibrary: Set parent media item {0} watch date = {1}", key.Key, valueParam.Value);
+              }
+            }
+          }
+          transaction.Commit();
+        }
+
+        if (childPlayCounts.Count > 0)
+        {
+          //Update parents
+          UpdateParentPlayUserData(userProfileId, childPlayCounts.Keys.ToArray(), updateWatchedDate);
+          return true;
+        }
+        return false;
+      }
+      catch (Exception e)
+      {
+        Logger.Error("MediaLibrary: Error updating media item {0} childs user data", e, mediaItemId);
+        throw;
+      }
+    }
+
+    public void DeleteMediaItemOrPath(string systemId, ResourcePath path, bool inclusive)
+    {
+      lock (_syncObj)
+      {
+        ISQLDatabase database = ServiceRegistration.Get<ISQLDatabase>();
+        using (ITransaction transaction = database.BeginTransaction())
+        {
+          try
+          {
+            _relationshipManagement.DeletePathAndRelationships(transaction, systemId, path, inclusive);
+            transaction.Commit();
+            MediaLibraryMessaging.SendMediaItemsDeletedMessage();
+          }
+          catch (Exception e)
+          {
+            Logger.Error("MediaLibrary: Error deleting media item(s) of system '{0}' in path '{1}'",
+                e, systemId, path.Serialize());
+            transaction.Rollback();
+            throw;
+          }
+        }
+      }
+    }
+
+    public void ClientStartedShareImport(Guid shareId)
+    {
+      Share share = GetShare(shareId);
+      if (share == null)
+      {
+        Logger.Warn("MediaLibrary.ClientStartedShareImport: Unknown share id {0}", shareId);
+        return;
+      }
+      IClientManager clientManager = ServiceRegistration.Get<IClientManager>();
+      lock (clientManager.SyncObj)
+      {
+        ClientConnection client = clientManager.ConnectedClients.FirstOrDefault(c => c.Descriptor.MPFrontendServerUUID == share.SystemId);
+        if (client == null)
+          return;
+        object value;
+        if (client.Properties.TryGetValue(KEY_CURRENTLY_IMPORTING_SHARE_IDS, out value))
+          ((ICollection<Guid>)value).Add(shareId);
+        else
+          client.Properties[KEY_CURRENTLY_IMPORTING_SHARE_IDS] = new List<Guid> { shareId };
+      }
+      ContentDirectoryMessaging.SendShareImportMessage(ContentDirectoryMessaging.MessageType.ShareImportStarted, shareId);
+      lock (_shareImportSync)
+      {
+        if (!_shareImportStates.ContainsKey(share.ShareId))
+          _shareImportStates.Add(share.ShareId, new ShareImportState { ShareId = share.ShareId, IsImporting = true, Progress = -1 });
+      }
+      UpdateServerState();
+    }
+
+    public void ClientCompletedShareImport(Guid shareId)
+    {
+      Share share = GetShare(shareId);
+      if (share == null)
+      {
+        Logger.Warn("MediaLibrary.ClientCompletedShareImport: Unknown share id {0}", shareId);
+        return;
+      }
+      IClientManager clientManager = ServiceRegistration.Get<IClientManager>();
+      lock (clientManager.SyncObj)
+      {
+        ClientConnection client = clientManager.ConnectedClients.FirstOrDefault(c => c.Descriptor.MPFrontendServerUUID == share.SystemId);
+        if (client == null)
+          return;
+        object value;
+        if (client.Properties.TryGetValue(KEY_CURRENTLY_IMPORTING_SHARE_IDS, out value))
+          ((ICollection<Guid>)value).Remove(shareId);
+      }
+      ContentDirectoryMessaging.SendShareImportMessage(ContentDirectoryMessaging.MessageType.ShareImportCompleted, shareId);
+      lock (_shareImportSync)
+      {
+        if (_shareImportStates.ContainsKey(share.ShareId))
+          _shareImportStates.Remove(share.ShareId);
+      }
+      UpdateServerState();
+    }
+
+    public ICollection<Guid> GetCurrentlyImportingShareIds()
+    {
+      ICollection<Guid> result = new List<Guid>();
+      IImporterWorker importerWorker = ServiceRegistration.Get<IImporterWorker>();
+      // Shares of media library
+      _importingSharesCache = GetShares(null).Values;
+      CollectionUtils.AddAll(result, importerWorker.ImportJobs.Where(importJobInfo => importJobInfo.State == ImportJobState.Active).
+          Select(importJobInfo => _importingSharesCache.BestContainingPath(importJobInfo.BasePath)).Where(share => share != null).Select(share => share.ShareId));
+      // Client shares
+      IClientManager clientManager = ServiceRegistration.Get<IClientManager>();
+      lock (clientManager.SyncObj)
+        CollectionUtils.AddAll(result, clientManager.ConnectedClients.Select(client =>
+          {
+            object value;
+            return client.Properties.TryGetValue(KEY_CURRENTLY_IMPORTING_SHARE_IDS, out value) ? (ICollection<Guid>)value : null;
+          }).Where(clientShares => clientShares != null).SelectMany(clientShares => clientShares).ToList());
+
+      return result;
+    }
+
+    #endregion
+
+    #region Playback
+
+    public void NotifyPlayback(Guid mediaItemId, bool watched)
+    {
+      MediaItem item = Search(new MediaItemQuery(new Guid[] { MediaAspect.ASPECT_ID }, null, new MediaItemIdFilter(mediaItemId)), false, null, true).FirstOrDefault();
+      if (item == null)
+        return;
+      SingleMediaItemAspect mediaAspect;
+      if (!MediaItemAspect.TryGetAspect(item.Aspects, MediaAspect.Metadata, out mediaAspect))
+        return;
+      mediaAspect.SetAttribute(MediaAspect.ATTR_LASTPLAYED, DateTime.Now);
+      if (watched)
+      {
+        int playCount = (int)(mediaAspect.GetAttributeValue(MediaAspect.ATTR_PLAYCOUNT) ?? 0);
+        mediaAspect.SetAttribute(MediaAspect.ATTR_PLAYCOUNT, playCount + 1);
+      }
+      UpdateMediaItem(mediaItemId, new MediaItemAspect[] { mediaAspect }, true);
+    }
+
+    private bool SetMediaItemUserData(ITransaction transaction, Guid userProfileId, Guid mediaItemId, string dataKey, string dataValue)
+    {
+      int count = 0;
+      using (IDbCommand command = UserProfileDataManagement_SubSchema.DeleteUserMediaItemDataCommand(transaction, userProfileId, mediaItemId, dataKey))
+      {
+        count += command.ExecuteNonQuery();
+      }
+      if (dataValue != null)
+      {
+        using (IDbCommand command = UserProfileDataManagement_SubSchema.CreateUserMediaItemDataCommand(transaction, userProfileId, mediaItemId, dataKey, dataValue))
+        {
+          count += command.ExecuteNonQuery();
+        }
+      }
+      return count > 0;
+    }
+
+    public void NotifyUserPlayback(Guid userProfileId, Guid mediaItemId, int percentage, bool updatePlayDate)
+    {
+      NotifyPlayback(mediaItemId, percentage >= 100);
+
+      bool updateParents = false;
+      ISQLDatabase database = ServiceRegistration.Get<ISQLDatabase>();
+      using (ITransaction transaction = database.BeginTransaction())
+      {
+        int dataIdx;
+        int count = 0;
+        if (percentage >= 100)
+        {
+          using (IDbCommand command = UserProfileDataManagement_SubSchema.SelectUserMediaItemDataCommand(transaction, userProfileId, mediaItemId, UserDataKeysKnown.KEY_PLAY_COUNT, out dataIdx))
+          {
+            using (IDataReader reader = command.ExecuteReader())
+            {
+              if (reader.Read())
+              {
+                count = Convert.ToInt32(database.ReadDBValue<string>(reader, dataIdx));
+              }
+            }
+          }
+          count++;
+          updateParents = true;
+
+          //Update play count
+          SetMediaItemUserData(transaction, userProfileId, mediaItemId, UserDataKeysKnown.KEY_PLAY_COUNT, UserDataKeysKnown.GetSortablePlayCountString(count));
+          //Update last played
+          SetMediaItemUserData(transaction, userProfileId, mediaItemId, UserDataKeysKnown.KEY_PLAY_DATE, UserDataKeysKnown.GetSortablePlayDateString(DateTime.Now));
+          //Update play percentage
+          SetMediaItemUserData(transaction, userProfileId, mediaItemId, UserDataKeysKnown.KEY_PLAY_PERCENTAGE, UserDataKeysKnown.GetSortablePlayPercentageString(100));
+        }
+        else if (percentage > 0)
+        {
+          if (updatePlayDate)
+          {
+            //Update last played
+            SetMediaItemUserData(transaction, userProfileId, mediaItemId, UserDataKeysKnown.KEY_PLAY_DATE, UserDataKeysKnown.GetSortablePlayDateString(DateTime.Now));
+          }
+          //Update play percentage
+          SetMediaItemUserData(transaction, userProfileId, mediaItemId, UserDataKeysKnown.KEY_PLAY_PERCENTAGE, UserDataKeysKnown.GetSortablePlayPercentageString(percentage));
+        }
+        else
+        {
+          updateParents = true;
+
+          //Reset percentage
+          SetMediaItemUserData(transaction, userProfileId, mediaItemId, UserDataKeysKnown.KEY_PLAY_PERCENTAGE, UserDataKeysKnown.GetSortablePlayPercentageString(0));
+        }
+        transaction.Commit();
+      }
+
+      if (updateParents)
+      {
+        if (!UpdateChildPlayUserData(userProfileId, mediaItemId, percentage >= 100, updatePlayDate))
+          UpdateParentPlayUserData(userProfileId, new[] { mediaItemId }, updatePlayDate);
+      }
+    }
+
+    #endregion
+
+    #region User data management
+
+    public void UserDataUpdated(Guid userProfileId, Guid mediaItemId, string userDataKey, string userData)
+    {
+      if (userDataKey == UserDataKeysKnown.KEY_PLAY_COUNT)
+      {
+        if (!UpdateChildPlayUserData(userProfileId, mediaItemId, Convert.ToInt32(userData) > 0, false))
+          UpdateParentPlayUserData(userProfileId, new[] { mediaItemId }, false);
+      }
+    }
+
+    #endregion
+
+    #region Media item aspect schema management
+
+    public bool MediaItemAspectStorageExists(Guid aspectId)
+    {
+      return _miaManagement.MediaItemAspectStorageExists(aspectId);
+    }
+
+    public MediaItemAspectMetadata GetMediaItemAspectMetadata(Guid aspectId)
+    {
+      return _miaManagement.GetMediaItemAspectMetadata(aspectId);
+    }
+
+    public void AddMediaItemAspectStorage(MediaItemAspectMetadata miam)
+    {
+      if (_miaManagement.AddMediaItemAspectStorage(miam))
+      {
+        Logger.Info("MediaLibrary: Media item aspect storage for MIA type '{0}' (name '{1}') was added", miam.AspectId, miam.Name);
+        ContentDirectoryMessaging.SendMIATypesChangedMessage();
+      }
+    }
+
+    public void RemoveMediaItemAspectStorage(Guid aspectId)
+    {
+      if (_miaManagement.RemoveMediaItemAspectStorage(aspectId))
+      {
+        Logger.Info("MediaLibrary: Media item aspect storage for MIA type '{0}' was removed", aspectId);
+        ContentDirectoryMessaging.SendMIATypesChangedMessage();
+      }
+    }
+
+    public IDictionary<Guid, MediaItemAspectMetadata> GetManagedMediaItemAspectMetadata()
+    {
+      return _miaManagement.ManagedMediaItemAspectTypes;
+    }
+
+    public IDictionary<Guid, DateTime> GetManagedMediaItemAspectCreationDates()
+    {
+      return _miaManagement.ManagedMediaItemAspectCreationDates;
+    }
+
+    public MediaItemAspectMetadata GetManagedMediaItemAspectMetadata(Guid aspectId)
+    {
+      return _miaManagement.GetMediaItemAspectMetadata(aspectId);
+    }
+
+    #endregion
+
+    #region Relationship type schema management
+
+    public void AddRelationship(RelationshipType relationshipType, bool isChildPrimaryResource)
+    {
+      _miaManagement.AddRelationship(relationshipType, isChildPrimaryResource);
+    }
+
+    public ICollection<RelationshipType> GetManagedRelationshipTypes()
+    {
+      return _miaManagement.LocallyKnownRelationshipTypes;
+    }
+
+    public ICollection<RelationshipType> GetManagedHierarchicalRelationshipTypes()
+    {
+      return _miaManagement.LocallyKnownHierarchicalRelationshipTypes;
+    }
+
+    #endregion
+
+    #region Shares management
+
+    private void UpdateShareWatchers()
+    {
+      lock (_syncObj)
+      {
+        Logger.Info("MediaLibrary: Share configuration changed, updating watchers");
+        DeInitShareWatchers();
+        InitShareWatchers();
+      }
+    }
+
+    private void InitShareWatchers()
+    {
+      lock (_syncObj)
+      {
+        IDictionary<Guid, Share> shares = GetShares(_localSystemId);
+        foreach (Share share in shares.Values)
+        {
+          if (!share.UseShareWatcher)
+          {
+            Logger.Info("MediaLibrary: Share watcher not enabled for path {0}", share.BaseResourcePath);
+            continue;
+          }
+
+          // This should never happen, as the share ID is unique. But error reports show duplicate keys when adding a watcher?
+          if (_shareWatchers.ContainsKey(share.ShareId))
+            continue;
+
+          try
+          {
+            ShareWatcher watcher = null;
+            try
+            {
+              watcher = new ShareWatcher(share, this, false);
+            }
+            catch (Exception e)
+            {
+              Logger.Warn("MediaLibrary: Share watcher cannot be used for path {0}", e, share.BaseResourcePath);
+              continue;
+            }
+            _shareWatchers.Add(share.ShareId, watcher);
+          }
+          catch (Exception e)
+          {
+            Logger.Error("MediaLibrary: Error initializing share watcher for {0}", e, share.BaseResourcePath);
+          }
+        }
+      }
+    }
+
+    private void DeInitShareWatchers()
+    {
+      lock (_syncObj)
+      {
+        try
+        {
+          foreach (Guid shareId in _shareWatchers.Keys)
+          {
+            _shareWatchers[shareId].Dispose();
+          }
+          _shareWatchers.Clear();
+        }
+        catch (Exception e)
+        {
+          Logger.Error("MediaLibrary: Error when removing share watchers", e);
+          throw;
+        }
+      }
+    }
+
+    public void RegisterShare(Share share)
+    {
+      Logger.Info("MediaLibrary: Registering share '{0}' at system {1}: Setting name '{2}', base resource path '{3}' and media categories '{4}'",
+          share.ShareId, share.SystemId, share.Name, share.BaseResourcePath, StringUtils.Join(", ", share.MediaCategories));
+      ISQLDatabase database = ServiceRegistration.Get<ISQLDatabase>();
+      ITransaction transaction = database.BeginTransaction();
+      try
+      {
+        int shareIdIndex;
+        using (IDbCommand command = MediaLibrary_SubSchema.SelectShareIdCommand(
+            transaction, share.SystemId, share.BaseResourcePath, out shareIdIndex))
+        using (IDataReader reader = command.ExecuteReader(CommandBehavior.SingleRow))
+        {
+          if (reader.Read())
+            throw new ShareExistsException("A share with the given system '{0}' and path '{1}' already exists",
+                share.SystemId, share.BaseResourcePath);
+        }
+        using (IDbCommand command = MediaLibrary_SubSchema.InsertShareCommand(transaction, share.ShareId, share.SystemId,
+            share.BaseResourcePath, share.Name, share.UseShareWatcher))
+          command.ExecuteNonQuery();
+
+        foreach (string mediaCategory in share.MediaCategories)
+          AddMediaCategoryToShare(transaction, share.ShareId, mediaCategory);
+
+        transaction.Commit();
+
+        ContentDirectoryMessaging.SendRegisteredSharesChangedMessage();
+
+        TryScheduleLocalShareImport(share);
+      }
+      catch (Exception e)
+      {
+        Logger.Error("MediaLibrary: Error registering share '{0}'", e, share.ShareId);
+        transaction.Rollback();
+        throw;
+      }
+    }
+
+    public Guid CreateShare(string systemId, ResourcePath baseResourcePath, string shareName, bool useShareWatcher,
+        IEnumerable<string> mediaCategories)
+    {
+      Guid shareId = Guid.NewGuid();
+      Logger.Info("MediaLibrary: Creating new share '{0}'", shareId);
+      Share share = new Share(shareId, systemId, baseResourcePath, shareName, useShareWatcher, mediaCategories);
+      RegisterShare(share);
+      return shareId;
+    }
+
+    public void RemoveShare(Guid shareId)
+    {
+      Stopwatch swDelete = new Stopwatch();
+      swDelete.Start();
+      Logger.Info("MediaLibrary: Removing share '{0}'", shareId);
+      Share share = GetShare(shareId);
+      TryCancelLocalImportJobs(share);
+
+      lock (GetResourcePathLock(share.BaseResourcePath))
+      {
+        ISQLDatabase database = ServiceRegistration.Get<ISQLDatabase>();
+        ITransaction transaction = database.BeginTransaction();
+        try
+        {
+          using (IDbCommand command = MediaLibrary_SubSchema.DeleteSharesCommand(transaction, new Guid[] { shareId }))
+            command.ExecuteNonQuery();
+
+          _relationshipManagement.DeletePathAndRelationships(transaction, share.SystemId, share.BaseResourcePath, true);
+
+          transaction.Commit();
+
+          MediaLibraryMessaging.SendMediaItemsDeletedMessage();
+          ContentDirectoryMessaging.SendRegisteredSharesChangedMessage();
+        }
+        catch (Exception e)
+        {
+          Logger.Error("MediaLibrary: Error removing share '{0}'", e, shareId);
+          transaction.Rollback();
+          throw;
+        }
+      }
+      lock (_syncObj)
+        _shareDeleteSync.Remove(share.BaseResourcePath);
+      Logger.Info("MediaLibrary: Share '{0}' removed ({1} ms)", shareId, swDelete.ElapsedMilliseconds);
+    }
+
+    public void RemoveSharesOfSystem(string systemId)
+    {
+      Stopwatch swDelete = new Stopwatch();
+      swDelete.Start();
+      Logger.Info("MediaLibrary: Removing all shares of system '{0}'", systemId);
+      IDictionary<Guid, Share> shares = GetShares(systemId);
+      foreach (Share share in shares.Values)
+        TryCancelLocalImportJobs(share);
+
+      ISQLDatabase database = ServiceRegistration.Get<ISQLDatabase>();
+      ITransaction transaction = database.BeginTransaction();
+      try
+      {
+        using (IDbCommand command = MediaLibrary_SubSchema.DeleteSharesOfSystemCommand(transaction, systemId))
+          command.ExecuteNonQuery();
+
+        _relationshipManagement.DeletePathAndRelationships(transaction, systemId, null, true);
+
+        transaction.Commit();
+
+        MediaLibraryMessaging.SendMediaItemsDeletedMessage();
+        ContentDirectoryMessaging.SendRegisteredSharesChangedMessage();
+      }
+      catch (Exception e)
+      {
+        Logger.Error("MediaLibrary: Error removing shares of system '{0}'", e, systemId);
+        transaction.Rollback();
+        throw;
+      }
+      Logger.Info("MediaLibrary: All shares for system '{0}' removed ({1} ms)", systemId, swDelete.ElapsedMilliseconds);
+    }
+
+    public int UpdateShare(Guid shareId, ResourcePath baseResourcePath, string shareName, bool useShareWatcher,
+        IEnumerable<string> mediaCategories, RelocationMode relocationMode)
+    {
+      Logger.Info("MediaLibrary: Updating share '{0}': Setting name '{1}', base resource path '{2}' and media categories '{3}'",
+          shareId, shareName, baseResourcePath, StringUtils.Join(", ", mediaCategories));
+      Share share = GetShare(shareId);
+      TryCancelLocalImportJobs(share);
+
+      ISQLDatabase database = ServiceRegistration.Get<ISQLDatabase>();
+      ITransaction transaction = database.BeginTransaction();
+      try
+      {
+        Share originalShare = GetShare(transaction, shareId);
+
+        using (IDbCommand command = MediaLibrary_SubSchema.UpdateShareCommand(transaction, shareId, baseResourcePath, shareName, useShareWatcher))
+          command.ExecuteNonQuery();
+
+        // Update media categories
+        ICollection<string> formerMediaCategories = GetShareMediaCategories(transaction, shareId);
+
+        ICollection<string> newCategories = new List<string>();
+        foreach (string mediaCategory in mediaCategories)
+        {
+          newCategories.Add(mediaCategory);
+          if (!formerMediaCategories.Contains(mediaCategory))
+            AddMediaCategoryToShare(transaction, shareId, mediaCategory);
+        }
+
+        foreach (string mediaCategory in formerMediaCategories)
+          if (!newCategories.Contains(mediaCategory))
+            RemoveMediaCategoryFromShare(transaction, shareId, mediaCategory);
+
+        int numAffected = 0;
+        // Relocate media items
+        switch (relocationMode)
+        {
+          case RelocationMode.Relocate:
+            numAffected = RelocateMediaItems(transaction, originalShare.SystemId, originalShare.BaseResourcePath, baseResourcePath);
+            Logger.Info("MediaLibrary: Relocated {0} media items during share update", numAffected);
+            break;
+          case RelocationMode.Remove:
+            numAffected = _relationshipManagement.DeletePathAndRelationships(transaction, originalShare.SystemId, originalShare.BaseResourcePath, true);
+            MediaLibraryMessaging.SendMediaItemsDeletedMessage();
+            Logger.Info("MediaLibrary: Deleted {0} media items during share update (will be re-imported)", numAffected);
+            Share updatedShare = GetShare(transaction, shareId);
+            TryScheduleLocalShareImport(updatedShare);
+            break;
+        }
+        transaction.Commit();
+
+        ContentDirectoryMessaging.SendRegisteredSharesChangedMessage();
+
+        return numAffected;
+      }
+      catch (Exception e)
+      {
+        Logger.Error("MediaLibrary: Error updating share '{0}'", e, shareId);
+        transaction.Rollback();
+        throw;
+      }
+    }
+
+    public IDictionary<Guid, Share> GetShares(string systemId)
+    {
+      return GetShares(null, systemId);
+    }
+
+    private IDictionary<Guid, Share> GetShares(ITransaction transaction, string systemId)
+    {
+      ITransaction shareTransaction = transaction;
+      ISQLDatabase database = null;
+      try
+      {
+        if (shareTransaction == null)
+        {
+          database = ServiceRegistration.Get<ISQLDatabase>();
+          shareTransaction = database.BeginTransaction();
+        }
+        database = shareTransaction.Database;
+
+        int shareIdIndex;
+        int systemIdIndex;
+        int pathIndex;
+        int shareNameIndex;
+        int shareWatcherIndex;
+        IDbCommand command;
+        if (string.IsNullOrEmpty(systemId))
+        {
+          command = MediaLibrary_SubSchema.SelectSharesCommand(shareTransaction, out shareIdIndex,
+            out systemIdIndex, out pathIndex, out shareNameIndex, out shareWatcherIndex);
+        }
+        else
+        {
+          command = MediaLibrary_SubSchema.SelectSharesBySystemCommand(shareTransaction, systemId, out shareIdIndex,
+              out systemIdIndex, out pathIndex, out shareNameIndex, out shareWatcherIndex);
+        }
+        IDictionary<Guid, Share> result = new Dictionary<Guid, Share>();
+        try
+        {
+          using (IDataReader reader = command.ExecuteReader())
+          {
+            while (reader.Read())
+            {
+              Guid shareId = database.ReadDBValue<Guid>(reader, shareIdIndex);
+              result.Add(shareId, new Share(shareId, database.ReadDBValue<string>(reader, systemIdIndex),
+                  ResourcePath.Deserialize(database.ReadDBValue<string>(reader, pathIndex)),
+                  database.ReadDBValue<string>(reader, shareNameIndex),
+                  database.ReadDBValue<int>(reader, shareWatcherIndex) == 1, null));
+            }
+          }
+          // Init share categories later to avoid opening new result sets inside reader loop (issue with MySQL)
+          foreach (var share in result)
+          {
+            ICollection<string> mediaCategories = GetShareMediaCategories(shareTransaction, share.Key);
+            CollectionUtils.AddAll(share.Value.MediaCategories, mediaCategories);
+          }
+          return result;
+        }
+        finally
+        {
+          command.Dispose();
+        }
+      }
+      finally
+      {
+        if (transaction == null)
+          shareTransaction.Dispose();
+      }
+    }
+
+    public Share GetShare(Guid shareId)
+    {
+      ISQLDatabase database = ServiceRegistration.Get<ISQLDatabase>();
+      ITransaction transaction = database.BeginTransaction();
+      try
+      {
+        return GetShare(transaction, shareId);
+      }
+      finally
+      {
+        transaction.Dispose();
+      }
+    }
+
+    public void SetupDefaultLocalShares()
+    {
+      IMediaAccessor mediaAccessor = ServiceRegistration.Get<IMediaAccessor>();
+      foreach (Share share in mediaAccessor.CreateDefaultShares())
+        RegisterShare(share);
+    }
+
+    #endregion
+
+    #region Client online registration
+
+    public IDictionary<string, SystemName> OnlineClients
+    {
+      get
+      {
+        lock (_syncObj)
+          return new Dictionary<string, SystemName>(_systemsOnline);
+      }
+    }
+
+    public void NotifySystemOnline(string systemId, SystemName currentSystemName)
+    {
+      Logger.Info("MediaLibrary: Client '{0}' is online at system '{1}'", systemId, currentSystemName);
+      lock (_syncObj)
+        _systemsOnline[systemId] = currentSystemName;
+    }
+
+    public void NotifySystemOffline(string systemId)
+    {
+      Logger.Info("MediaLibrary: Client '{0}' is offline", systemId);
+      lock (_syncObj)
+        _systemsOnline.Remove(systemId);
+    }
+
+    #endregion
+
+    #endregion
+
+    internal static ILogger Logger
+    {
+      get { return ServiceRegistration.Get<ILogger>(); }
+    }
+  }
+}