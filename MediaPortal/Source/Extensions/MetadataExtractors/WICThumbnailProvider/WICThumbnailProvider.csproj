﻿<?xml version="1.0" encoding="utf-8"?>
<Project ToolsVersion="12.0" DefaultTargets="Build" xmlns="http://schemas.microsoft.com/developer/msbuild/2003">
  <Import Project="$(MSBuildExtensionsPath)\$(MSBuildToolsVersion)\Microsoft.Common.props" Condition="Exists('$(MSBuildExtensionsPath)\$(MSBuildToolsVersion)\Microsoft.Common.props')" />
  <PropertyGroup>
    <Configuration Condition=" '$(Configuration)' == '' ">Debug</Configuration>
    <Platform Condition=" '$(Platform)' == '' ">AnyCPU</Platform>
    <ProjectGuid>{7F790D8D-3A5A-499F-B9D3-8D9A1EF4F73A}</ProjectGuid>
    <OutputType>Library</OutputType>
    <AppDesignerFolder>Properties</AppDesignerFolder>
    <RootNamespace>MediaPortal.Extensions.MetadataExtractors.WICThumbnailProvider</RootNamespace>
    <AssemblyName>WICThumbnailProvider</AssemblyName>
    <TargetFrameworkVersion>v4.7</TargetFrameworkVersion>
    <FileAlignment>512</FileAlignment>
    <TargetFrameworkProfile />
    <SolutionDir Condition="$(SolutionDir) == '' Or $(SolutionDir) == '*Undefined*'">..\..\..\</SolutionDir>
    <RestoreProjectStyle>PackageReference</RestoreProjectStyle>
  </PropertyGroup>
  <PropertyGroup Condition="'$(Configuration)|$(Platform)' == 'Debug|x86'">
    <DebugSymbols>true</DebugSymbols>
    <OutputPath>bin\x86\Debug\</OutputPath>
    <DefineConstants>DEBUG;TRACE</DefineConstants>
    <DebugType>full</DebugType>
    <PlatformTarget>x86</PlatformTarget>
    <ErrorReport>prompt</ErrorReport>
    <CodeAnalysisRuleSet>MinimumRecommendedRules.ruleset</CodeAnalysisRuleSet>
    <Prefer32Bit>false</Prefer32Bit>
  </PropertyGroup>
  <PropertyGroup Condition="'$(Configuration)|$(Platform)' == 'Release|x86'">
    <OutputPath>bin\x86\Release\</OutputPath>
    <DefineConstants>TRACE</DefineConstants>
    <Optimize>true</Optimize>
    <DebugType>pdbonly</DebugType>
    <PlatformTarget>x86</PlatformTarget>
    <ErrorReport>prompt</ErrorReport>
    <CodeAnalysisRuleSet>MinimumRecommendedRules.ruleset</CodeAnalysisRuleSet>
    <Prefer32Bit>false</Prefer32Bit>
  </PropertyGroup>
  <ItemGroup>
<<<<<<< HEAD
    <Reference Include="SharpDX, Version=4.0.1.0, Culture=neutral, PublicKeyToken=b4dcf0f35e5521f1, processorArchitecture=MSIL">
      <HintPath>..\..\..\..\Packages\SharpDX.4.0.1\lib\net45\SharpDX.dll</HintPath>
    </Reference>
    <Reference Include="SharpDX.Direct2D1, Version=4.0.1.0, Culture=neutral, PublicKeyToken=b4dcf0f35e5521f1, processorArchitecture=MSIL">
      <HintPath>..\..\..\..\Packages\SharpDX.Direct2D1.4.0.1\lib\net45\SharpDX.Direct2D1.dll</HintPath>
    </Reference>
    <Reference Include="SharpDX.DXGI, Version=4.0.1.0, Culture=neutral, PublicKeyToken=b4dcf0f35e5521f1, processorArchitecture=MSIL">
      <HintPath>..\..\..\..\Packages\SharpDX.DXGI.4.0.1\lib\net45\SharpDX.DXGI.dll</HintPath>
    </Reference>
=======
>>>>>>> 53a94b64
    <Reference Include="System" />
    <Reference Include="System.Core" />
    <Reference Include="System.Drawing" />
    <Reference Include="System.Windows.Forms" />
    <Reference Include="System.Xml.Linq" />
    <Reference Include="System.Data.DataSetExtensions" />
    <Reference Include="Microsoft.CSharp" />
    <Reference Include="System.Data" />
    <Reference Include="System.Xml" />
  </ItemGroup>
  <ItemGroup>
    <Compile Include="..\..\..\Core\MediaPortal.Common\VersionInfo\VersionInfo.cs">
      <Link>Properties\VersionInfo.cs</Link>
    </Compile>
    <Compile Include="Properties\AssemblyInfo.cs" />
    <Compile Include="WICThumbnailProvider.cs" />
  </ItemGroup>
  <ItemGroup>
    <None Include="build.targets" />
  </ItemGroup>
  <ItemGroup>
    <Content Include="plugin.xml">
      <SubType>Designer</SubType>
    </Content>
  </ItemGroup>
  <ItemGroup>
    <ProjectReference Include="..\..\..\Core\MediaPortal.Common\MediaPortal.Common.csproj">
      <Project>{ECF060E7-CAA1-4466-851F-F80B857641EA}</Project>
      <Name>MediaPortal.Common</Name>
    </ProjectReference>
  </ItemGroup>
  <ItemGroup>
    <PackageReference Include="SharpDX.Direct2D1">
      <Version>4.0.1</Version>
    </PackageReference>
  </ItemGroup>
  <Import Project="$(MSBuildToolsPath)\Microsoft.CSharp.targets" />
  <Import Project="build.targets" />
  <!-- To modify your build process, add your task inside one of the targets below and uncomment it. 
       Other similar extension points exist, see Microsoft.Common.targets.
  <Target Name="BeforeBuild">
  </Target>
  <Target Name="AfterBuild">
  </Target>
  -->
</Project><|MERGE_RESOLUTION|>--- conflicted
+++ resolved
@@ -36,18 +36,6 @@
     <Prefer32Bit>false</Prefer32Bit>
   </PropertyGroup>
   <ItemGroup>
-<<<<<<< HEAD
-    <Reference Include="SharpDX, Version=4.0.1.0, Culture=neutral, PublicKeyToken=b4dcf0f35e5521f1, processorArchitecture=MSIL">
-      <HintPath>..\..\..\..\Packages\SharpDX.4.0.1\lib\net45\SharpDX.dll</HintPath>
-    </Reference>
-    <Reference Include="SharpDX.Direct2D1, Version=4.0.1.0, Culture=neutral, PublicKeyToken=b4dcf0f35e5521f1, processorArchitecture=MSIL">
-      <HintPath>..\..\..\..\Packages\SharpDX.Direct2D1.4.0.1\lib\net45\SharpDX.Direct2D1.dll</HintPath>
-    </Reference>
-    <Reference Include="SharpDX.DXGI, Version=4.0.1.0, Culture=neutral, PublicKeyToken=b4dcf0f35e5521f1, processorArchitecture=MSIL">
-      <HintPath>..\..\..\..\Packages\SharpDX.DXGI.4.0.1\lib\net45\SharpDX.DXGI.dll</HintPath>
-    </Reference>
-=======
->>>>>>> 53a94b64
     <Reference Include="System" />
     <Reference Include="System.Core" />
     <Reference Include="System.Drawing" />
