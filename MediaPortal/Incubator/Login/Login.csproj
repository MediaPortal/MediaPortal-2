--- conflicted
+++ resolved
@@ -209,16 +209,17 @@
     </Content>
   </ItemGroup>
   <ItemGroup>
-<<<<<<< HEAD
     <Content Include="Skin\default\screens\UserLanguages.xaml">
       <SubType>Designer</SubType>
     </Content>
   </ItemGroup>
   <ItemGroup>
     <Content Include="Skin\default\screens\DialogSelectLanguage.xaml">
-=======
+      <SubType>Designer</SubType>
+    </Content>
+  </ItemGroup>
+  <ItemGroup>
     <Content Include="Skin\Nereus\screens\UserManagement.xaml">
->>>>>>> 17ce7da8
       <SubType>Designer</SubType>
     </Content>
   </ItemGroup>
