--- conflicted
+++ resolved
@@ -147,15 +147,14 @@
       // In few cases there can be multiple episodes with same name. In this case we cannot know which one is right
       // and keep the current episode details.
       // Use this way only for single episodes.
-      if (seriesInfo.EpisodeNumbers.Count == 1 && episodes.Count == 1)
+      if (episodeInfo.EpisodeNumbers.Count == 1 && episodes.Count == 1)
       {
         episode = episodes[0];
         SetEpisodeDetails(episodeInfo, seriesDetail, episode);
         return true;
       }
 
-<<<<<<< HEAD
-      episodes = seriesDetail.Episodes.Where(e => seriesInfo.EpisodeNumbers.Contains(e.EpisodeNumber) && e.SeasonNumber == seriesInfo.SeasonNumber).ToList();
+      episodes = seriesDetail.Episodes.Where(e => episodeInfo.EpisodeNumbers.Contains(e.EpisodeNumber) && e.SeasonNumber == episodeInfo.SeasonNumber).ToList();
       if (episodes.Count == 0)
         return false;
 
@@ -163,42 +162,44 @@
       if (episodes.Count == 1)
       {
         episode = episodes[0];
-        seriesInfo.Episode = episode.EpisodeName;
-        SetEpisodeDetails(seriesInfo, episode);
-=======
-      episode = seriesDetail.Episodes.Find(e => e.EpisodeNumber == episodeInfo.EpisodeNumbers.FirstOrDefault() && e.SeasonNumber == episodeInfo.SeasonNumber);
-      if (episode != null)
-      {
         episodeInfo.Episode = episode.EpisodeName;
         SetEpisodeDetails(episodeInfo, seriesDetail, episode);
->>>>>>> 94e43dd4
         return true;
       }
 
       // Multiple episodes
-      SetMultiEpisodeDetailsl(seriesInfo, episodes);
+      SetMultiEpisodeDetailsl(episodeInfo, seriesDetail, episodes);
       return true;
     }
 
-    private static void SetMultiEpisodeDetailsl(SeriesInfo seriesInfo, List<TvdbEpisode> episodes)
-    {
-      seriesInfo.TotalRating = episodes.Sum(e => e.Rating) / episodes.Count; // Average rating
-      seriesInfo.Episode = string.Join("; ", episodes.OrderBy(e => e.EpisodeNumber).Select(e => e.EpisodeName).ToArray());
-      seriesInfo.Summary = string.Join("\r\n\r\n", episodes.OrderBy(e => e.EpisodeNumber).
+    private static void SetMultiEpisodeDetailsl(EpisodeInfo episodeInfo, TvdbSeries seriesDetail, List<TvdbEpisode> episodes)
+    {
+      episodeInfo.ImdbId = seriesDetail.ImdbId;
+      episodeInfo.TvdbId = seriesDetail.Id;
+      episodeInfo.SeasonNumber = episode.SeasonNumber;
+      episodeInfo.EpisodeNumbers.Clear();
+      episodeInfo.EpisodeNumbers.Add(episode.EpisodeNumber);
+      episodeInfo.FirstAired = episode.FirstAired;
+      episodeInfo.DvdEpisodeNumbers.Clear();
+      episodeInfo.DvdEpisodeNumbers.Add(episode.DvdEpisodeNumber);
+	  
+      episodeInfo.TotalRating = episodes.Sum(e => e.Rating) / episodes.Count; // Average rating
+      episodeInfo.Episode = string.Join("; ", episodes.OrderBy(e => e.EpisodeNumber).Select(e => e.EpisodeName).ToArray());
+      episodeInfo.Summary = string.Join("\r\n\r\n", episodes.OrderBy(e => e.EpisodeNumber).
         Select(e => string.Format("{0,02}) {1}", e.EpisodeNumber, e.Overview)).ToArray());
 
-      // Don't clear seriesInfo.Actors again. It's already been filled with actors from series details.
+      // Don't clear episodeInfo.Actors again. It's already been filled with actors from series details.
       var guestStars = episodes.SelectMany(e => e.GuestStars).Distinct().ToList();
       if (guestStars.Count > 0)
-        CollectionUtils.AddAll(seriesInfo.Actors, guestStars);
-      seriesInfo.Directors.Clear();
+        CollectionUtils.AddAll(episodeInfo.Actors, guestStars);
+      episodeInfo.Directors.Clear();
       var directors = episodes.SelectMany(e => e.Directors).Distinct().ToList();
       if (directors.Count > 0)
-        CollectionUtils.AddAll(seriesInfo.Directors, directors);
+        CollectionUtils.AddAll(episodeInfo.Directors, directors);
       var writers = episodes.SelectMany(e => e.Writer).Distinct().ToList();
-      seriesInfo.Writers.Clear();
+      episodeInfo.Writers.Clear();
       if (writers.Count > 0)
-        CollectionUtils.AddAll(seriesInfo.Writers, writers);
+        CollectionUtils.AddAll(episodeInfo.Writers, writers);
     }
 
     private static void SetEpisodeDetails(EpisodeInfo episodeInfo, TvdbSeries seriesDetail, TvdbEpisode episode)
@@ -243,8 +244,7 @@
         matches = Settings.Load<List<SeriesMatch>>(MatchesSettingsFile) ?? new List<SeriesMatch>();
 
       // Use cached values before doing online query
-      SeriesMatch match = matches.Find(m => string.Equals(m.ItemName, seriesName, StringComparison.OrdinalIgnoreCase) ||
-                                            string.Equals(m.TvDBName, seriesName, StringComparison.OrdinalIgnoreCase));
+      SeriesMatch match = matches.Find(m => m.ItemName == seriesName || m.TvDBName == seriesName);
       if (match != null && match.Id != 0)
       {
         tvDbId = match.Id;
