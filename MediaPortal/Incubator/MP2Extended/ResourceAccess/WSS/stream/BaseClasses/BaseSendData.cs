﻿#region Copyright (C) 2007-2012 Team MediaPortal

/*
    Copyright (C) 2007-2012 Team MediaPortal
    http://www.team-mediaportal.com

    This file is part of MediaPortal 2

    MediaPortal 2 is free software: you can redistribute it and/or modify
    it under the terms of the GNU General Public License as published by
    the Free Software Foundation, either version 3 of the License, or
    (at your option) any later version.

    MediaPortal 2 is distributed in the hope that it will be useful,
    but WITHOUT ANY WARRANTY; without even the implied warranty of
    MERCHANTABILITY or FITNESS FOR A PARTICULAR PURPOSE. See the
    GNU General Public License for more details.

    You should have received a copy of the GNU General Public License
    along with MediaPortal 2. If not, see <http://www.gnu.org/licenses/>.
*/

#endregion

using System;
using System.Collections.Generic;
using System.Globalization;
using System.IO;
using System.Linq;
using System.Net;
using System.Threading;
using HttpServer;
using MediaPortal.Common;
using MediaPortal.Common.Logging;
using MediaPortal.Common.ResourceAccess;
using MediaPortal.Common.Threading;
<<<<<<< HEAD
=======
using MediaPortal.Plugins.MP2Extended.ResourceAccess.WSS.stream.General;
>>>>>>> 5ba696e2
using MediaPortal.Plugins.MP2Extended.ResourceAccess.WSS.Profiles;
using MediaPortal.Plugins.Transcoding.Service;
using Microsoft.AspNet.Http;

namespace MediaPortal.Plugins.MP2Extended.ResourceAccess.WSS.stream.BaseClasses
{
  class BaseSendData : IDisposable
  {
    protected readonly IDictionary<string, CachedResource> _resourceAccessorCache = new Dictionary<string, CachedResource>(10);
    protected IntervalWork _tidyUpCacheWork;
    protected readonly object _syncObj = new object();

    public static TimeSpan RESOURCE_CACHE_TIME = TimeSpan.FromMinutes(5);
    public static TimeSpan CACHE_CLEANUP_INTERVAL = TimeSpan.FromMinutes(1);
    public const long TRANSCODED_VIDEO_STREAM_MAX = 50000000000L;
    public const long TRANSCODED_AUDIO_STREAM_MAX = 900000000L;
    public const long TRANSCODED_IMAGE_STREAM_MAX = 9000000L;
    public const long TRANSCODED_SUBTITLE_STREAM_MAX = 300000L;

    #region Enum

    protected enum StreamMode
    {
      Unknown,
      Normal,
      ByteRange
    }

    protected enum TransferMode
    {
      Unknown,
      Streaming,
      Interactive
    }

    #endregion Enum
    
    #region send

    protected void SendRange(HttpContext httpContext, Stream resourceStream, Range range, bool onlyHeaders)
    {
      if (range.From > resourceStream.Length)
      {
        httpContext.Response.StatusCode = StatusCodes.Status416RequestedRangeNotSatisfiable;
        return;
      }
      httpContext.Response.StatusCode = StatusCodes.Status206PartialContent;
      httpContext.Response.ContentLength = range.Length;
      httpContext.Response.Headers.Add("Content-Range", String.Format("bytes {0}-{1}/{2}", range.From, range.To, resourceStream.Length));

      if (onlyHeaders)
        return;

      resourceStream.Seek(range.From, SeekOrigin.Begin);
      Send(httpContext, resourceStream, range.Length);
    }

    protected void SendWholeFile(HttpContext httpContext, Stream resourceStream, bool onlyHeaders)
    {
      if (httpContext.Response.StatusCode != StatusCodes.Status304NotModified) // respect the If-Modified-Since Header
        httpContext.Response.StatusCode = StatusCodes.Status200OK;
      httpContext.Response.ContentLength = resourceStream.Length;

      if (onlyHeaders)
        return;

      Send(httpContext, resourceStream, resourceStream.Length);
    }

    protected void SendWholeFile(HttpContext httpContext, Stream resourceStream, ProfileMediaItem item, EndPointSettings client, bool onlyHeaders, bool partialResource, TransferMode mediaTransferMode)
    {
      if (WaitForMinimumFileSize(resourceStream, 1) == false)
      {
        httpContext.Response.StatusCode = StatusCodes.Status416RequestedRangeNotSatisfiable;
        // TODO: fix?!
        //response.Chunked = false;
        httpContext.Response.ContentLength = 0;
        httpContext.Response.ContentType = null;
        Logger.Debug("BaseSendData: Sending headers: " + string.Join(";", httpContext.Response.Headers.Select(x => x.Key + "=" + x.Value).ToArray()));
        return;
      }

      long length = GetStreamSize(item);
      if (resourceStream.CanSeek == true && (item.IsTranscoding == false || item.IsSegmented == true))
      {
        length = resourceStream.Length;
      }

      if (resourceStream.CanSeek == false && httpContext.Request.Protocol == HttpHelper.HTTP11 && client.Profile.Settings.Communication.AllowChunckedTransfer)
      {
        httpContext.Response.StatusCode = StatusCodes.Status206PartialContent;
        httpContext.Response.ContentLength = 0;
        // TODO: fix
        //response.Chunked = true;
      }
      else
      {
        httpContext.Response.StatusCode = StatusCodes.Status200OK;
        httpContext.Response.ContentLength = length;
        // TODO: fix
        //response.Chunked = false;
      }

      Range byteRange = new Range(0, httpContext.Response.ContentLength.Value);
      Send(httpContext, resourceStream, item, client, onlyHeaders, partialResource, byteRange);
    }

    protected void Send(HttpContext httpContext, Stream resourceStream, long length)
    {
      const int BUF_LEN = 8192;
      byte[] buffer = new byte[BUF_LEN];
      int bytesRead;
      while ((bytesRead = resourceStream.Read(buffer, 0, length > BUF_LEN ? BUF_LEN : (int)length)) > 0 && httpContext.Response.Body.CanWrite)
      // Don't use Math.Min since (int) length is negative for length > Int32.MaxValue
      {
        try
        {
          httpContext.Response.Body.Write(buffer, 0, bytesRead);
          length -= bytesRead;
        }
        catch (Exception)
        {
          // Client disconnected
          break;
        }
          
      }
    }

    protected void Send(HttpContext httpContext, Stream resourceStream, ProfileMediaItem item, EndPointSettings client, bool onlyHeaders, bool partialResource, Range byteRange)
    {
      Logger.Debug("BaseSendData: Sending headers: " + string.Join(";", httpContext.Response.Headers.Select(x => x.Key + "=" + x.Value).ToArray()));

      if (onlyHeaders)
        return;

      Guid streamID = item.StartStreaming();
      if (streamID == Guid.Empty)
      {
        Logger.Error("BaseSendData: Unable to start stream");
        return;
      }
      try
      {
        //Logger.Debug("Sending chunked: {0}", response.Chunked.ToString());
        string clientID = httpContext.Request.Headers["remote_addr"];
        int bufferSize = client.Profile.Settings.Communication.DefaultBufferSize;
        if(bufferSize <= 0)
        {
          bufferSize = 1500;
        }
        byte[] buffer = new byte[bufferSize];
        int bytesRead;
        long count = 0;
        bool isStream = false;
        long waitForSize = 0;
        if (byteRange.Length == 0 || (byteRange.Length > 0 && byteRange.Length >= client.Profile.Settings.Communication.InitialBufferSize))
        {
          waitForSize = client.Profile.Settings.Communication.InitialBufferSize;
        }
        if (partialResource == false)
        {
          if (waitForSize < byteRange.From) waitForSize = byteRange.From;
        }
        if (WaitForMinimumFileSize(resourceStream, waitForSize) == false)
        {
          Logger.Error("BaseSendData: Unable to send stream beacause of invalid length: {0} ({1} required)", resourceStream.Length, waitForSize);
          return;
        }
        
        long start = 0;
        if (partialResource == false)
        {
          start = byteRange.From;
        }
        if (resourceStream.CanSeek)
          resourceStream.Seek(start, SeekOrigin.Begin);
        long length = byteRange.Length;
        if (length <= 0 || item.IsLive || (item.IsSegmented == false && item.IsTranscoding == true))
        {
          isStream = true;
          length = bufferSize;
        }
        int emptyCount = 0;
        while (item.IsStreamActive(streamID) && length > 0)
        {
          bytesRead = resourceStream.Read(buffer, 0, length > bufferSize ? bufferSize : (int)length);
          count += bytesRead;
          if (isStream)
          {
            if (resourceStream.CanSeek)
              length = resourceStream.Length - count;
            else if (bytesRead > 0)
              length = bufferSize;
            else
              length = 0;
          }
          else
          {
            length -= bytesRead;
          }
          if (bytesRead > 0)
          {
            emptyCount = 0;
            if (httpContext.Response.Body.CanWrite == false)
            {
              Logger.Debug("BaseSendData: Connection lost after {0} bytes", count);
              break;
            }
            try
            {
              httpContext.Response.Body.Write(buffer, 0, bytesRead);
              length -= bytesRead;
            }
            catch (Exception)
            {
              // Client disconnected
              break;
            }
          }
          else
          {
            emptyCount++;
          }
          if (resourceStream.CanSeek)
          {
            if (item.IsTranscoding == false && resourceStream.Position == resourceStream.Length)
            {
              //No more data will be available
              length = 0;
            }
            if (item.IsSegmented == false && item.IsTranscoding)
            {
              long startWaitStreamLength = resourceStream.Length;
              int iWaits = 10;
              while (isStream && item.IsStreamActive(streamID) && item.IsTranscoding && length == 0)
              {
                Thread.Sleep(10);
                length = resourceStream.Length - start - count;
                Logger.Debug("BaseSendData: Buffer underrun delay {0}/{1}", count, resourceStream.Length - start);
                if (startWaitStreamLength == resourceStream.Length && iWaits <= 0) break; //Stream is not getting any bigger
                iWaits--;
              }
            }
          }
          else
          {
            if (emptyCount > 2) Thread.Sleep(10);
            if (emptyCount > 10) break; //Stream is not getting any bigger
          }
        }
        // Todo: fix
        /*if (response.Chunked)
        {
          response.SendBody(null, 0, 0);
          Logger.Debug("BaseSendData: Sending final chunck");
        }*/
      }
      finally
      {
        item.StopStreaming(streamID);
        Logger.Debug("BaseSendData: Sending complete");
      }
    }

    protected void SendByteRange(HttpContext httpContext, Stream resourceStream, ProfileMediaItem item, EndPointSettings client, Range range, bool onlyHeaders, bool partialResource, TransferMode mediaTransferMode)
    {
      if (range.From > 0 && range.From == range.To)
      {
        httpContext.Response.StatusCode = StatusCodes.Status416RequestedRangeNotSatisfiable;
        // TODO: fix
        //response.Chunked = false;
        httpContext.Response.ContentLength = 0;
        httpContext.Response.ContentType = null;
        Logger.Debug("BaseSendData: Sending headers: " + string.Join(";", httpContext.Response.Headers.Select(x => x.Key + "=" + x.Value).ToArray()));
        return;
      }
      long length = range.Length;
      if (item.IsSegmented == false && item.IsTranscoding == true)
      {
        length = GetStreamSize(item);
      }
      else
      {
        length = resourceStream.Length;
      }
      Range fileRange = ConvertToFileRange(range, item, length);
      if (fileRange.From < 0 || length <= fileRange.From)
      {
        httpContext.Response.StatusCode = StatusCodes.Status416RequestedRangeNotSatisfiable;
        // TODO: fix
        //response.Chunked = false;
        httpContext.Response.ContentLength = 0;
        httpContext.Response.ContentType = null;
        Logger.Debug("BaseSendData: Sending headers: " + string.Join(";", httpContext.Response.Headers.Select(x => x.Key + "=" + x.Value).ToArray()));
        return;
      }
      if (partialResource == false && WaitForMinimumFileSize(resourceStream, fileRange.From) == false)
      {
        httpContext.Response.StatusCode = StatusCodes.Status416RequestedRangeNotSatisfiable;
        // TODO: fix
        //response.Chunked = false;
        httpContext.Response.ContentLength = 0;
        httpContext.Response.ContentType = null;
        Logger.Debug("BaseSendData: Sending headers: " + string.Join(";", httpContext.Response.Headers.Select(x => x.Key + "=" + x.Value).ToArray()));
        return;
        return;
      }
      if (range.From > length || range.To > length)
      {
        range = fileRange;
      }

      httpContext.Response.StatusCode = StatusCodes.Status206PartialContent;
      httpContext.Response.ContentLength = range.Length;

      if (range.Length == 0)
      {
        httpContext.Response.Headers.Add("Content-Range", string.Format("bytes {0}-", range.From));
      }
      else if (length <= 0)
      {
        httpContext.Response.Headers.Add("Content-Range", string.Format("bytes {0}-{1}", range.From, range.To - 1));
      }
      else
      {
        httpContext.Response.Headers.Add("Content-Range", string.Format("bytes {0}-{1}/{2}", range.From, range.To - 1, length));
      }
      httpContext.Response.Headers.Add("X-Content-Duration", item.WebMetadata.Metadata.Duration.ToString("0.00", CultureInfo.InvariantCulture));
      httpContext.Response.Headers.Add("Content-Duration", item.WebMetadata.Metadata.Duration.ToString("0.00", CultureInfo.InvariantCulture));

      if (mediaTransferMode == TransferMode.Streaming && httpContext.Request.Protocol == HttpHelper.HTTP11 && client.Profile.Settings.Communication.AllowChunckedTransfer)// && item.IsTranscoding == true)
      {
        //Todo: fix
        //response.Chunked = true;
      }
      else
      {
        // TODO: fix
        //response.Chunked = false;
      }

      Send(httpContext, resourceStream, item, client, onlyHeaders, partialResource, fileRange);
    }

    protected Range ConvertToFileRange(Range requestedByteRange, ProfileMediaItem item, long length)
    {
      long toRange = requestedByteRange.To;
      long fromRange = requestedByteRange.From;
      if (toRange <= 0 || toRange > length)
      {
        toRange = length;
      }
      if (item.IsSegmented == false && item.IsTranscoding == true)
      {
        if (item.WebMetadata.Metadata.Size > 0 && (toRange > item.WebMetadata.Metadata.Size || fromRange > item.WebMetadata.Metadata.Size))
        {
          fromRange = Convert.ToInt64((Convert.ToDouble(fromRange) / Convert.ToDouble(length)) * Convert.ToDouble(item.WebMetadata.Metadata.Size));
          toRange = Convert.ToInt64((Convert.ToDouble(toRange) / Convert.ToDouble(length)) * Convert.ToDouble(item.WebMetadata.Metadata.Size));
        }
      }
      return new Range(fromRange, toRange);
    }

    protected Range ConvertToTimeRange(Range byteRange, ProfileMediaItem item)
    {
      if (byteRange.Length <= 0.0)
      {
        return new Range(0, Convert.ToInt64(item.WebMetadata.Metadata.Duration));
      }

      double startSeconds = 0;
      double endSeconds = 0;
      if (item.IsTranscoding == true)
      {
        long length = GetStreamSize(item);
        double factor = item.WebMetadata.Metadata.Duration / Convert.ToDouble(length);
        startSeconds = Convert.ToDouble(byteRange.From) * factor;
        endSeconds = Convert.ToDouble(byteRange.To) * factor;
      }
      else
      {
        double bitrate = 0;
        if (item.IsSegmented == false)
        {
          bitrate = Convert.ToDouble(item.WebMetadata.Metadata.Bitrate) * 1024; //Bitrate in bits/s
        }
        if (bitrate > 0)
        {
          startSeconds = Convert.ToDouble(byteRange.From) / (bitrate / 8.0);
          endSeconds = Convert.ToDouble(byteRange.To) / (bitrate / 8.0);
        }
      }
      return new Range(Convert.ToInt64(startSeconds), Convert.ToInt64(endSeconds));
    }

    #endregion send

    public void Dispose()
    {
      if (_tidyUpCacheWork != null)
      {
        IThreadPool threadPool = ServiceRegistration.Get<IThreadPool>();
        threadPool.RemoveIntervalWork(_tidyUpCacheWork);
        _tidyUpCacheWork = null;
      }
      ClearResourceAccessorCache();
    }

    protected IResourceAccessor GetResourceAccessor(ResourcePath resourcePath)
    {
      lock (_syncObj)
      {
        CachedResource resource;
        string resourcePathStr = resourcePath.Serialize();
        if (_resourceAccessorCache.TryGetValue(resourcePathStr, out resource))
          return resource.ResourceAccessor;
        // TODO: Security check. Only deliver resources which are located inside local shares.
        ServiceRegistration.Get<ILogger>().Debug("BaseSendData: Access of resource '{0}'", resourcePathStr);
        IResourceAccessor result;
        if (resourcePath.TryCreateLocalResourceAccessor(out result))
        {
          _resourceAccessorCache[resourcePathStr] = new CachedResource(result);
        }
        return result;
      }
    }

    internal bool WaitForMinimumFileSize(Stream resourceStream, long minimumSize)
    {
      if (resourceStream.CanSeek == false)
        return resourceStream.CanRead;

      int iTry = 20;
      while (iTry > 0 && minimumSize > resourceStream.Length)
      {
        Thread.Sleep(100);
        iTry--;
      }
      if (iTry <= 0)
      {
        return false;
      }
      return true;
    }

    internal long GetStreamSize(ProfileMediaItem item)
    {
      long length = item.WebMetadata.Metadata.Size;
      if (item.IsTranscoding == true || item.IsLive == true || length <= 0)
      //if (length <= 0)
      {
        if (item.IsAudio) return TRANSCODED_AUDIO_STREAM_MAX;
        else if (item.IsImage) return TRANSCODED_IMAGE_STREAM_MAX;
        else if (item.IsVideo) return TRANSCODED_VIDEO_STREAM_MAX;
        return TRANSCODED_VIDEO_STREAM_MAX;
      }
      return length;
    }

    #region cache

    protected class CachedResource : IDisposable
    {
      private IResourceAccessor _resourceAccessor;

      public CachedResource(IResourceAccessor resourceAccessor)
      {
        LastTimeUsed = DateTime.Now;
        _resourceAccessor = resourceAccessor;
      }

      public void Dispose()
      {
        _resourceAccessor.Dispose();
        _resourceAccessor = null;
      }

      public DateTime LastTimeUsed { get; private set; }

      public IResourceAccessor ResourceAccessor
      {
        get
        {
          LastTimeUsed = DateTime.Now;
          return _resourceAccessor;
        }
      }
    }

    protected void TidyUpResourceAccessorCache()
    {
      lock (_syncObj)
      {
        DateTime threshold = DateTime.Now - RESOURCE_CACHE_TIME;
        ICollection<string> removedResources = new List<string>(_resourceAccessorCache.Count);
        foreach (KeyValuePair<string, CachedResource> entry in _resourceAccessorCache)
        {
          CachedResource resource = entry.Value;
          if (resource.LastTimeUsed > threshold)
            continue;
          try
          {
            resource.Dispose();
          }
          catch (Exception e)
          {
            ServiceRegistration.Get<ILogger>().Warn("BaseSendData: Error disposing resource accessor '{0}'", e, entry.Key);
          }
          removedResources.Add(entry.Key);
        }
        foreach (string resourcePathStr in removedResources)
          _resourceAccessorCache.Remove(resourcePathStr);
      }
    }

    protected void ClearResourceAccessorCache()
    {
      lock (_syncObj)
      {
        foreach (KeyValuePair<string, CachedResource> entry in _resourceAccessorCache)
        {
          CachedResource resource = entry.Value;
          try
          {
            resource.Dispose();
          }
          catch (Exception e)
          {
            ServiceRegistration.Get<ILogger>().Warn("BaseSendData: Error disposing resource accessor '{0}'", e, entry.Key);
          }
        }
        _resourceAccessorCache.Clear();
      }
    }

    #endregion cache


    #region parse ranges

    protected IList<Range> ParseByteRanges(string byteRangesSpecifier, long size)
    {
      if (string.IsNullOrEmpty(byteRangesSpecifier))
        return null;
      IList<Range> result = new List<Range>();
      try
      {
        string[] tokens = byteRangesSpecifier.Split(new char[] { '=', ':' });
        if (tokens.Length == 2 && tokens[0].Trim() == "bytes")
          foreach (string rangeSpec in tokens[1].Split(new char[] { ',' }))
          {
            tokens = rangeSpec.Split(new char[] { '-' });
            if (tokens.Length != 2)
              return new Range[] { };
            long start = 0;
            long end = 0;
            if (!string.IsNullOrEmpty(tokens[0]))
            {
              start = long.Parse(tokens[0]);
              if (!string.IsNullOrEmpty(tokens[1]))
              {
                end = long.Parse(tokens[1]);
              }
              else if (start < size)
              {
                end = size;
              }
            }
            else
            {
              start = Math.Max(0, size - long.Parse(tokens[1]));
              end = size;
            }
            result.Add(new Range(start, end));
          }
      }
      catch (Exception e)
      {
        Logger.Debug("BaseSendData: Received illegal Range header", e);
        // As specified in RFC2616, section 14.35.1, ignore invalid range header
      }
      return result;
    }

    internal class Range
    {
      protected long _from;
      protected long _to;

      public Range(long from, long to)
      {
        _from = from;
        _to = to;
      }

      public long From
      {
        get { return _from; }
      }

      public long To
      {
        get { return _to; }
      }

      public long Length
      {
        get
        {
          if (_to <= _from) return 0;
          return _to - _from;
        }
      }
    }

    #endregion parse ranges

    private static ILogger Logger
    {
      get { return ServiceRegistration.Get<ILogger>(); }
    }
  }
}<|MERGE_RESOLUTION|>--- conflicted
+++ resolved
@@ -27,20 +27,14 @@
 using System.Globalization;
 using System.IO;
 using System.Linq;
-using System.Net;
 using System.Threading;
+using Microsoft.AspNet.Http;
 using HttpServer;
 using MediaPortal.Common;
 using MediaPortal.Common.Logging;
 using MediaPortal.Common.ResourceAccess;
 using MediaPortal.Common.Threading;
-<<<<<<< HEAD
-=======
-using MediaPortal.Plugins.MP2Extended.ResourceAccess.WSS.stream.General;
->>>>>>> 5ba696e2
 using MediaPortal.Plugins.MP2Extended.ResourceAccess.WSS.Profiles;
-using MediaPortal.Plugins.Transcoding.Service;
-using Microsoft.AspNet.Http;
 
 namespace MediaPortal.Plugins.MP2Extended.ResourceAccess.WSS.stream.BaseClasses
 {
@@ -74,7 +68,7 @@
     }
 
     #endregion Enum
-    
+
     #region send
 
     protected void SendRange(HttpContext httpContext, Stream resourceStream, Range range, bool onlyHeaders)
@@ -163,7 +157,7 @@
           // Client disconnected
           break;
         }
-          
+
       }
     }
 
@@ -185,7 +179,7 @@
         //Logger.Debug("Sending chunked: {0}", response.Chunked.ToString());
         string clientID = httpContext.Request.Headers["remote_addr"];
         int bufferSize = client.Profile.Settings.Communication.DefaultBufferSize;
-        if(bufferSize <= 0)
+        if (bufferSize <= 0)
         {
           bufferSize = 1500;
         }
@@ -207,7 +201,7 @@
           Logger.Error("BaseSendData: Unable to send stream beacause of invalid length: {0} ({1} required)", resourceStream.Length, waitForSize);
           return;
         }
-        
+
         long start = 0;
         if (partialResource == false)
         {
@@ -575,7 +569,6 @@
     }
 
     #endregion cache
-
 
     #region parse ranges
 
