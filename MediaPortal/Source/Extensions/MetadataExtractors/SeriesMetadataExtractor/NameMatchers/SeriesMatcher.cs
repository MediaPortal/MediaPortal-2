--- conflicted
+++ resolved
@@ -27,11 +27,8 @@
 using MediaPortal.Common;
 using MediaPortal.Common.MediaManagement.Helpers;
 using MediaPortal.Common.ResourceAccess;
-<<<<<<< HEAD
+using MediaPortal.Common.Settings;
 using System;
-=======
-using MediaPortal.Common.Settings;
->>>>>>> 38668fe5
 
 namespace MediaPortal.Extensions.MetadataExtractors.SeriesMetadataExtractor.NameMatchers
 {
@@ -47,33 +44,8 @@
     private const string GROUP_EPISODE = "episode";
     private const string GROUP_YEAR = "year";
 
-<<<<<<< HEAD
-    protected static List<Regex> _matchers = new List<Regex>
-        {
-          // Filename only pattern
-          // Series\Season...\S01E01* or Series\Season...\1x01*
-          new Regex(@"(?<series>[^\\]*)\\[^\\]*(?<seasonnum>\d+)[^\\]*\\S*(?<seasonnum>\d+)[EX](?<episodenum>\d+)*(?<episode>.*)\.", RegexOptions.IgnoreCase),
-          // MP1 EpisodeScanner recommendations for recordings: Series - (Episode) S1E1, also "S1 E1", "S1-E1", "S1.E1", "S1_E1"
-          new Regex(@"(?<series>[^\\]+) - \((?<episode>.*)\) S(?<seasonnum>[0-9]+?)[\s|\.|\-|_]{0,1}E(?<episodenum>[0-9]+?)", RegexOptions.IgnoreCase),
-          // "Series 1x1 - Episode" and multi-episodes "Series 1x1_2 - Episodes"
-          new Regex(@"(?<series>[^\\]+)\W(?<seasonnum>\d+)x((?<episodenum>\d+)_?)+ - (?<episode>.*)\.", RegexOptions.IgnoreCase),
-          // "Series S1E01 - Episode" and multi-episodes "Series S1E01_02 - Episodes", also "S1 E1", "S1-E1", "S1.E1", "S1_E1"
-          new Regex(@"(?<series>[^\\]+)\WS(?<seasonnum>\d+)[\s|\.|\-|_]{0,1}E((?<episodenum>\d+)_?)+ - (?<episode>.*)\.", RegexOptions.IgnoreCase),
-          // "Series.Name.1x01.Episode.Or.Release.Info"
-          new Regex(@"(?<series>[^\\]+).(?<seasonnum>\d+)x((?<episodenum>\d+)_?)+(?<episode>.*)\.", RegexOptions.IgnoreCase),
-          // "Series.Name.S01E01.Episode.Or.Release.Info", also "S1 E1", "S1-E1", "S1.E1", "S1_E1"
-          new Regex(@"(?<series>[^\\]+).S(?<seasonnum>\d+)[\s|\.|\-|_]{0,1}E((?<episodenum>\d+)_?)+(?<episode>.*)\.", RegexOptions.IgnoreCase),
-          // Folder + filename pattern
-          // "Series\1\11 - Episode" "Series\Staffel 2\11 - Episode" "Series\Season 3\12 Episode" "Series\3. Season\13-Episode"
-          new Regex(@"(?<series>[^\\]*)\\[^\\|\d]*(?<seasonnum>\d+)\D*\\(?<episodenum>\d+)\s*-\s*(?<episode>[^\\]+)\.", RegexOptions.IgnoreCase),
-          // "Series.Name.101.Episode.Or.Release.Info", attention: this expression can lead to false matches for every filename with nnn included
-          new Regex(@"(?<series>[^\\]+).\W(?<seasonnum>\d{1})(?<episodenum>\d{2})\W(?<episode>.*)\.", RegexOptions.IgnoreCase),
-        };
-
     protected static Regex _yearMatcher = new Regex(@"(?<series>.*)[ .-]+\((?<year>\d+)\)", RegexOptions.IgnoreCase);
 
-=======
->>>>>>> 38668fe5
     /// <summary>
     /// Tries to match series by checking the <paramref name="folderOrFileName"/> for known patterns. The match is only successful,
     /// if the <see cref="EpisodeInfo.AreReqiredFieldsFilled"/> is <c>true</c>.
@@ -88,7 +60,7 @@
 
     /// <summary>
     /// Tries to match series by checking the <paramref name="folderOrFileName"/> for known patterns. The match is only successful,
-    /// if the <see cref="SeriesInfo.IsCompleteMatch"/> is <c>true</c>.
+    /// if the <see cref="EpisodeInfo.AreReqiredFieldsFilled"/> is <c>true</c>.
     /// </summary>
     /// <param name="folderOrFileName">Full path to file</param>
     /// <param name="episodeInfo">Returns the parsed EpisodeInfo</param>
@@ -106,34 +78,27 @@
       foreach (var pattern in settings.Patterns)
       {
         // Calling EnsureLocalFileSystemAccess not necessary; only string operation
-<<<<<<< HEAD
-        Match ma = matcher.Match(folderOrFileName);
-        episodeInfo = ParseSeries(ma);
-        if (episodeInfo.AreReqiredFieldsFilled)
-          return true;
-=======
         Regex matcher;
         if (pattern.GetRegex(out matcher))
         {
           Match ma = matcher.Match(folderOrFileName);
-          seriesInfo = ParseSeries(ma);
-          if (seriesInfo.IsCompleteMatch)
+          episodeInfo = ParseSeries(ma);
+          if (episodeInfo.AreReqiredFieldsFilled)
           {
             // Do replacements after successful match
             foreach (var replacement in settings.Replacements.Where(r => !r.BeforeMatch))
             {
-              string tmp = seriesInfo.Series;
+              string tmp = episodeInfo.SeriesName.Text;
               replacement.Replace(ref tmp);
-              seriesInfo.Series = tmp;
+              episodeInfo.SeriesName.Text = tmp;
 
-              tmp = seriesInfo.Episode;
+              tmp = episodeInfo.EpisodeName.Text;
               replacement.Replace(ref tmp);
-              seriesInfo.Episode = tmp;
+              episodeInfo.EpisodeName.Text = tmp;
             }
             return true;
           }
         }
->>>>>>> 38668fe5
       }
       episodeInfo = null;
       return false;
