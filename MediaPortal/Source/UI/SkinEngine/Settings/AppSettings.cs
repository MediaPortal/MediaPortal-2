--- conflicted
+++ resolved
@@ -1,108 +1,86 @@
-#region Copyright (C) 2007-2017 Team MediaPortal
-
-/*
-    Copyright (C) 2007-2017 Team MediaPortal
-    http://www.team-mediaportal.com
-
-    This file is part of MediaPortal 2
-
-    MediaPortal 2 is free software: you can redistribute it and/or modify
-    it under the terms of the GNU General Public License as published by
-    the Free Software Foundation, either version 3 of the License, or
-    (at your option) any later version.
-
-    MediaPortal 2 is distributed in the hope that it will be useful,
-    but WITHOUT ANY WARRANTY; without even the implied warranty of
-    MERCHANTABILITY or FITNESS FOR A PARTICULAR PURPOSE. See the
-    GNU General Public License for more details.
-
-    You should have received a copy of the GNU General Public License
-    along with MediaPortal 2. If not, see <http://www.gnu.org/licenses/>.
-*/
-
-#endregion
-
-using System.Drawing;
-using MediaPortal.Common.Runtime;
-using MediaPortal.Common.Settings;
-<<<<<<< HEAD
-using SharpDX.Direct2D1;
-=======
-using MediaPortal.UI.Presentation.Screens;
-using SharpDX.Direct3D9;
->>>>>>> ad9cc841
-
-namespace MediaPortal.UI.SkinEngine.Settings
-{
-  public class AppSettings
-  {
-    #region Consts
-
-    protected const ScreenMode DEFAULT_SCREEN_MODE = ScreenMode.FullScreen;
-    protected const bool DEFAULT_SKIN_SOUNDS = true;
-    protected const bool DEFAULT_CELL_PHONE_INPUT_STYLE = false;
-    protected const bool DEFAULT_SCREEN_SAVER_ENABLED = true;
-    protected const double DEFAULT_SCREEN_SAVER_TIMEOUT_MIN = 5;
-    protected const SuspendLevel DEFAULT_SUSPEND_LEVEL = SuspendLevel.None;
-
-    protected const bool DEFAULT_ANTIALIASING = true;
-    protected const InterpolationMode DEFAULT_IMAGE_INTERPOLATION = InterpolationMode.Linear;
-    protected const InterpolationMode DEFAULT_VIDEO_INTERPOLATION = InterpolationMode.Cubic;
-
-    #endregion
-
-<<<<<<< HEAD
-    [Setting(SettingScope.User, DEFAULT_ANTIALIASING)]
-    public bool UseAntialiasing { get; set; }
-
-    [Setting(SettingScope.User, DEFAULT_IMAGE_INTERPOLATION)]
-    public InterpolationMode ImageInterpolationMode { get; set; }
-=======
-    protected bool _skinSounds = DEFAULT_SKIN_SOUNDS;
-    protected bool _cellPhoneInputStyle = DEFAULT_CELL_PHONE_INPUT_STYLE;
-    protected bool _screenSaverEnabled = DEFAULT_SCREEN_SAVER_ENABLED;
-    protected double _screenSaverTimoutMin = DEFAULT_SCREEN_SAVER_TIMEOUT_MIN;
-    protected MultisampleType _multisampleType = DEFAULT_MULTISAMPLING_TYPE;
-    protected SuspendLevel _suspendLevel = DEFAULT_SUSPEND_LEVEL;
->>>>>>> ad9cc841
-
-    [Setting(SettingScope.User, DEFAULT_VIDEO_INTERPOLATION)]
-    public InterpolationMode VideoInterpolationMode { get; set; }
-
-<<<<<<< HEAD
-    [Setting(SettingScope.User, DEFAULT_FULL_SCREEN)]
-    public bool FullScreen { get; set; }
-=======
-    [Setting(SettingScope.User, DEFAULT_SCREEN_MODE)]
-    public ScreenMode ScreenMode { get; set; }
-
-    [Setting(SettingScope.User, null)]
-    public Point? WindowPosition {  get; set; }
-
-    [Setting(SettingScope.User, null)]
-    public Size? WindowSize { get; set; }
-
-    [Setting(SettingScope.User, DEFAULT_SKIN_SOUNDS)]
-    public bool SkinSounds
-    {
-      get { return _skinSounds; }
-      set { _skinSounds = value; }
-    }
->>>>>>> ad9cc841
-
-    [Setting(SettingScope.User, DEFAULT_CELL_PHONE_INPUT_STYLE)]
-    public bool CellPhoneInputStyle { get; set; }
-
-    [Setting(SettingScope.User, DEFAULT_SCREEN_SAVER_ENABLED)]
-    public bool ScreenSaverEnabled { get; set; }
-
-    [Setting(SettingScope.User, DEFAULT_SCREEN_SAVER_TIMEOUT_MIN)]
-    public double ScreenSaverTimeoutMin { get; set; }
-
-    /// <summary>
-    /// Gets or sets a value which avoids Windows automatic energy saver.
-    /// </summary>
-    [Setting(SettingScope.User, DEFAULT_SUSPEND_LEVEL)]
-    public SuspendLevel SuspendLevel { get; set; }
-  }
-}
+#region Copyright (C) 2007-2017 Team MediaPortal
+
+/*
+    Copyright (C) 2007-2017 Team MediaPortal
+    http://www.team-mediaportal.com
+
+    This file is part of MediaPortal 2
+
+    MediaPortal 2 is free software: you can redistribute it and/or modify
+    it under the terms of the GNU General Public License as published by
+    the Free Software Foundation, either version 3 of the License, or
+    (at your option) any later version.
+
+    MediaPortal 2 is distributed in the hope that it will be useful,
+    but WITHOUT ANY WARRANTY; without even the implied warranty of
+    MERCHANTABILITY or FITNESS FOR A PARTICULAR PURPOSE. See the
+    GNU General Public License for more details.
+
+    You should have received a copy of the GNU General Public License
+    along with MediaPortal 2. If not, see <http://www.gnu.org/licenses/>.
+*/
+
+#endregion
+
+using System.Drawing;
+using MediaPortal.Common.Runtime;
+using MediaPortal.Common.Settings;
+using MediaPortal.UI.Presentation.Screens;
+using SharpDX.Direct2D1;
+
+namespace MediaPortal.UI.SkinEngine.Settings
+{
+  public class AppSettings
+  {
+    #region Consts
+
+    protected const ScreenMode DEFAULT_SCREEN_MODE = ScreenMode.FullScreen;
+    protected const bool DEFAULT_SKIN_SOUNDS = true;
+    protected const bool DEFAULT_CELL_PHONE_INPUT_STYLE = false;
+    protected const bool DEFAULT_SCREEN_SAVER_ENABLED = true;
+    protected const double DEFAULT_SCREEN_SAVER_TIMEOUT_MIN = 5;
+    protected const SuspendLevel DEFAULT_SUSPEND_LEVEL = SuspendLevel.None;
+
+    protected const bool DEFAULT_ANTIALIASING = true;
+    protected const InterpolationMode DEFAULT_IMAGE_INTERPOLATION = InterpolationMode.Linear;
+    protected const InterpolationMode DEFAULT_VIDEO_INTERPOLATION = InterpolationMode.Cubic;
+
+    #endregion
+
+    [Setting(SettingScope.User, DEFAULT_ANTIALIASING)]
+    public bool UseAntialiasing { get; set; }
+
+    [Setting(SettingScope.User, DEFAULT_IMAGE_INTERPOLATION)]
+    public InterpolationMode ImageInterpolationMode { get; set; }
+
+    [Setting(SettingScope.User, DEFAULT_VIDEO_INTERPOLATION)]
+    public InterpolationMode VideoInterpolationMode { get; set; }
+
+    [Setting(SettingScope.User, DEFAULT_SCREEN_MODE)]
+    public ScreenMode ScreenMode { get; set; }
+
+    [Setting(SettingScope.User, null)]
+    public Point? WindowPosition {  get; set; }
+
+    [Setting(SettingScope.User, null)]
+    public Size? WindowSize { get; set; }
+
+    [Setting(SettingScope.User, DEFAULT_SKIN_SOUNDS)]
+    public bool SkinSounds { get; set; }
+
+    [Setting(SettingScope.User, DEFAULT_CELL_PHONE_INPUT_STYLE)]
+    public bool CellPhoneInputStyle { get; set; }
+
+    [Setting(SettingScope.User, DEFAULT_SCREEN_SAVER_ENABLED)]
+    public bool ScreenSaverEnabled { get; set; }
+
+    [Setting(SettingScope.User, DEFAULT_SCREEN_SAVER_TIMEOUT_MIN)]
+    public double ScreenSaverTimeoutMin { get; set; }
+
+    /// <summary>
+    /// Gets or sets a value which avoids Windows automatic energy saver.
+    /// </summary>
+    [Setting(SettingScope.User, DEFAULT_SUSPEND_LEVEL)]
+    public SuspendLevel SuspendLevel { get; set; }
+  }
+}