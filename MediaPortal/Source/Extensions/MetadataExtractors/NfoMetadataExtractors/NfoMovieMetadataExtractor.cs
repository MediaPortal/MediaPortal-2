#region Copyright (C) 2007-2017 Team MediaPortal

/*
    Copyright (C) 2007-2017 Team MediaPortal
    http://www.team-mediaportal.com

    This file is part of MediaPortal 2

    MediaPortal 2 is free software: you can redistribute it and/or modify
    it under the terms of the GNU General Public License as published by
    the Free Software Foundation, either version 3 of the License, or
    (at your option) any later version.

    MediaPortal 2 is distributed in the hope that it will be useful,
    but WITHOUT ANY WARRANTY; without even the implied warranty of
    MERCHANTABILITY or FITNESS FOR A PARTICULAR PURPOSE. See the
    GNU General Public License for more details.

    You should have received a copy of the GNU General Public License
    along with MediaPortal 2. If not, see <http://www.gnu.org/licenses/>.
*/

#endregion

using System;
using System.Collections.Generic;
using System.Linq;
using System.Net;
using System.Net.Http;
using System.Threading;
using System.Threading.Tasks;
using MediaPortal.Common;
using MediaPortal.Common.Logging;
using MediaPortal.Common.MediaManagement;
using MediaPortal.Common.MediaManagement.DefaultItemAspects;
using MediaPortal.Common.PathManager;
using MediaPortal.Common.PluginManager;
using MediaPortal.Common.ResourceAccess;
using MediaPortal.Common.Services.Logging;
using MediaPortal.Common.Settings;
using MediaPortal.Extensions.MetadataExtractors.NfoMetadataExtractors.NfoReaders;
using MediaPortal.Extensions.MetadataExtractors.NfoMetadataExtractors.Settings;
using MediaPortal.Utilities;
using MediaPortal.Common.Services.Settings;
using MediaPortal.Common.MediaManagement.TransientAspects;
using MediaPortal.Utilities.SystemAPI;
using MediaPortal.Extensions.MetadataExtractors.NfoMetadataExtractors.Utilities;
using MediaPortal.Common.MediaManagement.Helpers;

namespace MediaPortal.Extensions.MetadataExtractors.NfoMetadataExtractors
{
  /// <summary>
  /// MediaPortal 2 metadata extractor for movies reading from local nfo-files.
  /// </summary>
  public class NfoMovieMetadataExtractor : IMetadataExtractor, IDisposable
  {
    #region Constants / Static fields

    /// <summary>
    /// GUID of the NfoMetadataExtractors plugin
    /// </summary>
    public const string PLUGIN_ID_STR = "2505C495-28AA-4D1C-BDEE-CA4A3A89B0D5";
    public static readonly Guid PLUGIN_ID = new Guid(PLUGIN_ID_STR);

    /// <summary>
    /// GUID for the NfoMovieMetadataExtractor
    /// </summary>
    public const string METADATAEXTRACTOR_ID_STR = "F1028D66-6E60-4EB6-9987-1C34D4B7813C";
    public static readonly Guid METADATAEXTRACTOR_ID = new Guid(METADATAEXTRACTOR_ID_STR);

    /// <summary>
    /// MediaCategories this MetadataExtractor is applied to
    /// </summary>
    private const string MEDIA_CATEGORY_NAME_MOVIE = "Movie";
    private readonly static ICollection<MediaCategory> MEDIA_CATEGORIES = new List<MediaCategory>();

    #endregion

    #region Private fields

    /// <summary>
    /// Metadata of this MetadataExtractor
    /// </summary>
    private readonly MetadataExtractorMetadata _metadata;

    /// <summary>
    /// Settings of the <see cref="NfoMovieMetadataExtractor"/>
    /// </summary>
    private readonly NfoMovieMetadataExtractorSettings _settings;
    
    /// <summary>
    /// Debug logger
    /// </summary>
    /// <remarks>
    /// NoLogger if _settings.EnableDebugLogging == <c>false</c>"/>
    /// FileLogger if _settings.EnableDebugLogging == <c>true</c>"/>
    /// </remarks>
    private readonly ILogger _debugLogger;

    /// <summary>
    /// Unique number of the last MediaItem for which this MetadataExtractor was called
    /// </summary>
    private long _lastMediaItemNumber = 1;

    /// <summary>
    /// <see cref="HttpClient"/> used to download from http URLs contained in nfo-files
    /// </summary>
    private HttpClient _httpClient;

    private SettingsChangeWatcher<NfoMovieMetadataExtractorSettings> _settingWatcher;

    #endregion

    #region Ctor

    /// <summary>
    /// Initializes <see cref="MEDIA_CATEGORIES"/> and, if necessary, registers the "Movie" <see cref="MediaCategory"/>
    /// </summary>
    static NfoMovieMetadataExtractor()
    {
      MediaCategory movieCategory;
      var mediaAccessor = ServiceRegistration.Get<IMediaAccessor>();
      if (!mediaAccessor.MediaCategories.TryGetValue(MEDIA_CATEGORY_NAME_MOVIE, out movieCategory))
        movieCategory = mediaAccessor.RegisterMediaCategory(MEDIA_CATEGORY_NAME_MOVIE, new List<MediaCategory> { DefaultMediaCategories.Video });
      MEDIA_CATEGORIES.Add(movieCategory);

      // All non-default media item aspects must be registered
      IMediaItemAspectTypeRegistration miatr = ServiceRegistration.Get<IMediaItemAspectTypeRegistration>();
      miatr.RegisterLocallyKnownMediaItemAspectType(TempActorAspect.Metadata);
    }

    /// <summary>
    /// Instantiates a new <see cref="NfoMovieMetadataExtractor"/> object
    /// </summary>
    public NfoMovieMetadataExtractor()
    {
      // The metadataExtractorPriority is intentionally set wrong to "Extended" although, depending on the
      // content of the nfo-file, it may download thumbs from the internet (and should therefore be
      // "External"). This is a temporary workaround for performance purposes. It ensures that this 
      // MetadataExtractor is applied before the VideoThumbnailer (which is intentionally set to "External"
      // although it only uses local files). Creating thumbs with the VideoThumbnailer takes much longer
      // than downloading them from the internet.
      // ToDo: Correct this once we have a better priority system
      _metadata = new MetadataExtractorMetadata(
        metadataExtractorId: METADATAEXTRACTOR_ID,
        name: "Nfo movie metadata extractor",
        metadataExtractorPriority: MetadataExtractorPriority.Extended,
        processesNonFiles: true,
        shareCategories: MEDIA_CATEGORIES,
        extractedAspectTypes: new MediaItemAspectMetadata[]
        {
          MediaAspect.Metadata,
          MovieAspect.Metadata,
          ThumbnailLargeAspect.Metadata
        });

      _settingWatcher = new SettingsChangeWatcher<NfoMovieMetadataExtractorSettings>();
      _settingWatcher.SettingsChanged += SettingsChanged;

      LoadSettings();

      _settings = _settingWatcher.Settings;

      if (_settings.EnableDebugLogging)
      {
        _debugLogger = FileLogger.CreateFileLogger(ServiceRegistration.Get<IPathManager>().GetPath(@"<LOG>\NfoMovieMetadataExtractorDebug.log"), LogLevel.Debug, false, true);
        LogSettings();
      }
      else
        _debugLogger = new NoLogger();

      var handler = new HttpClientHandler();
      if (handler.SupportsAutomaticDecompression)
        // This enables the automatic decompression of the content. It does not automatically send an "Accept-Encoding" header!
        // We therefore have to add the Accept-Encoding header(s) manually below.
        // Additionally, due to the automatic decompression, HttpResponseMessage.Content.Headers DOES NOT contain
        // a "Content-Encoding" header anymore when we try to access it. It is automatically removed when decompressing.
        handler.AutomaticDecompression = DecompressionMethods.GZip | DecompressionMethods.Deflate;
      else
        _debugLogger.Warn("HttpClient does not support compression");
      _httpClient = new HttpClient(handler);
      _httpClient.DefaultRequestHeaders.AcceptEncoding.Add(new System.Net.Http.Headers.StringWithQualityHeaderValue("gzip"));
      _httpClient.DefaultRequestHeaders.AcceptEncoding.Add(new System.Net.Http.Headers.StringWithQualityHeaderValue("deflate"));
    }

    #endregion

    #region Settings

    public static bool IncludeActorDetails { get; private set; }
    public static bool IncludeCharacterDetails { get; private set; }
    public static bool IncludeDirectorDetails { get; private set; }

    private void LoadSettings()
    {
      IncludeActorDetails = _settingWatcher.Settings.IncludeActorDetails;
      IncludeCharacterDetails = _settingWatcher.Settings.IncludeCharacterDetails;
      IncludeDirectorDetails = _settingWatcher.Settings.IncludeDirectorDetails;
    }

    private void SettingsChanged(object sender, EventArgs e)
    {
      LoadSettings();
    }

    #endregion

    #region Private methods

    #region Metadata extraction

    /// <summary>
    /// Asynchronously tries to extract metadata for the given <param name="mediaItemAccessor"></param>
    /// </summary>
    /// <param name="mediaItemAccessor">Points to the resource for which we try to extract metadata</param>
    /// <param name="extractedAspectData">Dictionary of <see cref="MediaItemAspect"/>s with the extracted metadata</param>
    /// <param name="importOnly">If <c>true</c>, nothing is downloaded from the internet</param>
    /// <returns><c>true</c> if metadata was found and stored into <param name="extractedAspectData"></param>, else <c>false</c></returns>
    private async Task<bool> TryExtractMetadataAsync(IResourceAccessor mediaItemAccessor, IDictionary<Guid, IList<MediaItemAspect>> extractedAspectData, bool importOnly, bool forceQuickMode)
    {
      // Get a unique number for this call to TryExtractMetadataAsync. We use this to make reading the debug log easier.
      // This MetadataExtractor is called in parallel for multiple MediaItems so that the respective debug log entries
      // for one call are not contained one after another in debug log. We therefore prepend this number before every log entry.
      var miNumber = Interlocked.Increment(ref _lastMediaItemNumber);
      bool isStub = extractedAspectData.ContainsKey(StubAspect.ASPECT_ID);
      try
      {
        _debugLogger.Info("[#{0}]: Start extracting metadata for resource '{1}' (importOnly: {2}, forceQuickMode: {3})", miNumber, mediaItemAccessor, importOnly, forceQuickMode);

        // This MetadataExtractor only works for MediaItems accessible by an IFileSystemResourceAccessor.
        // Otherwise it is not possible to find a nfo-file in the MediaItem's directory.
        if (!(mediaItemAccessor is IFileSystemResourceAccessor))
        {
          _debugLogger.Info("[#{0}]: Cannot extract metadata; mediaItemAccessor is not an IFileSystemResourceAccessor", miNumber);
          return false;
        }

        // We only extract metadata with this MetadataExtractor, if another MetadataExtractor that was applied before
        // has identified this MediaItem as a video and therefore added a VideoAspect.
        if (!extractedAspectData.ContainsKey(VideoAspect.ASPECT_ID))
        {
          _debugLogger.Info("[#{0}]: Cannot extract metadata; this resource is not a video", miNumber);
          return false;
        }

        // Here we try to find an IFileSystemResourceAccessor pointing to the nfo-file.
        // If we don't find one, we cannot extract any metadata.
        IFileSystemResourceAccessor nfoFsra;
        if (!TryGetNfoSResourceAccessor(miNumber, mediaItemAccessor as IFileSystemResourceAccessor, out nfoFsra))
          return false;

        // Now we (asynchronously) extract the metadata into a stub object.
        // If there is an error parsing the nfo-file with XmlNfoReader, we at least try to parse for a valid IMDB-ID.
        // If no metadata was found, nothing can be stored in the MediaItemAspects.
<<<<<<< HEAD
        NfoMovieReader nfoReader = new NfoMovieReader(_debugLogger, miNumber, importOnly, forceQuickMode, isStub, _httpClient, _settings);
=======
        var nfoReader = new NfoMovieReader(_debugLogger, miNumber, false, importOnly, forceQuickMode, _httpClient, _settings);
>>>>>>> a38c60a3
        using (nfoFsra)
        {
          if (!await nfoReader.TryReadMetadataAsync(nfoFsra).ConfigureAwait(false) &&
              !await nfoReader.TryParseForImdbId(nfoFsra).ConfigureAwait(false))
          {
            _debugLogger.Warn("[#{0}]: No valid metadata found", miNumber);
            return false;
          }
          else if (isStub)
          {
            Stubs.MovieStub movie = nfoReader.GetMovieStubs().FirstOrDefault();
            if (movie != null)
            {
              IList<MultipleMediaItemAspect> providerResourceAspects;
              if (MediaItemAspect.TryGetAspects(extractedAspectData, ProviderResourceAspect.Metadata, out providerResourceAspects))
              {
                MultipleMediaItemAspect providerResourceAspect = providerResourceAspects.First(pa => pa.GetAttributeValue<int>(ProviderResourceAspect.ATTR_TYPE) == ProviderResourceAspect.TYPE_STUB);
                string mime = null;
                if (movie.FileInfo != null && movie.FileInfo.Count > 0)
                  mime = MimeTypeDetector.GetMimeTypeFromExtension("file" + movie.FileInfo.First().Container);
                if (mime != null)
                  providerResourceAspect.SetAttribute(ProviderResourceAspect.ATTR_MIME_TYPE, mime);
              }

              MediaItemAspect.SetAttribute(extractedAspectData, MediaAspect.ATTR_TITLE, movie.Title);
              MediaItemAspect.SetAttribute(extractedAspectData, MediaAspect.ATTR_SORT_TITLE, movie.SortTitle != null ? movie.SortTitle : BaseInfo.GetSortTitle(movie.Title));
              MediaItemAspect.SetAttribute(extractedAspectData, MediaAspect.ATTR_RECORDINGTIME, movie.Premiered.HasValue ? movie.Premiered.Value : movie.Year.HasValue ? movie.Year.Value : (DateTime?)null);

              if (movie.FileInfo != null && movie.FileInfo.Count > 0)
              {
                extractedAspectData.Remove(VideoStreamAspect.ASPECT_ID);
                extractedAspectData.Remove(VideoAudioStreamAspect.ASPECT_ID);
                extractedAspectData.Remove(SubtitleAspect.ASPECT_ID);
                StubParser.ParseFileInfo(extractedAspectData, movie.FileInfo, movie.Title, movie.Fps);
              }
            }
          }
        }

        // Then we store the found metadata in the MediaItemAspects. If we only found metadata that is
        // not (yet) supported by our MediaItemAspects, this MetadataExtractor returns false.
        if (!nfoReader.TryWriteMetadata(extractedAspectData))
        {
          _debugLogger.Warn("[#{0}]: No metadata was written into MediaItemsAspects", miNumber);
          return false;
        }

        _debugLogger.Info("[#{0}]: Successfully finished extracting metadata", miNumber);
        return true;
      }
      catch (Exception e)
      {
        ServiceRegistration.Get<ILogger>().Warn("NfoMovieMetadataExtractor: Exception while extracting metadata for resource '{0}'; enable debug logging for more details.", mediaItemAccessor);
        _debugLogger.Error("[#{0}]: Exception while extracting metadata", e, miNumber);
        return false;
      }
    }

    #endregion

    #region Resource helpers

    /// <summary>
    /// Tries to find a nfo-file for the given <param name="mediaFsra"></param>
    /// </summary>
    /// <param name="miNumber">Unique number for logging purposes</param>
    /// <param name="mediaFsra">FileSystemResourceAccessor for which we search a nfo-file</param>
    /// <param name="nfoFsra">FileSystemResourceAccessor of the nfo-file or <c>null</c> if no nfo-file was found</param>
    /// <returns><c>true</c> if a nfo-file was found, otherwise <c>false</c></returns>
    private bool TryGetNfoSResourceAccessor(long miNumber, IFileSystemResourceAccessor mediaFsra, out IFileSystemResourceAccessor nfoFsra)
    {
      nfoFsra = null;

      // Determine the directory, in which we look for the nfo-file
      // We cannot use mediaFsra.GetResource, because for ChainedResourceProviders the parent directory
      // may be located in the ParentResourceProvider. For details see the comments for the ResourcePathHelper class.
      
      // First get the ResourcePath of the parent directory
      // The parent directory is
      // - for an IFilesystemResourceAcessor pointing to a file:
      //   the directory in which the file is located;
      // - for an IFilesystemResourceAcessor pointing to a root directory of a ChainedResourceProvider (e.g. in case of a DVD iso-file):
      //   the directory in which the file that was unfolded by the ChainedResourceProvider is located;
      // - for an IFilesystemResourceAcessor pointing to any other directory (e.g. DVD directories):
      //   the parent directory of such directory.
      var nfoDirectoryResourcePath = ResourcePathHelper.Combine(mediaFsra.CanonicalLocalResourcePath, "../");
      _debugLogger.Info("[#{0}]: nfo-directory: '{1}'", miNumber, nfoDirectoryResourcePath);

      // Then try to create an IFileSystemResourceAccessor for this directory
      IResourceAccessor nfoDirectoryRa;
      nfoDirectoryResourcePath.TryCreateLocalResourceAccessor(out nfoDirectoryRa);
      var nfoDirectoryFsra = nfoDirectoryRa as IFileSystemResourceAccessor;
      if (nfoDirectoryFsra == null)
      {
        _debugLogger.Info("[#{0}]: Cannot extract metadata; nfo-directory not accessible'", miNumber, nfoDirectoryResourcePath);
        if (nfoDirectoryRa != null)
          nfoDirectoryRa.Dispose();
        return false;
      }

      // Finally try to find a nfo-file in that directory
      using (nfoDirectoryFsra)
      {
        var nfoFileNames = GetNfoFileNames(mediaFsra);
        foreach (var nfoFileName in nfoFileNames)
          if (nfoDirectoryFsra.ResourceExists(nfoFileName))
          {
            _debugLogger.Info("[#{0}]: nfo-file found: '{1}'", miNumber, nfoFileName);
            nfoFsra = nfoDirectoryFsra.GetResource(nfoFileName);
            return true;
          }
          else
            _debugLogger.Info("[#{0}]: nfo-file '{1}' not found; checking next possible file...", miNumber, nfoFileName);
      }

      _debugLogger.Info("[#{0}]: Cannot extract metadata; No nfo-file found", miNumber);
      return false;
    }

    /// <summary>
    /// Determines all possible file names for the nfo-file based on the respective NfoMovieMetadataExtractorSettings
    /// </summary>
    /// <param name="mediaFsra">IFilesystemResourceAccessor to the media file for which we search an nfo-file</param>
    /// <returns>IEnumerable of strings containing the possible nfo-file names</returns>
    IEnumerable<string> GetNfoFileNames(IFileSystemResourceAccessor mediaFsra)
    {
      var result = new List<string>();
      
      // Always consider the file or directory name of the media item
      string mediaFileOrDirectoryName;
      
      // If the MediaItem is a file, we simply take the filename without extension
      if (mediaFsra.IsFile)
        mediaFileOrDirectoryName = ResourcePathHelper.GetFileNameWithoutExtension(mediaFsra.CanonicalLocalResourcePath.Serialize());
      else
      {
        // if the media is a directory (such as a DVD or BluRay) we start with the ResourcePath
        mediaFileOrDirectoryName = mediaFsra.CanonicalLocalResourcePath.Serialize();
        
        // In case of the root path of a ChainedResourceProvider (such as for DVD- or BluRay-Iso-Files), we remove the last
        // ChainedResourceProvider, leaving us with the full path of the file, the ChainedResourceProvider has unfolded
        if (mediaFileOrDirectoryName.EndsWith(":///") && mediaFileOrDirectoryName.Contains(">"))
          mediaFileOrDirectoryName = mediaFileOrDirectoryName.Substring(0, mediaFileOrDirectoryName.LastIndexOf(">", StringComparison.Ordinal) - 1);

        // If it's a directory in a BaseResourceProvider, we just remove the last "/" so that the following
        // GetFileNameWithoutExtension considers the directory as a file.
        else
          mediaFileOrDirectoryName = StringUtils.RemoveSuffixIfPresent(mediaFileOrDirectoryName, "/");

        // Finally we get the file name without extension
        mediaFileOrDirectoryName = ResourcePathHelper.GetFileNameWithoutExtension(mediaFileOrDirectoryName);
      }

      // Combine the mediaFileOrDirectoryName and potentially further MovieNfoFileNames from the settings with
      // the NfoFileNameExtensions from the settings
      foreach (var extension in _settings.NfoFileNameExtensions)
      {
        result.Add(mediaFileOrDirectoryName + extension);
        result.AddRange(_settings.MovieNfoFileNames.Select(movieNfoFileName => movieNfoFileName + extension));
      }
      return result;
    }

    #endregion

    #region Logging helpers

    /// <summary>
    /// Logs version and setting information into <see cref="_debugLogger"/>
    /// </summary>
    private void LogSettings()
    {
      _debugLogger.Info("-------------------------------------------------------------");
      _debugLogger.Info("NfoMovieMetadataExtractor v{0} instantiated", ServiceRegistration.Get<IPluginManager>().AvailablePlugins[PLUGIN_ID].Metadata.PluginVersion);
      _debugLogger.Info("Setttings:");
      _debugLogger.Info("   EnableDebugLogging: {0}", _settings.EnableDebugLogging);
      _debugLogger.Info("   WriteRawNfoFileIntoDebugLog: {0}", _settings.WriteRawNfoFileIntoDebugLog);
      _debugLogger.Info("   WriteStubObjectIntoDebugLog: {0}", _settings.WriteStubObjectIntoDebugLog);
      _debugLogger.Info("   MovieNfoFileNames: {0}", String.Join(";", _settings.MovieNfoFileNames));
      _debugLogger.Info("   NfoFileNameExtensions: {0}", String.Join(" ", _settings.NfoFileNameExtensions));
      _debugLogger.Info("   SeparatorCharacters: {0}", String.Join(" ", _settings.SeparatorCharacters));
      _debugLogger.Info("   IgnoreStrings: {0}", String.Join(";", _settings.IgnoreStrings));
      _debugLogger.Info("-------------------------------------------------------------");
    }

    #endregion

    #endregion

    #region IDisposable implementation

    public void Dispose()
    {
      if (_httpClient == null)
        return;
      _httpClient.Dispose();
      _httpClient = null;
    }

    #endregion

    #region IMetadataExtractor implementation

    public MetadataExtractorMetadata Metadata
    {
      get { return _metadata; }
    }

    public bool TryExtractMetadata(IResourceAccessor mediaItemAccessor, IDictionary<Guid, IList<MediaItemAspect>> extractedAspectData, bool importOnly, bool forceQuickMode)
    {
      //if (extractedAspectData.ContainsKey(MovieAspect.ASPECT_ID))
      //  return false;

      // The following is bad practice as it wastes one ThreadPool thread.
      // ToDo: Once the IMetadataExtractor interface is updated to support async operations, call TryExtractMetadataAsync directly
      return TryExtractMetadataAsync(mediaItemAccessor, extractedAspectData, importOnly, forceQuickMode).Result;
    }

    public bool IsSingleResource(IResourceAccessor mediaItemAccessor)
    {
      return false;
    }

    public bool IsStubResource(IResourceAccessor mediaItemAccessor)
    {
      return false;
    }

    public bool TryExtractStubItems(IResourceAccessor mediaItemAccessor, ICollection<IDictionary<Guid, IList<MediaItemAspect>>> extractedStubAspectData)
    {
      return false;
    }

    #endregion
  }
}<|MERGE_RESOLUTION|>--- conflicted
+++ resolved
@@ -252,11 +252,7 @@
         // Now we (asynchronously) extract the metadata into a stub object.
         // If there is an error parsing the nfo-file with XmlNfoReader, we at least try to parse for a valid IMDB-ID.
         // If no metadata was found, nothing can be stored in the MediaItemAspects.
-<<<<<<< HEAD
-        NfoMovieReader nfoReader = new NfoMovieReader(_debugLogger, miNumber, importOnly, forceQuickMode, isStub, _httpClient, _settings);
-=======
-        var nfoReader = new NfoMovieReader(_debugLogger, miNumber, false, importOnly, forceQuickMode, _httpClient, _settings);
->>>>>>> a38c60a3
+        NfoMovieReader nfoReader = new NfoMovieReader(_debugLogger, miNumber, false, importOnly, forceQuickMode, isStub, _httpClient, _settings);
         using (nfoFsra)
         {
           if (!await nfoReader.TryReadMetadataAsync(nfoFsra).ConfigureAwait(false) &&
