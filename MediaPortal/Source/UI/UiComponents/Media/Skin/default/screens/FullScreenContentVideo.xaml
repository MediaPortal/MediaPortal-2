--- conflicted
+++ resolved
@@ -1,117 +1,69 @@
-<?xml version="1.0" encoding="utf-8"?>
-<Screen
-    xmlns="www.team-mediaportal.com/2008/mpf/directx"
-    xmlns:x="http://schemas.microsoft.com/winfx/2006/xaml"
-    xmlns:mp_special_controls="clr-namespace:MediaPortal.UI.SkinEngine.SpecialElements.Controls"
-<<<<<<< HEAD
-    x:Name="FullscreenContentVideoScreen"
-    >
-  <Grid
-      x:Name="FullscreenLayoutGrid"
-      Context="{Model Id=4E2301B4-3C17-4a1d-8DE5-2CEA169A0256}"
-      > <!-- DataContext model = VideoPlayerModel -->
-    <Grid.Background>
-      <VideoBrush Stream="0"/>
-    </Grid.Background>
-=======
-    x:Name="FullscreenLayoutGrid"
-    Context="{Model Id=4E2301B4-3C17-4a1d-8DE5-2CEA169A0256}"
-    > <!-- DataContext model = VideoPlayerModel -->
-  <Grid.Resources>
-    <Model x:Key="ExtendedVideoSkip" Id="8573DBD8-A257-426a-9875-9DB155D32D47"/>
-  </Grid.Resources>
-  <Grid.Background>
-    <VideoBrush Stream="0"/>
-  </Grid.Background>
-  <Grid.ColumnDefinitions>
-    <ColumnDefinition Width="*"/>
-  </Grid.ColumnDefinitions>
-  <Grid.RowDefinitions>
-    <RowDefinition Height="*"/>
-  </Grid.RowDefinitions>
-  <Grid x:Name="BackgroundPipLayoutGrid" Grid.Row="0" Grid.Column="0" VerticalAlignment="Stretch" HorizontalAlignment="Stretch">
->>>>>>> 0d312bc3
-    <Grid.ColumnDefinitions>
-      <ColumnDefinition Width="*"/>
-    </Grid.ColumnDefinitions>
-    <Grid.RowDefinitions>
-      <RowDefinition Height="*"/>
-    </Grid.RowDefinitions>
-<<<<<<< HEAD
-    <Grid x:Name="BackgroundPipLayoutGrid" Grid.Row="0" Grid.Column="0" VerticalAlignment="Stretch" HorizontalAlignment="Stretch">
-      <Grid.ColumnDefinitions>
-        <ColumnDefinition Width="*"/>
-        <ColumnDefinition Width="Auto"/>
-        <ColumnDefinition Width="50"/>
-      </Grid.ColumnDefinitions>
-      <Grid.RowDefinitions>
-        <RowDefinition Height="*"/>
-        <RowDefinition Height="Auto"/>
-        <RowDefinition Height="50"/>
-      </Grid.RowDefinitions>
-  
-      <Control x:Name="PiP" Grid.Column="1" Grid.Row="1" Style="{ThemeResource PipControlStyle}"
-          IsVisible="{Binding !IsOSDVisible}"/>
-    </Grid> <!-- BackgroundPipLayoutGrid -->
-    <DockPanel x:Name="OSD_LayoutPanel" Grid.Row="0" Grid.Column="0" LastChildFill="false"
-        VerticalAlignment="Stretch" HorizontalAlignment="Stretch"
-        IsVisible="{Binding IsOSDVisible}">
-      <Control x:Name="WindowButtons" DockPanel.Dock="Top" HorizontalAlignment="Stretch">
-        <Control.TemplateControl>
-          <Include Source="screens\FSCWindowButtons.inc"/>
-        </Control.TemplateControl>
-      </Control>
-      <DockPanel x:Name="OSD_LeftPanel" DockPanel.Dock="Left" Width="{ThemeResource FullScreenContentVideoPrimaryPlayerOSDWidth}"
-          LastChildFill="false">
-        <mp_special_controls:PlayerControl x:Name="PrimaryOSD" DockPanel.Dock="Bottom"
-            Style="{ThemeResource PrimaryVideoOSDStyle}"
-            VerticalAlignment="Stretch" HorizontalAlignment="Stretch"/>
-      </DockPanel> <!-- OSD_LeftPanel -->
-      <DockPanel x:Name="OSD_RightPanel" DockPanel.Dock="Right" LastChildFill="false">
-        <mp_special_controls:PlayerControl x:Name="SecondaryOSD" DockPanel.Dock="Bottom"
-            Style="{ThemeResource SecondaryMediaOSDStyle}"
-            VerticalAlignment="Stretch" HorizontalAlignment="Stretch"
-            AutoVisibility="true"/>
-      </DockPanel> <!-- OSD_RightPanel -->
-    </DockPanel> <!-- OSD_LayoutPanel -->
-    <KeyBinding Key="Info" Command="{Command ShowVideoInfo}"/>
-    <KeyBinding Key="ZoomMode" Command="{Command PlayerUIContributor.ShowZoomModeDialog}"/>
-  </Grid>
-</Screen>
-=======
-
-    <Control x:Name="PiP" Grid.Column="1" Grid.Row="1" Style="{ThemeResource PipControlStyle}"
-        IsVisible="{Binding !IsOSDVisible}"/>
-  </Grid> <!-- BackgroundPipLayoutGrid -->
-  <DockPanel x:Name="OSD_LayoutPanel" Grid.Row="0" Grid.Column="0" LastChildFill="false"
-      VerticalAlignment="Stretch" HorizontalAlignment="Stretch"
-      IsVisible="{Binding IsOSDVisible}">
-    <Control x:Name="WindowButtons" DockPanel.Dock="Top" HorizontalAlignment="Stretch">
-      <Control.TemplateControl>
-        <Include Source="screens\FSCWindowButtons.inc"/>
-      </Control.TemplateControl>
-    </Control>
-    <DockPanel x:Name="OSD_LeftPanel" DockPanel.Dock="Left" Width="{ThemeResource FullScreenContentVideoPrimaryPlayerOSDWidth}"
-        LastChildFill="false">
-      <mp_special_controls:PlayerControl x:Name="PrimaryOSD" DockPanel.Dock="Bottom"
-          Style="{ThemeResource PrimaryVideoOSDStyle}"
-          VerticalAlignment="Stretch" HorizontalAlignment="Stretch"/>
-    </DockPanel> <!-- OSD_LeftPanel -->
-    <DockPanel x:Name="OSD_RightPanel" DockPanel.Dock="Right" LastChildFill="false">
-      <mp_special_controls:PlayerControl x:Name="SecondaryOSD" DockPanel.Dock="Bottom"
-          Style="{ThemeResource SecondaryMediaOSDStyle}"
-          VerticalAlignment="Stretch" HorizontalAlignment="Stretch"
-          AutoVisibility="true"/>
-    </DockPanel> <!-- OSD_RightPanel -->
-  </DockPanel> <!-- OSD_LayoutPanel -->
-  <KeyBinding Key="Info" Command="{Command ShowVideoInfo}"/>
-  <KeyBinding Key="ZoomMode" Command="{Command PlayerUIContributor.ShowZoomModeDialog}"/>
-
-  <KeyBinding Key="Up" Command="{Command Source={StaticResource ExtendedVideoSkip}, Path=InstantSkipForward}"/>
-  <KeyBinding Key="Down" Command="{Command Source={StaticResource ExtendedVideoSkip}, Path=InstantSkipBackward}"/>
-
-  <KeyBinding Key="Right" Command="{Command Source={StaticResource ExtendedVideoSkip}, Path=SkipStepForward}"/>
-  <KeyBinding Key="Left" Command="{Command Source={StaticResource ExtendedVideoSkip}, Path=SkipStepBackward}"/>
-</Grid>
-
->>>>>>> 0d312bc3
+<?xml version="1.0" encoding="utf-8"?>
+<Screen
+    xmlns="www.team-mediaportal.com/2008/mpf/directx"
+    xmlns:x="http://schemas.microsoft.com/winfx/2006/xaml"
+    xmlns:mp_special_controls="clr-namespace:MediaPortal.UI.SkinEngine.SpecialElements.Controls"
+    x:Name="FullscreenContentVideoScreen"
+    >
+  <Grid
+      x:Name="FullscreenLayoutGrid"
+      Context="{Model Id=4E2301B4-3C17-4a1d-8DE5-2CEA169A0256}"
+      > <!-- DataContext model = VideoPlayerModel -->
+    <Grid.Resources>
+      <Model x:Key="ExtendedVideoSkip" Id="8573DBD8-A257-426a-9875-9DB155D32D47"/>
+    </Grid.Resources>
+    <Grid.Background>
+      <VideoBrush Stream="0"/>
+    </Grid.Background>
+    <Grid.ColumnDefinitions>
+      <ColumnDefinition Width="*"/>
+    </Grid.ColumnDefinitions>
+    <Grid.RowDefinitions>
+      <RowDefinition Height="*"/>
+    </Grid.RowDefinitions>
+    <Grid x:Name="BackgroundPipLayoutGrid" Grid.Row="0" Grid.Column="0" VerticalAlignment="Stretch" HorizontalAlignment="Stretch">
+      <Grid.ColumnDefinitions>
+        <ColumnDefinition Width="*"/>
+        <ColumnDefinition Width="Auto"/>
+        <ColumnDefinition Width="50"/>
+      </Grid.ColumnDefinitions>
+      <Grid.RowDefinitions>
+        <RowDefinition Height="*"/>
+        <RowDefinition Height="Auto"/>
+        <RowDefinition Height="50"/>
+      </Grid.RowDefinitions>
+  
+      <Control x:Name="PiP" Grid.Column="1" Grid.Row="1" Style="{ThemeResource PipControlStyle}"
+          IsVisible="{Binding !IsOSDVisible}"/>
+    </Grid> <!-- BackgroundPipLayoutGrid -->
+    <DockPanel x:Name="OSD_LayoutPanel" Grid.Row="0" Grid.Column="0" LastChildFill="false"
+        VerticalAlignment="Stretch" HorizontalAlignment="Stretch"
+        IsVisible="{Binding IsOSDVisible}">
+      <Control x:Name="WindowButtons" DockPanel.Dock="Top" HorizontalAlignment="Stretch">
+        <Control.TemplateControl>
+          <Include Source="screens\FSCWindowButtons.inc"/>
+        </Control.TemplateControl>
+      </Control>
+      <DockPanel x:Name="OSD_LeftPanel" DockPanel.Dock="Left" Width="{ThemeResource FullScreenContentVideoPrimaryPlayerOSDWidth}"
+          LastChildFill="false">
+        <mp_special_controls:PlayerControl x:Name="PrimaryOSD" DockPanel.Dock="Bottom"
+            Style="{ThemeResource PrimaryVideoOSDStyle}"
+            VerticalAlignment="Stretch" HorizontalAlignment="Stretch"/>
+      </DockPanel> <!-- OSD_LeftPanel -->
+      <DockPanel x:Name="OSD_RightPanel" DockPanel.Dock="Right" LastChildFill="false">
+        <mp_special_controls:PlayerControl x:Name="SecondaryOSD" DockPanel.Dock="Bottom"
+            Style="{ThemeResource SecondaryMediaOSDStyle}"
+            VerticalAlignment="Stretch" HorizontalAlignment="Stretch"
+            AutoVisibility="true"/>
+      </DockPanel> <!-- OSD_RightPanel -->
+    </DockPanel> <!-- OSD_LayoutPanel -->
+    <KeyBinding Key="Info" Command="{Command ShowVideoInfo}"/>
+    <KeyBinding Key="ZoomMode" Command="{Command PlayerUIContributor.ShowZoomModeDialog}"/>
+    
+    <KeyBinding Key="Up" Command="{Command Source={StaticResource ExtendedVideoSkip}, Path=InstantSkipForward}"/>
+    <KeyBinding Key="Down" Command="{Command Source={StaticResource ExtendedVideoSkip}, Path=InstantSkipBackward}"/>
+
+    <KeyBinding Key="Right" Command="{Command Source={StaticResource ExtendedVideoSkip}, Path=SkipStepForward}"/>
+    <KeyBinding Key="Left" Command="{Command Source={StaticResource ExtendedVideoSkip}, Path=SkipStepBackward}"/>
+  </Grid>
+</Screen>