--- conflicted
+++ resolved
@@ -1,469 +1,465 @@
-#region Copyright (C) 2007-2014 Team MediaPortal
-
-/*
-    Copyright (C) 2007-2014 Team MediaPortal
-    http://www.team-mediaportal.com
-
-    This file is part of MediaPortal 2
-
-    MediaPortal 2 is free software: you can redistribute it and/or modify
-    it under the terms of the GNU General Public License as published by
-    the Free Software Foundation, either version 3 of the License, or
-    (at your option) any later version.
-
-    MediaPortal 2 is distributed in the hope that it will be useful,
-    but WITHOUT ANY WARRANTY; without even the implied warranty of
-    MERCHANTABILITY or FITNESS FOR A PARTICULAR PURPOSE. See the
-    GNU General Public License for more details.
-
-    You should have received a copy of the GNU General Public License
-    along with MediaPortal 2. If not, see <http://www.gnu.org/licenses/>.
-*/
-
-#endregion
-
-using System;
-using System.Collections.Generic;
-using System.Drawing.Imaging;
-using System.IO;
-using System.Linq;
-using System.Text.RegularExpressions;
-using MediaPortal.Common;
-using MediaPortal.Common.MediaManagement;
-using MediaPortal.Common.MediaManagement.DefaultItemAspects;
-using MediaPortal.Common.ResourceAccess;
-using MediaPortal.Common.Services.ThumbnailGenerator;
-using MediaPortal.Common.Settings;
-using MediaPortal.Extensions.MetadataExtractors.AudioMetadataExtractor.Settings;
-using MediaPortal.Utilities;
-using MediaPortal.Utilities.Graphics;
-using TagLib;
-using File = TagLib.File;
-using MediaPortal.Common.Logging;
-
-namespace MediaPortal.Extensions.MetadataExtractors.AudioMetadataExtractor
-{
-  /// <summary>
-  /// MediaPortal 2 metadata extractor implementation for audio files. Supports several formats.
-  /// </summary>
-  public class AudioMetadataExtractor : IMetadataExtractor
-  {
-    #region Constants
-
-    /// <summary>
-    /// GUID string for the audio metadata extractor.
-    /// </summary>
-    public const string METADATAEXTRACTOR_ID_STR = "CC8B703D-054C-4EB8-A49D-AD92B64EBF62";
-
-    /// <summary>
-    /// Audio metadata extractor GUID.
-    /// </summary>
-    public static Guid METADATAEXTRACTOR_ID = new Guid(METADATAEXTRACTOR_ID_STR);
-
-    /// <summary>
-    /// Maximum cover image width. Larger images will be scaled down to fit this dimension.
-    /// </summary>
-    public const int MAX_COVER_WIDTH = 512;
-
-    /// <summary>
-    /// Maximum cover image height. Larger images will be scaled down to fit this dimension.
-    /// </summary>
-    public const int MAX_COVER_HEIGHT = 512;
-
-    #endregion
-
-    #region Protected fields and classes
-
-    protected static ICollection<MediaCategory> MEDIA_CATEGORIES = new List<MediaCategory>();
-    protected static ICollection<string> AUDIO_EXTENSIONS = new List<string>();
-    protected static ICollection<string> UNSPLITTABLE_ID3V23_VALUES = new List<string>();
-    protected static bool USE_ADDITIONAL_SEPARATOR;
-    protected static char ADDITIONAL_SEPARATOR;
-    protected static ICollection<string> UNSPLITTABLE_ADDITIONAL_SEPARATOR_VALUES = new List<string>();
-
-    /// <summary>
-    /// Audio file accessor class needed for our tag library implementation. This class maps
-    /// the TagLib#'s <see cref="File.IFileAbstraction"/> view to an MP2 file from a resource provider.
-    /// </summary>
-    protected class ResourceProviderFileAbstraction : File.IFileAbstraction
-    {
-      protected IFileSystemResourceAccessor _resourceAccessor;
-
-      public ResourceProviderFileAbstraction(IFileSystemResourceAccessor resourceAccessor)
-      {
-        _resourceAccessor = resourceAccessor;
-      }
-
-      #region IFileAbstraction implementation
-
-      public void CloseStream(Stream stream)
-      {
-        stream.Close();
-      }
-
-      public string Name
-      {
-        get { return _resourceAccessor.ResourcePathName; }
-      }
-
-      public Stream ReadStream
-      {
-        get { return _resourceAccessor.OpenRead(); }
-      }
-
-      public Stream WriteStream
-      {
-        get { return _resourceAccessor.OpenWrite(); }
-      }
-
-      #endregion
-    }
-
-    protected MetadataExtractorMetadata _metadata;
-
-    #endregion
-
-    #region Ctor
-
-    static AudioMetadataExtractor()
-    {
-      MEDIA_CATEGORIES.Add(DefaultMediaCategories.Audio);
-
-      AudioMetadataExtractorSettings settings = ServiceRegistration.Get<ISettingsManager>().Load<AudioMetadataExtractorSettings>();
-      InitializeExtensions(settings);
-      InitializeUnsplittableID3v23Values(settings);
-      InitializeAdditionalSeparatorBehaviour(settings);
-    }
-
-    /// <summary>
-    /// (Re)initializes the audio extensions for which this <see cref="AudioMetadataExtractor"/> used.
-    /// </summary>
-    /// <param name="settings">Settings object to read the data from.</param>
-    internal static void InitializeExtensions(AudioMetadataExtractorSettings settings)
-    {
-      AUDIO_EXTENSIONS = new List<string>(settings.AudioExtensions.Select(e => e.ToLowerInvariant()));
-    }
-
-    /// <summary>
-    /// (Re)initializes the unsplittable values collection for ID3v2.3 tags.
-    /// </summary>
-    /// <param name="settings">Settings object to read the data from.</param>
-    internal static void InitializeUnsplittableID3v23Values(AudioMetadataExtractorSettings settings)
-    {
-      UNSPLITTABLE_ID3V23_VALUES = new List<string>(settings.UnsplittableID3v23Values.Select(v => v.ToLowerInvariant()));
-    }
-
-    /// <summary>
-    /// (Re)initializes the behaviour of this <see cref="AudioMetadataExtractor"/> regarding multiple values in single fields.
-    /// </summary>
-    /// <param name="settings">Settings object to read the data from.</param>
-    internal static void InitializeAdditionalSeparatorBehaviour(AudioMetadataExtractorSettings settings)
-    {
-      USE_ADDITIONAL_SEPARATOR = settings.UseAdditionalSeparator;
-      ADDITIONAL_SEPARATOR = settings.AdditionalSeparator;
-      UNSPLITTABLE_ADDITIONAL_SEPARATOR_VALUES = new List<string>(settings.UnsplittableAddditionalSeparatorValues.Select(e => e.ToLowerInvariant()));
-    }
-
-    public AudioMetadataExtractor()
-    {
-      _metadata = new MetadataExtractorMetadata(METADATAEXTRACTOR_ID, "Audio metadata extractor", MetadataExtractorPriority.Core, false,
-          MEDIA_CATEGORIES, new[]
-              {
-                MediaAspect.Metadata,
-                AudioAspect.Metadata,
-                ThumbnailLargeAspect.Metadata
-              });
-    }
-
-    #endregion
-
-    #region Protected methods
-
-    /// <summary>
-    /// Returns the information if the specified file name (or path) has a file extension which is
-    /// supposed to be supported by this metadata extractor.
-    /// </summary>
-    /// <param name="fileName">Relative or absolute file path to check.</param>
-    /// <returns><c>true</c>, if the file's extension is supposed to be supported, else <c>false</c>.</returns>
-    protected static bool HasAudioExtension(string fileName)
-    {
-      string ext = DosPathHelper.GetExtension(fileName).ToLowerInvariant();
-      return AUDIO_EXTENSIONS.Contains(ext);
-    }
-
-    protected static readonly Regex TRACKNO_FORMAT = new Regex(@"\(?([0-9]+)\)?\.? *-? *(.*)");
-    protected static readonly Regex TITLE_ARTIST_FORMAT1 = new Regex(@"(.*) *- *(.*)");
-    protected static readonly Regex TITLE_ARTIST_FORMAT2 = new Regex(@"(.*) *\((.*)\)");
-
-    /// <summary>
-    /// Given an audio file name, this method tries to guess title, artist and track number.
-    /// </summary>
-    /// <param name="fileNameWithoutExtension">Audio file name (no file path and extension!).</param>
-    /// <param name="title">Guessed title.</param>
-    /// <param name="artist">Guessed artist.</param>
-    /// <param name="trackNo">Guessed track number.</param>
-    protected static void GuessMetadataFromFileName(string fileNameWithoutExtension, out string title, out string artist, out uint? trackNo)
-    {
-      fileNameWithoutExtension = fileNameWithoutExtension.Replace('_', ' ');
-      Match match = TRACKNO_FORMAT.Match(fileNameWithoutExtension);
-      string titleArtist;
-      if (match.Success)
-      { // (Track) - TitleArtist
-        GroupCollection groups = match.Groups;
-        uint trackNoInt;
-        trackNo = uint.TryParse(groups[1].Value.Trim(), out trackNoInt) ? (uint?)trackNoInt : null;
-        titleArtist = groups[2].Value.Trim();
-      }
-      else
-      {
-        trackNo = null;
-        titleArtist = fileNameWithoutExtension.Trim();
-      }
-      match = TITLE_ARTIST_FORMAT1.Match(titleArtist);
-      if (match.Success)
-      { // Artist - Track
-        GroupCollection groups = match.Groups;
-        artist = groups[1].Value.Trim();
-        title = groups[2].Value.Trim();
-        return;
-      }
-      match = TITLE_ARTIST_FORMAT2.Match(titleArtist);
-      if (match.Success)
-      { // Track (Artist)
-        GroupCollection groups = match.Groups;
-        title = groups[1].Value.Trim();
-        artist = groups[2].Value.Trim();
-        return;
-      }
-      title = fileNameWithoutExtension;
-      artist = null;
-    }
-
-    /// <summary>
-    /// Patches an enumeration of artists or other values that have been potentially been separated
-    /// although the artist name or other value contains one or more separators in its name and thus should not
-    /// be treated as different artists or separated other values.
-    /// </summary>
-    /// <param name="valuesList">List of artists or other values, which have potentially been separated.</param>
-    /// <param name="unsplittableValue">Artist or other value containing at least one separator character.</param>
-    /// <param name="separator">Character, which was used as separator.</param>
-    protected static void JoinUnsplittableValue(IList<string> valuesList, string unsplittableValue, char separator)
-    {
-      IList<string> parts = unsplittableValue.Split(separator);
-      int index = CollectionUtils.IndexOf<string, string>(valuesList, parts, StringComparer.InvariantCultureIgnoreCase);
-      if (index == -1)
-        return;
-      string[] origParts = new string[parts.Count];
-      for (int i = 0; i < parts.Count; i++)
-      {
-        origParts[i] = valuesList[index];
-        valuesList.RemoveAt(index);
-      }
-      valuesList.Insert(index, StringUtils.Join(separator.ToString(), origParts));
-    }
-
-    /// <summary>
-    /// Patches an enumeration of artists or other values that have been potentially been separated
-    /// although the artist names or other values each contain one or more separators in their name and thus should not
-    /// be treated as different artists or separated other values.
-    /// </summary>
-    /// <param name="valuesEnumer">Enumerable of artists or other values, which have potentially been separated.</param>
-    /// <param name="unsplittableValues">Artists or other values each containing at least one separator character.</param>
-    /// <param name="separator">Character, which was used as separator.</param>
-    protected static IEnumerable<string> JoinUnsplittableValues(IEnumerable<string> valuesEnumer, ICollection<string> unsplittableValues, char separator)
-    {
-      if (valuesEnumer == null)
-        return null;
-      IList<string> values = new List<string>(valuesEnumer);
-      if (values.Count == 0)
-        return null;
-      foreach (string unsplittableValue in unsplittableValues)
-        JoinUnsplittableValue(values, unsplittableValue, separator);
-      return values;
-    }
-
-    /// <summary>
-    /// We have to cope with a very stupid problem; The ID3Tag specification v2.3 (http://www.id3.org/d3v2.3.0, search for TPE1)
-    /// uses the '/' character as separator for multiple values in some fields such as TPEE1 (=artist), but what to do if an artist name contains
-    /// that character? We'll do a hack for the most common artists and other values of that kind.
-    /// </summary>
-    /// <remarks>
-    /// We call this for Artists, Albumartists, Composers and Genres if the tag format is ID3v2.3.
-    /// For more information see this thread in the MediaPortal forum: http://forum.team-mediaportal.com/submit-bug-reports-532/multiple-music-genres-not-handled-correctly-103169/
-    /// </remarks>
-    /// <param name="valuesEnumer">Enumeration of values, which were potentially wrongly splitted by TagLib#.</param>
-    protected static IEnumerable<string> PatchID3v23Enumeration(IEnumerable<string> valuesEnumer)
-    {
-      return JoinUnsplittableValues(valuesEnumer, UNSPLITTABLE_ID3V23_VALUES, '/');
-    }
-
-    /// <summary>
-    /// If USE_ADDITIONAL_SEPARATOR is true, valuesEnumer are splitted by ADDITIONAL_SEPARATOR and wrongly
-    /// splitted values contained in UNSPLITTABLE_ADDITIONAL_SEPARATOR_VALUES are corrected.
-    /// </summary>
-    /// <param name="valuesEnumer">Enumeration of values, to which the additional separator behaviour shall be applied.</param>
-    protected static IEnumerable<string> ApplyAdditionalSeparator(IEnumerable<string> valuesEnumer)
-    {
-      if (valuesEnumer == null || valuesEnumer.ToList<String>().Count == 0)
-        return null;
-      List<String> result = new List<String>();
-      if (USE_ADDITIONAL_SEPARATOR)
-      {
-        foreach (String value in valuesEnumer)
-          result.AddRange(value.Split(ADDITIONAL_SEPARATOR));
-        result = new List<String>(JoinUnsplittableValues(result, UNSPLITTABLE_ADDITIONAL_SEPARATOR_VALUES, ADDITIONAL_SEPARATOR));
-      }
-      else
-        result = new List<String>(valuesEnumer);
-      return result;
-    }
-
-    #endregion
-
-    #region IMetadataExtractor implementation
-
-    public MetadataExtractorMetadata Metadata
-    {
-      get { return _metadata; }
-    }
-
-<<<<<<< HEAD
-    public virtual bool TryExtractMetadata(IResourceAccessor mediaItemAccessor, IDictionary<Guid, MediaItemAspect> extractedAspectData, bool forceQuickMode)
-=======
-    public bool TryExtractMetadata(IResourceAccessor mediaItemAccessor, IDictionary<Guid, IList<MediaItemAspect>> extractedAspectData, bool forceQuickMode)
->>>>>>> 8026d64b
-    {
-      IFileSystemResourceAccessor fsra = mediaItemAccessor as IFileSystemResourceAccessor;
-      if (fsra == null)
-        return false;
-      if (!fsra.IsFile)
-        return false;
-      string fileName = fsra.ResourceName;
-      if (!HasAudioExtension(fileName))
-        return false;
-
-      try
-      {
-        File tag;
-        try
-        {
-          ByteVector.UseBrokenLatin1Behavior = true;  // Otherwise we have problems retrieving non-latin1 chars
-          tag = File.Create(new ResourceProviderFileAbstraction(fsra));
-
-        }
-        catch (CorruptFileException)
-        {
-          // Only log at the info level here - And simply return false. This makes the importer know that we
-          // couldn't perform our task here.
-          ServiceRegistration.Get<ILogger>().Info("AudioMetadataExtractor: Audio file '{0}' seems to be broken", fsra.CanonicalLocalResourcePath);
-          return false;
-        }
-
-        // Some file extensions like .mp4 can contain audio and video. Do not handle files with video content here.
-        if (tag.Properties.VideoHeight > 0 && tag.Properties.VideoWidth > 0)
-          return false;
-
-        fileName = ProviderPathHelper.GetFileNameWithoutExtension(fileName) ?? string.Empty;
-        string title;
-        string artist;
-        uint? trackNo;
-        GuessMetadataFromFileName(fileName, out title, out artist, out trackNo);
-        if (!string.IsNullOrEmpty(tag.Tag.Title))
-          title = tag.Tag.Title;
-        IEnumerable<string> artists;
-        if (tag.Tag.Performers.Length > 0)
-        {
-          artists = tag.Tag.Performers;
-          if ((tag.TagTypes & TagTypes.Id3v2) != 0)
-            artists = PatchID3v23Enumeration(artists);
-        }
-        else
-          artists = artist == null ? null : new string[] { artist };
-        if (tag.Tag.Track != 0)
-          trackNo = tag.Tag.Track;
-        MediaItemAspect.SetAttribute(extractedAspectData, MediaAspect.ATTR_TITLE, title);
-        MediaItemAspect.SetAttribute(extractedAspectData, MediaAspect.ATTR_SIZE, fsra.Size);
-        // FIXME Albert: tag.MimeType returns taglib/mp3 for an MP3 file. This is not what we want and collides with the
-        // mimetype handling in the BASS player, which expects audio/xxx.
-        if (!string.IsNullOrWhiteSpace(tag.MimeType))
-          MediaItemAspect.SetAttribute(extractedAspectData, MediaAspect.ATTR_MIME_TYPE, tag.MimeType.Replace("taglib/", "audio/"));
-
-        MediaItemAspect.SetCollectionAttribute(extractedAspectData, AudioAspect.ATTR_ARTISTS, ApplyAdditionalSeparator(artists));
-        MediaItemAspect.SetAttribute(extractedAspectData, AudioAspect.ATTR_ALBUM, StringUtils.TrimToNull(tag.Tag.Album));
-        IEnumerable<string> albumArtists = tag.Tag.AlbumArtists;
-        if ((tag.TagTypes & TagTypes.Id3v2) != 0)
-          albumArtists = PatchID3v23Enumeration(albumArtists);
-        MediaItemAspect.SetCollectionAttribute(extractedAspectData, AudioAspect.ATTR_ALBUMARTISTS, ApplyAdditionalSeparator(albumArtists));
-        MediaItemAspect.SetAttribute(extractedAspectData, AudioAspect.ATTR_BITRATE, tag.Properties.AudioBitrate);
-        MediaItemAspect.SetAttribute(extractedAspectData, MediaAspect.ATTR_COMMENT, StringUtils.TrimToNull(tag.Tag.Comment));
-        IEnumerable<string> composers = tag.Tag.Composers;
-        if ((tag.TagTypes & TagTypes.Id3v2) != 0)
-          composers = PatchID3v23Enumeration(composers);
-        MediaItemAspect.SetCollectionAttribute(extractedAspectData, AudioAspect.ATTR_COMPOSERS, ApplyAdditionalSeparator(composers));
-
-        MediaItemAspect.SetAttribute(extractedAspectData, AudioAspect.ATTR_DURATION, (long)tag.Properties.Duration.TotalSeconds);
-        if (tag.Tag.Genres.Length > 0)
-        {
-          IEnumerable<string> genres = tag.Tag.Genres;
-          if ((tag.TagTypes & TagTypes.Id3v2) != 0)
-            genres = PatchID3v23Enumeration(genres);
-          MediaItemAspect.SetCollectionAttribute(extractedAspectData, AudioAspect.ATTR_GENRES, ApplyAdditionalSeparator(genres));
-        }
-        if (trackNo.HasValue)
-          MediaItemAspect.SetAttribute(extractedAspectData, AudioAspect.ATTR_TRACK, (int)trackNo.Value);
-        if (tag.Tag.TrackCount != 0)
-          MediaItemAspect.SetAttribute(extractedAspectData, AudioAspect.ATTR_NUMTRACKS, (int)tag.Tag.TrackCount);
-        int year = (int)tag.Tag.Year;
-        if (year >= 30 && year <= 99)
-          year += 1900;
-        if (year >= 1930 && year <= 2030)
-          MediaItemAspect.SetAttribute(extractedAspectData, MediaAspect.ATTR_RECORDINGTIME, new DateTime(year, 1, 1));
-
-
-        // The following code gets cover art images from file (embedded) or from windows explorer cache (supports folder.jpg).
-        IPicture[] pics = tag.Tag.Pictures;
-        if (pics.Length > 0)
-        {
-          try
-          {
-            using (MemoryStream stream = new MemoryStream(pics[0].Data.Data))
-            using (MemoryStream resized = (MemoryStream)ImageUtilities.ResizeImage(stream, ImageFormat.Jpeg, MAX_COVER_WIDTH, MAX_COVER_HEIGHT))
-            {
-              MediaItemAspect.SetAttribute(extractedAspectData, ThumbnailLargeAspect.ATTR_THUMBNAIL, resized.ToArray());
-            }
-          }
-          // Decoding of invalid image data can fail, but main MediaItem is correct.
-          catch { }
-        }
-        else
-        {
-          // In quick mode only allow thumbs taken from cache.
-          bool cachedOnly = forceQuickMode;
-
-          // Thumbnail extraction
-          fileName = mediaItemAccessor.ResourcePathName;
-          IThumbnailGenerator generator = ServiceRegistration.Get<IThumbnailGenerator>();
-          byte[] thumbData;
-          ImageType imageType;
-          if (generator.GetThumbnail(fileName, 256, 256, cachedOnly, out thumbData, out imageType))
-            MediaItemAspect.SetAttribute(extractedAspectData, ThumbnailLargeAspect.ATTR_THUMBNAIL, thumbData);
-        }
-        return true;
-      }
-      catch (UnsupportedFormatException)
-      {
-        ServiceRegistration.Get<ILogger>().Info("AudioMetadataExtractor: Unsupported audio file '{0}'", fsra.CanonicalLocalResourcePath);
-        return false;
-      }
-      catch (Exception e)
-      {
-        // Only log at the info level here - And simply return false. This makes the importer know that we
-        // couldn't perform our task here
-        ServiceRegistration.Get<ILogger>().Info("AudioMetadataExtractor: Exception reading resource '{0}' (Text: '{1}')", fsra.CanonicalLocalResourcePath, e.Message);
-      }
-      return false;
-    }
-
-    #endregion
-  }
-}
+#region Copyright (C) 2007-2014 Team MediaPortal
+
+/*
+    Copyright (C) 2007-2014 Team MediaPortal
+    http://www.team-mediaportal.com
+
+    This file is part of MediaPortal 2
+
+    MediaPortal 2 is free software: you can redistribute it and/or modify
+    it under the terms of the GNU General Public License as published by
+    the Free Software Foundation, either version 3 of the License, or
+    (at your option) any later version.
+
+    MediaPortal 2 is distributed in the hope that it will be useful,
+    but WITHOUT ANY WARRANTY; without even the implied warranty of
+    MERCHANTABILITY or FITNESS FOR A PARTICULAR PURPOSE. See the
+    GNU General Public License for more details.
+
+    You should have received a copy of the GNU General Public License
+    along with MediaPortal 2. If not, see <http://www.gnu.org/licenses/>.
+*/
+
+#endregion
+
+using System;
+using System.Collections.Generic;
+using System.Drawing.Imaging;
+using System.IO;
+using System.Linq;
+using System.Text.RegularExpressions;
+using MediaPortal.Common;
+using MediaPortal.Common.MediaManagement;
+using MediaPortal.Common.MediaManagement.DefaultItemAspects;
+using MediaPortal.Common.ResourceAccess;
+using MediaPortal.Common.Services.ThumbnailGenerator;
+using MediaPortal.Common.Settings;
+using MediaPortal.Extensions.MetadataExtractors.AudioMetadataExtractor.Settings;
+using MediaPortal.Utilities;
+using MediaPortal.Utilities.Graphics;
+using TagLib;
+using File = TagLib.File;
+using MediaPortal.Common.Logging;
+
+namespace MediaPortal.Extensions.MetadataExtractors.AudioMetadataExtractor
+{
+  /// <summary>
+  /// MediaPortal 2 metadata extractor implementation for audio files. Supports several formats.
+  /// </summary>
+  public class AudioMetadataExtractor : IMetadataExtractor
+  {
+    #region Constants
+
+    /// <summary>
+    /// GUID string for the audio metadata extractor.
+    /// </summary>
+    public const string METADATAEXTRACTOR_ID_STR = "CC8B703D-054C-4EB8-A49D-AD92B64EBF62";
+
+    /// <summary>
+    /// Audio metadata extractor GUID.
+    /// </summary>
+    public static Guid METADATAEXTRACTOR_ID = new Guid(METADATAEXTRACTOR_ID_STR);
+
+    /// <summary>
+    /// Maximum cover image width. Larger images will be scaled down to fit this dimension.
+    /// </summary>
+    public const int MAX_COVER_WIDTH = 512;
+
+    /// <summary>
+    /// Maximum cover image height. Larger images will be scaled down to fit this dimension.
+    /// </summary>
+    public const int MAX_COVER_HEIGHT = 512;
+
+    #endregion
+
+    #region Protected fields and classes
+
+    protected static ICollection<MediaCategory> MEDIA_CATEGORIES = new List<MediaCategory>();
+    protected static ICollection<string> AUDIO_EXTENSIONS = new List<string>();
+    protected static ICollection<string> UNSPLITTABLE_ID3V23_VALUES = new List<string>();
+    protected static bool USE_ADDITIONAL_SEPARATOR;
+    protected static char ADDITIONAL_SEPARATOR;
+    protected static ICollection<string> UNSPLITTABLE_ADDITIONAL_SEPARATOR_VALUES = new List<string>();
+
+    /// <summary>
+    /// Audio file accessor class needed for our tag library implementation. This class maps
+    /// the TagLib#'s <see cref="File.IFileAbstraction"/> view to an MP2 file from a resource provider.
+    /// </summary>
+    protected class ResourceProviderFileAbstraction : File.IFileAbstraction
+    {
+      protected IFileSystemResourceAccessor _resourceAccessor;
+
+      public ResourceProviderFileAbstraction(IFileSystemResourceAccessor resourceAccessor)
+      {
+        _resourceAccessor = resourceAccessor;
+      }
+
+      #region IFileAbstraction implementation
+
+      public void CloseStream(Stream stream)
+      {
+        stream.Close();
+      }
+
+      public string Name
+      {
+        get { return _resourceAccessor.ResourcePathName; }
+      }
+
+      public Stream ReadStream
+      {
+        get { return _resourceAccessor.OpenRead(); }
+      }
+
+      public Stream WriteStream
+      {
+        get { return _resourceAccessor.OpenWrite(); }
+      }
+
+      #endregion
+    }
+
+    protected MetadataExtractorMetadata _metadata;
+
+    #endregion
+
+    #region Ctor
+
+    static AudioMetadataExtractor()
+    {
+      MEDIA_CATEGORIES.Add(DefaultMediaCategories.Audio);
+
+      AudioMetadataExtractorSettings settings = ServiceRegistration.Get<ISettingsManager>().Load<AudioMetadataExtractorSettings>();
+      InitializeExtensions(settings);
+      InitializeUnsplittableID3v23Values(settings);
+      InitializeAdditionalSeparatorBehaviour(settings);
+    }
+
+    /// <summary>
+    /// (Re)initializes the audio extensions for which this <see cref="AudioMetadataExtractor"/> used.
+    /// </summary>
+    /// <param name="settings">Settings object to read the data from.</param>
+    internal static void InitializeExtensions(AudioMetadataExtractorSettings settings)
+    {
+      AUDIO_EXTENSIONS = new List<string>(settings.AudioExtensions.Select(e => e.ToLowerInvariant()));
+    }
+
+    /// <summary>
+    /// (Re)initializes the unsplittable values collection for ID3v2.3 tags.
+    /// </summary>
+    /// <param name="settings">Settings object to read the data from.</param>
+    internal static void InitializeUnsplittableID3v23Values(AudioMetadataExtractorSettings settings)
+    {
+      UNSPLITTABLE_ID3V23_VALUES = new List<string>(settings.UnsplittableID3v23Values.Select(v => v.ToLowerInvariant()));
+    }
+
+    /// <summary>
+    /// (Re)initializes the behaviour of this <see cref="AudioMetadataExtractor"/> regarding multiple values in single fields.
+    /// </summary>
+    /// <param name="settings">Settings object to read the data from.</param>
+    internal static void InitializeAdditionalSeparatorBehaviour(AudioMetadataExtractorSettings settings)
+    {
+      USE_ADDITIONAL_SEPARATOR = settings.UseAdditionalSeparator;
+      ADDITIONAL_SEPARATOR = settings.AdditionalSeparator;
+      UNSPLITTABLE_ADDITIONAL_SEPARATOR_VALUES = new List<string>(settings.UnsplittableAddditionalSeparatorValues.Select(e => e.ToLowerInvariant()));
+    }
+
+    public AudioMetadataExtractor()
+    {
+      _metadata = new MetadataExtractorMetadata(METADATAEXTRACTOR_ID, "Audio metadata extractor", MetadataExtractorPriority.Core, false,
+          MEDIA_CATEGORIES, new[]
+              {
+                MediaAspect.Metadata,
+                AudioAspect.Metadata,
+                ThumbnailLargeAspect.Metadata
+              });
+    }
+
+    #endregion
+
+    #region Protected methods
+
+    /// <summary>
+    /// Returns the information if the specified file name (or path) has a file extension which is
+    /// supposed to be supported by this metadata extractor.
+    /// </summary>
+    /// <param name="fileName">Relative or absolute file path to check.</param>
+    /// <returns><c>true</c>, if the file's extension is supposed to be supported, else <c>false</c>.</returns>
+    protected static bool HasAudioExtension(string fileName)
+    {
+      string ext = DosPathHelper.GetExtension(fileName).ToLowerInvariant();
+      return AUDIO_EXTENSIONS.Contains(ext);
+    }
+
+    protected static readonly Regex TRACKNO_FORMAT = new Regex(@"\(?([0-9]+)\)?\.? *-? *(.*)");
+    protected static readonly Regex TITLE_ARTIST_FORMAT1 = new Regex(@"(.*) *- *(.*)");
+    protected static readonly Regex TITLE_ARTIST_FORMAT2 = new Regex(@"(.*) *\((.*)\)");
+
+    /// <summary>
+    /// Given an audio file name, this method tries to guess title, artist and track number.
+    /// </summary>
+    /// <param name="fileNameWithoutExtension">Audio file name (no file path and extension!).</param>
+    /// <param name="title">Guessed title.</param>
+    /// <param name="artist">Guessed artist.</param>
+    /// <param name="trackNo">Guessed track number.</param>
+    protected static void GuessMetadataFromFileName(string fileNameWithoutExtension, out string title, out string artist, out uint? trackNo)
+    {
+      fileNameWithoutExtension = fileNameWithoutExtension.Replace('_', ' ');
+      Match match = TRACKNO_FORMAT.Match(fileNameWithoutExtension);
+      string titleArtist;
+      if (match.Success)
+      { // (Track) - TitleArtist
+        GroupCollection groups = match.Groups;
+        uint trackNoInt;
+        trackNo = uint.TryParse(groups[1].Value.Trim(), out trackNoInt) ? (uint?)trackNoInt : null;
+        titleArtist = groups[2].Value.Trim();
+      }
+      else
+      {
+        trackNo = null;
+        titleArtist = fileNameWithoutExtension.Trim();
+      }
+      match = TITLE_ARTIST_FORMAT1.Match(titleArtist);
+      if (match.Success)
+      { // Artist - Track
+        GroupCollection groups = match.Groups;
+        artist = groups[1].Value.Trim();
+        title = groups[2].Value.Trim();
+        return;
+      }
+      match = TITLE_ARTIST_FORMAT2.Match(titleArtist);
+      if (match.Success)
+      { // Track (Artist)
+        GroupCollection groups = match.Groups;
+        title = groups[1].Value.Trim();
+        artist = groups[2].Value.Trim();
+        return;
+      }
+      title = fileNameWithoutExtension;
+      artist = null;
+    }
+
+    /// <summary>
+    /// Patches an enumeration of artists or other values that have been potentially been separated
+    /// although the artist name or other value contains one or more separators in its name and thus should not
+    /// be treated as different artists or separated other values.
+    /// </summary>
+    /// <param name="valuesList">List of artists or other values, which have potentially been separated.</param>
+    /// <param name="unsplittableValue">Artist or other value containing at least one separator character.</param>
+    /// <param name="separator">Character, which was used as separator.</param>
+    protected static void JoinUnsplittableValue(IList<string> valuesList, string unsplittableValue, char separator)
+    {
+      IList<string> parts = unsplittableValue.Split(separator);
+      int index = CollectionUtils.IndexOf<string, string>(valuesList, parts, StringComparer.InvariantCultureIgnoreCase);
+      if (index == -1)
+        return;
+      string[] origParts = new string[parts.Count];
+      for (int i = 0; i < parts.Count; i++)
+      {
+        origParts[i] = valuesList[index];
+        valuesList.RemoveAt(index);
+      }
+      valuesList.Insert(index, StringUtils.Join(separator.ToString(), origParts));
+    }
+
+    /// <summary>
+    /// Patches an enumeration of artists or other values that have been potentially been separated
+    /// although the artist names or other values each contain one or more separators in their name and thus should not
+    /// be treated as different artists or separated other values.
+    /// </summary>
+    /// <param name="valuesEnumer">Enumerable of artists or other values, which have potentially been separated.</param>
+    /// <param name="unsplittableValues">Artists or other values each containing at least one separator character.</param>
+    /// <param name="separator">Character, which was used as separator.</param>
+    protected static IEnumerable<string> JoinUnsplittableValues(IEnumerable<string> valuesEnumer, ICollection<string> unsplittableValues, char separator)
+    {
+      if (valuesEnumer == null)
+        return null;
+      IList<string> values = new List<string>(valuesEnumer);
+      if (values.Count == 0)
+        return null;
+      foreach (string unsplittableValue in unsplittableValues)
+        JoinUnsplittableValue(values, unsplittableValue, separator);
+      return values;
+    }
+
+    /// <summary>
+    /// We have to cope with a very stupid problem; The ID3Tag specification v2.3 (http://www.id3.org/d3v2.3.0, search for TPE1)
+    /// uses the '/' character as separator for multiple values in some fields such as TPEE1 (=artist), but what to do if an artist name contains
+    /// that character? We'll do a hack for the most common artists and other values of that kind.
+    /// </summary>
+    /// <remarks>
+    /// We call this for Artists, Albumartists, Composers and Genres if the tag format is ID3v2.3.
+    /// For more information see this thread in the MediaPortal forum: http://forum.team-mediaportal.com/submit-bug-reports-532/multiple-music-genres-not-handled-correctly-103169/
+    /// </remarks>
+    /// <param name="valuesEnumer">Enumeration of values, which were potentially wrongly splitted by TagLib#.</param>
+    protected static IEnumerable<string> PatchID3v23Enumeration(IEnumerable<string> valuesEnumer)
+    {
+      return JoinUnsplittableValues(valuesEnumer, UNSPLITTABLE_ID3V23_VALUES, '/');
+    }
+
+    /// <summary>
+    /// If USE_ADDITIONAL_SEPARATOR is true, valuesEnumer are splitted by ADDITIONAL_SEPARATOR and wrongly
+    /// splitted values contained in UNSPLITTABLE_ADDITIONAL_SEPARATOR_VALUES are corrected.
+    /// </summary>
+    /// <param name="valuesEnumer">Enumeration of values, to which the additional separator behaviour shall be applied.</param>
+    protected static IEnumerable<string> ApplyAdditionalSeparator(IEnumerable<string> valuesEnumer)
+    {
+      if (valuesEnumer == null || valuesEnumer.ToList<String>().Count == 0)
+        return null;
+      List<String> result = new List<String>();
+      if (USE_ADDITIONAL_SEPARATOR)
+      {
+        foreach (String value in valuesEnumer)
+          result.AddRange(value.Split(ADDITIONAL_SEPARATOR));
+        result = new List<String>(JoinUnsplittableValues(result, UNSPLITTABLE_ADDITIONAL_SEPARATOR_VALUES, ADDITIONAL_SEPARATOR));
+      }
+      else
+        result = new List<String>(valuesEnumer);
+      return result;
+    }
+
+    #endregion
+
+    #region IMetadataExtractor implementation
+
+    public MetadataExtractorMetadata Metadata
+    {
+      get { return _metadata; }
+    }
+
+    public virtual bool TryExtractMetadata(IResourceAccessor mediaItemAccessor, IDictionary<Guid, IList<MediaItemAspect>> extractedAspectData, bool forceQuickMode)
+    {
+      IFileSystemResourceAccessor fsra = mediaItemAccessor as IFileSystemResourceAccessor;
+      if (fsra == null)
+        return false;
+      if (!fsra.IsFile)
+        return false;
+      string fileName = fsra.ResourceName;
+      if (!HasAudioExtension(fileName))
+        return false;
+
+      try
+      {
+        File tag;
+        try
+        {
+          ByteVector.UseBrokenLatin1Behavior = true;  // Otherwise we have problems retrieving non-latin1 chars
+          tag = File.Create(new ResourceProviderFileAbstraction(fsra));
+
+        }
+        catch (CorruptFileException)
+        {
+          // Only log at the info level here - And simply return false. This makes the importer know that we
+          // couldn't perform our task here.
+          ServiceRegistration.Get<ILogger>().Info("AudioMetadataExtractor: Audio file '{0}' seems to be broken", fsra.CanonicalLocalResourcePath);
+          return false;
+        }
+
+        // Some file extensions like .mp4 can contain audio and video. Do not handle files with video content here.
+        if (tag.Properties.VideoHeight > 0 && tag.Properties.VideoWidth > 0)
+          return false;
+
+        fileName = ProviderPathHelper.GetFileNameWithoutExtension(fileName) ?? string.Empty;
+        string title;
+        string artist;
+        uint? trackNo;
+        GuessMetadataFromFileName(fileName, out title, out artist, out trackNo);
+        if (!string.IsNullOrEmpty(tag.Tag.Title))
+          title = tag.Tag.Title;
+        IEnumerable<string> artists;
+        if (tag.Tag.Performers.Length > 0)
+        {
+          artists = tag.Tag.Performers;
+          if ((tag.TagTypes & TagTypes.Id3v2) != 0)
+            artists = PatchID3v23Enumeration(artists);
+        }
+        else
+          artists = artist == null ? null : new string[] { artist };
+        if (tag.Tag.Track != 0)
+          trackNo = tag.Tag.Track;
+        MediaItemAspect.SetAttribute(extractedAspectData, MediaAspect.ATTR_TITLE, title);
+        MediaItemAspect.SetAttribute(extractedAspectData, MediaAspect.ATTR_SIZE, fsra.Size);
+        // FIXME Albert: tag.MimeType returns taglib/mp3 for an MP3 file. This is not what we want and collides with the
+        // mimetype handling in the BASS player, which expects audio/xxx.
+        if (!string.IsNullOrWhiteSpace(tag.MimeType))
+          MediaItemAspect.SetAttribute(extractedAspectData, MediaAspect.ATTR_MIME_TYPE, tag.MimeType.Replace("taglib/", "audio/"));
+
+        MediaItemAspect.SetCollectionAttribute(extractedAspectData, AudioAspect.ATTR_ARTISTS, ApplyAdditionalSeparator(artists));
+        MediaItemAspect.SetAttribute(extractedAspectData, AudioAspect.ATTR_ALBUM, StringUtils.TrimToNull(tag.Tag.Album));
+        IEnumerable<string> albumArtists = tag.Tag.AlbumArtists;
+        if ((tag.TagTypes & TagTypes.Id3v2) != 0)
+          albumArtists = PatchID3v23Enumeration(albumArtists);
+        MediaItemAspect.SetCollectionAttribute(extractedAspectData, AudioAspect.ATTR_ALBUMARTISTS, ApplyAdditionalSeparator(albumArtists));
+        MediaItemAspect.SetAttribute(extractedAspectData, AudioAspect.ATTR_BITRATE, tag.Properties.AudioBitrate);
+        MediaItemAspect.SetAttribute(extractedAspectData, MediaAspect.ATTR_COMMENT, StringUtils.TrimToNull(tag.Tag.Comment));
+        IEnumerable<string> composers = tag.Tag.Composers;
+        if ((tag.TagTypes & TagTypes.Id3v2) != 0)
+          composers = PatchID3v23Enumeration(composers);
+        MediaItemAspect.SetCollectionAttribute(extractedAspectData, AudioAspect.ATTR_COMPOSERS, ApplyAdditionalSeparator(composers));
+
+        MediaItemAspect.SetAttribute(extractedAspectData, AudioAspect.ATTR_DURATION, (long)tag.Properties.Duration.TotalSeconds);
+        if (tag.Tag.Genres.Length > 0)
+        {
+          IEnumerable<string> genres = tag.Tag.Genres;
+          if ((tag.TagTypes & TagTypes.Id3v2) != 0)
+            genres = PatchID3v23Enumeration(genres);
+          MediaItemAspect.SetCollectionAttribute(extractedAspectData, AudioAspect.ATTR_GENRES, ApplyAdditionalSeparator(genres));
+        }
+        if (trackNo.HasValue)
+          MediaItemAspect.SetAttribute(extractedAspectData, AudioAspect.ATTR_TRACK, (int)trackNo.Value);
+        if (tag.Tag.TrackCount != 0)
+          MediaItemAspect.SetAttribute(extractedAspectData, AudioAspect.ATTR_NUMTRACKS, (int)tag.Tag.TrackCount);
+        int year = (int)tag.Tag.Year;
+        if (year >= 30 && year <= 99)
+          year += 1900;
+        if (year >= 1930 && year <= 2030)
+          MediaItemAspect.SetAttribute(extractedAspectData, MediaAspect.ATTR_RECORDINGTIME, new DateTime(year, 1, 1));
+
+
+        // The following code gets cover art images from file (embedded) or from windows explorer cache (supports folder.jpg).
+        IPicture[] pics = tag.Tag.Pictures;
+        if (pics.Length > 0)
+        {
+          try
+          {
+            using (MemoryStream stream = new MemoryStream(pics[0].Data.Data))
+            using (MemoryStream resized = (MemoryStream)ImageUtilities.ResizeImage(stream, ImageFormat.Jpeg, MAX_COVER_WIDTH, MAX_COVER_HEIGHT))
+            {
+              MediaItemAspect.SetAttribute(extractedAspectData, ThumbnailLargeAspect.ATTR_THUMBNAIL, resized.ToArray());
+            }
+          }
+          // Decoding of invalid image data can fail, but main MediaItem is correct.
+          catch { }
+        }
+        else
+        {
+          // In quick mode only allow thumbs taken from cache.
+          bool cachedOnly = forceQuickMode;
+
+          // Thumbnail extraction
+          fileName = mediaItemAccessor.ResourcePathName;
+          IThumbnailGenerator generator = ServiceRegistration.Get<IThumbnailGenerator>();
+          byte[] thumbData;
+          ImageType imageType;
+          if (generator.GetThumbnail(fileName, 256, 256, cachedOnly, out thumbData, out imageType))
+            MediaItemAspect.SetAttribute(extractedAspectData, ThumbnailLargeAspect.ATTR_THUMBNAIL, thumbData);
+        }
+        return true;
+      }
+      catch (UnsupportedFormatException)
+      {
+        ServiceRegistration.Get<ILogger>().Info("AudioMetadataExtractor: Unsupported audio file '{0}'", fsra.CanonicalLocalResourcePath);
+        return false;
+      }
+      catch (Exception e)
+      {
+        // Only log at the info level here - And simply return false. This makes the importer know that we
+        // couldn't perform our task here
+        ServiceRegistration.Get<ILogger>().Info("AudioMetadataExtractor: Exception reading resource '{0}' (Text: '{1}')", fsra.CanonicalLocalResourcePath, e.Message);
+      }
+      return false;
+    }
+
+    #endregion
+  }
+}