﻿#region Copyright (C) 2007-2012 Team MediaPortal

/*
    Copyright (C) 2007-2012 Team MediaPortal
    http://www.team-mediaportal.com

    This file is part of MediaPortal 2

    MediaPortal 2 is free software: you can redistribute it and/or modify
    it under the terms of the GNU General Public License as published by
    the Free Software Foundation, either version 3 of the License, or
    (at your option) any later version.

    MediaPortal 2 is distributed in the hope that it will be useful,
    but WITHOUT ANY WARRANTY; without even the implied warranty of
    MERCHANTABILITY or FITNESS FOR A PARTICULAR PURPOSE. See the
    GNU General Public License for more details.

    You should have received a copy of the GNU General Public License
    along with MediaPortal 2. If not, see <http://www.gnu.org/licenses/>.
*/

#endregion

using System;
using System.Collections.Generic;
using MediaPortal.Common;
using MediaPortal.Common.Logging;
using MediaPortal.Common.MediaManagement;
using MediaPortal.Common.MediaManagement.DefaultItemAspects;
using MediaPortal.Plugins.MP2Extended.Metadata;
using MediaPortal.Plugins.Transcoding.Aspects;
<<<<<<< HEAD
using MediaPortal.Plugins.Transcoding.Service;
=======
using MediaPortal.Plugins.MP2Extended.ResourceAccess.WSS;
using MediaPortal.Plugins.SlimTv.Interfaces.LiveTvMediaItem;
using MediaPortal.Plugins.SlimTv.Interfaces.ResourceProvider;
>>>>>>> 6dacaa7d

namespace MediaPortal.Plugins.MP2Extended.ResourceAccess.WSS.Profiles
{
  public class ProfileMediaItem
  {
    private List<Guid> _streams = new List<Guid>();
    private string _clientId = null;

    public ProfileMediaItem(string clientId, MediaItem item, EndPointSettings client, bool live)
    {
      _clientId = clientId;

      Client = client;
      MediaSource = item;
      LastUpdated = DateTime.Now;
      TranscodingParameter = null;
      IsSegmented = false;
      IsLive = live;
      MetadataContainer info = null;
      bool bForceTranscoding = false;
      if (item.Aspects.ContainsKey(AudioAspect.ASPECT_ID))
      {
        IsAudio = true;
        if (item.Aspects.ContainsKey(TranscodeItemAudioAspect.ASPECT_ID) == false)
        {
          if (item.Aspects[MediaAspect.ASPECT_ID][MediaAspect.ATTR_MIME_TYPE].ToString() == LiveTvMediaItem.MIME_TYPE_RADIO)
          {
            info = ParseLiveMedia(item);
            bForceTranscoding = true;
          }
          else
          {
            Logger.Warn("Mediaitem {0} contains no transcoding audio information", item.MediaItemId);
            return;
          }
        }
        else
        {
          info = WebAudioMetadata.ParseMediaItem(item);
        }
      }
      else if (item.Aspects.ContainsKey(ImageAspect.ASPECT_ID))
      {
        IsImage = true;
        if (item.Aspects.ContainsKey(TranscodeItemImageAspect.ASPECT_ID) == false)
        {
          Logger.Warn("Mediaitem {0} contains no transcoding image information", item.MediaItemId);
          return;
        }
        else
        {
          info = WebImageMetadata.ParseMediaItem(item);
        }
      }
      else if (item.Aspects.ContainsKey(VideoAspect.ASPECT_ID))
      {
        IsVideo = true;
        if (item.Aspects.ContainsKey(TranscodeItemVideoAspect.ASPECT_ID) == false)
        {
          if (item.Aspects[MediaAspect.ASPECT_ID][MediaAspect.ATTR_MIME_TYPE].ToString() == LiveTvMediaItem.MIME_TYPE_TV)
          {
            info = ParseLiveMedia(item);
            bForceTranscoding = true;
          }
          else
          {
            Logger.Warn("Mediaitem {0} contains no transcoding video information", item.MediaItemId);
            return;
          }
        }
        else
        {
          info = WebVideoMetadata.ParseMediaItem(item);
        }
      }
      else
      {
        Logger.Warn("Mediaitem {0} contains no required aspect information", item.MediaItemId);
        return;
      }

      if (MP2Extended.Settings.TranscodingAllowed == true)
      {
        if (IsAudio)
        {
          AudioMatch srcAudio;
          AudioTranscodingTarget dstAudio = client.Profile.GetMatchingAudioTranscoding(info, out srcAudio);
          if (dstAudio != null && srcAudio.MatchedAudioSource.Matches(dstAudio.Target) == false)
          {
            AudioTranscoding audio = new AudioTranscoding();
            if(info.Metadata.AudioContainerType != AudioContainer.Unknown)
            {
              audio.SourceAudioContainer = info.Metadata.AudioContainerType;
            }
            if(info.Audio[srcAudio.MatchedAudioStream].Bitrate > 0)
            {
              audio.SourceAudioBitrate = info.Audio[srcAudio.MatchedAudioStream].Bitrate;
            }
            if(info.Audio[srcAudio.MatchedAudioStream].Frequency > 0)
            {
              audio.SourceAudioFrequency = info.Audio[srcAudio.MatchedAudioStream].Frequency;
            }
            if(info.Audio[srcAudio.MatchedAudioStream].Channels > 0)
            {
              audio.SourceAudioChannels = info.Audio[srcAudio.MatchedAudioStream].Channels;
            }
            if(info.Audio[srcAudio.MatchedAudioStream].Codec != AudioCodec.Unknown)
            {
              audio.SourceAudioCodec = info.Audio[srcAudio.MatchedAudioStream].Codec;
            }
            if(info.Metadata.Duration > 0)
            {
              audio.SourceDuration = TimeSpan.FromSeconds(info.Metadata.Duration);
            }
            if(info.Metadata.Source != null)
            {
              audio.SourceMedia = info.Metadata.Source;
            }
            
            audio.TargetAudioBitrate = client.Profile.Settings.Audio.DefaultBitrate;
            if(dstAudio.Target.Bitrate > 0)
            {
              audio.TargetAudioBitrate = dstAudio.Target.Bitrate;
            }
            if(dstAudio.Target.AudioContainerType != AudioContainer.Unknown)
            {
              audio.TargetAudioContainer = dstAudio.Target.AudioContainerType;
            }
            if(dstAudio.Target.Frequency > 0)
            {
              audio.TargetAudioFrequency = dstAudio.Target.Frequency;
            }
            audio.TargetForceAudioStereo = client.Profile.Settings.Audio.DefaultStereo;
            if(dstAudio.Target.ForceStereo)
            {
              audio.TargetForceAudioStereo = dstAudio.Target.ForceStereo;
            }

            audio.TargetCoder = client.Profile.Settings.Audio.CoderType;
            audio.TargetIsLive = live;

            audio.TranscoderBinPath = dstAudio.TranscoderBinPath;
            audio.TranscoderArguments = dstAudio.TranscoderArguments;
            audio.TranscodeId = MediaSource.MediaItemId.ToString()  + "_" +  Client.Profile.ID;
            TranscodingParameter = audio;
          }
        }
        else if (IsImage)
        {
          ImageMatch srcImage;
          ImageTranscodingTarget dstImage = client.Profile.GetMatchingImageTranscoding(info, out srcImage);
          if (dstImage != null && srcImage.MatchedImageSource.Matches(dstImage.Target) == false)
          {
            ImageTranscoding image = new ImageTranscoding();
            if (info.Metadata.ImageContainerType != ImageContainer.Unknown)
            {
              image.SourceImageCodec = info.Metadata.ImageContainerType;
            }
            if (info.Image.Height > 0)
            {
              image.SourceHeight = info.Image.Height;
            }
            if (info.Image.Width > 0)
            {
              image.SourceWidth = info.Image.Width;
            }
            if (info.Image.Orientation > 0)
            {
              image.SourceOrientation = info.Image.Orientation;
            }
            if (info.Image.PixelFormatType != PixelFormat.Unknown)
            {
              image.SourcePixelFormat = info.Image.PixelFormatType;
            }
            if (info.Metadata.Source != null)
            {
              image.SourceMedia = info.Metadata.Source;
            }

            if (dstImage.Target.PixelFormatType > 0)
            {
              image.TargetPixelFormat = dstImage.Target.PixelFormatType;
            }
            if (dstImage.Target.ImageContainerType != ImageContainer.Unknown)
            {
              image.TargetImageCodec = dstImage.Target.ImageContainerType;
            }
            image.TargetImageQuality = client.Profile.Settings.Images.Quality;
            if (dstImage.Target.QualityType != QualityMode.Default)
            {
              image.TargetImageQuality = dstImage.Target.QualityType;
            }

            image.TargetImageQualityFactor = client.Profile.Settings.Video.QualityFactor;

            image.TargetAutoRotate = client.Profile.Settings.Images.AutoRotate;
            image.TargetCoder = client.Profile.Settings.Images.CoderType;
            image.TargetHeight = client.Profile.Settings.Images.MaxHeight;
            image.TargetWidth = client.Profile.Settings.Images.MaxWidth;

            image.TranscoderBinPath = dstImage.TranscoderBinPath;
            image.TranscoderArguments = dstImage.TranscoderArguments;

            image.TranscodeId = MediaSource.MediaItemId.ToString() + "_" + Client.Profile.ID;
            TranscodingParameter = image;
          }
        }
        else if (IsVideo)
        {
          VideoMatch srcVideo;
          VideoTranscodingTarget dstVideo = client.Profile.GetMatchingVideoTranscoding(info, client, out srcVideo);
          if (dstVideo != null && srcVideo.MatchedVideoSource.Matches(dstVideo.Target) == false)
          {
            VideoTranscoding video = new VideoTranscoding();
            video.SourceAudioStreamIndex = info.Audio[srcVideo.MatchedAudioStream].StreamIndex;
            video.SourceVideoStreamIndex = info.Video.StreamIndex;
            if (info.Metadata.VideoContainerType != VideoContainer.Unknown)
            {
              video.SourceVideoContainer = info.Metadata.VideoContainerType;
            }
            if (info.Audio[srcVideo.MatchedAudioStream].Bitrate > 0)
            {
              video.SourceAudioBitrate = info.Audio[srcVideo.MatchedAudioStream].Bitrate;
            }
            if (info.Audio[srcVideo.MatchedAudioStream].Frequency > 0)
            {
              video.SourceAudioFrequency = info.Audio[srcVideo.MatchedAudioStream].Frequency;
            }
            if (info.Audio[srcVideo.MatchedAudioStream].Channels > 0)
            {
              video.SourceAudioChannels = info.Audio[srcVideo.MatchedAudioStream].Channels;
            }
            if (info.Audio[srcVideo.MatchedAudioStream].Codec != AudioCodec.Unknown)
            {
              video.SourceAudioCodec = info.Audio[srcVideo.MatchedAudioStream].Codec;
            }
            video.SourceSubtitles = new List<SubtitleStream>(info.Subtitles);

            if (info.Video.Bitrate > 0)
            {
              video.SourceVideoBitrate = info.Video.Bitrate;
            }
            if (info.Video.Framerate > 0)
            {
              video.SourceFrameRate = info.Video.Framerate;
            }
            if (info.Video.PixelFormatType != PixelFormat.Unknown)
            {
              video.SourcePixelFormat = info.Video.PixelFormatType;
            }
            if (info.Video.AspectRatio > 0)
            {
              video.SourceVideoAspectRatio = info.Video.AspectRatio;
            }
            if (info.Video.Codec != VideoCodec.Unknown)
            {
              video.SourceVideoCodec = info.Video.Codec;
            }
            if (info.Video.Height > 0)
            {
              video.SourceVideoHeight = info.Video.Height;
            }
            if (info.Video.Width > 0)
            {
              video.SourceVideoWidth = info.Video.Width;
            }
            if (info.Video.PixelAspectRatio > 0)
            {
              video.SourceVideoPixelAspectRatio = info.Video.PixelAspectRatio;
            }

            if (info.Metadata.Duration > 0)
            {
              video.SourceDuration = TimeSpan.FromSeconds(info.Metadata.Duration);
            }
            if (info.Metadata.Source != null)
            {
              video.SourceMedia = info.Metadata.Source;
            }

            if (dstVideo.Target.VideoContainerType != VideoContainer.Unknown)
            {
              video.TargetVideoContainer = dstVideo.Target.VideoContainerType;
            }
            if (video.TargetVideoContainer == VideoContainer.Hls)
            {
              IsSegmented = true;
            }

            if (dstVideo.Target.Movflags != null)
            {
              video.Movflags = dstVideo.Target.Movflags;
            }

            video.TargetAudioBitrate = client.Profile.Settings.Audio.DefaultBitrate;
            if (dstVideo.Target.AudioBitrate > 0)
            {
              video.TargetAudioBitrate = dstVideo.Target.AudioBitrate;
            }
            if (dstVideo.Target.AudioFrequency > 0)
            {
              video.TargetAudioFrequency = dstVideo.Target.AudioFrequency;
            }
            if (dstVideo.Target.AudioCodecType != AudioCodec.Unknown)
            {
              video.TargetAudioCodec = dstVideo.Target.AudioCodecType;
            }
            video.TargetForceAudioStereo = client.Profile.Settings.Audio.DefaultStereo;
            if (dstVideo.Target.ForceStereo)
            {
              video.TargetForceAudioStereo = dstVideo.Target.ForceStereo;
            }

            video.TargetVideoQuality = client.Profile.Settings.Video.Quality;
            if (dstVideo.Target.QualityType != QualityMode.Default)
            {
              video.TargetVideoQuality = dstVideo.Target.QualityType;
            }
            if (dstVideo.Target.PixelFormatType != PixelFormat.Unknown)
            {
              video.TargetPixelFormat = dstVideo.Target.PixelFormatType;
            }
            if (dstVideo.Target.AspectRatio > 0)
            {
              video.TargetVideoAspectRatio = dstVideo.Target.AspectRatio;
            }
            if (dstVideo.Target.MaxVideoBitrate > 0)
            {
              video.TargetVideoBitrate = dstVideo.Target.MaxVideoBitrate;
            }
            if (dstVideo.Target.VideoCodecType != VideoCodec.Unknown)
            {
              video.TargetVideoCodec = dstVideo.Target.VideoCodecType;
            }
            video.TargetVideoMaxHeight = client.Profile.Settings.Video.MaxHeight;
            if (dstVideo.Target.MaxVideoHeight > 0)
            {
              video.TargetVideoMaxHeight = dstVideo.Target.MaxVideoHeight;
            }
            video.TargetForceVideoTranscoding = dstVideo.Target.ForceVideoTranscoding;

            if (dstVideo.Target.VideoCodecType == VideoCodec.Mpeg2)
            {
              video.TargetQualityFactor = client.Profile.Settings.Video.H262QualityFactor;
              video.TargetProfile = client.Profile.Settings.Video.H262TargetProfile;
              video.TargetPreset = client.Profile.Settings.Video.H262TargetPreset;
            }
            else if (dstVideo.Target.VideoCodecType == VideoCodec.H264)
            {
              video.TargetQualityFactor = client.Profile.Settings.Video.H264QualityFactor;
              video.TargetLevel = client.Profile.Settings.Video.H264Level;
              if (dstVideo.Target.LevelMinimum > 0)
              {
                video.TargetLevel = dstVideo.Target.LevelMinimum;
              }
              video.TargetProfile = client.Profile.Settings.Video.H264TargetProfile;
              if (dstVideo.Target.EncodingProfileType != EncodingProfile.Unknown)
              {
                video.TargetProfile = dstVideo.Target.EncodingProfileType;
              }
              video.TargetPreset = client.Profile.Settings.Video.H264TargetPreset;
              if (dstVideo.Target.TargetPresetType != EncodingPreset.Default)
              {
                video.TargetPreset = dstVideo.Target.TargetPresetType;
              }
            }
            else if (dstVideo.Target.VideoCodecType == VideoCodec.H265)
            {
              video.TargetQualityFactor = client.Profile.Settings.Video.H265QualityFactor;
              video.TargetLevel = client.Profile.Settings.Video.H265Level;
              if (dstVideo.Target.LevelMinimum > 0)
              {
                video.TargetLevel = dstVideo.Target.LevelMinimum;
              }
              video.TargetProfile = client.Profile.Settings.Video.H265TargetProfile;
              if (dstVideo.Target.EncodingProfileType != EncodingProfile.Unknown)
              {
                video.TargetProfile = dstVideo.Target.EncodingProfileType;
              }
              video.TargetPreset = client.Profile.Settings.Video.H265TargetPreset;
              if (dstVideo.Target.TargetPresetType != EncodingPreset.Default)
              {
                video.TargetPreset = dstVideo.Target.TargetPresetType;
              }
            }

            video.TargetVideoQualityFactor = client.Profile.Settings.Video.QualityFactor;
            video.TargetCoder = client.Profile.Settings.Video.CoderType;
            video.TargetIsLive = live;

            video.TargetSubtitleSupport = client.Profile.Settings.Subtitles.SubtitleMode;
            if (MP2Extended.Settings.HardcodedSubtitlesAllowed == false && client.Profile.Settings.Subtitles.SubtitleMode == SubtitleSupport.HardCoded)
            {
              video.TargetSubtitleSupport = SubtitleSupport.None;
            }

            video.TranscoderBinPath = dstVideo.TranscoderBinPath;
            video.TranscoderArguments = dstVideo.TranscoderArguments;
            video.TranscodeId = MediaSource.MediaItemId.ToString() + "_" + Client.Profile.ID;
            TranscodingParameter = video;
          }
        }
      }
      if (bForceTranscoding == true && TranscodingParameter == null)
      {
        if (IsVideo) TranscodingParameter = LiveVideoTranscoding(info, client);
        else if (IsAudio) TranscodingParameter = LiveAudioTranscoding(info, client);
      }

      if(IsLive == false && IsVideo && TranscodingParameter == null)
      {
        VideoTranscoding subtitle = new VideoTranscoding();
        subtitle.SourceMedia = info.Metadata.Source;
        subtitle.TargetSubtitleSupport = client.Profile.Settings.Subtitles.SubtitleMode;
        subtitle.SourceSubtitles.AddRange(info.Subtitles);
        if (MP2Extended.Settings.HardcodedSubtitlesAllowed == false && client.Profile.Settings.Subtitles.SubtitleMode == SubtitleSupport.HardCoded)
        {
          subtitle.TargetSubtitleSupport = SubtitleSupport.None;
        }
        subtitle.TranscodeId = MediaSource.MediaItemId.ToString() + "_" + Client.Profile.ID;
        subtitle.TargetIsLive = live;
        SubtitleTranscodingParameter = subtitle;
      }
      if (IsLive && TranscodingParameter != null)
      {
        //Ensure uniqueness of stream
        TranscodingParameter.TranscodeId = Guid.NewGuid().ToString() + "_" + Client.Profile.ID;
      }

      AssignWebMetadata(info);
    }

    public VideoTranscoding LiveVideoTranscoding(MetadataContainer info, EndPointSettings client)
    {
      int iMatchedAudioStream = 0;
      if (string.IsNullOrEmpty(client.PreferredAudioLanguages) == false)
      {
        List<string> valuesLangs = new List<string>(client.PreferredAudioLanguages.Split(new char[] { ',' }, StringSplitOptions.RemoveEmptyEntries));
        int currentPriority = -1;
        for (int iAudio = 0; iAudio < info.Audio.Count; iAudio++)
        {
          for (int iPriority = 0; iPriority < valuesLangs.Count; iPriority++)
          {
            if (valuesLangs[iPriority].Equals(info.Audio[iAudio].Language, StringComparison.InvariantCultureIgnoreCase) == true)
            {
              if (currentPriority == -1 || iPriority < currentPriority)
              {
                currentPriority = iPriority;
                iMatchedAudioStream = iAudio;
              }
            }
          }
        }
      }

      VideoTranscoding video = new VideoTranscoding();
      video.SourceAudioStreamIndex = info.Audio[iMatchedAudioStream].StreamIndex;
      video.SourceVideoStreamIndex = info.Video.StreamIndex;
      if (info.Metadata.VideoContainerType != VideoContainer.Unknown)
      {
        video.SourceVideoContainer = info.Metadata.VideoContainerType;
      }
      if (info.Audio[iMatchedAudioStream].Bitrate > 0)
      {
        video.SourceAudioBitrate = info.Audio[iMatchedAudioStream].Bitrate;
      }
      if (info.Audio[iMatchedAudioStream].Frequency > 0)
      {
        video.SourceAudioFrequency = info.Audio[iMatchedAudioStream].Frequency;
      }
      if (info.Audio[iMatchedAudioStream].Channels > 0)
      {
        video.SourceAudioChannels = info.Audio[iMatchedAudioStream].Channels;
      }
      if (info.Audio[iMatchedAudioStream].Codec != AudioCodec.Unknown)
      {
        video.SourceAudioCodec = info.Audio[iMatchedAudioStream].Codec;
      }
      video.SourceSubtitles = new List<SubtitleStream>(info.Subtitles);

      if (info.Video.Bitrate > 0)
      {
        video.SourceVideoBitrate = info.Video.Bitrate;
      }
      if (info.Video.Framerate > 0)
      {
        video.SourceFrameRate = info.Video.Framerate;
      }
      if (info.Video.PixelFormatType != PixelFormat.Unknown)
      {
        video.SourcePixelFormat = info.Video.PixelFormatType;
      }
      if (info.Video.AspectRatio > 0)
      {
        video.SourceVideoAspectRatio = info.Video.AspectRatio;
      }
      if (info.Video.Codec != VideoCodec.Unknown)
      {
        video.SourceVideoCodec = info.Video.Codec;
      }
      if (info.Video.Height > 0)
      {
        video.SourceVideoHeight = info.Video.Height;
      }
      if (info.Video.Width > 0)
      {
        video.SourceVideoWidth = info.Video.Width;
      }
      if (info.Video.PixelAspectRatio > 0)
      {
        video.SourceVideoPixelAspectRatio = info.Video.PixelAspectRatio;
      }
      //if (info.Metadata.Duration > 0)
      //{
      //  video.SourceDuration = TimeSpan.FromSeconds(info.Metadata.Duration);
      //}
      if (info.Metadata.Source != null)
      {
        video.SourceMedia = info.Metadata.Source;
      }

      video.TargetVideoContainer = video.SourceVideoContainer;
      if (video.TargetVideoContainer == VideoContainer.Hls)
      {
        IsSegmented = true;
      }
      video.TargetAudioCodec = video.SourceAudioCodec;
      video.TargetVideoCodec = video.SourceVideoCodec;
      video.TargetForceVideoCopy = true;
      video.TargetForceAudioCopy = true;

      video.TargetIsLive = true;
      video.TargetSubtitleSupport = SubtitleSupport.None;
      video.TranscodeId = Guid.Empty.ToString() + "_" + Client.Profile.ID;
      return video;
    }

    public AudioTranscoding LiveAudioTranscoding(MetadataContainer info, EndPointSettings client)
    {
      int iMatchedAudioStream = 0;

      AudioTranscoding audio = new AudioTranscoding();
      if (info.Metadata.AudioContainerType != AudioContainer.Unknown)
      {
        audio.SourceAudioContainer = info.Metadata.AudioContainerType;
      }
      if (info.Audio[iMatchedAudioStream].Bitrate > 0)
      {
        audio.SourceAudioBitrate = info.Audio[iMatchedAudioStream].Bitrate;
      }
      if (info.Audio[iMatchedAudioStream].Frequency > 0)
      {
        audio.SourceAudioFrequency = info.Audio[iMatchedAudioStream].Frequency;
      }
      if (info.Audio[iMatchedAudioStream].Channels > 0)
      {
        audio.SourceAudioChannels = info.Audio[iMatchedAudioStream].Channels;
      }
      if (info.Audio[iMatchedAudioStream].Codec != AudioCodec.Unknown)
      {
        audio.SourceAudioCodec = info.Audio[iMatchedAudioStream].Codec;
      }
      //if (info.Metadata.Duration > 0)
      //{
      //  audio.SourceDuration = TimeSpan.FromSeconds(info.Metadata.Duration);
      //}
      if (info.Metadata.Source != null)
      {
        audio.SourceMedia = info.Metadata.Source;
      }

      audio.TargetAudioContainer = audio.SourceAudioContainer;
      audio.TargetAudioCodec = audio.SourceAudioCodec;
      audio.TargetForceCopy = true;
    
      audio.TargetIsLive = true;
      audio.TranscodeId = Guid.Empty.ToString() + "_" + Client.Profile.ID;
      return audio;
    }

    private void AssignWebMetadata(MetadataContainer info)
    {
      if (info == null) return;
      List<string> profileList = new List<string>();
      if (TranscodingParameter == null)
      {
        WebMetadata = info;
      }
      else
      {
        if (IsImage)
        {
          ImageTranscoding image = (ImageTranscoding)TranscodingParameter;
          TranscodedImageMetadata metadata = MediaConverter.GetTranscodedImageMetadata(image);
          WebMetadata = new MetadataContainer();
          WebMetadata.Metadata.Mime = info.Metadata.Mime;
          WebMetadata.Metadata.ImageContainerType = metadata.TargetImageCodec;
          WebMetadata.Metadata.Size = 0;
          if(Client.EstimateTransodedSize == true)
          {
            WebMetadata.Metadata.Size = info.Metadata.Size;
          }
          WebMetadata.Image.Height = metadata.TargetMaxHeight;
          WebMetadata.Image.Orientation = metadata.TargetOrientation;
          WebMetadata.Image.PixelFormatType = metadata.TargetPixelFormat;
          WebMetadata.Image.Width = metadata.TargetMaxWidth;
        }
        else if (IsAudio)
        {
          AudioTranscoding audio = (AudioTranscoding)TranscodingParameter;
          TranscodedAudioMetadata metadata = MediaConverter.GetTranscodedAudioMetadata(audio);
          WebMetadata = new MetadataContainer();
          WebMetadata.Metadata.Mime = info.Metadata.Mime;
          WebMetadata.Metadata.AudioContainerType = metadata.TargetAudioContainer;
          WebMetadata.Metadata.Bitrate = 0;
          if(metadata.TargetAudioBitrate > 0)
          {
            WebMetadata.Metadata.Bitrate = metadata.TargetAudioBitrate;
          }
          //else if(info.Audio[0].Bitrate > 0)
          //{
          //  DlnaMetadata.Metadata.Bitrate = info.Audio[0].Bitrate;
          //}
          WebMetadata.Metadata.Duration = info.Metadata.Duration;
          WebMetadata.Metadata.Size = 0;
          if (Client.EstimateTransodedSize == true)
          {
            double audiobitrate = Convert.ToDouble(WebMetadata.Metadata.Bitrate);
            double bitrate = 0;
            if (audiobitrate > 0)
            {
              bitrate = audiobitrate * 1024; //Bitrate in bits/s
            }
            if (bitrate > 0 && WebMetadata.Metadata.Duration > 0)
            {
              WebMetadata.Metadata.Size = Convert.ToInt64((bitrate * WebMetadata.Metadata.Duration) / 8.0);
            }
          }
          AudioStream audioStream = new AudioStream();
          audioStream.Bitrate = metadata.TargetAudioBitrate;
          audioStream.Channels = metadata.TargetAudioChannels;
          audioStream.Codec = metadata.TargetAudioCodec;
          audioStream.Frequency = metadata.TargetAudioFrequency;
          WebMetadata.Audio.Add(audioStream);
        }
        else if (IsVideo)
        {
          VideoTranscoding video = (VideoTranscoding)TranscodingParameter;
          TranscodedVideoMetadata metadata = MediaConverter.GetTranscodedVideoMetadata(video);
          int selectedAudio = 0;
          for (int stream = 0; stream < info.Audio.Count; stream++)
          {
            if (video.SourceAudioStreamIndex == info.Audio[stream].StreamIndex)
            {
              selectedAudio = stream;
              break;
            }
          }

          WebMetadata = new MetadataContainer();
          WebMetadata.Metadata.Mime = info.Metadata.Mime;
          WebMetadata.Metadata.VideoContainerType = metadata.TargetVideoContainer;
          WebMetadata.Metadata.Bitrate = 0;
          if (metadata.TargetAudioBitrate > 0 && metadata.TargetVideoBitrate > 0)
          {
            WebMetadata.Metadata.Bitrate = metadata.TargetAudioBitrate + metadata.TargetVideoBitrate;
          }
          //else if (metadata.TargetAudioBitrate > 0 && info.Video.Bitrate > 0)
          //{
          //  DlnaMetadata.Metadata.Bitrate = metadata.TargetAudioBitrate + info.Video.Bitrate;
          //}
          //else if (info.Audio[selectedAudio].Bitrate > 0 && metadata.TargetVideoBitrate > 0)
          //{
          //  DlnaMetadata.Metadata.Bitrate = info.Audio[selectedAudio].Bitrate + metadata.TargetVideoBitrate;
          //}
          //else if (info.Audio[selectedAudio].Bitrate > 0 && info.Video.Bitrate > 0)
          //{
          //  DlnaMetadata.Metadata.Bitrate = info.Audio[selectedAudio].Bitrate + info.Video.Bitrate;
          //}
          WebMetadata.Metadata.Duration = info.Metadata.Duration;
          WebMetadata.Metadata.Size = 0;
          if (Client.EstimateTransodedSize == true)
          {
            double videobitrate = Convert.ToDouble(WebMetadata.Metadata.Bitrate);
            double bitrate = 0;
            if (videobitrate > 0)
            {
              bitrate = videobitrate * 1024; //Bitrate in bits/s
            }
            if (bitrate > 0 && WebMetadata.Metadata.Duration > 0)
            {
              WebMetadata.Metadata.Size = Convert.ToInt64((bitrate * WebMetadata.Metadata.Duration) / 8.0);
            }
          }

          AudioStream audioStream = new AudioStream();
          audioStream.Bitrate = metadata.TargetAudioBitrate;
          audioStream.Channels = metadata.TargetAudioChannels;
          audioStream.Codec = metadata.TargetAudioCodec;
          audioStream.Frequency = metadata.TargetAudioFrequency;
          WebMetadata.Audio.Add(audioStream);

          WebMetadata.Video.AspectRatio = metadata.TargetVideoAspectRatio;
          WebMetadata.Video.Bitrate = metadata.TargetVideoBitrate;
          WebMetadata.Video.Codec = metadata.TargetVideoCodec;
          WebMetadata.Video.Framerate = metadata.TargetVideoFrameRate;
          WebMetadata.Video.HeaderLevel = metadata.TargetLevel;
          WebMetadata.Video.ProfileType = metadata.TargetProfile;
          WebMetadata.Video.RefLevel = metadata.TargetLevel;
          WebMetadata.Video.Height = metadata.TargetVideoMaxHeight;
          WebMetadata.Video.PixelAspectRatio = metadata.TargetVideoPixelAspectRatio;
          WebMetadata.Video.PixelFormatType = metadata.TargetVideoPixelFormat;
          WebMetadata.Video.TimestampType = metadata.TargetVideoTimestamp;
          WebMetadata.Video.Width = metadata.TargetVideoMaxWidth;
        }
      }

      if (IsImage)
      {
        profileList = ProfileMime.ResolveImageProfile(WebMetadata.Metadata.ImageContainerType, WebMetadata.Image.Width, WebMetadata.Image.Height);
      }
      else if (IsAudio)
      {
        profileList = ProfileMime.ResolveAudioProfile(WebMetadata.Metadata.AudioContainerType, WebMetadata.Audio[0].Codec, WebMetadata.Audio[0].Bitrate, WebMetadata.Audio[0].Frequency, WebMetadata.Audio[0].Channels);
      }
      else if (IsVideo)
      {
        profileList = ProfileMime.ResolveVideoProfile(WebMetadata.Metadata.VideoContainerType, WebMetadata.Video.Codec, WebMetadata.Audio[0].Codec, WebMetadata.Video.ProfileType, WebMetadata.Video.HeaderLevel,
          WebMetadata.Video.Framerate, WebMetadata.Video.Width, WebMetadata.Video.Height, WebMetadata.Video.Bitrate, WebMetadata.Audio[0].Bitrate, WebMetadata.Video.TimestampType);
      }

      string mime = info.Metadata.Mime;
      ProfileMime.FindCompatibleMime(Client, profileList, ref mime);
      Mime = mime;
    }

    private MetadataContainer ParseLiveMedia(MediaItem item)
    {
      string resourcePathStr = (string)item.Aspects[ProviderResourceAspect.ASPECT_ID][ProviderResourceAspect.ATTR_RESOURCE_ACCESSOR_PATH];
      var resourcePath = ResourcePath.Deserialize(resourcePathStr);
      IResourceAccessor stra = SlimTvResourceAccessor.GetResourceAccessor(resourcePath.BasePathSegment.Path);

      MediaAnalyzer liveAnalyzer = new MediaAnalyzer();
      if (stra is ILocalFsResourceAccessor)
      {
        return liveAnalyzer.ParseVideoFile((ILocalFsResourceAccessor)stra);
      }
      else
      {
        return liveAnalyzer.ParseVideoStream((INetworkResourceAccessor)stra);
      }
    }

    public bool IsTranscoding
    {
      get
      {
        if (TranscodingParameter == null)
        {
          return false;
        }
        return MediaConverter.IsTranscodeRunning(_clientId, TranscodingParameter.TranscodeId);
      }
    }

    public bool StartTrancoding()
    {
      LastUpdated = DateTime.Now;
      return true;
    }

    public void StopTranscoding()
    {
      if (TranscodingParameter != null)
      {
        MediaConverter.StopTranscode(_clientId, TranscodingParameter.TranscodeId);
      }
    }

    public Guid StartStreaming()
    {
      Guid ret = Guid.NewGuid();
      _streams.Add(ret);
      return ret;
    }
    public void StopStreaming()
    {
      _streams.Clear();
    }
    public void StopStreaming(Guid streamId)
    {
      _streams.Remove(streamId);
    }
    public bool IsStreamActive(Guid streamId)
    {
      return _streams.Contains(streamId);
    }
    public bool IsStreaming 
    {
      get
      {
        return _streams.Count > 0;
      }
    }

    public string Mime { get; set; }
    public string SegmentDir { get; set; }
    public MetadataContainer WebMetadata { get; private set; }
    public EndPointSettings Client { get; private set; }
    public MediaItem MediaSource { get; private set; }
    public bool IsSegmented { get; private set; }
    public bool IsLive { get; private set; }
    public bool IsStreamable
    {
      get
      {
        if (IsTranscoded == false || IsTranscoding == false)
        {
          return true;
        }
        if (WebMetadata != null && WebMetadata.IsVideo == true)
        {
          if (WebMetadata.Metadata.VideoContainerType == VideoContainer.Unknown)
          {
            return false;
          }
          else if (WebMetadata.Metadata.VideoContainerType == VideoContainer.Mp4)
          {
            return false;
          }
        }
        return true;
      }
    }
    public BaseTranscoding TranscodingParameter { get; private set; }
    public BaseTranscoding SubtitleTranscodingParameter { get; private set; }
    public bool IsImage { get; private set; }
    public bool IsAudio { get; private set; }
    public bool IsVideo { get; private set; }
    public bool IsTranscoded
    {
      get
      {
        return TranscodingParameter != null;
      }
    }
    public DateTime LastUpdated { get; set; }
    internal static ILogger Logger
    {
      get { return ServiceRegistration.Get<ILogger>(); }
    }
  }
}<|MERGE_RESOLUTION|>--- conflicted
+++ resolved
@@ -30,13 +30,10 @@
 using MediaPortal.Common.MediaManagement.DefaultItemAspects;
 using MediaPortal.Plugins.MP2Extended.Metadata;
 using MediaPortal.Plugins.Transcoding.Aspects;
-<<<<<<< HEAD
 using MediaPortal.Plugins.Transcoding.Service;
-=======
-using MediaPortal.Plugins.MP2Extended.ResourceAccess.WSS;
 using MediaPortal.Plugins.SlimTv.Interfaces.LiveTvMediaItem;
 using MediaPortal.Plugins.SlimTv.Interfaces.ResourceProvider;
->>>>>>> 6dacaa7d
+using MediaPortal.Common.ResourceAccess;
 
 namespace MediaPortal.Plugins.MP2Extended.ResourceAccess.WSS.Profiles
 {
@@ -62,17 +59,17 @@
         IsAudio = true;
         if (item.Aspects.ContainsKey(TranscodeItemAudioAspect.ASPECT_ID) == false)
         {
-          if (item.Aspects[MediaAspect.ASPECT_ID][MediaAspect.ATTR_MIME_TYPE].ToString() == LiveTvMediaItem.MIME_TYPE_RADIO)
+          if (item[ProviderResourceAspect.Metadata].GetAttributeValue(ProviderResourceAspect.ATTR_MIME_TYPE).ToString() == LiveTvMediaItem.MIME_TYPE_RADIO)
           {
             info = ParseLiveMedia(item);
             bForceTranscoding = true;
           }
           else
           {
-            Logger.Warn("Mediaitem {0} contains no transcoding audio information", item.MediaItemId);
-            return;
-          }
-        }
+          Logger.Warn("Mediaitem {0} contains no transcoding audio information", item.MediaItemId);
+          return;
+        }
+      }
         else
         {
           info = WebAudioMetadata.ParseMediaItem(item);
@@ -89,28 +86,28 @@
         else
         {
           info = WebImageMetadata.ParseMediaItem(item);
-        }
+      }
       }
       else if (item.Aspects.ContainsKey(VideoAspect.ASPECT_ID))
       {
         IsVideo = true;
         if (item.Aspects.ContainsKey(TranscodeItemVideoAspect.ASPECT_ID) == false)
         {
-          if (item.Aspects[MediaAspect.ASPECT_ID][MediaAspect.ATTR_MIME_TYPE].ToString() == LiveTvMediaItem.MIME_TYPE_TV)
+          if (item[ProviderResourceAspect.Metadata].GetAttributeValue(ProviderResourceAspect.ATTR_MIME_TYPE).ToString() == LiveTvMediaItem.MIME_TYPE_TV)
           {
             info = ParseLiveMedia(item);
             bForceTranscoding = true;
           }
           else
           {
-            Logger.Warn("Mediaitem {0} contains no transcoding video information", item.MediaItemId);
-            return;
-          }
-        }
-        else
-        {
+          Logger.Warn("Mediaitem {0} contains no transcoding video information", item.MediaItemId);
+          return;
+        }
+      }
+      else
+      {
           info = WebVideoMetadata.ParseMediaItem(item);
-        }
+      }
       }
       else
       {
@@ -775,8 +772,7 @@
 
     private MetadataContainer ParseLiveMedia(MediaItem item)
     {
-      string resourcePathStr = (string)item.Aspects[ProviderResourceAspect.ASPECT_ID][ProviderResourceAspect.ATTR_RESOURCE_ACCESSOR_PATH];
-      var resourcePath = ResourcePath.Deserialize(resourcePathStr);
+      var resourcePath = ResourcePath.Deserialize((string)item[ProviderResourceAspect.Metadata][ProviderResourceAspect.ATTR_RESOURCE_ACCESSOR_PATH]);
       IResourceAccessor stra = SlimTvResourceAccessor.GetResourceAccessor(resourcePath.BasePathSegment.Path);
 
       MediaAnalyzer liveAnalyzer = new MediaAnalyzer();
@@ -799,8 +795,8 @@
           return false;
         }
         return MediaConverter.IsTranscodeRunning(_clientId, TranscodingParameter.TranscodeId);
-      }
-    }
+        }
+      }
 
     public bool StartTrancoding()
     {
@@ -813,8 +809,8 @@
       if (TranscodingParameter != null)
       {
         MediaConverter.StopTranscode(_clientId, TranscodingParameter.TranscodeId);
-      }
-    }
+          }
+        }
 
     public Guid StartStreaming()
     {
