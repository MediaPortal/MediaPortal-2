#region Copyright (C) 2007-2015 Team MediaPortal

/*
    Copyright (C) 2007-2015 Team MediaPortal
    http://www.team-mediaportal.com

    This file is part of MediaPortal 2

    MediaPortal 2 is free software: you can redistribute it and/or modify
    it under the terms of the GNU General Public License as published by
    the Free Software Foundation, either version 3 of the License, or
    (at your option) any later version.

    MediaPortal 2 is distributed in the hope that it will be useful,
    but WITHOUT ANY WARRANTY; without even the implied warranty of
    MERCHANTABILITY or FITNESS FOR A PARTICULAR PURPOSE. See the
    GNU General Public License for more details.

    You should have received a copy of the GNU General Public License
    along with MediaPortal 2. If not, see <http://www.gnu.org/licenses/>.
*/

#endregion

using MediaPortal.Common.MediaManagement.DefaultItemAspects;
using MediaPortal.UiComponents.Media.General;

namespace MediaPortal.UiComponents.Media.Models.Sorting
{
  public class AudioSortByAlbum : AbstractSortByComparableObjectAttribute<string>
  {
<<<<<<< HEAD
    public AudioSortByAlbum() : base(Consts.RES_SORT_BY_ALBUM, Consts.RES_GROUP_BY_ALBUM, AudioAspect.ATTR_ALBUM)
    {
      _includeMias = new[] { AudioAspect.ASPECT_ID };
    }
=======
    public AudioSortByAlbum() : base(Consts.RES_SORT_BY_ALBUM, Consts.RES_GROUP_BY_ALBUM, new[] { AudioAspect.ATTR_ALBUM, AudioAlbumAspect.ATTR_ALBUM }) {}
>>>>>>> 32112d72
  }
}
<|MERGE_RESOLUTION|>--- conflicted
+++ resolved
@@ -1,41 +1,37 @@
-#region Copyright (C) 2007-2015 Team MediaPortal
-
-/*
-    Copyright (C) 2007-2015 Team MediaPortal
-    http://www.team-mediaportal.com
-
-    This file is part of MediaPortal 2
-
-    MediaPortal 2 is free software: you can redistribute it and/or modify
-    it under the terms of the GNU General Public License as published by
-    the Free Software Foundation, either version 3 of the License, or
-    (at your option) any later version.
-
-    MediaPortal 2 is distributed in the hope that it will be useful,
-    but WITHOUT ANY WARRANTY; without even the implied warranty of
-    MERCHANTABILITY or FITNESS FOR A PARTICULAR PURPOSE. See the
-    GNU General Public License for more details.
-
-    You should have received a copy of the GNU General Public License
-    along with MediaPortal 2. If not, see <http://www.gnu.org/licenses/>.
-*/
-
-#endregion
-
-using MediaPortal.Common.MediaManagement.DefaultItemAspects;
-using MediaPortal.UiComponents.Media.General;
-
-namespace MediaPortal.UiComponents.Media.Models.Sorting
-{
-  public class AudioSortByAlbum : AbstractSortByComparableObjectAttribute<string>
-  {
-<<<<<<< HEAD
-    public AudioSortByAlbum() : base(Consts.RES_SORT_BY_ALBUM, Consts.RES_GROUP_BY_ALBUM, AudioAspect.ATTR_ALBUM)
-    {
-      _includeMias = new[] { AudioAspect.ASPECT_ID };
-    }
-=======
-    public AudioSortByAlbum() : base(Consts.RES_SORT_BY_ALBUM, Consts.RES_GROUP_BY_ALBUM, new[] { AudioAspect.ATTR_ALBUM, AudioAlbumAspect.ATTR_ALBUM }) {}
->>>>>>> 32112d72
-  }
-}
+#region Copyright (C) 2007-2015 Team MediaPortal
+
+/*
+    Copyright (C) 2007-2015 Team MediaPortal
+    http://www.team-mediaportal.com
+
+    This file is part of MediaPortal 2
+
+    MediaPortal 2 is free software: you can redistribute it and/or modify
+    it under the terms of the GNU General Public License as published by
+    the Free Software Foundation, either version 3 of the License, or
+    (at your option) any later version.
+
+    MediaPortal 2 is distributed in the hope that it will be useful,
+    but WITHOUT ANY WARRANTY; without even the implied warranty of
+    MERCHANTABILITY or FITNESS FOR A PARTICULAR PURPOSE. See the
+    GNU General Public License for more details.
+
+    You should have received a copy of the GNU General Public License
+    along with MediaPortal 2. If not, see <http://www.gnu.org/licenses/>.
+*/
+
+#endregion
+
+using MediaPortal.Common.MediaManagement.DefaultItemAspects;
+using MediaPortal.UiComponents.Media.General;
+
+namespace MediaPortal.UiComponents.Media.Models.Sorting
+{
+  public class AudioSortByAlbum : AbstractSortByComparableObjectAttribute<string>
+  {
+    public AudioSortByAlbum() : base(Consts.RES_SORT_BY_ALBUM, Consts.RES_GROUP_BY_ALBUM, new[] { AudioAspect.ATTR_ALBUM, AudioAlbumAspect.ATTR_ALBUM })
+    {
+      _includeMias = new[] { AudioAspect.ASPECT_ID };
+    }
+  }
+}