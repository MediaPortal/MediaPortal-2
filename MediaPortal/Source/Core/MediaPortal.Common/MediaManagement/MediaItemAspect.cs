--- conflicted
+++ resolved
@@ -1,844 +1,840 @@
-#region Copyright (C) 2007-2015 Team MediaPortal
-
-/*
-    Copyright (C) 2007-2015 Team MediaPortal
-    http://www.team-mediaportal.com
-
-    This file is part of MediaPortal 2
-
-    MediaPortal 2 is free software: you can redistribute it and/or modify
-    it under the terms of the GNU General Public License as published by
-    the Free Software Foundation, either version 3 of the License, or
-    (at your option) any later version.
-
-    MediaPortal 2 is distributed in the hope that it will be useful,
-    but WITHOUT ANY WARRANTY; without even the implied warranty of
-    MERCHANTABILITY or FITNESS FOR A PARTICULAR PURPOSE. See the
-    GNU General Public License for more details.
-
-    You should have received a copy of the GNU General Public License
-    along with MediaPortal 2. If not, see <http://www.gnu.org/licenses/>.
-*/
-
-#endregion
-
-using System;
-using System.Collections;
-using System.Collections.Generic;
-using System.Linq;
-using System.Text;
-using System.Xml;
-using MediaPortal.Common.MediaManagement.DefaultItemAspects;
-using MediaPortal.Utilities.Exceptions;
-using MediaPortal.Utilities.Xml;
-using UPnP.Infrastructure.Utils;
-
-namespace MediaPortal.Common.MediaManagement
-{
-  /// <summary>
-  /// Represents a bundle of media item metadata belonging together. Every media item has meta information
-  /// from different aspects assigned.
-  /// </summary>
-  /// <remarks>
-  /// Instances of this class are used to store and transport metadata of media items. Each media item typically
-  /// has multiple instances of <see cref="MediaItemAspect"/> assigned, each holding data which semantically belong
-  /// together. Importers will extract metadata either from the physical media files or gather additional data from
-  /// other information sources like the internet.
-  /// We do not fix that each media item aspect is only handled by a single metadata extractor. MEs should complete
-  /// each other by possibly setting different attribute values in the same media item aspect. For that reason, a
-  /// metadata extractor updating a media item aspect which is already present in the media library for a media item
-  /// needs a means to declare that an attribute should be left untouched.
-  /// All attribute values of a freshly created <see cref="MediaItemAspect"/> are initialized with this <see cref="IGNORE"/>
-  /// value by default. Methods which return attribute values will return <c>null</c> for those ignored values, but
-  /// internally, the value <c>null</c> is handled different than the <see cref="IGNORE"/> value. To get the information
-  /// if a special value should be ignored, call <see cref="IsIgnore"/>.
-  /// </remarks>
-  public abstract class MediaItemAspect
-  {
-    #region Constants
-
-    /// <summary>
-    /// Special object to mark an attribute which is to have no defined value. This instance will used by
-    /// importers/metadata extractors to explicitly label single attributes to be left unchanged in the media library,
-    /// rather than setting them to <c>null</c>, which would clear an already existing value.
-    /// </summary>
-    public static readonly object IGNORE = new object();
-
-    #endregion
-
-    #region Protected fields
-
-    protected MediaItemAspectMetadata _metadata;
-    protected IDictionary<MediaItemAspectMetadata.AttributeSpecification, object> _aspectData =
-        new Dictionary<MediaItemAspectMetadata.AttributeSpecification, object>();
-    protected bool _deleted;
-
-    #endregion
-
-    /// <summary>
-    /// Creates a new media item aspect instance for the specified media item aspect <paramref name="metadata"/>.
-    /// </summary>
-    /// <param name="metadata">Media item aspect specification.</param>
-    public MediaItemAspect(MediaItemAspectMetadata metadata)
-    {
-      _metadata = metadata;
-      Initialize();
-    }
-
-    /// <summary>
-    /// Returns the metadata descriptor for this media item aspect.
-    /// </summary>
-    public MediaItemAspectMetadata Metadata
-    {
-      get { return _metadata; }
-    }
-
-    /// <summary>
-    /// Returns the deleted state for this media item aspect.
-    /// This field is for serialising only, it is not persisted to storage
-    /// </summary>
-    public bool Deleted
-    {
-      get { return _deleted; }
-      set { _deleted = value; }
-    }
-
-    /// <summary>
-    /// Returns the value of this aspect for the given <paramref name="attributeSpecification"/>.
-    /// </summary>
-    /// <param name="attributeSpecification">Type of the attribute to retrieve.</param>
-    /// <value>Value of this aspect for the given type, <c>null</c> if not set, <see cref="IGNORE"/> to transport
-    /// an instruction to let the current value of the given type for this aspect unchanged.</value>
-    public object this[MediaItemAspectMetadata.AttributeSpecification attributeSpecification]
-    {
-      get
-      {
-        object result;
-        if (!_aspectData.TryGetValue(attributeSpecification, out result))
-          throw new ArgumentException(string.Format("Attribute type '{0}' isn't present in media item aspect of type '{1}'",
-              attributeSpecification.AttributeName, Metadata.Name));
-        return IsIgnore(attributeSpecification) ? null : result;
-      }
-    }
-
-    public bool IsIgnore(MediaItemAspectMetadata.AttributeSpecification attributeSpecification)
-    {
-      return ReferenceEquals(_aspectData[attributeSpecification], IGNORE);
-    }
-
-    public void Ignore(MediaItemAspectMetadata.AttributeSpecification attributeSpecification)
-    {
-      _aspectData[attributeSpecification] = IGNORE;
-    }
-
-    /// <summary>
-    /// Returns the attribute of type <paramref name="attributeSpecification"/> for this media item aspect.
-    /// </summary>
-    /// <param name="attributeSpecification">Attribute type to return.</param>
-    /// <returns>Attribute of this media item aspect which belongs to the specified <paramref name="attributeSpecification"/>.
-    /// In case the given attribute should be ignored, <c>null</c> will be returned.</returns>
-    /// <typeparam name="T">Expected type of the attribute to return. This type has to be the same type as
-    /// specified by <see cref="MediaItemAspectMetadata.AttributeSpecification.AttributeType"/>.</typeparam>
-    /// <exception cref="ArgumentException">Thrown if an attribute type is requested which is not defined on this MIA's metadata or
-    /// if the requested type <typeparamref name="T"/> doesn't match the defined type in the
-    /// <paramref name="attributeSpecification"/>.</exception>
-    public T GetAttributeValue<T>(MediaItemAspectMetadata.AttributeSpecification attributeSpecification)
-    {
-      CheckAttributeSpecification(attributeSpecification, typeof(T));
-      CheckSingleAttribute(attributeSpecification);
-      if (IsIgnore(attributeSpecification))
-        return default(T);
-      if (_aspectData[attributeSpecification] == null)
-        return default(T);
-      return (T)_aspectData[attributeSpecification];
-    }
-
-    /// <summary>
-    /// Returns the attribute of type <paramref name="attributeSpecification"/> for this media item aspect.
-    /// </summary>
-    /// <param name="attributeSpecification">Attribute type to return.</param>
-    /// <returns>Attribute of this media item aspect which belongs to the specified <paramref name="attributeSpecification"/>.
-    /// In case the given attribute should be ignored, <c>null</c> will be returned.</returns>
-    /// <exception cref="ArgumentException">Thrown if an attribute type is requested which is not defined on this MIA's metadata.</exception>
-    public object GetAttributeValue(MediaItemAspectMetadata.AttributeSpecification attributeSpecification)
-    {
-      CheckSingleAttribute(attributeSpecification);
-      if (IsIgnore(attributeSpecification))
-        return null;
-      return _aspectData[attributeSpecification];
-    }
-
-    /// <summary>
-    /// Returns the collection attribute of type <paramref name="attributeSpecification"/> for this
-    /// media item aspect.
-    /// </summary>
-    /// <param name="attributeSpecification">Attribute type to return.</param>
-    /// <returns>Enumeration of attribute values of this media item aspect which belongs to the specified
-    /// <paramref name="attributeSpecification"/>. In case the given attribute should be ignored, <c>null</c> will be
-    /// returned.</returns>
-    /// <typeparam name="T">Expected element type of the collection to return. This type has to be the same type as
-    /// specified by <see cref="MediaItemAspectMetadata.AttributeSpecification.AttributeType"/>.</typeparam>
-    /// <exception cref="ArgumentException">Thrown if an attribute type is requested which is not defined on this
-    /// MIA's metadata or if the requested type <typeparamref name="T"/> doesn't match the defined type in the
-    /// <paramref name="attributeSpecification"/>.</exception>
-    public IEnumerable<T> GetCollectionAttribute<T>(MediaItemAspectMetadata.AttributeSpecification attributeSpecification)
-    {
-      CheckAttributeSpecification(attributeSpecification, typeof(T));
-      CheckCollectionAttribute(attributeSpecification);
-      if (IsIgnore(attributeSpecification))
-        return null;
-      return (IEnumerable<T>) _aspectData[attributeSpecification];
-    }
-
-    /// <summary>
-    /// Returns the collection attribute of type <paramref name="attributeSpecification"/> for this
-    /// media item aspect.
-    /// </summary>
-    /// <param name="attributeSpecification">Attribute type to return.</param>
-    /// <returns>Enumeration of attribute values of this media item aspect which belongs to the specified
-    /// <paramref name="attributeSpecification"/>. In case the given attribute should be ignored, <c>null</c> will be
-    /// returned.</returns>
-    /// <exception cref="ArgumentException">Thrown if an attribute type is requested which is not defined on this
-    /// MIA's metadata.</exception>
-    public IEnumerable GetCollectionAttribute(MediaItemAspectMetadata.AttributeSpecification attributeSpecification)
-    {
-      CheckCollectionAttribute(attributeSpecification);
-      if (IsIgnore(attributeSpecification))
-        return null;
-      return (IEnumerable) _aspectData[attributeSpecification];
-    }
-
-    /// <summary>
-    /// Sets the attribute of type <paramref name="attributeSpecification"/> for this media item aspect.
-    /// </summary>
-    /// <remarks>
-    /// A call to this method automatically resets the "ignore" flag for the given attribute.
-    /// </remarks>
-    /// <param name="attributeSpecification">Attribute type to set.</param>
-    /// <param name="value">Value to be set to the specified attribute.</param>
-    /// <typeparam name="T">Type of the attribute to set. This type has to be the same type as specified
-    /// by <see cref="MediaItemAspectMetadata.AttributeSpecification.AttributeType"/>.</typeparam>
-    /// <exception cref="ArgumentException">Thrown if an attribute type is specified which is not defined on this MIA's metadata or
-    /// if the provided type <typeparamref name="T"/> doesn't match the defined type in the
-    /// <paramref name="attributeSpecification"/>.</exception>
-    public void SetAttribute<T>(MediaItemAspectMetadata.AttributeSpecification attributeSpecification, T value)
-    {
-      CheckAttributeSpecification(attributeSpecification, typeof(T));
-      CheckSingleAttribute(attributeSpecification);
-      string str = value as string;
-      if (str != null)
-        value = (T) CheckString(attributeSpecification, str);
-      _aspectData[attributeSpecification] = value;
-    }
-
-    /// <summary>
-    /// Sets the attribute of type <paramref name="attributeSpecification"/> for this media item aspect.
-    /// </summary>
-    /// <remarks>
-    /// A call to this method automatically resets the "ignore" flag for the given attribute.
-    /// </remarks>
-    /// <param name="attributeSpecification">Attribute type to set.</param>
-    /// <param name="value">Value to be set to the specified attribute.</param>
-    /// <exception cref="ArgumentException">Thrown if an attribute type is specified which is not defined on this MIA's metadata or
-    /// if the provided <paramref name="value"/>'s type doesn't match the defined type in the
-    /// <paramref name="attributeSpecification"/>.</exception>
-    public void SetAttribute(MediaItemAspectMetadata.AttributeSpecification attributeSpecification, object value)
-    {
-      if (value != null)
-        CheckAttributeSpecification(attributeSpecification, value.GetType());
-      CheckSingleAttribute(attributeSpecification);
-      string str = value as string;
-      if (str != null)
-        value = CheckString(attributeSpecification, str);
-      _aspectData[attributeSpecification] = value;
-    }
-
-    protected object CheckString(MediaItemAspectMetadata.AttributeSpecification attributeSpecification, string str)
-    {
-      return str == null || str.Length <= attributeSpecification.MaxNumChars ? str :
-          str.Substring(0, (int) attributeSpecification.MaxNumChars);
-    }
-
-    /// <summary>
-    /// Sets the collection attribute of type <paramref name="attributeSpecification"/> for this
-    /// media item aspect.
-    /// </summary>
-    /// <remarks>
-    /// A call to this method automatically resets the "ignore" flag for the given attribute.
-    /// </remarks>
-    /// <param name="attributeSpecification">Attribute type to set.</param>
-    /// <param name="value">Enumeration of values to be set to the specified attribute.</param>
-    /// <typeparam name="T">Value type of the attribute enumeration to set. This type has to be the same
-    /// type as specified by <see cref="MediaItemAspectMetadata.AttributeSpecification.AttributeType"/>.</typeparam>
-    /// <exception cref="ArgumentException">Thrown if an attribute type is specified which is not defined on this
-    /// MIA's metadata or if the provided element type <typeparamref name="T"/> doesn't match the defined type in the
-    /// <paramref name="attributeSpecification"/>.</exception>
-    public void SetCollectionAttribute<T>(MediaItemAspectMetadata.AttributeSpecification attributeSpecification, IEnumerable<T> value)
-    {
-      CheckAttributeSpecification(attributeSpecification, typeof(T));
-      CheckCollectionAttribute(attributeSpecification);
-      _aspectData[attributeSpecification] = value;
-    }
-
-    /// <summary>
-    /// Sets the collection attribute of type <paramref name="attributeSpecification"/> for this
-    /// media item aspect.
-    /// </summary>
-    /// <remarks>
-    /// A call to this method automatically resets the "ignore" flag for the given attribute.
-    /// </remarks>
-    /// <param name="attributeSpecification">Attribute type to set.</param>
-    /// <param name="value">Enumeration of values to be set to the specified attribute.</param>
-    /// <exception cref="ArgumentException">Thrown if an attribute type is specified which is not defined on this
-    /// MIA's metadata or if the most specific type of all elements in the <paramref name="value"/> enumeration
-    /// doesn't match the defined type in the <paramref name="attributeSpecification"/>.</exception>
-    public void SetCollectionAttribute(MediaItemAspectMetadata.AttributeSpecification attributeSpecification, IEnumerable value)
-    {
-      CheckCollectionAttribute(attributeSpecification);
-      _aspectData[attributeSpecification] = value;
-    }
-
-    protected abstract void WriteAttributes(XmlWriter writer);
-
-    public void Serialize(XmlWriter writer)
-    {
-      writer.WriteStartElement("Aspect");
-      writer.WriteAttributeString("Id", _metadata.AspectId.ToString());
-      writer.WriteAttributeString("Deleted", XmlConvert.ToString(_deleted));
-      WriteAttributes(writer);
-      foreach (MediaItemAspectMetadata.AttributeSpecification spec in _aspectData.Keys)
-      {
-        if (IsIgnore(spec))
-          continue;
-        writer.WriteStartElement("Attr");
-        writer.WriteAttributeString("Name", spec.AttributeName);
-        if (spec.IsCollectionAttribute)
-        {
-          IEnumerable values = GetCollectionAttribute(spec);
-          if (values != null)
-            foreach (object obj in values)
-              SerializeValue(writer, obj, spec.AttributeType);
-        }
-        else
-          SerializeValue(writer, GetAttributeValue(spec), spec.AttributeType);
-        writer.WriteEndElement(); // Attr
-      }
-      writer.WriteEndElement(); // Aspect
-    }
-
-    public static MediaItemAspect Deserialize(XmlReader reader)
-    {
-      if (!reader.MoveToAttribute("Id"))
-        throw new ArgumentException("Media item aspect cannot be deserialized: 'Id' attribute missing");
-      Guid aspectTypeId = new Guid(reader.ReadContentAsString());
-      bool deleted = false;
-      if (reader.MoveToAttribute("Deleted"))
-      {
-        deleted = reader.ReadContentAsBoolean();
-      }
-      reader.MoveToElement();
-      IMediaItemAspectTypeRegistration miatr = ServiceRegistration.Get<IMediaItemAspectTypeRegistration>();
-      MediaItemAspectMetadata miaType;
-      if (!miatr.LocallyKnownMediaItemAspectTypes.TryGetValue(aspectTypeId, out miaType))
-        throw new ArgumentException(string.Format("Media item aspect cannot be deserialized: Unknown media item aspect type '{0}' in [{1} / {2}]", aspectTypeId, string.Join(",", miatr.LocallyKnownMediaItemAspectTypes.Keys), string.Join(",", miatr.LocallyKnownMediaItemAspectTypes.Values.ToList().Select(x => x.Name))));
-      MediaItemAspect result = null;
-      if(miaType is SingleMediaItemAspectMetadata)
-      {
-        result = new SingleMediaItemAspect((SingleMediaItemAspectMetadata)miaType);
-      }
-      else if(miaType is MultipleMediaItemAspectMetadata)
-      {
-        result = new MultipleMediaItemAspect((MultipleMediaItemAspectMetadata)miaType);
-      }
-      result.Deleted = deleted;
-      if (SoapHelper.ReadEmptyStartElement(reader, "Aspect"))
-        return result;
-      while (reader.NodeType != XmlNodeType.EndElement)
-      {
-        if (!reader.MoveToAttribute("Name"))
-          throw new ArgumentException("Media item aspect attribute cannot be deserialized: 'Name' attribute missing");
-        String attributeName = reader.ReadContentAsString();
-        reader.MoveToElement();
-        if (SoapHelper.ReadEmptyStartElement(reader, "Attr"))
-          continue;
-        MediaItemAspectMetadata.AttributeSpecification attributeSpec;
-        if (!miaType.AttributeSpecifications.TryGetValue(attributeName, out attributeSpec))
-          throw new ArgumentException(string.Format(
-              "Media item aspect attribute cannot be deserialized: Unknown attribute specification '{0}'", attributeName));
-        if (attributeSpec.IsCollectionAttribute)
-        {
-          IList valuesCollection = attributeSpec.CreateValuesCollection();
-          while (reader.NodeType != XmlNodeType.EndElement)
-            valuesCollection.Add(DeserializeValue(reader, attributeSpec.AttributeType));
-          result.SetCollectionAttribute(attributeSpec, valuesCollection);
-        }
-        else
-          result.SetAttribute(attributeSpec, DeserializeValue(reader, attributeSpec.AttributeType));
-        reader.ReadEndElement(); // Attr
-      }
-      reader.ReadEndElement(); // Aspect
-      return result;
-    }
-
-    public static void SerializeValue(XmlWriter writer, object obj, Type type)
-    {
-      writer.WriteStartElement("Val");
-      if (type == typeof(string) || MediaItemAspectMetadata.SUPPORTED_BASIC_TYPES.Contains(type))
-      {
-        if (obj == null)
-          XmlSerialization.WriteNull(writer);
-        else if (type == typeof(Guid))
-          writer.WriteValue(((Guid) obj).ToString());
-        else
-          writer.WriteValue(obj);
-      }
-      else
-        throw new IllegalCallException("Media item aspect values of type '{0}' cannot be serialized", type);
-      writer.WriteEndElement();
-    }
-
-    public static object DeserializeValue(XmlReader reader, Type type)
-    {
-      if (XmlSerialization.ReadNull(reader))
-      return null;
-      if (type == typeof(Guid))
-        return new Guid(reader.ReadElementContentAsString());
-      return reader.ReadElementContentAs(type, null);
-    }
-
-    protected void CheckCollectionAttribute(MediaItemAspectMetadata.AttributeSpecification attributeSpecification)
-    {
-      if (!attributeSpecification.IsCollectionAttribute)
-        throw new ArgumentException(string.Format(
-            "Media item aspect '{0}': Attribute '{1}' is not of a collection type, but a collection attribute is requested",
-            _metadata.Name, attributeSpecification.AttributeName));
-    }
-
-    protected void CheckSingleAttribute(MediaItemAspectMetadata.AttributeSpecification attributeSpecification)
-    {
-      if (attributeSpecification.IsCollectionAttribute)
-        throw new ArgumentException(string.Format(
-            "Media item aspect '{0}': Attribute '{1}' is of collection type, but a single attribute is requested",
-            _metadata.Name, attributeSpecification.AttributeName));
-    }
-
-    protected void CheckAttributeSpecification(MediaItemAspectMetadata.AttributeSpecification attributeSpecification, Type type)
-    {
-      if (!_aspectData.ContainsKey(attributeSpecification))
-        throw new ArgumentException(string.Format("Attribute '{0}' is not defined in media item aspect '{1}'",
-            attributeSpecification.AttributeName, _metadata.Name));
-      if (!type.IsAssignableFrom(attributeSpecification.AttributeType))
-        throw new ArgumentException(string.Format(
-            "Illegal media item aspect attribute access in MIA '{0}': Attribute '{1}' is of type {2}, but type {3} is requested",
-            _metadata.Name, attributeSpecification.AttributeName, attributeSpecification.AttributeType.Name, type.Name));
-    }
-
-    /// <summary>
-    /// Initializes all of this media item aspect's attributes to their default values.
-    /// </summary>
-    protected void Initialize()
-    {
-      _aspectData.Clear();
-      foreach (MediaItemAspectMetadata.AttributeSpecification attributeSpecification in _metadata.AttributeSpecifications.Values)
-        Ignore(attributeSpecification);
-    }
-
-    /// <summary>
-    /// Convenience method to set the <see cref="MediaItemAspect"/> from the given <paramref name="aspects"/> dictionary
-    /// </summary>
-    /// <param name="aspects">Dictionary of MediaItemAspects.</param>
-    /// <param name="mediaItemAspectMetadata">Definiton of metadata that is used for creation.</param>
-    /// <param name="value">Metadata values used for creation.</param>
-    public static void SetAspect(IDictionary<Guid, IList<MediaItemAspect>> aspects, SingleMediaItemAspect value)
-    {
-      Guid aspectId = value.Metadata.AspectId;
-      if (!aspects.ContainsKey(aspectId))
-      {
-        aspects[aspectId] = new List<MediaItemAspect>();
-        aspects[aspectId].Add(value);
-      }
-      else
-      {
-        aspects[aspectId][0] = value;
-      }
-    }
-
-    /// <summary>
-    /// Convenience method to add a <see cref="MediaItemAspect"/> from the given <paramref name="aspectData"/> dictionary
-    /// </summary>
-    /// <param name="aspectData">Dictionary of MediaItemAspects.</param>
-    /// <param name="value">Metadata values used for creation.</param>
-    public static void AddOrUpdateAspect(IDictionary<Guid, IList<MediaItemAspect>> aspectData, MultipleMediaItemAspect value)
-    {
-      Guid aspectId = value.Metadata.AspectId;
-      IList<MediaItemAspect> aspects;
-      if (!aspectData.ContainsKey(aspectId))
-      {
-        aspects = aspectData[aspectId] = new List<MediaItemAspect>();
-      }
-      else
-      {
-        aspects = aspectData[aspectId];
-      }
-
-      int index = GetMatchingAspect(aspects, value);
-      if (index >= 0)
-      {
-        aspects[index] = value;
-      }
-      else
-      {
-        aspects.Add(value);
-      }
-    }
-
-    private static int GetMatchingAspect(IList<MediaItemAspect> aspects, MultipleMediaItemAspect value)
-    {
-      for (int index = 0; index < aspects.Count; index++)
-      {
-        MediaItemAspect aspect = aspects[index];
-<<<<<<< HEAD
-        if (value.Metadata.UniqueAttributeSpecifications.Values.All(spec => aspect[spec].Equals(value[spec])))
-=======
-        if (value.Metadata.UniqueAttributeSpecifications.All(spec => SpecificationsAreEqual(aspect, value, spec)))
->>>>>>> 6e61db13
-          return index;
-      }
-
-      return -1;
-    }
-
-    private static bool SpecificationsAreEqual(MediaItemAspect aspect, MultipleMediaItemAspect value, MediaItemAspectMetadata.AttributeSpecification spec)
-    {
-      if (aspect[spec] == null)
-        return value[spec] == null;
-      return aspect[spec].Equals(value[spec]);
-    }
-
-    /// <summary>
-    /// Convenience method to get a <see cref="MediaItemAspect"/> from the given <paramref name="aspects"/> dictionary or add a new instance to the
-    /// dictionary and return it.
-    /// </summary>
-    /// <param name="aspects">Dictionary of MediaItemAspects.</param>
-    /// <param name="mediaItemAspectMetadata">Definiton of metadata that is used for creation.</param>
-    /// <param name="value">Metadata values used for creation.</param>
-    public static MultipleMediaItemAspect CreateAspect(IDictionary<Guid, IList<MediaItemAspect>> aspects, MultipleMediaItemAspectMetadata mediaItemAspectMetadata)
-    {
-      MultipleMediaItemAspect mediaAspect = new MultipleMediaItemAspect(mediaItemAspectMetadata);
-      AddOrUpdateAspect(aspects, mediaAspect);
-      return mediaAspect;
-    }
-
-    /// <summary>
-    /// Convenience method to get a <see cref="MediaItemAspect"/> from the given <paramref name="aspects"/> dictionary or add a new instance to the
-    /// dictionary and return it.
-    /// </summary>
-    /// <param name="aspects">Dictionary of MediaItemAspects.</param>
-    /// <param name="mediaItemAspectMetadata">Definiton of metadata that is used for creation.</param>
-    /// <returns>Existing or new <see cref="MediaItemAspect"/> instance.</returns>
-    public static SingleMediaItemAspect GetOrCreateAspect(IDictionary<Guid, IList<MediaItemAspect>> aspects, SingleMediaItemAspectMetadata mediaItemAspectMetadata)
-    {
-      SingleMediaItemAspect mediaAspect;
-      Guid aspectId = mediaItemAspectMetadata.AspectId;
-      if (!TryGetAspect(aspects, mediaItemAspectMetadata, out mediaAspect))
-      {
-        if (!aspects.ContainsKey(aspectId))
-        {
-          aspects[aspectId] = new List<MediaItemAspect>();
-        }
-        aspects[aspectId].Add(mediaAspect = new SingleMediaItemAspect(mediaItemAspectMetadata));
-      }
-      return mediaAspect;
-    }
-
-    /// <summary>
-    /// Convenience method to set a simple attribute in a dictionary of media item aspectData. If the given <paramref name="aspectData"/>
-    /// dictionary contains the media item aspect of the requested aspect type, that aspect instance is used to store the
-    /// attribute corresponding to the given <paramref name="attributeSpecification"/>. If the corresponding aspect instance is not
-    /// present in the dictionary yet, it is created and added to the dictionary before setting the value.
-    /// </summary>
-    /// <typeparam name="TE">Type parameter.</typeparam>
-    /// <param name="aspectData">Dictionary of aspect data to be written to.</param>
-    /// <param name="attributeSpecification">Type of the attribute to write.</param>
-    /// <param name="value">Value to be set.</param>
-    public static void SetAttribute<TE>(IDictionary<Guid, IList<MediaItemAspect>> aspectData,
-        MediaItemAspectMetadata.SingleAttributeSpecification attributeSpecification, TE value)
-    {
-      SingleMediaItemAspect aspect = GetOrCreateAspect(aspectData, attributeSpecification.ParentMIAM);
-      aspect.SetAttribute(attributeSpecification, value);
-    }
-
-    public static SingleMediaItemAspect GetAspect(IDictionary<Guid, IList<MediaItemAspect>> aspectData,
-      SingleMediaItemAspectMetadata mediaItemAspectMetadata)
-    {
-      SingleMediaItemAspect value;
-      TryGetAspect(aspectData, mediaItemAspectMetadata, out value);
-      return value;
-    }
-
-    public static bool TryGetAspect(IDictionary<Guid, IList<MediaItemAspect>> aspectData,
-        SingleMediaItemAspectMetadata mediaItemAspectMetadata, out SingleMediaItemAspect value)
-    {
-      value = null;
-      IList<MediaItemAspect> mediaAspects;
-      if (!aspectData.TryGetValue(mediaItemAspectMetadata.AspectId, out mediaAspects) || mediaAspects.Count == 0)
-        return false;
-
-      value = (SingleMediaItemAspect)mediaAspects[0];
-      return true;
-    }
-
-    public static bool TryGetAspects(IDictionary<Guid, IList<MediaItemAspect>> aspectData,
-        MultipleMediaItemAspectMetadata mediaItemAspectMetadata, out IList<MultipleMediaItemAspect> values)
-    {
-      values = null;
-      IList<MediaItemAspect> mediaAspects;
-      if (!aspectData.TryGetValue(mediaItemAspectMetadata.AspectId, out mediaAspects) || mediaAspects.Count == 0)
-        return false;
-
-      values = new List<MultipleMediaItemAspect>();
-      foreach (MediaItemAspect mediaAspect in mediaAspects)
-        values.Add((MultipleMediaItemAspect)mediaAspect);
-      return true;
-    }
-
-    /// <summary>
-    /// Convenience method to get a simple attribute in a dictionary of media item aspectData.
-    /// </summary>
-    /// <typeparam name="TE">Type parameter.</typeparam>
-    /// <param name="aspectData">Dictionary of aspect data to be read from.</param>
-    /// <param name="attributeSpecification">Type of the attribute to read.</param>
-    /// <param name="value">Returns the value.</param>
-    /// <returns><c>true</c> if value exists.</returns>
-    public static bool TryGetAttribute<TE>(IDictionary<Guid, IList<MediaItemAspect>> aspectData,
-        MediaItemAspectMetadata.SingleAttributeSpecification attributeSpecification, out TE value)
-    {
-      value = default(TE);
-      SingleMediaItemAspect mediaAspect;
-      SingleMediaItemAspectMetadata metadata = attributeSpecification.ParentMIAM;
-      if (!TryGetAspect(aspectData, metadata, out mediaAspect))
-        return false;
-
-      object attribute = mediaAspect[attributeSpecification];
-      if (attribute == null)
-        return false;
-
-      value = (TE)attribute;
-      return true;
-    }
-
-    /// <summary>
-    /// Convenience method to get a simple attribute in a dictionary of media item aspectData.
-    /// </summary>
-    /// <typeparam name="TE">Type parameter.</typeparam>
-    /// <param name="aspectData">Dictionary of aspect data to be read from.</param>
-    /// <param name="attributeSpecification">Type of the attribute to read.</param>
-    /// <param name="defaultValue">If the attribute is {null} this value will be returned.</param>
-    /// <param name="value">Returns the value.</param>
-    /// <returns><c>true</c> if value exists or a null value was substituted by <paramref name="defaultValue"/>.</returns>
-    public static bool TryGetAttribute<TE>(IDictionary<Guid, IList<MediaItemAspect>> aspectData,
-        MediaItemAspectMetadata.SingleAttributeSpecification attributeSpecification, TE defaultValue, out TE value)
-    {
-      value = default(TE);
-      SingleMediaItemAspect mediaAspect;
-      SingleMediaItemAspectMetadata metadata = attributeSpecification.ParentMIAM;
-      if (!TryGetAspect(aspectData, metadata, out mediaAspect))
-        return false;
-
-      object attribute = mediaAspect[attributeSpecification] ?? defaultValue;
-
-      value = (TE) attribute;
-      return true;
-    }
-
-    /// <summary>
-    /// Convenience method to get a list of same attribute specification of a multi attribute.
-    /// </summary>
-    /// <typeparam name="TE">Type of aspect specification</typeparam>
-    /// <param name="aspectData">Aspects</param>
-    /// <param name="attributeSpecification">Requested aspect attribute</param>
-    /// <param name="values">List of values of all aspects</param>
-    /// <returns><c>true</c> if at least one aspect value was found.</returns>
-    public static bool TryGetAttribute<TE>(IDictionary<Guid, IList<MediaItemAspect>> aspectData,
-      MediaItemAspectMetadata.MultipleAttributeSpecification attributeSpecification, out List<TE> values)
-    {
-      IList<MultipleMediaItemAspect> aspects;
-      values  = new List<TE>();
-      if (TryGetAspects(aspectData, attributeSpecification.ParentMIAM, out aspects))
-      {
-        foreach (MultipleMediaItemAspect aspect in aspects)
-        {
-          TE value = aspect.GetAttributeValue<TE>(attributeSpecification);
-          values.Add(value);
-        }
-      }
-      return values.Count > 0;
-    }
-
-    /// <summary>
-    /// Convenience method to set a collection attribute in a dictionary of media item aspectData. If the given <paramref name="aspectData"/>
-    /// dictionary contains the media item aspect of the requested aspect type, that aspect instance is used to store the
-    /// attribute corresponding to the given <paramref name="attributeSpecification"/>. If the corresponding aspect instance is not
-    /// present in the dictionary yet, it is created and added to the dictionary before setting the value.
-    /// </summary>
-    /// <param name="aspectData">Dictionary of aspect data to be written to.</param>
-    /// <param name="attributeSpecification">Type of the attribute to write.</param>
-    /// <param name="value">Value to be set.</param>
-    public static void SetCollectionAttribute(IDictionary<Guid, IList<MediaItemAspect>> aspectData,
-        MediaItemAspectMetadata.SingleAttributeSpecification attributeSpecification, IEnumerable value)
-    {
-      SingleMediaItemAspect aspect = GetOrCreateAspect(aspectData, attributeSpecification.ParentMIAM);
-      aspect.SetCollectionAttribute(attributeSpecification, value);
-    }
-
-    public static bool TryGetExternalAttribute(IDictionary<Guid, IList<MediaItemAspect>> aspectData,
-      string source, string type, out string id)
-    {
-      id = null;
-      IList<MultipleMediaItemAspect> values;
-      if (!TryGetAspects(aspectData, ExternalIdentifierAspect.Metadata, out values))
-        return false;
-      foreach (MultipleMediaItemAspect value in values)
-      {
-        if (value.GetAttributeValue<string>(ExternalIdentifierAspect.ATTR_SOURCE) == source && value.GetAttributeValue<string>(ExternalIdentifierAspect.ATTR_TYPE) == type)
-        {
-          id = value.GetAttributeValue<string>(ExternalIdentifierAspect.ATTR_ID);
-          return true;
-        }
-      }
-      return false;
-    }
-
-    public static void AddOrUpdateExternalIdentifier(IDictionary<Guid, IList<MediaItemAspect>> aspectData,
-      string source, string type, string id)
-    {
-      MultipleMediaItemAspect aspect = new MultipleMediaItemAspect(ExternalIdentifierAspect.Metadata);
-      aspect.SetAttribute(ExternalIdentifierAspect.ATTR_SOURCE, source);
-      aspect.SetAttribute(ExternalIdentifierAspect.ATTR_TYPE, type);
-      aspect.SetAttribute(ExternalIdentifierAspect.ATTR_ID, id);
-      AddOrUpdateAspect(aspectData, aspect);
-    }
-
-    public static void AddOrUpdateRelationship(IDictionary<Guid, IList<MediaItemAspect>> aspectData,
-      Guid role, Guid linkedRole, Guid linkedId, int linkedIndex)
-    {
-      MultipleMediaItemAspect aspect = new MultipleMediaItemAspect(RelationshipAspect.Metadata);
-      aspect.SetAttribute(RelationshipAspect.ATTR_ROLE, role);
-      aspect.SetAttribute(RelationshipAspect.ATTR_LINKED_ROLE, linkedRole);
-      aspect.SetAttribute(RelationshipAspect.ATTR_LINKED_ID, linkedId);
-      aspect.SetAttribute(RelationshipAspect.ATTR_RELATIONSHIP_INDEX, linkedIndex);
-      AddOrUpdateAspect(aspectData, aspect);
-    }
-
-    public static IList<MediaItemAspect> GetAspects(IDictionary<Guid, IList<MediaItemAspect>> aspectData)
-    {
-      IList<MediaItemAspect> aspects = new List<MediaItemAspect>();
-      foreach (IList<MediaItemAspect> values in aspectData.Values)
-        foreach (MediaItemAspect value in values)
-          aspects.Add(value);
-      return aspects;
-    }
-
-    public override string ToString()
-    {
-      return "MIA of type '" + _metadata + "'";
-    }
-
-    public static string GetInfo(IEnumerable<MediaItemAspect> aspects, IDictionary<Guid, MediaItemAspectMetadata> types)
-    {
-      IList<StringBuilder> infos = new List<StringBuilder>();
-
-      foreach (MediaItemAspect aspect in aspects)
-      {
-        StringBuilder info;
-        MediaItemAspectMetadata metadata;
-        if (!types.TryGetValue(aspect.Metadata.AspectId, out metadata))
-          continue;
-        infos.Add(info = new StringBuilder().AppendFormat(" {0}: ", metadata.Name));
-        Boolean first = true;
-        foreach (MediaItemAspectMetadata.AttributeSpecification spec in aspect.Metadata.AttributeSpecifications.Values)
-        {
-          string valueStr = null;
-          if (spec.IsCollectionAttribute)
-          {
-            IEnumerable values = aspect.GetCollectionAttribute(spec);
-            if (values != null)
-            {
-              IList<string> list = new List<string>();
-              foreach (object value in values)
-                if (value != null)
-                  list.Add(value.ToString());
-              valueStr = string.Format("[{0}]", string.Join(",", list));
-            }
-          }
-          else
-          {
-            object value = aspect.GetAttributeValue(spec);
-            if (value != null)
-              valueStr = value.ToString();
-          }
-          if (valueStr != null)
-          {
-            if (first)
-              first = false;
-            else
-              info.Append(",");
-            //sb += string.Format(" {0}{1}{2}({3}/{4})={5}", spec.AttributeName, aspect is MultipleMediaItemAspect ? "," : "", aspect is MultipleMediaItemAspect ? ((MultipleMediaItemAspect)aspect).Index.ToString() : "", spec.AttributeType.Name, spec.Cardinality, valueStr);
-            info.AppendFormat(" {0}={1}", spec.AttributeName, valueStr);
-          }
-        }
-      }
-      return string.Join("\n", infos);
-    }
-  }
-
-  public class SingleMediaItemAspect : MediaItemAspect
-  {
-    /// <summary>
-    /// Creates a new media item aspect instance for the specified media item aspect <paramref name="metadata"/>.
-    /// </summary>
-    /// <param name="metadata">Media item aspect specification.</param>
-    public SingleMediaItemAspect(SingleMediaItemAspectMetadata metadata) : base(metadata)
-    {
-    }
-
-    /// <summary>
-    /// Returns the metadata descriptor for this media item aspect.
-    /// </summary>
-    new public SingleMediaItemAspectMetadata Metadata
-    {
-      get { return (SingleMediaItemAspectMetadata)_metadata; }
-    }
-
-    protected override void WriteAttributes(XmlWriter writer)
-    {
-    }
-  }
-
-  public class MultipleMediaItemAspect : MediaItemAspect
-  {
-    #region Protected fields
-
-    #endregion
-
-    /// <summary>
-    /// Creates a new media item aspect instance for the specified media item aspect <paramref name="metadata"/>.
-    /// </summary>
-    /// <param name="metadata">Media item aspect specification.</param>
-    public MultipleMediaItemAspect(MultipleMediaItemAspectMetadata metadata) : base(metadata)
-    {
-    }
-
-    /// <summary>
-    /// Returns the metadata descriptor for this media item aspect.
-    /// </summary>
-    new public MultipleMediaItemAspectMetadata Metadata
-    {
-      get { return (MultipleMediaItemAspectMetadata)_metadata; }
-    }
-
-    protected override void WriteAttributes(XmlWriter writer)
-    {
-    }
-  }
-}
+#region Copyright (C) 2007-2015 Team MediaPortal
+
+/*
+    Copyright (C) 2007-2015 Team MediaPortal
+    http://www.team-mediaportal.com
+
+    This file is part of MediaPortal 2
+
+    MediaPortal 2 is free software: you can redistribute it and/or modify
+    it under the terms of the GNU General Public License as published by
+    the Free Software Foundation, either version 3 of the License, or
+    (at your option) any later version.
+
+    MediaPortal 2 is distributed in the hope that it will be useful,
+    but WITHOUT ANY WARRANTY; without even the implied warranty of
+    MERCHANTABILITY or FITNESS FOR A PARTICULAR PURPOSE. See the
+    GNU General Public License for more details.
+
+    You should have received a copy of the GNU General Public License
+    along with MediaPortal 2. If not, see <http://www.gnu.org/licenses/>.
+*/
+
+#endregion
+
+using System;
+using System.Collections;
+using System.Collections.Generic;
+using System.Linq;
+using System.Text;
+using System.Xml;
+using MediaPortal.Common.MediaManagement.DefaultItemAspects;
+using MediaPortal.Utilities.Exceptions;
+using MediaPortal.Utilities.Xml;
+using UPnP.Infrastructure.Utils;
+
+namespace MediaPortal.Common.MediaManagement
+{
+  /// <summary>
+  /// Represents a bundle of media item metadata belonging together. Every media item has meta information
+  /// from different aspects assigned.
+  /// </summary>
+  /// <remarks>
+  /// Instances of this class are used to store and transport metadata of media items. Each media item typically
+  /// has multiple instances of <see cref="MediaItemAspect"/> assigned, each holding data which semantically belong
+  /// together. Importers will extract metadata either from the physical media files or gather additional data from
+  /// other information sources like the internet.
+  /// We do not fix that each media item aspect is only handled by a single metadata extractor. MEs should complete
+  /// each other by possibly setting different attribute values in the same media item aspect. For that reason, a
+  /// metadata extractor updating a media item aspect which is already present in the media library for a media item
+  /// needs a means to declare that an attribute should be left untouched.
+  /// All attribute values of a freshly created <see cref="MediaItemAspect"/> are initialized with this <see cref="IGNORE"/>
+  /// value by default. Methods which return attribute values will return <c>null</c> for those ignored values, but
+  /// internally, the value <c>null</c> is handled different than the <see cref="IGNORE"/> value. To get the information
+  /// if a special value should be ignored, call <see cref="IsIgnore"/>.
+  /// </remarks>
+  public abstract class MediaItemAspect
+  {
+    #region Constants
+
+    /// <summary>
+    /// Special object to mark an attribute which is to have no defined value. This instance will used by
+    /// importers/metadata extractors to explicitly label single attributes to be left unchanged in the media library,
+    /// rather than setting them to <c>null</c>, which would clear an already existing value.
+    /// </summary>
+    public static readonly object IGNORE = new object();
+
+    #endregion
+
+    #region Protected fields
+
+    protected MediaItemAspectMetadata _metadata;
+    protected IDictionary<MediaItemAspectMetadata.AttributeSpecification, object> _aspectData =
+        new Dictionary<MediaItemAspectMetadata.AttributeSpecification, object>();
+    protected bool _deleted;
+
+    #endregion
+
+    /// <summary>
+    /// Creates a new media item aspect instance for the specified media item aspect <paramref name="metadata"/>.
+    /// </summary>
+    /// <param name="metadata">Media item aspect specification.</param>
+    public MediaItemAspect(MediaItemAspectMetadata metadata)
+    {
+      _metadata = metadata;
+      Initialize();
+    }
+
+    /// <summary>
+    /// Returns the metadata descriptor for this media item aspect.
+    /// </summary>
+    public MediaItemAspectMetadata Metadata
+    {
+      get { return _metadata; }
+    }
+
+    /// <summary>
+    /// Returns the deleted state for this media item aspect.
+    /// This field is for serialising only, it is not persisted to storage
+    /// </summary>
+    public bool Deleted
+    {
+      get { return _deleted; }
+      set { _deleted = value; }
+    }
+
+    /// <summary>
+    /// Returns the value of this aspect for the given <paramref name="attributeSpecification"/>.
+    /// </summary>
+    /// <param name="attributeSpecification">Type of the attribute to retrieve.</param>
+    /// <value>Value of this aspect for the given type, <c>null</c> if not set, <see cref="IGNORE"/> to transport
+    /// an instruction to let the current value of the given type for this aspect unchanged.</value>
+    public object this[MediaItemAspectMetadata.AttributeSpecification attributeSpecification]
+    {
+      get
+      {
+        object result;
+        if (!_aspectData.TryGetValue(attributeSpecification, out result))
+          throw new ArgumentException(string.Format("Attribute type '{0}' isn't present in media item aspect of type '{1}'",
+              attributeSpecification.AttributeName, Metadata.Name));
+        return IsIgnore(attributeSpecification) ? null : result;
+      }
+    }
+
+    public bool IsIgnore(MediaItemAspectMetadata.AttributeSpecification attributeSpecification)
+    {
+      return ReferenceEquals(_aspectData[attributeSpecification], IGNORE);
+    }
+
+    public void Ignore(MediaItemAspectMetadata.AttributeSpecification attributeSpecification)
+    {
+      _aspectData[attributeSpecification] = IGNORE;
+    }
+
+    /// <summary>
+    /// Returns the attribute of type <paramref name="attributeSpecification"/> for this media item aspect.
+    /// </summary>
+    /// <param name="attributeSpecification">Attribute type to return.</param>
+    /// <returns>Attribute of this media item aspect which belongs to the specified <paramref name="attributeSpecification"/>.
+    /// In case the given attribute should be ignored, <c>null</c> will be returned.</returns>
+    /// <typeparam name="T">Expected type of the attribute to return. This type has to be the same type as
+    /// specified by <see cref="MediaItemAspectMetadata.AttributeSpecification.AttributeType"/>.</typeparam>
+    /// <exception cref="ArgumentException">Thrown if an attribute type is requested which is not defined on this MIA's metadata or
+    /// if the requested type <typeparamref name="T"/> doesn't match the defined type in the
+    /// <paramref name="attributeSpecification"/>.</exception>
+    public T GetAttributeValue<T>(MediaItemAspectMetadata.AttributeSpecification attributeSpecification)
+    {
+      CheckAttributeSpecification(attributeSpecification, typeof(T));
+      CheckSingleAttribute(attributeSpecification);
+      if (IsIgnore(attributeSpecification))
+        return default(T);
+      if (_aspectData[attributeSpecification] == null)
+        return default(T);
+      return (T)_aspectData[attributeSpecification];
+    }
+
+    /// <summary>
+    /// Returns the attribute of type <paramref name="attributeSpecification"/> for this media item aspect.
+    /// </summary>
+    /// <param name="attributeSpecification">Attribute type to return.</param>
+    /// <returns>Attribute of this media item aspect which belongs to the specified <paramref name="attributeSpecification"/>.
+    /// In case the given attribute should be ignored, <c>null</c> will be returned.</returns>
+    /// <exception cref="ArgumentException">Thrown if an attribute type is requested which is not defined on this MIA's metadata.</exception>
+    public object GetAttributeValue(MediaItemAspectMetadata.AttributeSpecification attributeSpecification)
+    {
+      CheckSingleAttribute(attributeSpecification);
+      if (IsIgnore(attributeSpecification))
+        return null;
+      return _aspectData[attributeSpecification];
+    }
+
+    /// <summary>
+    /// Returns the collection attribute of type <paramref name="attributeSpecification"/> for this
+    /// media item aspect.
+    /// </summary>
+    /// <param name="attributeSpecification">Attribute type to return.</param>
+    /// <returns>Enumeration of attribute values of this media item aspect which belongs to the specified
+    /// <paramref name="attributeSpecification"/>. In case the given attribute should be ignored, <c>null</c> will be
+    /// returned.</returns>
+    /// <typeparam name="T">Expected element type of the collection to return. This type has to be the same type as
+    /// specified by <see cref="MediaItemAspectMetadata.AttributeSpecification.AttributeType"/>.</typeparam>
+    /// <exception cref="ArgumentException">Thrown if an attribute type is requested which is not defined on this
+    /// MIA's metadata or if the requested type <typeparamref name="T"/> doesn't match the defined type in the
+    /// <paramref name="attributeSpecification"/>.</exception>
+    public IEnumerable<T> GetCollectionAttribute<T>(MediaItemAspectMetadata.AttributeSpecification attributeSpecification)
+    {
+      CheckAttributeSpecification(attributeSpecification, typeof(T));
+      CheckCollectionAttribute(attributeSpecification);
+      if (IsIgnore(attributeSpecification))
+        return null;
+      return (IEnumerable<T>) _aspectData[attributeSpecification];
+    }
+
+    /// <summary>
+    /// Returns the collection attribute of type <paramref name="attributeSpecification"/> for this
+    /// media item aspect.
+    /// </summary>
+    /// <param name="attributeSpecification">Attribute type to return.</param>
+    /// <returns>Enumeration of attribute values of this media item aspect which belongs to the specified
+    /// <paramref name="attributeSpecification"/>. In case the given attribute should be ignored, <c>null</c> will be
+    /// returned.</returns>
+    /// <exception cref="ArgumentException">Thrown if an attribute type is requested which is not defined on this
+    /// MIA's metadata.</exception>
+    public IEnumerable GetCollectionAttribute(MediaItemAspectMetadata.AttributeSpecification attributeSpecification)
+    {
+      CheckCollectionAttribute(attributeSpecification);
+      if (IsIgnore(attributeSpecification))
+        return null;
+      return (IEnumerable) _aspectData[attributeSpecification];
+    }
+
+    /// <summary>
+    /// Sets the attribute of type <paramref name="attributeSpecification"/> for this media item aspect.
+    /// </summary>
+    /// <remarks>
+    /// A call to this method automatically resets the "ignore" flag for the given attribute.
+    /// </remarks>
+    /// <param name="attributeSpecification">Attribute type to set.</param>
+    /// <param name="value">Value to be set to the specified attribute.</param>
+    /// <typeparam name="T">Type of the attribute to set. This type has to be the same type as specified
+    /// by <see cref="MediaItemAspectMetadata.AttributeSpecification.AttributeType"/>.</typeparam>
+    /// <exception cref="ArgumentException">Thrown if an attribute type is specified which is not defined on this MIA's metadata or
+    /// if the provided type <typeparamref name="T"/> doesn't match the defined type in the
+    /// <paramref name="attributeSpecification"/>.</exception>
+    public void SetAttribute<T>(MediaItemAspectMetadata.AttributeSpecification attributeSpecification, T value)
+    {
+      CheckAttributeSpecification(attributeSpecification, typeof(T));
+      CheckSingleAttribute(attributeSpecification);
+      string str = value as string;
+      if (str != null)
+        value = (T) CheckString(attributeSpecification, str);
+      _aspectData[attributeSpecification] = value;
+    }
+
+    /// <summary>
+    /// Sets the attribute of type <paramref name="attributeSpecification"/> for this media item aspect.
+    /// </summary>
+    /// <remarks>
+    /// A call to this method automatically resets the "ignore" flag for the given attribute.
+    /// </remarks>
+    /// <param name="attributeSpecification">Attribute type to set.</param>
+    /// <param name="value">Value to be set to the specified attribute.</param>
+    /// <exception cref="ArgumentException">Thrown if an attribute type is specified which is not defined on this MIA's metadata or
+    /// if the provided <paramref name="value"/>'s type doesn't match the defined type in the
+    /// <paramref name="attributeSpecification"/>.</exception>
+    public void SetAttribute(MediaItemAspectMetadata.AttributeSpecification attributeSpecification, object value)
+    {
+      if (value != null)
+        CheckAttributeSpecification(attributeSpecification, value.GetType());
+      CheckSingleAttribute(attributeSpecification);
+      string str = value as string;
+      if (str != null)
+        value = CheckString(attributeSpecification, str);
+      _aspectData[attributeSpecification] = value;
+    }
+
+    protected object CheckString(MediaItemAspectMetadata.AttributeSpecification attributeSpecification, string str)
+    {
+      return str == null || str.Length <= attributeSpecification.MaxNumChars ? str :
+          str.Substring(0, (int) attributeSpecification.MaxNumChars);
+    }
+
+    /// <summary>
+    /// Sets the collection attribute of type <paramref name="attributeSpecification"/> for this
+    /// media item aspect.
+    /// </summary>
+    /// <remarks>
+    /// A call to this method automatically resets the "ignore" flag for the given attribute.
+    /// </remarks>
+    /// <param name="attributeSpecification">Attribute type to set.</param>
+    /// <param name="value">Enumeration of values to be set to the specified attribute.</param>
+    /// <typeparam name="T">Value type of the attribute enumeration to set. This type has to be the same
+    /// type as specified by <see cref="MediaItemAspectMetadata.AttributeSpecification.AttributeType"/>.</typeparam>
+    /// <exception cref="ArgumentException">Thrown if an attribute type is specified which is not defined on this
+    /// MIA's metadata or if the provided element type <typeparamref name="T"/> doesn't match the defined type in the
+    /// <paramref name="attributeSpecification"/>.</exception>
+    public void SetCollectionAttribute<T>(MediaItemAspectMetadata.AttributeSpecification attributeSpecification, IEnumerable<T> value)
+    {
+      CheckAttributeSpecification(attributeSpecification, typeof(T));
+      CheckCollectionAttribute(attributeSpecification);
+      _aspectData[attributeSpecification] = value;
+    }
+
+    /// <summary>
+    /// Sets the collection attribute of type <paramref name="attributeSpecification"/> for this
+    /// media item aspect.
+    /// </summary>
+    /// <remarks>
+    /// A call to this method automatically resets the "ignore" flag for the given attribute.
+    /// </remarks>
+    /// <param name="attributeSpecification">Attribute type to set.</param>
+    /// <param name="value">Enumeration of values to be set to the specified attribute.</param>
+    /// <exception cref="ArgumentException">Thrown if an attribute type is specified which is not defined on this
+    /// MIA's metadata or if the most specific type of all elements in the <paramref name="value"/> enumeration
+    /// doesn't match the defined type in the <paramref name="attributeSpecification"/>.</exception>
+    public void SetCollectionAttribute(MediaItemAspectMetadata.AttributeSpecification attributeSpecification, IEnumerable value)
+    {
+      CheckCollectionAttribute(attributeSpecification);
+      _aspectData[attributeSpecification] = value;
+    }
+
+    protected abstract void WriteAttributes(XmlWriter writer);
+
+    public void Serialize(XmlWriter writer)
+    {
+      writer.WriteStartElement("Aspect");
+      writer.WriteAttributeString("Id", _metadata.AspectId.ToString());
+      writer.WriteAttributeString("Deleted", XmlConvert.ToString(_deleted));
+      WriteAttributes(writer);
+      foreach (MediaItemAspectMetadata.AttributeSpecification spec in _aspectData.Keys)
+      {
+        if (IsIgnore(spec))
+          continue;
+        writer.WriteStartElement("Attr");
+        writer.WriteAttributeString("Name", spec.AttributeName);
+        if (spec.IsCollectionAttribute)
+        {
+          IEnumerable values = GetCollectionAttribute(spec);
+          if (values != null)
+            foreach (object obj in values)
+              SerializeValue(writer, obj, spec.AttributeType);
+        }
+        else
+          SerializeValue(writer, GetAttributeValue(spec), spec.AttributeType);
+        writer.WriteEndElement(); // Attr
+      }
+      writer.WriteEndElement(); // Aspect
+    }
+
+    public static MediaItemAspect Deserialize(XmlReader reader)
+    {
+      if (!reader.MoveToAttribute("Id"))
+        throw new ArgumentException("Media item aspect cannot be deserialized: 'Id' attribute missing");
+      Guid aspectTypeId = new Guid(reader.ReadContentAsString());
+      bool deleted = false;
+      if (reader.MoveToAttribute("Deleted"))
+      {
+        deleted = reader.ReadContentAsBoolean();
+      }
+      reader.MoveToElement();
+      IMediaItemAspectTypeRegistration miatr = ServiceRegistration.Get<IMediaItemAspectTypeRegistration>();
+      MediaItemAspectMetadata miaType;
+      if (!miatr.LocallyKnownMediaItemAspectTypes.TryGetValue(aspectTypeId, out miaType))
+        throw new ArgumentException(string.Format("Media item aspect cannot be deserialized: Unknown media item aspect type '{0}' in [{1} / {2}]", aspectTypeId, string.Join(",", miatr.LocallyKnownMediaItemAspectTypes.Keys), string.Join(",", miatr.LocallyKnownMediaItemAspectTypes.Values.ToList().Select(x => x.Name))));
+      MediaItemAspect result = null;
+      if(miaType is SingleMediaItemAspectMetadata)
+      {
+        result = new SingleMediaItemAspect((SingleMediaItemAspectMetadata)miaType);
+      }
+      else if(miaType is MultipleMediaItemAspectMetadata)
+      {
+        result = new MultipleMediaItemAspect((MultipleMediaItemAspectMetadata)miaType);
+      }
+      result.Deleted = deleted;
+      if (SoapHelper.ReadEmptyStartElement(reader, "Aspect"))
+        return result;
+      while (reader.NodeType != XmlNodeType.EndElement)
+      {
+        if (!reader.MoveToAttribute("Name"))
+          throw new ArgumentException("Media item aspect attribute cannot be deserialized: 'Name' attribute missing");
+        String attributeName = reader.ReadContentAsString();
+        reader.MoveToElement();
+        if (SoapHelper.ReadEmptyStartElement(reader, "Attr"))
+          continue;
+        MediaItemAspectMetadata.AttributeSpecification attributeSpec;
+        if (!miaType.AttributeSpecifications.TryGetValue(attributeName, out attributeSpec))
+          throw new ArgumentException(string.Format(
+              "Media item aspect attribute cannot be deserialized: Unknown attribute specification '{0}'", attributeName));
+        if (attributeSpec.IsCollectionAttribute)
+        {
+          IList valuesCollection = attributeSpec.CreateValuesCollection();
+          while (reader.NodeType != XmlNodeType.EndElement)
+            valuesCollection.Add(DeserializeValue(reader, attributeSpec.AttributeType));
+          result.SetCollectionAttribute(attributeSpec, valuesCollection);
+        }
+        else
+          result.SetAttribute(attributeSpec, DeserializeValue(reader, attributeSpec.AttributeType));
+        reader.ReadEndElement(); // Attr
+      }
+      reader.ReadEndElement(); // Aspect
+      return result;
+    }
+
+    public static void SerializeValue(XmlWriter writer, object obj, Type type)
+    {
+      writer.WriteStartElement("Val");
+      if (type == typeof(string) || MediaItemAspectMetadata.SUPPORTED_BASIC_TYPES.Contains(type))
+      {
+        if (obj == null)
+          XmlSerialization.WriteNull(writer);
+        else if (type == typeof(Guid))
+          writer.WriteValue(((Guid) obj).ToString());
+        else
+          writer.WriteValue(obj);
+      }
+      else
+        throw new IllegalCallException("Media item aspect values of type '{0}' cannot be serialized", type);
+      writer.WriteEndElement();
+    }
+
+    public static object DeserializeValue(XmlReader reader, Type type)
+    {
+      if (XmlSerialization.ReadNull(reader))
+      return null;
+      if (type == typeof(Guid))
+        return new Guid(reader.ReadElementContentAsString());
+      return reader.ReadElementContentAs(type, null);
+    }
+
+    protected void CheckCollectionAttribute(MediaItemAspectMetadata.AttributeSpecification attributeSpecification)
+    {
+      if (!attributeSpecification.IsCollectionAttribute)
+        throw new ArgumentException(string.Format(
+            "Media item aspect '{0}': Attribute '{1}' is not of a collection type, but a collection attribute is requested",
+            _metadata.Name, attributeSpecification.AttributeName));
+    }
+
+    protected void CheckSingleAttribute(MediaItemAspectMetadata.AttributeSpecification attributeSpecification)
+    {
+      if (attributeSpecification.IsCollectionAttribute)
+        throw new ArgumentException(string.Format(
+            "Media item aspect '{0}': Attribute '{1}' is of collection type, but a single attribute is requested",
+            _metadata.Name, attributeSpecification.AttributeName));
+    }
+
+    protected void CheckAttributeSpecification(MediaItemAspectMetadata.AttributeSpecification attributeSpecification, Type type)
+    {
+      if (!_aspectData.ContainsKey(attributeSpecification))
+        throw new ArgumentException(string.Format("Attribute '{0}' is not defined in media item aspect '{1}'",
+            attributeSpecification.AttributeName, _metadata.Name));
+      if (!type.IsAssignableFrom(attributeSpecification.AttributeType))
+        throw new ArgumentException(string.Format(
+            "Illegal media item aspect attribute access in MIA '{0}': Attribute '{1}' is of type {2}, but type {3} is requested",
+            _metadata.Name, attributeSpecification.AttributeName, attributeSpecification.AttributeType.Name, type.Name));
+    }
+
+    /// <summary>
+    /// Initializes all of this media item aspect's attributes to their default values.
+    /// </summary>
+    protected void Initialize()
+    {
+      _aspectData.Clear();
+      foreach (MediaItemAspectMetadata.AttributeSpecification attributeSpecification in _metadata.AttributeSpecifications.Values)
+        Ignore(attributeSpecification);
+    }
+
+    /// <summary>
+    /// Convenience method to set the <see cref="MediaItemAspect"/> from the given <paramref name="aspects"/> dictionary
+    /// </summary>
+    /// <param name="aspects">Dictionary of MediaItemAspects.</param>
+    /// <param name="mediaItemAspectMetadata">Definiton of metadata that is used for creation.</param>
+    /// <param name="value">Metadata values used for creation.</param>
+    public static void SetAspect(IDictionary<Guid, IList<MediaItemAspect>> aspects, SingleMediaItemAspect value)
+    {
+      Guid aspectId = value.Metadata.AspectId;
+      if (!aspects.ContainsKey(aspectId))
+      {
+        aspects[aspectId] = new List<MediaItemAspect>();
+        aspects[aspectId].Add(value);
+      }
+      else
+      {
+        aspects[aspectId][0] = value;
+      }
+    }
+
+    /// <summary>
+    /// Convenience method to add a <see cref="MediaItemAspect"/> from the given <paramref name="aspectData"/> dictionary
+    /// </summary>
+    /// <param name="aspectData">Dictionary of MediaItemAspects.</param>
+    /// <param name="value">Metadata values used for creation.</param>
+    public static void AddOrUpdateAspect(IDictionary<Guid, IList<MediaItemAspect>> aspectData, MultipleMediaItemAspect value)
+    {
+      Guid aspectId = value.Metadata.AspectId;
+      IList<MediaItemAspect> aspects;
+      if (!aspectData.ContainsKey(aspectId))
+      {
+        aspects = aspectData[aspectId] = new List<MediaItemAspect>();
+      }
+      else
+      {
+        aspects = aspectData[aspectId];
+      }
+
+      int index = GetMatchingAspect(aspects, value);
+      if (index >= 0)
+      {
+        aspects[index] = value;
+      }
+      else
+      {
+        aspects.Add(value);
+      }
+    }
+
+    private static int GetMatchingAspect(IList<MediaItemAspect> aspects, MultipleMediaItemAspect value)
+    {
+      for (int index = 0; index < aspects.Count; index++)
+      {
+        MediaItemAspect aspect = aspects[index];
+        if (value.Metadata.UniqueAttributeSpecifications.All(spec => SpecificationsAreEqual(aspect, value, spec)))
+          return index;
+      }
+
+      return -1;
+    }
+
+    private static bool SpecificationsAreEqual(MediaItemAspect aspect, MultipleMediaItemAspect value, MediaItemAspectMetadata.AttributeSpecification spec)
+    {
+      if (aspect[spec] == null)
+        return value[spec] == null;
+      return aspect[spec].Equals(value[spec]);
+    }
+
+    /// <summary>
+    /// Convenience method to get a <see cref="MediaItemAspect"/> from the given <paramref name="aspects"/> dictionary or add a new instance to the
+    /// dictionary and return it.
+    /// </summary>
+    /// <param name="aspects">Dictionary of MediaItemAspects.</param>
+    /// <param name="mediaItemAspectMetadata">Definiton of metadata that is used for creation.</param>
+    /// <param name="value">Metadata values used for creation.</param>
+    public static MultipleMediaItemAspect CreateAspect(IDictionary<Guid, IList<MediaItemAspect>> aspects, MultipleMediaItemAspectMetadata mediaItemAspectMetadata)
+    {
+      MultipleMediaItemAspect mediaAspect = new MultipleMediaItemAspect(mediaItemAspectMetadata);
+      AddOrUpdateAspect(aspects, mediaAspect);
+      return mediaAspect;
+    }
+
+    /// <summary>
+    /// Convenience method to get a <see cref="MediaItemAspect"/> from the given <paramref name="aspects"/> dictionary or add a new instance to the
+    /// dictionary and return it.
+    /// </summary>
+    /// <param name="aspects">Dictionary of MediaItemAspects.</param>
+    /// <param name="mediaItemAspectMetadata">Definiton of metadata that is used for creation.</param>
+    /// <returns>Existing or new <see cref="MediaItemAspect"/> instance.</returns>
+    public static SingleMediaItemAspect GetOrCreateAspect(IDictionary<Guid, IList<MediaItemAspect>> aspects, SingleMediaItemAspectMetadata mediaItemAspectMetadata)
+    {
+      SingleMediaItemAspect mediaAspect;
+      Guid aspectId = mediaItemAspectMetadata.AspectId;
+      if (!TryGetAspect(aspects, mediaItemAspectMetadata, out mediaAspect))
+      {
+        if (!aspects.ContainsKey(aspectId))
+        {
+          aspects[aspectId] = new List<MediaItemAspect>();
+        }
+        aspects[aspectId].Add(mediaAspect = new SingleMediaItemAspect(mediaItemAspectMetadata));
+      }
+      return mediaAspect;
+    }
+
+    /// <summary>
+    /// Convenience method to set a simple attribute in a dictionary of media item aspectData. If the given <paramref name="aspectData"/>
+    /// dictionary contains the media item aspect of the requested aspect type, that aspect instance is used to store the
+    /// attribute corresponding to the given <paramref name="attributeSpecification"/>. If the corresponding aspect instance is not
+    /// present in the dictionary yet, it is created and added to the dictionary before setting the value.
+    /// </summary>
+    /// <typeparam name="TE">Type parameter.</typeparam>
+    /// <param name="aspectData">Dictionary of aspect data to be written to.</param>
+    /// <param name="attributeSpecification">Type of the attribute to write.</param>
+    /// <param name="value">Value to be set.</param>
+    public static void SetAttribute<TE>(IDictionary<Guid, IList<MediaItemAspect>> aspectData,
+        MediaItemAspectMetadata.SingleAttributeSpecification attributeSpecification, TE value)
+    {
+      SingleMediaItemAspect aspect = GetOrCreateAspect(aspectData, attributeSpecification.ParentMIAM);
+      aspect.SetAttribute(attributeSpecification, value);
+    }
+
+    public static SingleMediaItemAspect GetAspect(IDictionary<Guid, IList<MediaItemAspect>> aspectData,
+      SingleMediaItemAspectMetadata mediaItemAspectMetadata)
+    {
+      SingleMediaItemAspect value;
+      TryGetAspect(aspectData, mediaItemAspectMetadata, out value);
+      return value;
+    }
+
+    public static bool TryGetAspect(IDictionary<Guid, IList<MediaItemAspect>> aspectData,
+        SingleMediaItemAspectMetadata mediaItemAspectMetadata, out SingleMediaItemAspect value)
+    {
+      value = null;
+      IList<MediaItemAspect> mediaAspects;
+      if (!aspectData.TryGetValue(mediaItemAspectMetadata.AspectId, out mediaAspects) || mediaAspects.Count == 0)
+        return false;
+
+      value = (SingleMediaItemAspect)mediaAspects[0];
+      return true;
+    }
+
+    public static bool TryGetAspects(IDictionary<Guid, IList<MediaItemAspect>> aspectData,
+        MultipleMediaItemAspectMetadata mediaItemAspectMetadata, out IList<MultipleMediaItemAspect> values)
+    {
+      values = null;
+      IList<MediaItemAspect> mediaAspects;
+      if (!aspectData.TryGetValue(mediaItemAspectMetadata.AspectId, out mediaAspects) || mediaAspects.Count == 0)
+        return false;
+
+      values = new List<MultipleMediaItemAspect>();
+      foreach (MediaItemAspect mediaAspect in mediaAspects)
+        values.Add((MultipleMediaItemAspect)mediaAspect);
+      return true;
+    }
+
+    /// <summary>
+    /// Convenience method to get a simple attribute in a dictionary of media item aspectData.
+    /// </summary>
+    /// <typeparam name="TE">Type parameter.</typeparam>
+    /// <param name="aspectData">Dictionary of aspect data to be read from.</param>
+    /// <param name="attributeSpecification">Type of the attribute to read.</param>
+    /// <param name="value">Returns the value.</param>
+    /// <returns><c>true</c> if value exists.</returns>
+    public static bool TryGetAttribute<TE>(IDictionary<Guid, IList<MediaItemAspect>> aspectData,
+        MediaItemAspectMetadata.SingleAttributeSpecification attributeSpecification, out TE value)
+    {
+      value = default(TE);
+      SingleMediaItemAspect mediaAspect;
+      SingleMediaItemAspectMetadata metadata = attributeSpecification.ParentMIAM;
+      if (!TryGetAspect(aspectData, metadata, out mediaAspect))
+        return false;
+
+      object attribute = mediaAspect[attributeSpecification];
+      if (attribute == null)
+        return false;
+
+      value = (TE)attribute;
+      return true;
+    }
+
+    /// <summary>
+    /// Convenience method to get a simple attribute in a dictionary of media item aspectData.
+    /// </summary>
+    /// <typeparam name="TE">Type parameter.</typeparam>
+    /// <param name="aspectData">Dictionary of aspect data to be read from.</param>
+    /// <param name="attributeSpecification">Type of the attribute to read.</param>
+    /// <param name="defaultValue">If the attribute is {null} this value will be returned.</param>
+    /// <param name="value">Returns the value.</param>
+    /// <returns><c>true</c> if value exists or a null value was substituted by <paramref name="defaultValue"/>.</returns>
+    public static bool TryGetAttribute<TE>(IDictionary<Guid, IList<MediaItemAspect>> aspectData,
+        MediaItemAspectMetadata.SingleAttributeSpecification attributeSpecification, TE defaultValue, out TE value)
+    {
+      value = default(TE);
+      SingleMediaItemAspect mediaAspect;
+      SingleMediaItemAspectMetadata metadata = attributeSpecification.ParentMIAM;
+      if (!TryGetAspect(aspectData, metadata, out mediaAspect))
+        return false;
+
+      object attribute = mediaAspect[attributeSpecification] ?? defaultValue;
+
+      value = (TE) attribute;
+      return true;
+    }
+
+    /// <summary>
+    /// Convenience method to get a list of same attribute specification of a multi attribute.
+    /// </summary>
+    /// <typeparam name="TE">Type of aspect specification</typeparam>
+    /// <param name="aspectData">Aspects</param>
+    /// <param name="attributeSpecification">Requested aspect attribute</param>
+    /// <param name="values">List of values of all aspects</param>
+    /// <returns><c>true</c> if at least one aspect value was found.</returns>
+    public static bool TryGetAttribute<TE>(IDictionary<Guid, IList<MediaItemAspect>> aspectData,
+      MediaItemAspectMetadata.MultipleAttributeSpecification attributeSpecification, out List<TE> values)
+    {
+      IList<MultipleMediaItemAspect> aspects;
+      values  = new List<TE>();
+      if (TryGetAspects(aspectData, attributeSpecification.ParentMIAM, out aspects))
+      {
+        foreach (MultipleMediaItemAspect aspect in aspects)
+        {
+          TE value = aspect.GetAttributeValue<TE>(attributeSpecification);
+          values.Add(value);
+        }
+      }
+      return values.Count > 0;
+    }
+
+    /// <summary>
+    /// Convenience method to set a collection attribute in a dictionary of media item aspectData. If the given <paramref name="aspectData"/>
+    /// dictionary contains the media item aspect of the requested aspect type, that aspect instance is used to store the
+    /// attribute corresponding to the given <paramref name="attributeSpecification"/>. If the corresponding aspect instance is not
+    /// present in the dictionary yet, it is created and added to the dictionary before setting the value.
+    /// </summary>
+    /// <param name="aspectData">Dictionary of aspect data to be written to.</param>
+    /// <param name="attributeSpecification">Type of the attribute to write.</param>
+    /// <param name="value">Value to be set.</param>
+    public static void SetCollectionAttribute(IDictionary<Guid, IList<MediaItemAspect>> aspectData,
+        MediaItemAspectMetadata.SingleAttributeSpecification attributeSpecification, IEnumerable value)
+    {
+      SingleMediaItemAspect aspect = GetOrCreateAspect(aspectData, attributeSpecification.ParentMIAM);
+      aspect.SetCollectionAttribute(attributeSpecification, value);
+    }
+
+    public static bool TryGetExternalAttribute(IDictionary<Guid, IList<MediaItemAspect>> aspectData,
+      string source, string type, out string id)
+    {
+      id = null;
+      IList<MultipleMediaItemAspect> values;
+      if (!TryGetAspects(aspectData, ExternalIdentifierAspect.Metadata, out values))
+        return false;
+      foreach (MultipleMediaItemAspect value in values)
+      {
+        if (value.GetAttributeValue<string>(ExternalIdentifierAspect.ATTR_SOURCE) == source && value.GetAttributeValue<string>(ExternalIdentifierAspect.ATTR_TYPE) == type)
+        {
+          id = value.GetAttributeValue<string>(ExternalIdentifierAspect.ATTR_ID);
+          return true;
+        }
+      }
+      return false;
+    }
+
+    public static void AddOrUpdateExternalIdentifier(IDictionary<Guid, IList<MediaItemAspect>> aspectData,
+      string source, string type, string id)
+    {
+      MultipleMediaItemAspect aspect = new MultipleMediaItemAspect(ExternalIdentifierAspect.Metadata);
+      aspect.SetAttribute(ExternalIdentifierAspect.ATTR_SOURCE, source);
+      aspect.SetAttribute(ExternalIdentifierAspect.ATTR_TYPE, type);
+      aspect.SetAttribute(ExternalIdentifierAspect.ATTR_ID, id);
+      AddOrUpdateAspect(aspectData, aspect);
+    }
+
+    public static void AddOrUpdateRelationship(IDictionary<Guid, IList<MediaItemAspect>> aspectData,
+      Guid role, Guid linkedRole, Guid linkedId, int linkedIndex)
+    {
+      MultipleMediaItemAspect aspect = new MultipleMediaItemAspect(RelationshipAspect.Metadata);
+      aspect.SetAttribute(RelationshipAspect.ATTR_ROLE, role);
+      aspect.SetAttribute(RelationshipAspect.ATTR_LINKED_ROLE, linkedRole);
+      aspect.SetAttribute(RelationshipAspect.ATTR_LINKED_ID, linkedId);
+      aspect.SetAttribute(RelationshipAspect.ATTR_RELATIONSHIP_INDEX, linkedIndex);
+      AddOrUpdateAspect(aspectData, aspect);
+    }
+
+    public static IList<MediaItemAspect> GetAspects(IDictionary<Guid, IList<MediaItemAspect>> aspectData)
+    {
+      IList<MediaItemAspect> aspects = new List<MediaItemAspect>();
+      foreach (IList<MediaItemAspect> values in aspectData.Values)
+        foreach (MediaItemAspect value in values)
+          aspects.Add(value);
+      return aspects;
+    }
+
+    public override string ToString()
+    {
+      return "MIA of type '" + _metadata + "'";
+    }
+
+    public static string GetInfo(IEnumerable<MediaItemAspect> aspects, IDictionary<Guid, MediaItemAspectMetadata> types)
+    {
+      IList<StringBuilder> infos = new List<StringBuilder>();
+
+      foreach (MediaItemAspect aspect in aspects)
+      {
+        StringBuilder info;
+        MediaItemAspectMetadata metadata;
+        if (!types.TryGetValue(aspect.Metadata.AspectId, out metadata))
+          continue;
+        infos.Add(info = new StringBuilder().AppendFormat(" {0}: ", metadata.Name));
+        Boolean first = true;
+        foreach (MediaItemAspectMetadata.AttributeSpecification spec in aspect.Metadata.AttributeSpecifications.Values)
+        {
+          string valueStr = null;
+          if (spec.IsCollectionAttribute)
+          {
+            IEnumerable values = aspect.GetCollectionAttribute(spec);
+            if (values != null)
+            {
+              IList<string> list = new List<string>();
+              foreach (object value in values)
+                if (value != null)
+                  list.Add(value.ToString());
+              valueStr = string.Format("[{0}]", string.Join(",", list));
+            }
+          }
+          else
+          {
+            object value = aspect.GetAttributeValue(spec);
+            if (value != null)
+              valueStr = value.ToString();
+          }
+          if (valueStr != null)
+          {
+            if (first)
+              first = false;
+            else
+              info.Append(",");
+            //sb += string.Format(" {0}{1}{2}({3}/{4})={5}", spec.AttributeName, aspect is MultipleMediaItemAspect ? "," : "", aspect is MultipleMediaItemAspect ? ((MultipleMediaItemAspect)aspect).Index.ToString() : "", spec.AttributeType.Name, spec.Cardinality, valueStr);
+            info.AppendFormat(" {0}={1}", spec.AttributeName, valueStr);
+          }
+        }
+      }
+      return string.Join("\n", infos);
+    }
+  }
+
+  public class SingleMediaItemAspect : MediaItemAspect
+  {
+    /// <summary>
+    /// Creates a new media item aspect instance for the specified media item aspect <paramref name="metadata"/>.
+    /// </summary>
+    /// <param name="metadata">Media item aspect specification.</param>
+    public SingleMediaItemAspect(SingleMediaItemAspectMetadata metadata) : base(metadata)
+    {
+    }
+
+    /// <summary>
+    /// Returns the metadata descriptor for this media item aspect.
+    /// </summary>
+    new public SingleMediaItemAspectMetadata Metadata
+    {
+      get { return (SingleMediaItemAspectMetadata)_metadata; }
+    }
+
+    protected override void WriteAttributes(XmlWriter writer)
+    {
+    }
+  }
+
+  public class MultipleMediaItemAspect : MediaItemAspect
+  {
+    #region Protected fields
+
+    #endregion
+
+    /// <summary>
+    /// Creates a new media item aspect instance for the specified media item aspect <paramref name="metadata"/>.
+    /// </summary>
+    /// <param name="metadata">Media item aspect specification.</param>
+    public MultipleMediaItemAspect(MultipleMediaItemAspectMetadata metadata) : base(metadata)
+    {
+    }
+
+    /// <summary>
+    /// Returns the metadata descriptor for this media item aspect.
+    /// </summary>
+    new public MultipleMediaItemAspectMetadata Metadata
+    {
+      get { return (MultipleMediaItemAspectMetadata)_metadata; }
+    }
+
+    protected override void WriteAttributes(XmlWriter writer)
+    {
+    }
+  }
+}