--- conflicted
+++ resolved
@@ -26,9 +26,11 @@
 using MediaPortal.Plugins.SlimTv.Interfaces;
 using MediaPortal.Plugins.SlimTv.Interfaces.Items;
 #if TVE3
-#else
+#else
+using MediaPortal.Common.Utils;
 using Mediaportal.TV.Server.TVDatabase.Entities;
-using Mediaportal.TV.Server.TVDatabase.TVBusinessLayer.Entities;
+using Mediaportal.TV.Server.TVDatabase.TVBusinessLayer.Entities;
+using Mediaportal.TV.Server.TVControl.Interfaces.Services;
 #endif
 using Channel = MediaPortal.Plugins.SlimTv.Interfaces.UPnP.Items.Channel;
 using ChannelGroup = MediaPortal.Plugins.SlimTv.Interfaces.UPnP.Items.ChannelGroup;
@@ -36,7 +38,8 @@
 using Program = MediaPortal.Plugins.SlimTv.Interfaces.UPnP.Items.Program;
 using Schedule = MediaPortal.Plugins.SlimTv.Interfaces.UPnP.Items.Schedule;
 using ScheduleRecordingType = MediaPortal.Plugins.SlimTv.Interfaces.ScheduleRecordingType;
-
+using System.Linq;
+
 namespace MediaPortal.Plugins.SlimTv.Service
 {
   public static class TvEntityExtensions
@@ -54,16 +57,16 @@
         Description = tvProgram.Description,
         StartTime = tvProgram.StartTime,
         EndTime = tvProgram.EndTime,
+        OriginalAirDate = tvProgram.OriginalAirDate,
+        Classification = tvProgram.Classification,
+        ParentalRating = tvProgram.ParentalRating,
+        StarRating = tvProgram.StarRating,
         SeasonNumber = tvProgram.SeriesNum,
         EpisodeNumber = tvProgram.EpisodeNum,
-<<<<<<< HEAD
-        EpisodeTitle = tvProgram.EpisodeName
-=======
         EpisodeNumberDetailed = tvProgram.EpisodeNumber,
         EpisodePart = tvProgram.EpisodePart,
         EpisodeTitle = tvProgram.EpisodeName,
         Genre = tvProgram.Genre
->>>>>>> e3ed8b6c
       };
 
       program.RecordingStatus = tvProgram.IsRecording ? RecordingStatus.Recording : RecordingStatus.None;
@@ -71,6 +74,14 @@
         program.RecordingStatus |= RecordingStatus.Scheduled;
       if (tvProgram.IsRecordingSeriesPending)
         program.RecordingStatus |= RecordingStatus.SeriesScheduled;
+      if (tvProgram.IsRecordingOnce)
+        program.RecordingStatus |= RecordingStatus.RecordingOnce;
+      if (tvProgram.IsRecordingSeries)
+        program.RecordingStatus |= RecordingStatus.RecordingSeries;
+      if (tvProgram.IsRecordingManual)
+        program.RecordingStatus |= RecordingStatus.RecordingManual;
+      program.HasConflict = tvProgram.HasConflict;
+      program.IsScheduled = TvDatabase.Schedule.ListAll().Any(schedule => schedule.IdChannel == tvProgram.IdChannel && schedule.IsRecordingProgram(tvProgram, true));
 
       return program;
     }
@@ -84,7 +95,15 @@
         ChannelId = tvChannel.IdChannel,
         ChannelNumber = tvChannel.ChannelNumber,
         Name = tvChannel.DisplayName,
-        MediaType = tvChannel.IsTv ? MediaType.TV : MediaType.Radio
+        MediaType = tvChannel.IsTv ? MediaType.TV : MediaType.Radio,
+        EpgHasGaps = tvChannel.EpgHasGaps,
+        ExternalId = tvChannel.ExternalId,
+        GrapEpg = tvChannel.GrabEpg,
+        LastGrabTime = tvChannel.LastGrabTime,
+        TimesWatched = tvChannel.TimesWatched,
+        TotalTimeWatched = tvChannel.TotalTimeWatched,
+        VisibleInGuide = tvChannel.VisibleInGuide,
+        GroupNames = tvChannel.GroupNames
       };
     }
 
@@ -92,7 +111,7 @@
     {
       if (tvGroup == null)
         return null;
-      return new ChannelGroup { ChannelGroupId = tvGroup.IdGroup, Name = tvGroup.GroupName };
+      return new ChannelGroup { ChannelGroupId = tvGroup.IdGroup, Name = tvGroup.GroupName, MediaType = MediaType.TV, SortOrder = tvGroup.SortOrder};
     }
 
     public static IChannelGroup ToChannelGroup(this TvDatabase.RadioChannelGroup radioGroup)
@@ -101,7 +120,7 @@
         return null;
       // Note: this temporary workaround uses negative group ids to be able to separate them later. This can be removed once there is a 
       // dedicated radio group interface (if required).
-      return new ChannelGroup { ChannelGroupId = -radioGroup.IdGroup, Name = radioGroup.GroupName };
+      return new ChannelGroup { ChannelGroupId = -radioGroup.IdGroup, Name = radioGroup.GroupName, MediaType = MediaType.Radio, SortOrder = radioGroup.SortOrder};
     }
 
     public static ISchedule ToSchedule(this TvDatabase.Schedule schedule)
@@ -137,16 +156,16 @@
           Description = tvProgram.Description,
           StartTime = tvProgram.StartTime,
           EndTime = tvProgram.EndTime,
+          OriginalAirDate = tvProgram.OriginalAirDate,
+          Classification = tvProgram.Classification,
+          ParentalRating = tvProgram.ParentalRating,
+          StarRating = tvProgram.StarRating,
           SeasonNumber = tvProgram.SeriesNum,
           EpisodeNumber = tvProgram.EpisodeNum,
-<<<<<<< HEAD
-          EpisodeTitle = tvProgram.EpisodeName
-=======
           EpisodeNumberDetailed = tvProgram.EpisodeNum,  // TVE3.5 doesn't have Episode.Number?
           EpisodePart = tvProgram.EpisodePart,
           EpisodeTitle = tvProgram.EpisodeName,
           Genre = tvProgram.ProgramCategory.Category
->>>>>>> e3ed8b6c
         };
 
       ProgramBLL programLogic = new ProgramBLL(tvProgram);
@@ -155,6 +174,14 @@
         program.RecordingStatus |= RecordingStatus.Scheduled;
       if (programLogic.IsRecordingSeriesPending)
         program.RecordingStatus |= RecordingStatus.SeriesScheduled;
+      if (programLogic.IsRecordingOnce)
+        program.RecordingStatus |= RecordingStatus.RecordingOnce;
+      if (programLogic.IsRecordingSeries)
+        program.RecordingStatus |= RecordingStatus.RecordingSeries;
+      if (programLogic.IsRecordingManual)
+        program.RecordingStatus |= RecordingStatus.RecordingManual;
+      program.HasConflict = programLogic.HasConflict;
+      program.IsScheduled = GlobalServiceProvider.Instance.Get<IScheduleService>().ListAllSchedules().Any(schedule => schedule.IdChannel == tvProgram.IdChannel && schedule.ProgramName == tvProgram.Title);
 
       return program;
     }
@@ -166,13 +193,21 @@
         ChannelId = tvChannel.IdChannel,
         ChannelNumber = tvChannel.ChannelNumber,
         Name = tvChannel.DisplayName,
-        MediaType = (MediaType)tvChannel.MediaType
+        MediaType = (MediaType)tvChannel.MediaType,
+        EpgHasGaps = tvChannel.EpgHasGaps,
+        ExternalId = tvChannel.ExternalId,
+        GrapEpg = tvChannel.GrabEpg,
+        LastGrabTime = tvChannel.LastGrabTime,
+        TimesWatched = tvChannel.TimesWatched,
+        TotalTimeWatched = tvChannel.TotalTimeWatched,
+        VisibleInGuide = tvChannel.VisibleInGuide,
+        GroupNames = tvChannel.GroupMaps.Select(group => group.ChannelGroup.GroupName).ToList()
       };
     }
 
     public static IChannelGroup ToChannelGroup(this Mediaportal.TV.Server.TVDatabase.Entities.ChannelGroup radioGroup)
     {
-      return new ChannelGroup { ChannelGroupId = radioGroup.IdGroup, Name = radioGroup.GroupName };
+      return new ChannelGroup { ChannelGroupId = radioGroup.IdGroup, Name = radioGroup.GroupName, MediaType = radioGroup.MediaType == 0 ? MediaType.TV : MediaType.Radio, SortOrder = radioGroup.SortOrder};
     }
 
     public static ISchedule ToSchedule(this Mediaportal.TV.Server.TVDatabase.Entities.Schedule schedule)
