--- conflicted
+++ resolved
@@ -246,13 +246,9 @@
       HLSSegmentTimeInSeconds = 10;
       HLSSegmentFileTemplate = "segment%05d.ts";
       SubtitleDefaultEncoding = "";
-<<<<<<< HEAD
       TranscoderBinPath = ServiceRegistration.Get<IFFMpegLib>().FFMpegBinaryPath;
-=======
-      TranscoderBinPath = Path.Combine(Path.GetDirectoryName(Assembly.GetExecutingAssembly().Location), "ffmpeg.exe");
       AllowIntelHWAccelleration = false;
       AllowNvidiaHWAccelleration = false;
->>>>>>> 78a06789
       string result;
       using (Process process = new Process { StartInfo = new ProcessStartInfo(TranscoderBinPath, "") { UseShellExecute = false, CreateNoWindow = true, RedirectStandardError = true } })
       {
