<?xml version="1.0" encoding="utf-8"?>
<ResourceDictionary
    xmlns="www.team-mediaportal.com/2008/mpf/directx"
    xmlns:x="http://schemas.microsoft.com/winfx/2006/xaml"
    xmlns:collections="clr-namespace:MediaPortal.UI.Presentation.DataObjects;assembly=MediaPortal.UI"
    xmlns:navitems="clr-namespace:MediaPortal.UiComponents.Media.Models.Navigation;assembly=Media"
    xmlns:mp_special_controls="clr-namespace:MediaPortal.UI.SkinEngine.SpecialElements.Controls;assembly=SkinEngine"
    xmlns:media="clr-namespace:MediaPortal.UiComponents.Media.Models.AspectWrappers;assembly=Media"
    xmlns:aspect="clr-namespace:MediaPortal.Common.MediaManagement.DefaultItemAspects;assembly=MediaPortal.Common"
    xmlns:fanart="clr-namespace:MediaPortal.Extensions.UserServices.FanArtService.Client;assembly=FanArtService.Client"
    DependsOnStyleResources="OSD,FullScreenContentConsts,MediaButtons,MediaColors,MediaConsts,Consts,Colors,Buttons,OtherControls"
    >

  <Model x:Key="FanArtBackgroundModel" Id="8F42C8E9-E8A3-475C-A50A-99E1E644DC91"/>
  <Model x:Key="TimeModel" Id="E821B1C8-0666-4339-8027-AA45A4F6F107"/>
  <Model x:Key="VideoPlayerModel" Id="4E2301B4-3C17-4a1d-8DE5-2CEA169A0256"/>

  <fanart:MediaItemAspectToBoolConverter x:Key="MediaItemAspectToBoolConverter" />

  <!-- 
    Media Navigation styles.
    We provide different control styles for thumbnail list and grid views for each navigation item (filter, audio, video,...).
  -->
  <Model x:Key="ViewModeModel" Id="6997CD35-63F0-4F96-8997-E18C9382E2DC"/>

  <!-- Fallback data template, if data template for actual item type is not defined -->
  <DataTemplate DataType="{x:Type navitems:NavigationItem}">
    <Grid x:Name="ItemControl">
      <Grid.ColumnDefinitions>
        <ColumnDefinition Width="*"/>
        <ColumnDefinition Width="Auto"/>
      </Grid.ColumnDefinitions>
      <Label x:Name="ItemLabel" Grid.Column="0" Content="{Binding SimpleTitle}"
          Color="{ThemeResource TextColor}" FontSize="{ThemeResource SmallFontSize}"/>
      <Label x:Name="NumItems" Grid.Column="1" Content="{Binding NumItems}"
          Color="{ThemeResource TextColor}" FontSize="{ThemeResource SmallFontSize}"/>
    </Grid>
  </DataTemplate>

  <!-- Filter -->
  <ControlTemplate x:Key="ListViewFilterItemTemplate">
    <Grid x:Name="ItemControl">
      <Grid.ColumnDefinitions>
        <ColumnDefinition Width="Auto"/>
        <ColumnDefinition Width="*"/>
        <ColumnDefinition Width="Auto"/>
      </Grid.ColumnDefinitions>
      <Grid.RowDefinitions>
        <RowDefinition Height="Auto"/>
        <RowDefinition Height="Auto"/>
      </Grid.RowDefinitions>
      <DockPanel LastChildFill="True" Grid.Row="0" Grid.Column="0" Grid.RowSpan="2" Margin="0,0,4,0">
        <Image x:Name="ItemTypeSmall" Stretch="Uniform"
            Source="FilterSmall.png" Width="{StaticResource MEDIA_THUMB_WIDTH_S}" Height="{StaticResource MEDIA_THUMB_HEIGHT_S}">
          <Image.IsVisible>
            <Binding Source="{StaticResource ViewModeModel}" Path="LayoutSize" Converter="{StaticResource ExpressionValueConverter}" ConverterParameter="{}{0} == {LayoutSize}.{Small}"/>
          </Image.IsVisible>
        </Image>
        <Image x:Name="ItemTypeMedium" Stretch="Uniform"
            Source="FilterSmall.png" Width="{StaticResource MEDIA_THUMB_WIDTH_M}" Height="{StaticResource MEDIA_THUMB_HEIGHT_M}">
          <Image.IsVisible>
            <Binding Source="{StaticResource ViewModeModel}" Path="LayoutSize" Converter="{StaticResource ExpressionValueConverter}" ConverterParameter="{}{0} == {LayoutSize}.{Medium}"/>
          </Image.IsVisible>
        </Image>
        <Image x:Name="ItemTypeLarge" Stretch="Uniform"
            Source="FilterLarge.png" Width="{StaticResource MEDIA_THUMB_WIDTH_L}" Height="{StaticResource MEDIA_THUMB_HEIGHT_L}">
          <Image.IsVisible>
            <Binding Source="{StaticResource ViewModeModel}" Path="LayoutSize" Converter="{StaticResource ExpressionValueConverter}" ConverterParameter="{}{0} == {LayoutSize}.{Large}"/>
          </Image.IsVisible>
        </Image>
      </DockPanel>
      <Label x:Name="ItemLabel" Grid.Row="0" Grid.Column="1" Content="{Binding SimpleTitle}"
          Color="{ThemeResource TextColor}" FontSize="{ThemeResource SmallFontSize}"/>
      <Label x:Name="NumItems" Grid.Row="0" Grid.Column="2" Content="{Binding NumItems}"
          Color="{ThemeResource TextColor}" FontSize="{ThemeResource SmallFontSize}"/>
    </Grid>
  </ControlTemplate>

  <ControlTemplate x:Key="GridViewFilterItemTemplate">
    <Grid x:Name="ItemControl">
      <Grid.ColumnDefinitions>
        <ColumnDefinition Width="{StaticResource GRIDVIEW_FILTER_WIDTH}"/>
      </Grid.ColumnDefinitions>
      <Grid.RowDefinitions>
        <RowDefinition Height="{StaticResource GRIDVIEW_FILTER_HEIGHT}"/>
        <RowDefinition Height="Auto"/>
      </Grid.RowDefinitions>
      <Image x:Name="ItemTypeImage" Grid.Row="0" Grid.Column="0" Stretch="Uniform" Margin="0,0,0,0" Source="FilterLarge.png"
           Width="{StaticResource MEDIA_THUMB_WIDTH_L}" Height="{StaticResource MEDIA_THUMB_HEIGHT_L}"/>
      <Label x:Name="ItemLabel" Grid.Row="1" Grid.Column="0" Content="{Binding SimpleTitle}" Color="{ThemeResource TextColor}"
           FontSize="{ThemeResource SmallFontSize}" HorizontalAlignment="Center" />
    </Grid>
  </ControlTemplate>

  <!-- Container -->
  <ControlTemplate x:Key="ListViewContainerItemTemplate">
    <Grid x:Name="ItemControl">
      <Grid.ColumnDefinitions>
        <ColumnDefinition Width="Auto"/>
        <ColumnDefinition Width="*"/>
        <ColumnDefinition Width="Auto"/>
      </Grid.ColumnDefinitions>
      <Grid.RowDefinitions>
        <RowDefinition Height="Auto"/>
        <RowDefinition Height="Auto"/>
      </Grid.RowDefinitions>
      <DockPanel LastChildFill="True" Grid.Row="0" Grid.Column="0" Grid.RowSpan="2" Margin="0,0,4,0">
        <Image x:Name="ItemTypeSmall" Stretch="Uniform"
            Source="NavigationSmall.png" Width="{StaticResource MEDIA_THUMB_WIDTH_S}" Height="{StaticResource MEDIA_THUMB_HEIGHT_S}">
          <Image.IsVisible>
            <Binding Source="{StaticResource ViewModeModel}" Path="LayoutSize" Converter="{StaticResource ExpressionValueConverter}" ConverterParameter="{}{0} == {LayoutSize}.{Small}"/>
          </Image.IsVisible>
        </Image>
        <Image x:Name="ItemTypeMedium" Stretch="Uniform"
            Source="NavigationSmall.png" Width="{StaticResource MEDIA_THUMB_WIDTH_M}" Height="{StaticResource MEDIA_THUMB_HEIGHT_M}">
          <Image.IsVisible>
            <Binding Source="{StaticResource ViewModeModel}" Path="LayoutSize" Converter="{StaticResource ExpressionValueConverter}" ConverterParameter="{}{0} == {LayoutSize}.{Medium}"/>
          </Image.IsVisible>
        </Image>
        <Image x:Name="ItemTypeLarge" Stretch="Uniform"
            Source="NavigationLarge.png" Width="{StaticResource MEDIA_THUMB_WIDTH_L}" Height="{StaticResource MEDIA_THUMB_HEIGHT_L}">
          <Image.IsVisible>
            <Binding Source="{StaticResource ViewModeModel}" Path="LayoutSize" Converter="{StaticResource ExpressionValueConverter}" ConverterParameter="{}{0} == {LayoutSize}.{Large}"/>
          </Image.IsVisible>
        </Image>
      </DockPanel>
      <Label x:Name="ItemLabel" Grid.Row="0" Grid.Column="1" Content="{Binding SimpleTitle}"
          Color="{ThemeResource TextColor}" FontSize="{ThemeResource SmallFontSize}"/>
      <Label x:Name="NumItems" Grid.Row="0" Grid.Column="2" Content="{Binding NumItems}"
          Color="{ThemeResource TextColor}" FontSize="{ThemeResource SmallFontSize}"/>
    </Grid>
  </ControlTemplate>

  <ControlTemplate x:Key="GridViewContainerItemTemplate">
    <Grid x:Name="ItemControl">
      <Grid.ColumnDefinitions>
        <ColumnDefinition Width="{StaticResource GRIDVIEW_FILTER_WIDTH}"/>
      </Grid.ColumnDefinitions>
      <Grid.RowDefinitions>
        <RowDefinition Height="{StaticResource GRIDVIEW_FILTER_HEIGHT}"/>
        <RowDefinition Height="Auto"/>
      </Grid.RowDefinitions>
      <Image x:Name="ItemTypeImage" Grid.Row="0" Stretch="Uniform" Source="NavigationLarge.png"
           Width="{StaticResource MEDIA_THUMB_WIDTH_L}" Height="{StaticResource MEDIA_THUMB_HEIGHT_L}"/>
      <Label x:Name="ItemLabel" Grid.Row="1" Content="{Binding SimpleTitle}" Color="{ThemeResource TextColor}"
           FontSize="{ThemeResource SmallFontSize}" HorizontalAlignment="Center"/>
    </Grid>
  </ControlTemplate>

  <!-- Series Filter -->
  <ControlTemplate x:Key="ListViewSeriesFilterItemTemplate">
    <Grid x:Name="ItemControl">
      <Grid.ColumnDefinitions>
        <ColumnDefinition Width="Auto"/>
        <ColumnDefinition Width="*"/>
        <ColumnDefinition Width="50"/>
      </Grid.ColumnDefinitions>
      <Grid.RowDefinitions>
        <RowDefinition Height="Auto"/>
        <RowDefinition Height="Auto"/>
      </Grid.RowDefinitions>

      <Label x:Name="ItemLabel" Grid.Row="0" Grid.Column="1" Grid.ColumnSpan="2" Content="{Binding SimpleTitle}"
          Color="{ThemeResource TextColor}" FontSize="{ThemeResource SmallFontSize}" Margin="8,0,8,0"/>
      <Image Width="{StaticResource MEDIA_BANNER_WIDTH}" Height="{StaticResource MEDIA_BANNER_HEIGHT}" Stretch="Uniform" Grid.Row="0" Grid.Column="0" Grid.RowSpan="2" OpacityMask="{ThemeResource MediaItemsOpacityBrushWide}">
        <Image.Source>
          <fanart:FanArtImageSource fanart:FanArtMediaType="Series" fanart:FanArtType="Banner" fanart:FanArtName="{Binding SimpleTitle}" 
                                    fanart:MaxWidth="{StaticResource FANART_BANNER_WIDTH}" fanart:MaxHeight="{StaticResource FANART_BANNER_HEIGHT}"/>
        </Image.Source>
      </Image>

      <Label x:Name="NumItems" Grid.Row="1" Grid.Column="2" Content="{Binding NumItems}" HorizontalAlignment="Right" VerticalAlignment="Center" Margin="0,0,8,0"
          Color="{ThemeResource TextColor}" FontSize="{ThemeResource SmallFontSize}"/>
    </Grid>
  </ControlTemplate>

  <ControlTemplate x:Key="GridViewSeriesFilterItemTemplate">
    <Grid>
      <Image Source="MediaItem_Shadow.png" Margin="-7,-4,-8,-6"/>
      <Image Width="{StaticResource MEDIA_POSTER_WIDTH}" Height="{StaticResource MEDIA_POSTER_HEIGHT}" Stretch="UniformToFill" FallbackSource="VideoLarge.png"
             OpacityMask="{ThemeResource MediaItemsOpacityBrush}">
        <Image.Source>
          <fanart:FanArtImageSource fanart:FanArtMediaType="Series" fanart:FanArtType="Poster" fanart:FanArtName="{Binding SimpleTitle}"
                                    fanart:MaxWidth="{StaticResource FANART_POSTER_WIDTH}" fanart:MaxHeight="{StaticResource FANART_POSTER_HEIGHT}"/>
        </Image.Source>
      </Image>
    </Grid>
  </ControlTemplate>


  <!-- Movie Collection Filter -->
  <ControlTemplate x:Key="GridViewMovieFilterItemTemplate">
    <Grid>
      <Image Source="MediaItem_Shadow.png" Margin="-7,-4,-8,-6"/>
      <Image Width="{StaticResource MEDIA_POSTER_WIDTH}" Height="{StaticResource MEDIA_POSTER_HEIGHT}" Stretch="UniformToFill" FallbackSource="VideoLarge.png"
             OpacityMask="{ThemeResource MediaItemsOpacityBrush}">
        <Image.Source>
          <fanart:FanArtImageSource fanart:FanArtMediaType="MovieCollection" fanart:FanArtType="Poster" fanart:FanArtName="{Binding SimpleTitle}" 
                                    fanart:MaxWidth="{StaticResource FANART_POSTER_WIDTH}" fanart:MaxHeight="{StaticResource FANART_POSTER_HEIGHT}"/>
        </Image.Source>
      </Image>
    </Grid>
  </ControlTemplate>

  <ControlTemplate x:Key="ListViewMovieFilterItemTemplate">
    <Grid x:Name="ItemControl" Margin="8,0,8,0">
      <Grid.ColumnDefinitions>
        <ColumnDefinition Width="Auto"/>
        <ColumnDefinition Width="*"/>
        <ColumnDefinition Width="50"/>
      </Grid.ColumnDefinitions>
      <Grid.RowDefinitions>
        <RowDefinition Height="Auto"/>
        <RowDefinition Height="Auto"/>
      </Grid.RowDefinitions>

      <Label x:Name="ItemLabel" Grid.Row="0" Grid.Column="1" Content="{Binding SimpleTitle}" Color="{ThemeResource TextColor}" FontSize="{ThemeResource SmallFontSize}" FontFamily="DefaultBold">
        <Label.Opacity>
          <MultiBinding Converter="{StaticResource ExpressionMultiValueConverter}" ConverterParameter="{}{0} ? {1} : {2}">
            <!--<Binding Path="PlayCount"/>-->
            <Binding RelativeSource="{RelativeSource Mode=FindAncestor,AncestorType={x:Type Button}}" Path="HasFocus"/>
            <Binding Source="1.0"/>
            <Binding Source="0.6"/>
          </MultiBinding>
        </Label.Opacity>
      </Label>
    
      <Control x:Name="ListViewCover" Grid.Row="0" Grid.Column="0" Grid.RowSpan="2" Margin="0,0,10,0"
               Template="{ThemeResource GridViewMovieFilterItemTemplate}" RenderTransformOrigin="0.5,0.5"
               IsVisible="{Binding RelativeSource={RelativeSource Mode=FindAncestor,AncestorType={x:Type Button}},Path=HasFocus}">
        <Control.LayoutTransform>
          <ScaleTransform>
            <ScaleTransform.ScaleX>
              <MultiBinding Converter="{StaticResource ExpressionMultiValueConverter}" ConverterParameter="{}{0} == {LayoutSize}.{Small} ? {1} : ({0} == {LayoutSize}.{Medium} ? {2}: {3})">
                <Binding Source="{StaticResource ViewModeModel}" Path="LayoutSize"/>
                <Binding Source="0.5"/>
                <Binding Source="0.8"/>
                <Binding Source="1"/>
              </MultiBinding>
            </ScaleTransform.ScaleX>
            <ScaleTransform.ScaleY>
              <MultiBinding Converter="{StaticResource ExpressionMultiValueConverter}" ConverterParameter="{}{0} == {LayoutSize}.{Small} ? {1} : ({0} == {LayoutSize}.{Medium} ? {2}: {3})">
                <Binding Source="{StaticResource ViewModeModel}" Path="LayoutSize"/>
                <Binding Source="0.5"/>
                <Binding Source="0.8"/>
                <Binding Source="1"/>
              </MultiBinding>
            </ScaleTransform.ScaleY>
          </ScaleTransform>
        </Control.LayoutTransform>
      </Control>

      <Label x:Name="NumItems" Grid.Row="0" Grid.Column="2" Content="{Binding NumItems}"
          Color="{ThemeResource TextColor}" FontSize="{ThemeResource SmallFontSize}"/>
    </Grid>
  </ControlTemplate>

  <!-- Movie -->
  <ControlTemplate x:Key="MovieCoverTemplate">
    <Grid>
      <Image Source="MediaItem_Shadow.png" Margin="-7,-4,-8,-6"/>
      <Image Width="{StaticResource MEDIA_POSTER_WIDTH}" Height="{StaticResource MEDIA_POSTER_HEIGHT}" Stretch="UniformToFill" FallbackSource="VideoLarge.png"
            OpacityMask="{ThemeResource MediaItemsOpacityBrush}">
        <Image.Source>
<<<<<<< HEAD
          <fanart:FanArtImageSource fanart:FanArtMediaType="Movie" fanart:FanArtType="Poster" fanart:FanArtName="{Binding MediaItem.MediaItemId}"
                                    fanart:MaxWidth="{StaticResource FANART_POSTER_WIDTH}" fanart:MaxHeight="{StaticResource FANART_POSTER_HEIGHT}"/>
        </Image.Source>
      </Image>

      <!-- Alternative for theme: Un-/Watched overlay symbols as alternative to red tabs
      <Image HorizontalAlignment="Left" VerticalAlignment="Top" Stretch="Fill" Width="40" Height="40">
        <Image.Source>
          <MultiBinding Converter="{StaticResource ExpressionMultiValueConverter}" ConverterParameter="{}{0} == 0 ? {1} : {2}">
            <Binding Path="PlayCount"/>
            <Binding Source="unwatched_circle.png"/>
            <Binding Source="watched_circle.png"/>
          </MultiBinding>
        </Image.Source>
      </Image> -->
      
=======
          <fanart:FanArtImageSource fanart:FanArtMediaType="Movie" fanart:FanArtType="Poster" fanart:FanArtName="{Binding SimpleTitle}"
             fanart:MaxWidth="{StaticResource FANART_POSTER_WIDTH}" fanart:MaxHeight="{StaticResource FANART_POSTER_HEIGHT}"/>
        </Image.Source>
      </Image>

      <!-- Alternative for theme: Un-/Watched overlay symbols as alternative to red tabs
      <Image HorizontalAlignment="Left" VerticalAlignment="Top" Stretch="Fill" Width="40" Height="40">
        <Image.Source>
          <MultiBinding Converter="{StaticResource ExpressionMultiValueConverter}" ConverterParameter="{}{0} == 0 ? {1} : {2}">
            <Binding Path="PlayCount"/>
            <Binding Source="unwatched_circle.png"/>
            <Binding Source="watched_circle.png"/>
          </MultiBinding>
        </Image.Source>
      </Image> -->
      
    </Grid>
  </ControlTemplate>

  <ControlTemplate x:Key="GridViewMovieItemTemplate">
    <Grid>
      <!-- GE2301: Unwatched marker added by red tab -->      
      <Image Source="MediaItem_Unwatched.png" Margin="-7,-4,-8,-4">
        <Image.IsVisible>
          <Binding Path="PlayCount" Converter="{StaticResource ExpressionValueConverter}" ConverterParameter="{}{0} == 0"/>
        </Image.IsVisible>
      </Image>
      <!-- GE2301: Unwatched marker added by red tab -->      
      <Control Template="{ThemeResource MovieCoverTemplate}"/>
    </Grid>
  </ControlTemplate>

  <ControlTemplate x:Key="CoverViewMovieItemTemplate">
    <Grid x:Name="ItemControl" VerticalAlignment="Center">
      <Grid.ColumnDefinitions>
        <ColumnDefinition Width="Auto"/>
      </Grid.ColumnDefinitions>
      <Grid.RowDefinitions>
        <RowDefinition Height="550"  />
      </Grid.RowDefinitions>

      <Image Width="355" Height="459" Stretch="Fill" VerticalAlignment="Center" HorizontalAlignment="Center" Grid.Row="0" Margin="-17,-12,-17,-12">
        <Image.Source>
          <MultiBinding Converter="{StaticResource ExpressionMultiValueConverter}" ConverterParameter="{}{0} ? {1} : {2}">
            <Binding RelativeSource="{RelativeSource Mode=FindAncestor,AncestorType={x:Type Button}}" Path="HasFocus"/>
            <Binding Source="MediaItem_focus.png"/>
            <Binding Source=""/>
          </MultiBinding>
        </Image.Source>
      </Image>

      <Image Width="349" Height="452" Stretch="Fill" VerticalAlignment="Center" HorizontalAlignment="Center" Grid.Row="0" Margin="-15,-7,-13,-14">
        <Image.Source>
          <MultiBinding Converter="{StaticResource ExpressionMultiValueConverter}" ConverterParameter="{}{0} ? {1} : {2}">
            <Binding RelativeSource="{RelativeSource Mode=FindAncestor,AncestorType={x:Type Button}}" Path="HasFocus"/>
            <Binding Source=""/>
            <Binding Source="MediaItem_shadow.png"/>
          </MultiBinding>
        </Image.Source>
      </Image>

      <Image Width="310" Height="430" Stretch="Fill" FallbackSource="VideoLarge.png" VerticalAlignment="Center" HorizontalAlignment="Center" Grid.Row="0"
       Source="{Binding MediaItem}" OpacityMask="{ThemeResource MediaItemsOpacityBrush}" />

      <!--Image Width="310" Height="400" Stretch="Fill" VerticalAlignment="Top" HorizontalAlignment="Center" Grid.Row="0" Margin="-17,-12,-17,-12">
        <Image.Source>
          <MultiBinding Converter="{StaticResource ExpressionMultiValueConverter}" ConverterParameter="{}{0} ? {1} : {2}">
            <Binding RelativeSource="{RelativeSource Mode=FindAncestor,AncestorType={x:Type Button}}" Path="HasFocus"/>
            <Binding Source="MediaItem_focus.png"/>
            <Binding Source=""/>
          </MultiBinding>
        </Image.Source>
      </Image>

      <Image Width="304" Height="394" Stretch="Fill" VerticalAlignment="Top" HorizontalAlignment="Center" Grid.Row="0" Margin="-15,-7,-13,-14">
        <Image.Source>
          <MultiBinding Converter="{StaticResource ExpressionMultiValueConverter}" ConverterParameter="{}{0} ? {1} : {2}">
            <Binding RelativeSource="{RelativeSource Mode=FindAncestor,AncestorType={x:Type Button}}" Path="HasFocus"/>
            <Binding Source=""/>
            <Binding Source="MediaItem_shadow.png"/>
          </MultiBinding>
        </Image.Source>
      </Image>

      <Image Width="270" Height="375" Stretch="Fill" FallbackSource="VideoLarge.png" VerticalAlignment="Top" HorizontalAlignment="Center" Grid.Row="0"
       Source="{Binding MediaItem}" OpacityMask="{ThemeResource MediaItemsOpacityBrush}" /-->

      <!-- Unwatched indicator -->
      <!--Image HorizontalAlignment="Left" VerticalAlignment="Top" Stretch="Fill" Width="35" Height="32" Opacity="1" Margin="5,5,0,0">
        <Image.Source>
          <MultiBinding Converter="{StaticResource ExpressionMultiValueConverter}" ConverterParameter="{}{0} == 0 ? {1} : {2}">
            <Binding Path="PlayCount"/>
            <Binding Source=""/>
            <Binding Source="watched_circle.png"/>
          </MultiBinding>
        </Image.Source>
      </Image-->
>>>>>>> a38c72f7
    </Grid>
  </ControlTemplate>
  

  <ControlTemplate x:Key="GridViewMovieItemTemplate">
    <Grid>
      <!-- GE2301: Unwatched marker added by red tab -->      
      <Image Source="MediaItem_Unwatched.png" Margin="-7,-4,-8,-4">
        <Image.IsVisible>
          <Binding Path="PlayCount" Converter="{StaticResource ExpressionValueConverter}" ConverterParameter="{}{0} == 0"/>
        </Image.IsVisible>
      </Image>
      <!-- GE2301: Unwatched marker added by red tab -->      
      <Control Template="{ThemeResource MovieCoverTemplate}"/>
    </Grid>
  </ControlTemplate>

  <ControlTemplate x:Key="CoverViewMovieItemTemplate">
    <Grid x:Name="ItemControl" VerticalAlignment="Center">
      <Grid.ColumnDefinitions>
        <ColumnDefinition Width="Auto"/>
      </Grid.ColumnDefinitions>
      <Grid.RowDefinitions>
        <RowDefinition Height="550"  />
      </Grid.RowDefinitions>

      <Image Width="355" Height="459" Stretch="Fill" VerticalAlignment="Center" HorizontalAlignment="Center" Grid.Row="0" Margin="-17,-12,-17,-12">
        <Image.Source>
          <MultiBinding Converter="{StaticResource ExpressionMultiValueConverter}" ConverterParameter="{}{0} ? {1} : {2}">
            <Binding RelativeSource="{RelativeSource Mode=FindAncestor,AncestorType={x:Type Button}}" Path="HasFocus"/>
            <Binding Source="MediaItem_focus.png"/>
            <Binding Source=""/>
          </MultiBinding>
        </Image.Source>
      </Image>

      <Image Width="349" Height="452" Stretch="Fill" VerticalAlignment="Center" HorizontalAlignment="Center" Grid.Row="0" Margin="-15,-7,-13,-14">
        <Image.Source>
          <MultiBinding Converter="{StaticResource ExpressionMultiValueConverter}" ConverterParameter="{}{0} ? {1} : {2}">
            <Binding RelativeSource="{RelativeSource Mode=FindAncestor,AncestorType={x:Type Button}}" Path="HasFocus"/>
            <Binding Source=""/>
            <Binding Source="MediaItem_shadow.png"/>
          </MultiBinding>
        </Image.Source>
      </Image>

      <Image Width="310" Height="430" Stretch="Fill" FallbackSource="VideoLarge.png" VerticalAlignment="Center" HorizontalAlignment="Center" Grid.Row="0"
       Source="{Binding MediaItem}" OpacityMask="{ThemeResource MediaItemsOpacityBrush}" />

      <!--Image Width="310" Height="400" Stretch="Fill" VerticalAlignment="Top" HorizontalAlignment="Center" Grid.Row="0" Margin="-17,-12,-17,-12">
        <Image.Source>
          <MultiBinding Converter="{StaticResource ExpressionMultiValueConverter}" ConverterParameter="{}{0} ? {1} : {2}">
            <Binding RelativeSource="{RelativeSource Mode=FindAncestor,AncestorType={x:Type Button}}" Path="HasFocus"/>
            <Binding Source="MediaItem_focus.png"/>
            <Binding Source=""/>
          </MultiBinding>
        </Image.Source>
      </Image>

      <Image Width="304" Height="394" Stretch="Fill" VerticalAlignment="Top" HorizontalAlignment="Center" Grid.Row="0" Margin="-15,-7,-13,-14">
        <Image.Source>
          <MultiBinding Converter="{StaticResource ExpressionMultiValueConverter}" ConverterParameter="{}{0} ? {1} : {2}">
            <Binding RelativeSource="{RelativeSource Mode=FindAncestor,AncestorType={x:Type Button}}" Path="HasFocus"/>
            <Binding Source=""/>
            <Binding Source="MediaItem_shadow.png"/>
          </MultiBinding>
        </Image.Source>
      </Image>

      <Image Width="270" Height="375" Stretch="Fill" FallbackSource="VideoLarge.png" VerticalAlignment="Top" HorizontalAlignment="Center" Grid.Row="0"
       Source="{Binding MediaItem}" OpacityMask="{ThemeResource MediaItemsOpacityBrush}" /-->

      <!-- Unwatched indicator -->
      <!--Image HorizontalAlignment="Left" VerticalAlignment="Top" Stretch="Fill" Width="35" Height="32" Opacity="1" Margin="5,5,0,0">
        <Image.Source>
          <MultiBinding Converter="{StaticResource ExpressionMultiValueConverter}" ConverterParameter="{}{0} == 0 ? {1} : {2}">
            <Binding Path="PlayCount"/>
            <Binding Source=""/>
            <Binding Source="watched_circle.png"/>
          </MultiBinding>
        </Image.Source>
      </Image-->
    </Grid>
  </ControlTemplate>
  

  <ControlTemplate x:Key="ListViewMovieItemTemplate">
    <Grid x:Name="ItemControl" Margin="8,0,8,0">
      <Grid.ColumnDefinitions>
        <ColumnDefinition Width="Auto"/>
        <ColumnDefinition Width="*"/>
      </Grid.ColumnDefinitions>
      <Grid.RowDefinitions>
        <RowDefinition Height="Auto"/>
        <RowDefinition Height="Auto"/>
      </Grid.RowDefinitions>

      <Label x:Name="ItemLabel" Grid.Row="0" Grid.Column="1" Content="{Binding SimpleTitle}" FontSize="{ThemeResource SmallFontSize}" Color="{ThemeResource TextColor}" FontFamily="DefaultBold">
        <Label.Opacity>
          <MultiBinding Converter="{StaticResource ExpressionMultiValueConverter}" ConverterParameter="{}{0} ? {1} : {2}">
            <!--<Binding Path="PlayCount"/>-->
            <Binding RelativeSource="{RelativeSource Mode=FindAncestor,AncestorType={x:Type Button}}" Path="HasFocus"/>
            <Binding Source="1.0"/>
            <Binding Source="0.4"/>
          </MultiBinding>
        </Label.Opacity>
      </Label>

      <Control x:Name="ListViewCover" Grid.Row="0" Grid.Column="0" Grid.RowSpan="2" Margin="10,0,15,0"
               Template="{ThemeResource MovieCoverTemplate}" RenderTransformOrigin="0.5,0.5"
               IsVisible="{Binding RelativeSource={RelativeSource Mode=FindAncestor,AncestorType={x:Type Button}},Path=HasFocus}">
        <Control.LayoutTransform>
          <ScaleTransform>
            <ScaleTransform.ScaleX>
              <MultiBinding Converter="{StaticResource ExpressionMultiValueConverter}" ConverterParameter="{}{0} == {LayoutSize}.{Small} ? {1} : ({0} == {LayoutSize}.{Medium} ? {2}: {3})">
                <Binding Source="{StaticResource ViewModeModel}" Path="LayoutSize"/>
                <Binding Source="0.5"/>
                <Binding Source="0.8"/>
                <Binding Source="1"/>
              </MultiBinding>
            </ScaleTransform.ScaleX>
            <ScaleTransform.ScaleY>
              <MultiBinding Converter="{StaticResource ExpressionMultiValueConverter}" ConverterParameter="{}{0} == {LayoutSize}.{Small} ? {1} : ({0} == {LayoutSize}.{Medium} ? {2}: {3})">
                <Binding Source="{StaticResource ViewModeModel}" Path="LayoutSize"/>
                <Binding Source="0.5"/>
                <Binding Source="0.8"/>
                <Binding Source="1"/>
              </MultiBinding>
            </ScaleTransform.ScaleY>
          </ScaleTransform>
        </Control.LayoutTransform>
      </Control>

      <Grid x:Name="FocusDetails" Grid.Row="1" Grid.Column="1" Margin="0,0,0,0"
            HorizontalAlignment="Stretch" 
            IsVisible="{Binding RelativeSource={RelativeSource Mode=FindAncestor,AncestorType={x:Type Button}},Path=HasFocus}">

        <Grid.ColumnDefinitions>
          <ColumnDefinition Width="*"/>
          <ColumnDefinition Width="Auto"/>
        </Grid.ColumnDefinitions>
        <Grid.RowDefinitions>
          <RowDefinition Height="Auto"/>
        </Grid.RowDefinitions>
        
        <!-- GE2301: Unwatched marker added by symbol -->
        <Image HorizontalAlignment="Left" VerticalAlignment="Center" Stretch="Fill" Width="37" Height="24"  >
          <Image.Source>
            <MultiBinding Converter="{StaticResource ExpressionMultiValueConverter}" ConverterParameter="{}{0} == 0 ? {1} : {2}">
              <Binding Path="PlayCount"/>
              <Binding Source="unwatched_icon.png"/>
              <Binding Source="watched_icon.png"/>
            </MultiBinding>
          </Image.Source>
        </Image>
        <!-- GE2301: Unwatched marker added by symbol -->
        
        <media:VideoAspectWrapper MediaItem="{Binding MediaItem}" Grid.Column="0">
          <media:VideoAspectWrapper.Template>
            <ControlTemplate>
              <Grid DataContext="{Binding RelativeSource={RelativeSource TemplatedParent}}">
                <Grid.RowDefinitions>
                  <RowDefinition Height="Auto"/>
                </Grid.RowDefinitions>
                <Grid.ColumnDefinitions>
                  <ColumnDefinition Width="*"/>
                  <ColumnDefinition Width="Auto"/>
                </Grid.ColumnDefinitions>

                <Label x:Name="Genre" Grid.Row="0" Grid.Column="0" Content="{Binding Genres}" Color="{ThemeResource TextColor}" FontSize="{ThemeResource SmallerFontSize}" FontFamily="DefaultBold" Margin="50,0,0,0"/>

              </Grid>
            </ControlTemplate>
          </media:VideoAspectWrapper.Template>
        </media:VideoAspectWrapper>

        <media:MovieAspectWrapper MediaItem="{Binding MediaItem}" Grid.Column="1" HorizontalAlignment="Right">
          <media:MovieAspectWrapper.Template>
            <ControlTemplate>
              <StackPanel Orientation="Horizontal" HorizontalAlignment="Right" VerticalAlignment="Center" DataContext="{Binding RelativeSource={RelativeSource TemplatedParent}}"  Margin="0,0,0,0">

                <StarRatingPanel x:Name="RatingReadOnly" IsReadOnly="True" StarReadOnlyTemplate="{StaticResource StarReadOnlyTemplate}"
                               Maximum="10"
                               Value="{Binding TotalRating}">
                  <StarRatingPanel.LayoutTransform>
                    <TransformGroup>
                      <ScaleTransform ScaleX="1.6" ScaleY="1.4"/>
                    </TransformGroup>
                  </StarRatingPanel.LayoutTransform>
                </StarRatingPanel>
              </StackPanel>
            </ControlTemplate>
          </media:MovieAspectWrapper.Template>
        </media:MovieAspectWrapper>

      </Grid>
    </Grid>
  </ControlTemplate>

  <!-- Video -->
  <ControlTemplate x:Key="GridViewVideoItemTemplate">
    <Grid>
      <Image Source="MediaItem_Shadow.png" Margin="-7,-4,-8,-6"/>
      <Image Width="{StaticResource MEDIA_POSTER_WIDTH}" Height="{StaticResource MEDIA_POSTER_HEIGHT}" Stretch="UniformToFill"
             Source="{Binding MediaItem}" FallbackSource="VideoLarge.png"
             OpacityMask="{ThemeResource MediaItemsOpacityBrush}">
      </Image>
    </Grid>
  </ControlTemplate>

  <ControlTemplate x:Key="ListViewVideoItemTemplate">
    <Grid x:Name="ItemControl" Margin="8,0,8,0">
      <Grid.ColumnDefinitions>
        <ColumnDefinition Width="Auto"/>
        <ColumnDefinition Width="*"/>
      </Grid.ColumnDefinitions>
      <Grid.RowDefinitions>
        <RowDefinition Height="Auto"/>
        <RowDefinition Height="Auto"/>
      </Grid.RowDefinitions>

      <Label x:Name="ItemLabel" Grid.Row="0" Grid.Column="1" Grid.ColumnSpan="2" Content="{Binding SimpleTitle}" FontSize="{ThemeResource SmallFontSize}" Color="{ThemeResource TextColor}" FontFamily="DefaultBold">
        <Label.Opacity>
          <MultiBinding Converter="{StaticResource ExpressionMultiValueConverter}" ConverterParameter="{}{0} ? {1} : {2}">
            <!--<Binding Path="PlayCount"/>-->
            <Binding RelativeSource="{RelativeSource Mode=FindAncestor,AncestorType={x:Type Button}}" Path="HasFocus"/>
            <Binding Source="1.0"/>
            <Binding Source="0.4"/>
          </MultiBinding>
        </Label.Opacity>
      </Label>

      <Control x:Name="ListViewCover" Grid.Row="0" Grid.Column="0" Grid.RowSpan="2" Margin="10,0,15,0"
               Template="{ThemeResource GridViewVideoItemTemplate}" RenderTransformOrigin="0.5,0.5"
               IsVisible="{Binding RelativeSource={RelativeSource Mode=FindAncestor,AncestorType={x:Type Button}},Path=HasFocus}">
        <Control.LayoutTransform>
          <ScaleTransform>
            <ScaleTransform.ScaleX>
              <MultiBinding Converter="{StaticResource ExpressionMultiValueConverter}" ConverterParameter="{}{0} == {LayoutSize}.{Small} ? {1} : ({0} == {LayoutSize}.{Medium} ? {2}: {3})">
                <Binding Source="{StaticResource ViewModeModel}" Path="LayoutSize"/>
                <Binding Source="0.5"/>
                <Binding Source="0.8"/>
                <Binding Source="1"/>
              </MultiBinding>
            </ScaleTransform.ScaleX>
            <ScaleTransform.ScaleY>
              <MultiBinding Converter="{StaticResource ExpressionMultiValueConverter}" ConverterParameter="{}{0} == {LayoutSize}.{Small} ? {1} : ({0} == {LayoutSize}.{Medium} ? {2}: {3})">
                <Binding Source="{StaticResource ViewModeModel}" Path="LayoutSize"/>
                <Binding Source="0.5"/>
                <Binding Source="0.8"/>
                <Binding Source="1"/>
              </MultiBinding>
            </ScaleTransform.ScaleY>
          </ScaleTransform>
        </Control.LayoutTransform>
      </Control>

      <Grid x:Name="FocusDetails" Grid.Row="1" Grid.Column="1" Margin="0,0,0,0"
            HorizontalAlignment="Stretch"
            IsVisible="{Binding RelativeSource={RelativeSource Mode=FindAncestor,AncestorType={x:Type Button}},Path=HasFocus}">

        <Grid.ColumnDefinitions>
          <ColumnDefinition Width="*"/>
          <ColumnDefinition Width="Auto"/>
        </Grid.ColumnDefinitions>
        <Grid.RowDefinitions>
          <RowDefinition Height="Auto"/>
        </Grid.RowDefinitions>

        <!-- GE2301: Unwatched marker added by symbol -->
        <Image HorizontalAlignment="Left" VerticalAlignment="Center" Stretch="Fill" Width="37" Height="24"  >
          <Image.Source>
            <MultiBinding Converter="{StaticResource ExpressionMultiValueConverter}" ConverterParameter="{}{0} == 0 ? {1} : {2}">
              <Binding Path="PlayCount"/>
              <Binding Source="unwatched_icon.png"/>
              <Binding Source="watched_icon.png"/>
            </MultiBinding>
          </Image.Source>
        </Image>
        <!-- GE2301: Unwatched marker added by symbol -->
        
        <media:VideoAspectWrapper MediaItem="{Binding MediaItem}" Grid.Column="0">
          <media:VideoAspectWrapper.Template>
            <ControlTemplate>
              <Grid DataContext="{Binding RelativeSource={RelativeSource TemplatedParent}}">
                <Grid.RowDefinitions>
                  <RowDefinition Height="Auto"/>
                </Grid.RowDefinitions>
                <Grid.ColumnDefinitions>
                  <ColumnDefinition Width="*"/>
                  <ColumnDefinition Width="Auto"/>
                </Grid.ColumnDefinitions>

                <Label x:Name="Genre" Grid.Row="0" Grid.Column="0" Content="{Binding Genres}" Color="{ThemeResource TextColor}" FontSize="{ThemeResource SmallerFontSize}" FontFamily="DefaultBold" Margin="50,0,0,0"/>

              </Grid>
            </ControlTemplate>
          </media:VideoAspectWrapper.Template>
        </media:VideoAspectWrapper>

        <media:MovieAspectWrapper MediaItem="{Binding MediaItem}" Grid.Column="1" HorizontalAlignment="Right">
          <media:MovieAspectWrapper.Template>
            <ControlTemplate>
              <StackPanel Orientation="Horizontal" HorizontalAlignment="Right" DataContext="{Binding RelativeSource={RelativeSource TemplatedParent}}">

                <StarRatingPanel x:Name="RatingReadOnly" IsReadOnly="True" StarReadOnlyTemplate="{StaticResource StarReadOnlyTemplate}"
                               Maximum="10"
                               Value="{Binding TotalRating}">
                  <StarRatingPanel.LayoutTransform>
                    <TransformGroup>
                      <ScaleTransform ScaleX="1.6" ScaleY="1.4"/>
                    </TransformGroup>
                  </StarRatingPanel.LayoutTransform>
                </StarRatingPanel>
              </StackPanel>
            </ControlTemplate>
          </media:MovieAspectWrapper.Template>
        </media:MovieAspectWrapper>

        <media:SeriesAspectWrapper MediaItem="{Binding MediaItem}" Grid.Column="1" HorizontalAlignment="Right">
          <media:SeriesAspectWrapper.Template>
            <ControlTemplate>
              <StackPanel Orientation="Horizontal" HorizontalAlignment="Right" DataContext="{Binding RelativeSource={RelativeSource TemplatedParent}}">

                <StarRatingPanel x:Name="RatingReadOnly" IsReadOnly="True" StarReadOnlyTemplate="{StaticResource StarReadOnlyTemplate}"
                               Maximum="10"
                               Value="{Binding TotalRating}">
                  <StarRatingPanel.LayoutTransform>
                    <TransformGroup>
                      <ScaleTransform ScaleX="1.6" ScaleY="1.4"/>
                    </TransformGroup>
                  </StarRatingPanel.LayoutTransform>
                </StarRatingPanel>
              </StackPanel>
            </ControlTemplate>
          </media:SeriesAspectWrapper.Template>
        </media:SeriesAspectWrapper>

      </Grid>
    </Grid>
  </ControlTemplate>

  <!-- Audio -->
  <ControlTemplate x:Key="ListViewAudioItemTemplate">
    <Grid x:Name="ItemControl">
      <Grid.ColumnDefinitions>
        <ColumnDefinition Width="Auto"/>
        <ColumnDefinition Width="*"/>
        <ColumnDefinition Width="Auto"/>
      </Grid.ColumnDefinitions>
      <Grid.RowDefinitions>
        <RowDefinition Height="Auto"/>
      </Grid.RowDefinitions>
      <DockPanel LastChildFill="True" Grid.Row="0" Grid.Column="0" Margin="0,0,4,0">
        <Image x:Name="ItemTypeSmall" Stretch="Uniform"
            Source="{Binding MediaItem}" FallbackSource="AudioSmall.png" Width="{StaticResource MEDIA_THUMB_WIDTH_S}" Height="{StaticResource MEDIA_THUMB_HEIGHT_S}">
          <Image.IsVisible>
            <Binding Source="{StaticResource ViewModeModel}" Path="LayoutSize" Converter="{StaticResource ExpressionValueConverter}" ConverterParameter="{}{0} == {LayoutSize}.{Small}"/>
          </Image.IsVisible>
        </Image>
        <Image x:Name="ItemTypeMedium" Stretch="Uniform"
            Source="{Binding MediaItem}" FallbackSource="AudioSmall.png" Width="{StaticResource MEDIA_THUMB_WIDTH_M}" Height="{StaticResource MEDIA_THUMB_HEIGHT_M}">
          <Image.IsVisible>
            <Binding Source="{StaticResource ViewModeModel}" Path="LayoutSize" Converter="{StaticResource ExpressionValueConverter}" ConverterParameter="{}{0} == {LayoutSize}.{Medium}"/>
          </Image.IsVisible>
        </Image>
        <Image x:Name="ItemTypeLarge" Stretch="Uniform"
            Source="{Binding MediaItem}" FallbackSource="AudioLarge.png" Width="{StaticResource MEDIA_THUMB_WIDTH_L}" Height="{StaticResource MEDIA_THUMB_HEIGHT_L}">
          <Image.IsVisible>
            <Binding Source="{StaticResource ViewModeModel}" Path="LayoutSize" Converter="{StaticResource ExpressionValueConverter}" ConverterParameter="{}{0} == {LayoutSize}.{Large}"/>
          </Image.IsVisible>
        </Image>
      </DockPanel>
      <Label x:Name="ItemLabel" Grid.Column="1" Content="{Binding SimpleTitle}" FontSize="{ThemeResource SmallFontSize}">
        <Label.Color>
          <MultiBinding Converter="{StaticResource ExpressionMultiValueConverter}" ConverterParameter="{}{0} == 0 ? {1} : {2}">
            <Binding Path="PlayCount"/>
            <Binding Source="{ThemeResource TextColor}"/>
            <Binding Source="{ThemeResource WatchedTextColor}"/>
          </MultiBinding>
        </Label.Color>
      </Label>
      <Label x:Name="Duration" Grid.Column="2" Content="{Binding Duration}"
          Color="{ThemeResource TextColor}" FontSize="{ThemeResource SmallFontSize}"/>
    </Grid>
  </ControlTemplate>

  <ControlTemplate x:Key="GridViewAudioItemTemplate">
    <Grid x:Name="ItemControl">
      <Grid.ColumnDefinitions>
        <ColumnDefinition Width="{StaticResource GRIDVIEW_FILTER_WIDTH}"/>
      </Grid.ColumnDefinitions>
      <Grid.RowDefinitions>
        <RowDefinition Height="{StaticResource GRIDVIEW_FILTER_HEIGHT}"/>
        <RowDefinition Height="Auto"/>
      </Grid.RowDefinitions>
      <Image x:Name="ItemTypeAudio" Grid.Row="0" Stretch="Uniform" Source="{Binding MediaItem}" FallbackSource="AudioLarge.png"
           Width="{StaticResource MEDIA_THUMB_WIDTH_L}" Height="{StaticResource MEDIA_THUMB_HEIGHT_L}"/>
      <!-- Unwatched indicator -->
      <Image Source="unwatched_flag.png" HorizontalAlignment="Left" VerticalAlignment="Top">
        <Image.IsVisible>
          <Binding Path="PlayCount" Converter="{StaticResource ExpressionValueConverter}" ConverterParameter="{}{0} == 0"/>
        </Image.IsVisible>
      </Image>
      <Label x:Name="ItemLabel" Grid.Row="1" Content="{Binding SimpleTitle}" FontSize="{ThemeResource SmallFontSize}" HorizontalAlignment="Center">
        <Label.Color>
          <MultiBinding Converter="{StaticResource ExpressionMultiValueConverter}" ConverterParameter="{}{0} == 0 ? {1} : {2}">
            <Binding Path="PlayCount"/>
            <Binding Source="{ThemeResource TextColor}"/>
            <Binding Source="{ThemeResource WatchedTextColor}"/>
          </MultiBinding>
        </Label.Color>
      </Label>
    </Grid>
  </ControlTemplate>

  <!-- Audio Album -->
  <ControlTemplate x:Key="ListViewAlbumItemTemplate">
    <Grid x:Name="ItemControl">
      <Grid.ColumnDefinitions>
        <ColumnDefinition Width="Auto"/>
        <ColumnDefinition Width="*"/>
        <ColumnDefinition Width="Auto"/>
      </Grid.ColumnDefinitions>
      <Grid.RowDefinitions>
        <RowDefinition Height="Auto"/>
      </Grid.RowDefinitions>
      <DockPanel LastChildFill="True" Grid.Row="0" Grid.Column="0" Margin="0,0,4,0">
        <Image x:Name="ItemTypeSmall" Stretch="Uniform" FallbackSource="AudioSmall.png" Width="{StaticResource MEDIA_THUMB_WIDTH_S}" Height="{StaticResource MEDIA_THUMB_HEIGHT_S}">
          <Image.Source>
            <fanart:FanArtImageSource fanart:FanArtMediaType="Album" fanart:FanArtType="Poster" fanart:FanArtName="{Binding SimpleTitle}"
                                      fanart:MaxWidth="{StaticResource FANART_POSTER_WIDTH}" fanart:MaxHeight="{StaticResource FANART_POSTER_HEIGHT}"/>
          </Image.Source>
          <Image.IsVisible>
            <Binding Source="{StaticResource ViewModeModel}" Path="LayoutSize" Converter="{StaticResource ExpressionValueConverter}" ConverterParameter="{}{0} == {LayoutSize}.{Small}"/>
          </Image.IsVisible>
        </Image>
        <Image x:Name="ItemTypeMedium" Stretch="Uniform" FallbackSource="AudioSmall.png" Width="{StaticResource MEDIA_THUMB_WIDTH_M}" Height="{StaticResource MEDIA_THUMB_HEIGHT_M}">
          <Image.Source>
            <fanart:FanArtImageSource fanart:FanArtMediaType="Album" fanart:FanArtType="Poster" fanart:FanArtName="{Binding SimpleTitle}"
                                      fanart:MaxWidth="{StaticResource FANART_POSTER_WIDTH}" fanart:MaxHeight="{StaticResource FANART_POSTER_HEIGHT}"/>
          </Image.Source>
          <Image.IsVisible>
            <Binding Source="{StaticResource ViewModeModel}" Path="LayoutSize" Converter="{StaticResource ExpressionValueConverter}" ConverterParameter="{}{0} == {LayoutSize}.{Medium}"/>
          </Image.IsVisible>
        </Image>
        <Image x:Name="ItemTypeLarge" Stretch="Uniform" FallbackSource="AudioLarge.png" Width="{StaticResource MEDIA_THUMB_WIDTH_L}" Height="{StaticResource MEDIA_THUMB_HEIGHT_L}">
          <Image.Source>
            <fanart:FanArtImageSource fanart:FanArtMediaType="Album" fanart:FanArtType="Poster" fanart:FanArtName="{Binding SimpleTitle}"
                                      fanart:MaxWidth="{StaticResource FANART_POSTER_WIDTH}" fanart:MaxHeight="{StaticResource FANART_POSTER_HEIGHT}"/>
          </Image.Source>
          <Image.IsVisible>
            <Binding Source="{StaticResource ViewModeModel}" Path="LayoutSize" Converter="{StaticResource ExpressionValueConverter}" ConverterParameter="{}{0} == {LayoutSize}.{Large}"/>
          </Image.IsVisible>
        </Image>
      </DockPanel>
      <Label x:Name="ItemLabel" Grid.Column="1" Content="{Binding SimpleTitle}" Color="{ThemeResource TextColor}" FontSize="{ThemeResource SmallFontSize}" />
      <Label x:Name="Duration" Grid.Column="2" Content="{Binding Duration}" Color="{ThemeResource TextColor}" FontSize="{ThemeResource SmallFontSize}"/>
    </Grid>
  </ControlTemplate>

  <ControlTemplate x:Key="GridViewAlbumItemTemplate">
    <Grid x:Name="ItemControl">
      <Grid.ColumnDefinitions>
        <ColumnDefinition Width="{StaticResource GRIDVIEW_FILTER_WIDTH}"/>
      </Grid.ColumnDefinitions>
      <Grid.RowDefinitions>
        <RowDefinition Height="{StaticResource GRIDVIEW_FILTER_HEIGHT}"/>
        <RowDefinition Height="Auto"/>
      </Grid.RowDefinitions>
      <Image x:Name="ItemTypeAudio" Grid.Row="0" Stretch="Uniform" FallbackSource="AudioLarge.png"
           Width="{StaticResource MEDIA_THUMB_WIDTH_L}" Height="{StaticResource MEDIA_THUMB_HEIGHT_L}">
        <Image.Source>
          <fanart:FanArtImageSource fanart:FanArtMediaType="Album" fanart:FanArtType="Poster" fanart:FanArtName="{Binding SimpleTitle}"
                                    fanart:MaxWidth="{StaticResource FANART_POSTER_WIDTH}" fanart:MaxHeight="{StaticResource FANART_POSTER_HEIGHT}"/>
        </Image.Source>
      </Image>
      <Label x:Name="ItemLabel" Grid.Row="1" Content="{Binding SimpleTitle}" Color="{ThemeResource TextColor}" FontSize="{ThemeResource SmallFontSize}" HorizontalAlignment="Center" />
    </Grid>
  </ControlTemplate>

  <!-- Image -->
  <ControlTemplate x:Key="ListViewImageItemTemplate">
    <Grid x:Name="ItemControl">
      <Grid.ColumnDefinitions>
        <ColumnDefinition Width="Auto"/>
        <ColumnDefinition Width="*"/>
        <ColumnDefinition Width="Auto"/>
      </Grid.ColumnDefinitions>
      <Grid.RowDefinitions>
        <RowDefinition Height="Auto"/>
        <RowDefinition Height="Auto"/>
      </Grid.RowDefinitions>
      <DockPanel LastChildFill="True" Grid.Row="0" Grid.Column="0" Grid.RowSpan="2" Margin="0,0,4,0">
        <Image x:Name="ItemTypeSmall" Stretch="Uniform"
             Source="{Binding MediaItem}" FallbackSource="ImageSmall.png" Width="{StaticResource MEDIA_THUMB_WIDTH_S}" Height="{StaticResource MEDIA_THUMB_HEIGHT_S}">
          <Image.IsVisible>
            <Binding Source="{StaticResource ViewModeModel}" Path="LayoutSize" Converter="{StaticResource ExpressionValueConverter}" ConverterParameter="{}{0} == {LayoutSize}.{Small}"/>
          </Image.IsVisible>
        </Image>
        <Image x:Name="ItemTypeMedium" Stretch="Uniform"
            Source="{Binding MediaItem}" FallbackSource="ImageSmall.png" Width="{StaticResource MEDIA_THUMB_WIDTH_M}" Height="{StaticResource MEDIA_THUMB_HEIGHT_M}">
          <Image.IsVisible>
            <Binding Source="{StaticResource ViewModeModel}" Path="LayoutSize" Converter="{StaticResource ExpressionValueConverter}" ConverterParameter="{}{0} == {LayoutSize}.{Medium}"/>
          </Image.IsVisible>
        </Image>
        <Image x:Name="ItemTypeLarge" Stretch="Uniform"
            Source="{Binding MediaItem}" FallbackSource="ImageLarge.png" Width="{StaticResource MEDIA_THUMB_WIDTH_L}" Height="{StaticResource MEDIA_THUMB_HEIGHT_L}">
          <Image.IsVisible>
            <Binding Source="{StaticResource ViewModeModel}" Path="LayoutSize" Converter="{StaticResource ExpressionValueConverter}" ConverterParameter="{}{0} == {LayoutSize}.{Large}"/>
          </Image.IsVisible>
        </Image>
      </DockPanel>
      <Label x:Name="ItemLabel" Grid.Row="0" Grid.Column="1" Content="{Binding SimpleTitle}" FontSize="{ThemeResource SmallFontSize}">
        <Label.Color>
          <MultiBinding Converter="{StaticResource ExpressionMultiValueConverter}" ConverterParameter="{}{0} == 0 ? {1} : {2}">
            <Binding Path="PlayCount"/>
            <Binding Source="{ThemeResource TextColor}"/>
            <Binding Source="{ThemeResource WatchedTextColor}"/>
          </MultiBinding>
        </Label.Color>
      </Label>
      <Label x:Name="Size" Grid.Row="0" Grid.Column="2" Content="{Binding Size}"
          Color="{ThemeResource TextColor}" FontSize="{ThemeResource SmallFontSize}"/>
      <Grid x:Name="Details" Grid.Row="1" Grid.Column="1" Grid.ColumnSpan="2" HorizontalAlignment="Stretch">
        <Grid.IsVisible>
          <Binding Source="{StaticResource ViewModeModel}" Path="LayoutSize" Converter="{StaticResource ExpressionValueConverter}" ConverterParameter="{}{0} != {LayoutSize}.{Small}"/>
        </Grid.IsVisible>
        <Grid.ColumnDefinitions>
          <ColumnDefinition Width="Auto"/>
          <ColumnDefinition Width="200"/>
          <ColumnDefinition Width="Auto"/>
          <ColumnDefinition Width="200"/>
        </Grid.ColumnDefinitions>
        <Label x:Name="FileTypeTitle" Grid.Column="0" Content="File type: " FontSize="{ThemeResource SmallFontSize}" Color="{StaticResource MediaDetailsColor}"/>
        <Label x:Name="FileType" Grid.Column="1" Content="{Binding Extension}" FontSize="{ThemeResource SmallFontSize}" Color="{StaticResource MediaDetailsColor}"/>
        <Label x:Name="MimeTypeTitle" Grid.Column="2" Content="Mime type: " FontSize="{ThemeResource SmallFontSize}" Color="{StaticResource MediaDetailsColor}"/>
        <Label x:Name="MimeType" Grid.Column="3" Content="{Binding MimeType}" FontSize="{ThemeResource SmallFontSize}" Color="{StaticResource MediaDetailsColor}"/>
      </Grid>
    </Grid>
  </ControlTemplate>

  <ControlTemplate x:Key="GridViewImageItemTemplate">
    <Grid>
      <Image Source="MediaItem_Shadow.png" Margin="-7,-4,-8,-6"/>
      <Image Width="{StaticResource MEDIA_POSTER_WIDTH}" Height="{StaticResource MEDIA_POSTER_HEIGHT}" Stretch="UniformToFill"
             Source="{Binding MediaItem}" FallbackSource="ImageLarge.png"
             OpacityMask="{ThemeResource MediaItemsOpacityBrush}">
      </Image>
    </Grid>
  </ControlTemplate>

  <!-- Specific media navigation data templates -->
  <DataTemplate DataType="{x:Type navitems:SeriesFilterItem}">
    <Control>
      <Control.Template>
        <MultiBinding Converter="{StaticResource ExpressionMultiValueConverter}" ConverterParameter="{}{0} == {LayoutType}.{ListLayout} ? {1} : ({0} == {LayoutType}.{GridLayout} ? {2} : {3})">
          <Binding Source="{StaticResource ViewModeModel}" Path="LayoutType"/>
          <Binding Source="{StaticResource ListViewSeriesFilterItemTemplate}"/>
          <Binding Source="{StaticResource GridViewSeriesFilterItemTemplate}"/>
          <!--<Binding Source="{StaticResource CoverViewSeriesFilterItemTemplate}"/>-->
        </MultiBinding>
      </Control.Template>
    </Control>
  </DataTemplate>

  <DataTemplate DataType="{x:Type navitems:MovieFilterItem}">
    <Control>
      <Control.Template>
        <MultiBinding Converter="{StaticResource ExpressionMultiValueConverter}" ConverterParameter="{}{0} == {LayoutType}.{ListLayout} ? {1} : ({0} == {LayoutType}.{GridLayout} ? {2} : {3})">
          <Binding Source="{StaticResource ViewModeModel}" Path="LayoutType"/>
          <Binding Source="{StaticResource ListViewMovieFilterItemTemplate}"/>
          <Binding Source="{StaticResource GridViewMovieFilterItemTemplate}"/>
          <!--<Binding Source="{StaticResource CoverViewMovieFilterItemTemplate}"/>-->
        </MultiBinding>
      </Control.Template>
    </Control>
  </DataTemplate>

  <DataTemplate DataType="{x:Type navitems:MovieItem}">
    <Control>
      <Control.Template>
        <MultiBinding Converter="{StaticResource ExpressionMultiValueConverter}" ConverterParameter="{}{0} == {LayoutType}.{ListLayout} ? {1} : ({0} == {LayoutType}.{GridLayout} ? {2} : {3})">
          <Binding Source="{StaticResource ViewModeModel}" Path="LayoutType"/>
          <Binding Source="{StaticResource ListViewMovieItemTemplate}"/>
          <Binding Source="{StaticResource GridViewMovieItemTemplate}"/>
          <Binding Source="{StaticResource CoverViewMovieItemTemplate}"/>
        </MultiBinding>
      </Control.Template>
    </Control>
  </DataTemplate>


  <DataTemplate DataType="{x:Type navitems:ContainerItem}">
    <Control>
      <Control.Template>
        <MultiBinding Converter="{StaticResource ExpressionMultiValueConverter}" ConverterParameter="{}{0} == {LayoutType}.{ListLayout} ? {1} : ({0} == {LayoutType}.{GridLayout} ? {2} : {3})">
          <Binding Source="{StaticResource ViewModeModel}" Path="LayoutType"/>
          <Binding Source="{StaticResource ListViewContainerItemTemplate}"/>
          <Binding Source="{StaticResource GridViewContainerItemTemplate}"/>
          <!--<Binding Source="{StaticResource CoverViewContainerItemTemplate}"/>-->
        </MultiBinding>
      </Control.Template>
    </Control>
  </DataTemplate>

  <DataTemplate DataType="{x:Type navitems:FilterItem}">
    <Control>
      <Control.Template>
        <MultiBinding Converter="{StaticResource ExpressionMultiValueConverter}" ConverterParameter="{}{0} == {LayoutType}.{ListLayout} ? {1} : ({0} == {LayoutType}.{GridLayout} ? {2} : {3})">
          <Binding Source="{StaticResource ViewModeModel}" Path="LayoutType"/>
          <Binding Source="{StaticResource ListViewFilterItemTemplate}"/>
          <Binding Source="{StaticResource GridViewFilterItemTemplate}"/>
          <!--<Binding Source="{StaticResource CoverViewFilterItemTemplate}"/>-->
        </MultiBinding>
      </Control.Template>
    </Control>
  </DataTemplate>

  <DataTemplate DataType="{x:Type navitems:VideoItem}">
    <Control>
      <Control.Template>
        <MultiBinding Converter="{StaticResource ExpressionMultiValueConverter}" ConverterParameter="{}{0} == {LayoutType}.{ListLayout} ? {1} : ({0} == {LayoutType}.{GridLayout} ? {2} : {3})">
          <Binding Source="{StaticResource ViewModeModel}" Path="LayoutType"/>
          <Binding Source="{StaticResource ListViewVideoItemTemplate}"/>
          <Binding Source="{StaticResource GridViewVideoItemTemplate}"/>
          <!--<Binding Source="{StaticResource CoverViewVideoItemTemplate}"/>-->
        </MultiBinding>
      </Control.Template>
    </Control>
  </DataTemplate>

  <DataTemplate DataType="{x:Type navitems:AudioItem}">
    <Control>
      <Control.Template>
        <MultiBinding Converter="{StaticResource ExpressionMultiValueConverter}" ConverterParameter="{}{0} == {LayoutType}.{ListLayout} ? {1} : ({0} == {LayoutType}.{GridLayout} ? {2} : {3})">
          <Binding Source="{StaticResource ViewModeModel}" Path="LayoutType"/>
          <Binding Source="{StaticResource ListViewAudioItemTemplate}"/>
          <Binding Source="{StaticResource GridViewAudioItemTemplate}"/>
          <!--<Binding Source="{StaticResource CoverViewAudioItemTemplate}"/>-->
        </MultiBinding>
      </Control.Template>
    </Control>
  </DataTemplate>

  <DataTemplate DataType="{x:Type navitems:AlbumFilterItem}">
    <Control>
      <Control.Template>
        <MultiBinding Converter="{StaticResource ExpressionMultiValueConverter}" ConverterParameter="{}{0} == {LayoutType}.{ListLayout} ? {1} : ({0} == {LayoutType}.{GridLayout} ? {2} : {3})">
          <Binding Source="{StaticResource ViewModeModel}" Path="LayoutType"/>
          <Binding Source="{StaticResource ListViewAlbumItemTemplate}"/>
          <Binding Source="{StaticResource GridViewAlbumItemTemplate}"/>
          <!--<Binding Source="{StaticResource CoverViewAlbumItemTemplate}"/>-->
        </MultiBinding>
      </Control.Template>
    </Control>
  </DataTemplate>

  <DataTemplate DataType="{x:Type navitems:ImageItem}">
    <Control>
      <Control.Template>
        <MultiBinding Converter="{StaticResource ExpressionMultiValueConverter}" ConverterParameter="{}{0} == {LayoutType}.{ListLayout} ? {1} : ({0} == {LayoutType}.{GridLayout} ? {2} : {3})">
          <Binding Source="{StaticResource ViewModeModel}" Path="LayoutType"/>
          <Binding Source="{StaticResource ListViewImageItemTemplate}"/>
          <Binding Source="{StaticResource GridViewImageItemTemplate}"/>
          <!--<Binding Source="{StaticResource CoverViewImageItemTemplate}"/>-->
        </MultiBinding>
      </Control.Template>
    </Control>
  </DataTemplate>

  <DataStringProvider x:Key="MediaItemDataStringProvider" Path="SimpleTitle"/>

  <!-- An item list container represented by a standard "Button", scrolling its "ItemLabel" label when focused -->
  <Style x:Key="MediaItemContainerStyle" BasedOn="{ThemeResource DefaultItemContainerStyle}">
    <Setter Property="Template">
      <Setter.Value>
        <ControlTemplate TargetType="{x:Type ListViewItem}">
          <Button Style="{ThemeResource MediaItemButtonWideStyle}" Margin="5,0,0,5"
              Command="{DynamicResource ResourceKey=Menu_Command}"
              IsEnabled="{Binding Enabled}" SetFocus="{Binding Path=Selected,Mode=OneTime}">
            <Button.Triggers>
              <Trigger Property="HasFocus" Value="True">
                <Setter TargetName="ItemLabel" Property="Scroll" Value="Auto"/>
              </Trigger>
            </Button.Triggers>
          </Button>
        </ControlTemplate>
      </Setter.Value>
    </Setter>
  </Style>

  <Model x:Key="MediaItemsActionModel" Id="970649B2-CAE8-4830-A985-E5E78F3CB24F"/>

  <!-- An item list container used for MediaItems. Additionally to the standard "Button", it adds a context menu command  -->
  <Style x:Key="MediaItemWithContextMenuContainerStyle" BasedOn="{ThemeResource DefaultItemContainerStyle}">
    <Setter Property="Template">
      <Setter.Value>
        <ControlTemplate TargetType="{x:Type ListViewItem}">
          <Button Style="{ThemeResource MediaItemButtonWideStyle}"
              Command="{DynamicResource ResourceKey=Menu_Command}"
              IsEnabled="{Binding Enabled}" SetFocus="{Binding Path=Selected,Mode=OneTime}">
            <Button.Triggers>
              <Trigger Property="HasFocus" Value="True">
                <Setter TargetName="ItemLabel" Property="Scroll" Value="Auto"/>
                <Setter Property="StackPanel.ZIndex" Value="100.0"/>
              </Trigger>
            </Button.Triggers>
            <Button.ContextMenuCommand>
              <Command Source="{StaticResource MediaItemsActionModel}" Path="ShowMediaItemActions" Parameters="{LateBoundValue BindingValue={Binding MediaItem}}"/>
            </Button.ContextMenuCommand>
          </Button>
        </ControlTemplate>
      </Setter.Value>
    </Setter>
  </Style>

  <Style x:Key="MediaItemCoverWithContextMenuContainerStyle" BasedOn="{ThemeResource DefaultItemContainerStyle}">
    <Setter Property="Template">
      <Setter.Value>
        <ControlTemplate TargetType="{x:Type ListViewItem}">
          <Button Style="{ThemeResource MediaItemButtonCoverStyle}"
              Command="{DynamicResource ResourceKey=Menu_Command}"
              IsEnabled="{Binding Enabled}" SetFocus="{Binding Path=Selected,Mode=OneTime}">
            <Button.Triggers>
              <Trigger Property="HasFocus" Value="True">
                <Setter TargetName="ItemLabel" Property="Scroll" Value="Auto"/>
                <Setter Property="StackPanel.ZIndex" Value="100.0"/>
              </Trigger>
            </Button.Triggers>
            <Button.ContextMenuCommand>
              <Command Source="{StaticResource MediaItemsActionModel}" Path="ShowMediaItemActions" Parameters="{LateBoundValue BindingValue={Binding MediaItem}}"/>
            </Button.ContextMenuCommand>
          </Button>
        </ControlTemplate>
      </Setter.Value>
    </Setter>
  </Style>

  <Style x:Key="MediaItemCoverFlowWithContextMenuContainerStyle" BasedOn="{ThemeResource DefaultItemContainerStyle}">
    <Setter Property="Template">
      <Setter.Value>
        <ControlTemplate TargetType="{x:Type ListViewItem}">
          <Button Style="{ThemeResource MediaItemButtonCoverFlowStyle}"
              Command="{DynamicResource ResourceKey=Menu_Command}"
              IsEnabled="{Binding Enabled}" SetFocus="{Binding Path=Selected,Mode=OneTime}">
            <Button.Triggers>
              <Trigger Property="HasFocus" Value="True">
                <Setter TargetName="ItemLabel" Property="Scroll" Value="Auto"/>
                <Setter Property="StackPanel.ZIndex" Value="100.0"/>
              </Trigger>
            </Button.Triggers>
            <Button.ContextMenuCommand>
              <Command Source="{StaticResource MediaItemsActionModel}" Path="ShowMediaItemActions" Parameters="{LateBoundValue BindingValue={Binding MediaItem}}"/>
            </Button.ContextMenuCommand>
          </Button>
        </ControlTemplate>
      </Setter.Value>
    </Setter>
  </Style>

  <Style x:Key="MediaItemsListListViewStyle" BasedOn="{ThemeResource ContentsMenuListViewStyle}">
    <Setter Property="SelectionChanged" Value="{CommandStencil Source={StaticResource FanArtBackgroundModel}, Path=SetSelectedItem}"/>
    <Setter Property="ItemTemplate"/>
    <!-- Don't inherit the ItemTemplate from ContentsMenuListViewStyle - It should remain null to make the SkinEngine choose an appropriate template -->
    <Setter Property="DataStringProvider" Value="{ThemeResource MediaItemDataStringProvider}"/>
    <BindingSetter Property="ItemContainerStyle">
      <BindingSetter.BindingWrapper>
        <BindingWrapper>
          <BindingWrapper.Binding>
            <MultiBinding Converter="{StaticResource ExpressionMultiValueConverter}" ConverterParameter="{}{0} == {LayoutType}.{ListLayout} ? {1} : ({0} == {LayoutType}.{GridLayout} ? {2} : {3})">
              <Binding Source="{StaticResource ViewModeModel}" Path="LayoutType"/>
              <Binding Source="{ThemeResource MediaItemWithContextMenuContainerStyle}"/>
              <Binding Source="{ThemeResource MediaItemCoverWithContextMenuContainerStyle}"/>
              <Binding Source="{ThemeResource MediaItemCoverFlowWithContextMenuContainerStyle}"/>
            </MultiBinding>
          </BindingWrapper.Binding>
        </BindingWrapper>
      </BindingSetter.BindingWrapper>
    </BindingSetter>
    <Setter Property="Template">
      <Setter.Value>
        <ControlTemplate TargetType="{x:Type ListView}">
          <ScrollViewer CanContentScroll="True" Margin="5" Style="{ThemeResource LeftSideScrollViewerStyle}"
              HorizontalScrollBarVisibility="Auto" HorizontalAlignment="Stretch" VerticalAlignment="Stretch">
            <ItemsPresenter VerticalAlignment="Stretch" HorizontalAlignment="Stretch"/>
          </ScrollViewer>
        </ControlTemplate>
      </Setter.Value>
    </Setter>
    <BindingSetter Property="ItemsPanel">
      <BindingSetter.BindingWrapper>
        <BindingWrapper>
          <BindingWrapper.Binding>
            <MultiBinding Converter="{StaticResource ExpressionMultiValueConverter}" ConverterParameter="{}{0} == {LayoutType}.{ListLayout} ? {1} : ({0} == {LayoutType}.{GridLayout} ? {2} : {3})">
              <Binding Source="{StaticResource ViewModeModel}" Path="LayoutType"/>
              <!-- List layout -->
              <Binding>
                <Binding.Source>
                  <ItemsPanelTemplate>
                    <VirtualizingStackPanel x:Name="ListItemsHost" IsItemsHost="True"/>
                  </ItemsPanelTemplate>
                </Binding.Source>
              </Binding>
              <!-- Grid layout -->
              <Binding>
                <Binding.Source>
                  <ItemsPanelTemplate>
                    <VirtualizingWrapPanel x:Name="GridItemsHost" IsItemsHost="True" Margin="8,0,0,0"/>
                  </ItemsPanelTemplate>
                </Binding.Source>
              </Binding>
              <!-- Cover layout -->
              <Binding>
                <Binding.Source>
                  <ItemsPanelTemplate>
                    <VirtualizingStackPanel x:Name="CoverListItemsHost" IsItemsHost="True" Margin="8,0,-30,0" Orientation="Horizontal"/>
                  </ItemsPanelTemplate>
                </Binding.Source>
              </Binding>
            </MultiBinding>
          </BindingWrapper.Binding>
        </BindingWrapper>
      </BindingSetter.BindingWrapper>
    </BindingSetter>
  </Style>

  <!-- OSD styles -->
  <ControlTemplate x:Key="GenericVideoOSDProgressControl">
    <DockPanel LastChildFill="true" Margin="3">
      <Grid DockPanel.Dock="Center" HorizontalAlignment="Stretch">
        <Grid.ColumnDefinitions>
          <ColumnDefinition Width="100"/>
          <ColumnDefinition Width="*"/>
          <ColumnDefinition Width="100"/>
        </Grid.ColumnDefinitions>
        <Grid.RowDefinitions>
          <RowDefinition Height="Auto"/>
        </Grid.RowDefinitions>

        <Label x:Name="CurrentTimeLabel" Grid.Column="0" Content="{Binding CurrentTime}"
                        Color="{ThemeResource TextColor}" HorizontalAlignment="Left" VerticalAlignment="Center"
                        FontSize="{ThemeResource SmallFontSize}"/>

        <ProgressBar x:Name="ProgressBar" Grid.Column="1" Height="18" HorizontalAlignment="Stretch" VerticalAlignment="Center" Margin="0,5,0,0"
                        Style="{ThemeResource OSDProgressBarStyle}" Value="{Binding Path=PercentPlayed}" />

        <Label x:Name="VideoDurationLabel" Grid.Column="2" Content="{Binding Duration}"
                        Color="{ThemeResource TextColor}" HorizontalAlignment="Left" VerticalAlignment="Center"
                        FontSize="{ThemeResource SmallFontSize}"/>

      </Grid>
    </DockPanel>
  </ControlTemplate>

  <ControlTemplate x:Key="GenericVideoOSDControlsControl">
    <StackPanel x:Name="PlayControlsPanel" Orientation="Horizontal" VerticalAlignment="Center" HorizontalAlignment="Center">
      <!-- Morpheus_xx: we want to see buttons always, not only when using mouse // IsVisible="{Binding ShowMouseControls}" -->
      <Button x:Name="SkipBackButton" Style="{ThemeResource SkipBackButtonStyle}" Margin="{ThemeResource PlayerControlButtonMargins}" IsVisible="{Binding CanSkipBack}"
                          Command="{Command Previous}"/>
      <Button x:Name="RewindButton" Style="{ThemeResource RewindButtonStyle}" Margin="{ThemeResource PlayerControlButtonMargins}" IsVisible="{Binding CanSeekBackward}"
                          Command="{Command SeekBackward}"/>
      <Button x:Name="PlayButton" Style="{ThemeResource PlayButtonStyle}" Margin="{ThemeResource PlayerControlButtonMargins}" IsVisible="{Binding CanPlay}"
                          Command="{Command Play}"/>
      <Button x:Name="PauseButton" Style="{ThemeResource PauseButtonStyle}" Margin="{ThemeResource PlayerControlButtonMargins}" IsVisible="{Binding CanPause}"
                          Command="{Command Pause}"/>
      <Button x:Name="StopButton" Style="{ThemeResource StopButtonStyle}" Margin="{ThemeResource PlayerControlButtonMargins}" IsVisible="{Binding CanStop}"
                          Command="{Command Stop}"/>
      <Button x:Name="ForwardButton" Style="{ThemeResource ForwardButtonStyle}" Margin="{ThemeResource PlayerControlButtonMargins}" IsVisible="{Binding CanSeekForward}"
                          Command="{Command SeekForward}"/>
      <Button x:Name="SkipForwardButton" Style="{ThemeResource SkipForwardButtonStyle}" Margin="{ThemeResource PlayerControlButtonMargins}" IsVisible="{Binding CanSkipForward}"
                          Command="{Command Next}"/>
      <Button x:Name="SelectTitleButton" Style="{ThemeResource ShowDvdMenuButtonStyle}" Margin="{ThemeResource PlayerControlButtonMargins}"
                          IsVisible="{Binding Source={StaticResource VideoPlayerModel},Path=PlayerUIContributor.TitlesAvailable}"
                          Command="{Command Source={StaticResource VideoPlayerModel},Path=PlayerUIContributor.OpenChooseTitleDialog}"/>
      <Button x:Name="PreviousChapterButton" Style="{ThemeResource PreviousChapterButtonStyle}" Margin="{ThemeResource PlayerControlButtonMargins}"
                          IsVisible="{Binding Source={StaticResource VideoPlayerModel},Path=PlayerUIContributor.ChaptersAvailable}"
                          Command="{Command Source={StaticResource VideoPlayerModel},Path=PlayerUIContributor.PrevChapter}"/>
      <Button x:Name="SelectChapterButton" Style="{ThemeResource SelectChapterButtonStyle}" Margin="{ThemeResource PlayerControlButtonMargins}"
                          IsVisible="{Binding Source={StaticResource VideoPlayerModel},Path=PlayerUIContributor.ChaptersAvailable}"
                          Command="{Command Source={StaticResource VideoPlayerModel},Path=PlayerUIContributor.OpenChooseChapterDialog}"/>
      <Button x:Name="NextChapterButton" Style="{ThemeResource NextChapterButtonStyle}" Margin="{ThemeResource PlayerControlButtonMargins}"
                          IsVisible="{Binding Source={StaticResource VideoPlayerModel},Path=PlayerUIContributor.ChaptersAvailable}"
                          Command="{Command Source={StaticResource VideoPlayerModel},Path=PlayerUIContributor.NextChapter}"/>
      <Button x:Name="SelectSubtitleButton" Style="{ThemeResource SelectSubtitleButtonStyle}" Margin="{ThemeResource PlayerControlButtonMargins}"
                          IsVisible="{Binding Source={StaticResource VideoPlayerModel},Path=PlayerUIContributor.SubtitlesAvailable}"
                          Command="{Command Source={StaticResource VideoPlayerModel},Path=PlayerUIContributor.OpenChooseSubtitleDialog}"/>

      <Grid x:Name="AudioPanel" DockPanel.Dock="Right" HorizontalAlignment="Right" Margin="4">
        <Grid x:Name="Audio_NoMouse" IsVisible="{Binding !ShowMouseControls}"
                      VerticalAlignment="Center" HorizontalAlignment="Center">
          <!-- Must be located the same as Audio_Mouse -->
          <Control x:Name="AudioSimple" IsVisible="{Binding IsAudio}" Template="{ThemeResource AudioActiveControlTemplate}"/>
          <Control x:Name="MuteOnOffSimple" Template="{ThemeResource MuteOnOffControlTemplate}">
            <Control.IsVisible>
              <MultiBinding Converter="{StaticResource ExpressionMultiValueConverter}" ConverterParameter="{}{0} &amp;&amp; {1}">
                <Binding Path="IsAudio"/>
                <Binding Path="IsMuted"/>
              </MultiBinding>
            </Control.IsVisible>
          </Control>
        </Grid>
        <Grid x:Name="Audio_Mouse" IsVisible="{Binding ShowMouseControls}" VerticalAlignment="Center" HorizontalAlignment="Center">
          <!-- Must be located the same as Audio_NoMouse -->
          <Button x:Name="AudioActiveButton" IsVisible="{Binding IsAudio}" Style="{ThemeResource AudioActiveButtonStyle}" Command="{Command AudioButtonPressed}"/>
          <Button x:Name="AudioInactiveButton" IsVisible="{Binding !IsAudio}" Style="{ThemeResource AudioInactiveButtonStyle}" Command="{Command AudioButtonPressed}"/>
        </Grid>
      </Grid>
    </StackPanel>
  </ControlTemplate>

  <Style x:Key="PrimaryVideoOSDStyle" TargetType="{x:Type mp_special_controls:PlayerControl}">
    <Setter Property="Template">
      <Setter.Value>
        <ControlTemplate TargetType="{x:Type mp_special_controls:PlayerControl}">

          <Control Style="{ThemeResource OSDContainer}" Width="{ThemeResource FullScreenContentVideoPrimaryPlayerOSDWidth}" DataContext="{Binding RelativeSource={RelativeSource TemplatedParent}}">
            <Control.Resources>
              <ControlTemplate x:Key="OSD_Cover_Template">
                <Grid>

                  <Image Width="{StaticResource MEDIA_POSTER_WIDTH}" Height="{StaticResource MEDIA_POSTER_HEIGHT}" Stretch="UniformToFill"
                         FallbackSource="{Binding MediaItem}"
                         OpacityMask="{ThemeResource MediaItemsOpacityBrush}">
                    <Image.Source>
                      <fanart:FanArtImageSource fanart:FanArtMediaType="Movie" fanart:FanArtType="Poster" fanart:FanArtName="{Binding MediaItem}"
                          fanart:MaxWidth="{StaticResource FANART_POSTER_WIDTH}" fanart:MaxHeight="{StaticResource FANART_POSTER_HEIGHT}"/>
                    </Image.Source>
                  </Image>

                  <!-- TODO: Add series cover / video thumbnail 
                  <Image Width="{StaticResource MEDIA_POSTER_WIDTH}" Height="{StaticResource MEDIA_POSTER_HEIGHT}" Stretch="UniformToFill"
                         OpacityMask="{ThemeResource MediaItemsOpacityBrush}">
                    <Image.Source>
                      <fanart:FanArtImageSource fanart:FanArtMediaType="Series" fanart:FanArtType="Poster" fanart:FanArtName="{Binding MediaItem}"
                          fanart:MaxWidth="{StaticResource FANART_POSTER_WIDTH}" fanart:MaxHeight="{StaticResource FANART_POSTER_HEIGHT}"/>
                    </Image.Source>
                  </Image>-->

                </Grid>
              </ControlTemplate>

              <ControlTemplate x:Key="OSD_InfoArea_Template">

                <Grid x:Name="InfoGrid" HorizontalAlignment="Stretch" VerticalAlignment="Stretch">
                  <Grid.ColumnDefinitions>
                    <ColumnDefinition Width="Auto"/>
                    <ColumnDefinition Width="*"/>
                  </Grid.ColumnDefinitions>
                  <Grid.RowDefinitions>
                    <RowDefinition Height="Auto"/>
                    <RowDefinition Height="150"/>
                  </Grid.RowDefinitions>


                  <Label x:Name="VideoName" Content="{Binding Path=MediaItemTitle}" Color="{ThemeResource TextColor}"
                        FontSize="{ThemeResource OsdTitleFontSize}" FontFamily="DefaultBold"
                        Scroll="Auto" HorizontalAlignment="Left" VerticalAlignment="Center"/>

                  <media:MediaAspectWrapper MediaItem="{Binding Path=MediaItem}" Grid.Row="0" Grid.Column="1" Margin="15,-5,0,0">
                    <media:MediaAspectWrapper.Template>
                      <ControlTemplate>
                        <Label x:Name="Year" FontSize="{ThemeResource SmallerFontSize}"
                                 DataContext="{Binding RelativeSource={RelativeSource TemplatedParent}}"
                                 Content="{Binding Path=RecordingTime, Converter={StaticResource DateFormatConverter}, ConverterParameter=yyyy}" Color="{ThemeResource TextColor}"/>
                      </ControlTemplate>
                    </media:MediaAspectWrapper.Template>
                  </media:MediaAspectWrapper>

                  <media:VideoAspectWrapper MediaItem="{Binding Path=MediaItem}" Grid.Row="1" Grid.Column="0" Grid.ColumnSpan="2">
                    <media:VideoAspectWrapper.Template>
                      <ControlTemplate>
                        <Grid HorizontalAlignment="Stretch" VerticalAlignment="Stretch">
                          <Grid.ColumnDefinitions>
                            <ColumnDefinition Width="*"/>
                          </Grid.ColumnDefinitions>
                          <Grid.RowDefinitions>
                            <RowDefinition Height="*"/>
                          </Grid.RowDefinitions>
                          <Label x:Name="StoryPlot" Wrap="True" Scroll="Auto" ScrollSpeed="5" ScrollDelay="5"
                                 HorizontalAlignment="Stretch" VerticalAlignment="Stretch"
                                 FontSize="{ThemeResource SmallFontSize}"
                                 DataContext="{Binding RelativeSource={RelativeSource TemplatedParent}}"
                                 Content="{Binding Path=StoryPlot}" Color="{ThemeResource TextColor}" />
                        </Grid>
                      </ControlTemplate>
                    </media:VideoAspectWrapper.Template>
                  </media:VideoAspectWrapper>
                </Grid>
              </ControlTemplate>

              <ControlTemplate x:Key="OSD_Progress_Template">
                <Control Template="{ThemeResource GenericVideoOSDProgressControl}" />
              </ControlTemplate>

              <ControlTemplate x:Key="OSD_Controls_Template">
                <Control Template="{ThemeResource GenericVideoOSDControlsControl}" />
              </ControlTemplate>

            </Control.Resources>
          </Control>
          <!--<ControlTemplate.Triggers>
            <Trigger Property="IsCurrentPlayer" Value="True">
              <Trigger.EnterActions>
                <BeginStoryboard x:Name="CurrentPlayer_BeginStoryboard" Storyboard="{ThemeResource OSDCurrentPlayerControlStoryboard}"/>
              </Trigger.EnterActions>
              <Trigger.ExitActions>
                <StopStoryboard BeginStoryboardName="CurrentPlayer_BeginStoryboard"/>
              </Trigger.ExitActions>
            </Trigger>
          </ControlTemplate.Triggers>-->
        </ControlTemplate>
      </Setter.Value>
    </Setter>
    <Setter Property="PlayerContext" Value="PrimaryPlayer"/>
  </Style>


  <Storyboard x:Key="PressedPiPOSDButtonStoryboard" FillBehavior="HoldEnd">
    <ColorAnimationUsingKeyFrames BeginTime="00:00:00" RepeatBehavior="Forever" AutoReverse="True" Storyboard.TargetName="PiPControlBorder" Storyboard.TargetProperty="BorderBrush.Color">
      <SplineColorKeyFrame KeyTime="00:00:00" Value="{ThemeResource PipBorderColor}"/>
      <SplineColorKeyFrame KeyTime="{ThemeResource PressedPiPOSDButtonAnimationTime2}" Value="{ThemeResource OSDPipBorderFocusColor}"/>
    </ColorAnimationUsingKeyFrames>
    <DoubleAnimationUsingKeyFrames BeginTime="00:00:00" FillBehavior="HoldEnd" Storyboard.TargetName="PiPButton" Storyboard.TargetProperty="RenderTransform.Children[0].ScaleX">
      <SplineDoubleKeyFrame KeyTime="00:00:00" Value="1"/>
      <SplineDoubleKeyFrame KeyTime="{ThemeResource PressedPiPOSDButtonAnimationTime1}" Value="{ThemeResource SquareButtonZoomCoefficient}"/>
    </DoubleAnimationUsingKeyFrames>
    <DoubleAnimationUsingKeyFrames BeginTime="00:00:00" FillBehavior="HoldEnd" Storyboard.TargetName="PiPButton" Storyboard.TargetProperty="RenderTransform.Children[0].ScaleY">
      <SplineDoubleKeyFrame KeyTime="00:00:00" Value="1"/>
      <SplineDoubleKeyFrame KeyTime="{ThemeResource PressedPiPOSDButtonAnimationTime1}" Value="{ThemeResource SquareButtonZoomCoefficient}"/>
    </DoubleAnimationUsingKeyFrames>
  </Storyboard>

  <Style x:Key="SecondaryMediaOSDStyle" TargetType="{x:Type mp_special_controls:PlayerControl}">
    <Setter Property="FixedImageHeight" Value="{ThemeResource FullScreenContentVideoSecondaryPlayerOSDPipHeight}"/>
    <Setter Property="Template">
      <Setter.Value>
        <ControlTemplate TargetType="{x:Type mp_special_controls:PlayerControl}">
          <Border x:Name="OSD_Background" BorderBrush="{ThemeResource OSDPlayControlBorderColor}"
              CornerRadius="{ThemeResource OSDPlayControlCornerRadius}" BorderThickness="{ThemeResource OSDPlayControlBorderThickness}"
              DataContext="{Binding RelativeSource={RelativeSource TemplatedParent}}">
            <Border.Background>
              <LinearGradientBrush StartPoint="0.5,0" EndPoint="0.5,1">
                <GradientStop Offset="0" Color="{ThemeResource OSDPlayerControlBackgroundColor1}"/>
                <GradientStop Offset="0.5" Color="{ThemeResource OSDPlayerControlBackgroundColor2}"/>
                <GradientStop Offset="1" Color="{ThemeResource OSDPlayerControlBackgroundColor3}"/>
              </LinearGradientBrush >
            </Border.Background>
            <Grid x:Name="PlayerGrid" Grid.Column="2" Grid.Row="0" Margin="10,0,10,0"
                HorizontalAlignment="Stretch" VerticalAlignment="Stretch">
              <Grid.ColumnDefinitions>
                <ColumnDefinition Width="*"/>
              </Grid.ColumnDefinitions>
              <Grid.RowDefinitions>
                <RowDefinition Height="Auto"/>
                <RowDefinition Height="*"/>
                <RowDefinition Height="Auto"/>
                <RowDefinition Height="Auto"/>
              </Grid.RowDefinitions>
              <DockPanel x:Name="PiPHeaderPanel" Grid.Column="0" Grid.Row="0" LastChildFill="true" Margin="3">
                <Grid x:Name="AudioPanel" DockPanel.Dock="Right" HorizontalAlignment="Right" Margin="4,0,0,0" Height="30"
                    IsVisible="{Binding HasAudio}">
                  <Grid x:Name="Audio_NoMouse" IsVisible="{Binding !ShowMouseControls}"
                      VerticalAlignment="Center" HorizontalAlignment="Center">
                    <!-- Must be located the same as Audio_Mouse -->
                    <Control x:Name="AudioSimple" IsVisible="{Binding IsAudio}" Template="{ThemeResource AudioActiveControlTemplate}"/>
                    <Control x:Name="MuteOnOffSimple" Template="{ThemeResource MuteOnOffControlTemplate}">
                      <Control.IsVisible>
                        <MultiBinding Converter="{StaticResource ExpressionMultiValueConverter}" ConverterParameter="{}{0} &amp;&amp; {1}">
                          <Binding Path="IsAudio"/>
                          <Binding Path="IsMuted"/>
                        </MultiBinding>
                      </Control.IsVisible>
                    </Control>
                  </Grid>
                  <Grid x:Name="Audio_Mouse" IsVisible="{Binding ShowMouseControls}"
                      VerticalAlignment="Center" HorizontalAlignment="Center">
                    <!-- Must be located the same as Audio_NoMouse -->
                    <Button x:Name="AudioActiveButton" IsVisible="{Binding IsAudio}" Style="{ThemeResource AudioActiveButtonStyle}"
                        Command="{Command AudioButtonPressed}"/>
                    <Button x:Name="AudioInactiveButton" IsVisible="{Binding !IsAudio}" Style="{ThemeResource AudioInactiveButtonStyle}"
                        Command="{Command AudioButtonPressed}"/>
                  </Grid>
                </Grid>
                <Grid DockPanel.Dock="Center">
                  <!-- Has to be last control in DockPanel, LastChildFill! -->
                  <Grid.ColumnDefinitions>
                    <ColumnDefinition Width="*"/>
                  </Grid.ColumnDefinitions>
                  <Grid.RowDefinitions>
                    <RowDefinition Height="*"/>
                  </Grid.RowDefinitions>
                  <Label x:Name="MediaName" Content="{Binding Path=MediaItemTitle}" Color="{ThemeResource TextColor}" Scroll="Auto"
                      HorizontalAlignment="Left" VerticalAlignment="Center"
                      MaxWidth="{ThemeResource FullScreenContentVideoSecondaryPlayerOSDTextMaxWidth}"/>
                </Grid>
              </DockPanel>
              <!-- PiPHeaderPanel -->
              <Button x:Name="PiPButton" Grid.Column="0" Grid.Row="1" Margin="5"
                  Style="{ThemeResource PipControlStyle}" RenderTransformOrigin="0.5,0.5"
                  VerticalAlignment="Center" HorizontalAlignment="Center"
                  Command="{Command SwitchPip}" IsVisible="{Binding IsPip}">
                <Button.RenderTransform>
                  <TransformGroup>
                    <ScaleTransform ScaleX="1" ScaleY="1"/>
                  </TransformGroup>
                </Button.RenderTransform>
                <Button.Triggers>
                  <Trigger Property="HasFocus" Value="True">
                    <Trigger.EnterActions>
                      <BeginStoryboard x:Name="Focused_BeginStoryboard" Storyboard="{ThemeResource PressedPiPOSDButtonStoryboard}"/>
                    </Trigger.EnterActions>
                    <Trigger.ExitActions>
                      <StopStoryboard BeginStoryboardName="Focused_BeginStoryboard"/>
                    </Trigger.ExitActions>
                  </Trigger>
                </Button.Triggers>
              </Button>
              <!-- PiPButton -->
              <Label x:Name="PlayerStateLabel" Grid.Column="0" Grid.Row="2" HorizontalAlignment="Center" Color="{ThemeResource TextColor}"
                  Content="{Binding PlayerStateText}" Scroll="Auto" MaxWidth="{ThemeResource FullScreenContentVideoSecondaryPlayerOSDTextMaxWidth}"/>
              <StackPanel x:Name="PlayControlsPanel" Orientation="Horizontal" Grid.Column="0" Grid.Row="3" Margin="10,10,10,0"
                  VerticalAlignment="Center" HorizontalAlignment="Center" IsVisible="{Binding ShowMouseControls}" Height="30">
                <Button x:Name="SkipBackButton" Style="{ThemeResource SkipBackButtonStyle}" Margin="{ThemeResource PlayerControlButtonMargins}" IsVisible="{Binding CanSkipBack}"
                    Command="{Command Previous}"/>
                <Button x:Name="RewindButton" Style="{ThemeResource RewindButtonStyle}" Margin="{ThemeResource PlayerControlButtonMargins}" IsVisible="{Binding CanSeekBackward}"
                    Command="{Command SeekBackward}"/>
                <Button x:Name="PlayButton" Style="{ThemeResource PlayButtonStyle}" Margin="{ThemeResource PlayerControlButtonMargins}" IsVisible="{Binding CanPlay}"
                    Command="{Command Play}"/>
                <Button x:Name="PauseButton" Style="{ThemeResource PauseButtonStyle}" Margin="{ThemeResource PlayerControlButtonMargins}" IsVisible="{Binding CanPause}"
                    Command="{Command Pause}"/>
                <Button x:Name="StopButton" Style="{ThemeResource StopButtonStyle}" Margin="{ThemeResource PlayerControlButtonMargins}" IsVisible="{Binding CanStop}"
                    Command="{Command Stop}"/>
                <Button x:Name="ForwardButton" Style="{ThemeResource ForwardButtonStyle}" Margin="{ThemeResource PlayerControlButtonMargins}" IsVisible="{Binding CanSeekForward}"
                    Command="{Command SeekForward}"/>
                <Button x:Name="SkipForwardButton" Style="{ThemeResource SkipForwardButtonStyle}" Margin="{ThemeResource PlayerControlButtonMargins}" IsVisible="{Binding CanSkipForward}"
                    Command="{Command Next}"/>
              </StackPanel>
              <!-- PlayControlsPanel -->
            </Grid>
            <!-- PlayerGrid -->
          </Border>
          <!-- OSD_Background -->
          <ControlTemplate.Triggers>
            <!--<Trigger Property="IsCurrentPlayer" Value="True">
              <Trigger.EnterActions>
                <BeginStoryboard x:Name="CurrentPlayer_BeginStoryboard" Storyboard="{ThemeResource OSDCurrentPlayerControlStoryboard}"/>
              </Trigger.EnterActions>
              <Trigger.ExitActions>
                <StopStoryboard BeginStoryboardName="CurrentPlayer_BeginStoryboard"/>
              </Trigger.ExitActions>
            </Trigger>-->
          </ControlTemplate.Triggers>
        </ControlTemplate>
      </Setter.Value>
    </Setter>
    <Setter Property="PlayerContext" Value="SecondaryPlayer"/>
  </Style>

</ResourceDictionary><|MERGE_RESOLUTION|>--- conflicted
+++ resolved
@@ -262,9 +262,8 @@
       <Image Width="{StaticResource MEDIA_POSTER_WIDTH}" Height="{StaticResource MEDIA_POSTER_HEIGHT}" Stretch="UniformToFill" FallbackSource="VideoLarge.png"
             OpacityMask="{ThemeResource MediaItemsOpacityBrush}">
         <Image.Source>
-<<<<<<< HEAD
           <fanart:FanArtImageSource fanart:FanArtMediaType="Movie" fanart:FanArtType="Poster" fanart:FanArtName="{Binding MediaItem.MediaItemId}"
-                                    fanart:MaxWidth="{StaticResource FANART_POSTER_WIDTH}" fanart:MaxHeight="{StaticResource FANART_POSTER_HEIGHT}"/>
+             fanart:MaxWidth="{StaticResource FANART_POSTER_WIDTH}" fanart:MaxHeight="{StaticResource FANART_POSTER_HEIGHT}"/>
         </Image.Source>
       </Image>
 
@@ -279,108 +278,8 @@
         </Image.Source>
       </Image> -->
       
-=======
-          <fanart:FanArtImageSource fanart:FanArtMediaType="Movie" fanart:FanArtType="Poster" fanart:FanArtName="{Binding SimpleTitle}"
-             fanart:MaxWidth="{StaticResource FANART_POSTER_WIDTH}" fanart:MaxHeight="{StaticResource FANART_POSTER_HEIGHT}"/>
-        </Image.Source>
-      </Image>
-
-      <!-- Alternative for theme: Un-/Watched overlay symbols as alternative to red tabs
-      <Image HorizontalAlignment="Left" VerticalAlignment="Top" Stretch="Fill" Width="40" Height="40">
-        <Image.Source>
-          <MultiBinding Converter="{StaticResource ExpressionMultiValueConverter}" ConverterParameter="{}{0} == 0 ? {1} : {2}">
-            <Binding Path="PlayCount"/>
-            <Binding Source="unwatched_circle.png"/>
-            <Binding Source="watched_circle.png"/>
-          </MultiBinding>
-        </Image.Source>
-      </Image> -->
-      
-    </Grid>
-  </ControlTemplate>
-
-  <ControlTemplate x:Key="GridViewMovieItemTemplate">
-    <Grid>
-      <!-- GE2301: Unwatched marker added by red tab -->      
-      <Image Source="MediaItem_Unwatched.png" Margin="-7,-4,-8,-4">
-        <Image.IsVisible>
-          <Binding Path="PlayCount" Converter="{StaticResource ExpressionValueConverter}" ConverterParameter="{}{0} == 0"/>
-        </Image.IsVisible>
-      </Image>
-      <!-- GE2301: Unwatched marker added by red tab -->      
-      <Control Template="{ThemeResource MovieCoverTemplate}"/>
-    </Grid>
-  </ControlTemplate>
-
-  <ControlTemplate x:Key="CoverViewMovieItemTemplate">
-    <Grid x:Name="ItemControl" VerticalAlignment="Center">
-      <Grid.ColumnDefinitions>
-        <ColumnDefinition Width="Auto"/>
-      </Grid.ColumnDefinitions>
-      <Grid.RowDefinitions>
-        <RowDefinition Height="550"  />
-      </Grid.RowDefinitions>
-
-      <Image Width="355" Height="459" Stretch="Fill" VerticalAlignment="Center" HorizontalAlignment="Center" Grid.Row="0" Margin="-17,-12,-17,-12">
-        <Image.Source>
-          <MultiBinding Converter="{StaticResource ExpressionMultiValueConverter}" ConverterParameter="{}{0} ? {1} : {2}">
-            <Binding RelativeSource="{RelativeSource Mode=FindAncestor,AncestorType={x:Type Button}}" Path="HasFocus"/>
-            <Binding Source="MediaItem_focus.png"/>
-            <Binding Source=""/>
-          </MultiBinding>
-        </Image.Source>
-      </Image>
-
-      <Image Width="349" Height="452" Stretch="Fill" VerticalAlignment="Center" HorizontalAlignment="Center" Grid.Row="0" Margin="-15,-7,-13,-14">
-        <Image.Source>
-          <MultiBinding Converter="{StaticResource ExpressionMultiValueConverter}" ConverterParameter="{}{0} ? {1} : {2}">
-            <Binding RelativeSource="{RelativeSource Mode=FindAncestor,AncestorType={x:Type Button}}" Path="HasFocus"/>
-            <Binding Source=""/>
-            <Binding Source="MediaItem_shadow.png"/>
-          </MultiBinding>
-        </Image.Source>
-      </Image>
-
-      <Image Width="310" Height="430" Stretch="Fill" FallbackSource="VideoLarge.png" VerticalAlignment="Center" HorizontalAlignment="Center" Grid.Row="0"
-       Source="{Binding MediaItem}" OpacityMask="{ThemeResource MediaItemsOpacityBrush}" />
-
-      <!--Image Width="310" Height="400" Stretch="Fill" VerticalAlignment="Top" HorizontalAlignment="Center" Grid.Row="0" Margin="-17,-12,-17,-12">
-        <Image.Source>
-          <MultiBinding Converter="{StaticResource ExpressionMultiValueConverter}" ConverterParameter="{}{0} ? {1} : {2}">
-            <Binding RelativeSource="{RelativeSource Mode=FindAncestor,AncestorType={x:Type Button}}" Path="HasFocus"/>
-            <Binding Source="MediaItem_focus.png"/>
-            <Binding Source=""/>
-          </MultiBinding>
-        </Image.Source>
-      </Image>
-
-      <Image Width="304" Height="394" Stretch="Fill" VerticalAlignment="Top" HorizontalAlignment="Center" Grid.Row="0" Margin="-15,-7,-13,-14">
-        <Image.Source>
-          <MultiBinding Converter="{StaticResource ExpressionMultiValueConverter}" ConverterParameter="{}{0} ? {1} : {2}">
-            <Binding RelativeSource="{RelativeSource Mode=FindAncestor,AncestorType={x:Type Button}}" Path="HasFocus"/>
-            <Binding Source=""/>
-            <Binding Source="MediaItem_shadow.png"/>
-          </MultiBinding>
-        </Image.Source>
-      </Image>
-
-      <Image Width="270" Height="375" Stretch="Fill" FallbackSource="VideoLarge.png" VerticalAlignment="Top" HorizontalAlignment="Center" Grid.Row="0"
-       Source="{Binding MediaItem}" OpacityMask="{ThemeResource MediaItemsOpacityBrush}" /-->
-
-      <!-- Unwatched indicator -->
-      <!--Image HorizontalAlignment="Left" VerticalAlignment="Top" Stretch="Fill" Width="35" Height="32" Opacity="1" Margin="5,5,0,0">
-        <Image.Source>
-          <MultiBinding Converter="{StaticResource ExpressionMultiValueConverter}" ConverterParameter="{}{0} == 0 ? {1} : {2}">
-            <Binding Path="PlayCount"/>
-            <Binding Source=""/>
-            <Binding Source="watched_circle.png"/>
-          </MultiBinding>
-        </Image.Source>
-      </Image-->
->>>>>>> a38c72f7
-    </Grid>
-  </ControlTemplate>
-  
+    </Grid>
+  </ControlTemplate>
 
   <ControlTemplate x:Key="GridViewMovieItemTemplate">
     <Grid>
