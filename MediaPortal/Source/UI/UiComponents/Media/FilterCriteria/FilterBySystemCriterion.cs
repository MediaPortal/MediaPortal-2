--- conflicted
+++ resolved
@@ -1,96 +1,92 @@
-#region Copyright (C) 2007-2017 Team MediaPortal
-
-/*
-    Copyright (C) 2007-2017 Team MediaPortal
-    http://www.team-mediaportal.com
-
-    This file is part of MediaPortal 2
-
-    MediaPortal 2 is free software: you can redistribute it and/or modify
-    it under the terms of the GNU General Public License as published by
-    the Free Software Foundation, either version 3 of the License, or
-    (at your option) any later version.
-
-    MediaPortal 2 is distributed in the hope that it will be useful,
-    but WITHOUT ANY WARRANTY; without even the implied warranty of
-    MERCHANTABILITY or FITNESS FOR A PARTICULAR PURPOSE. See the
-    GNU General Public License for more details.
-
-    You should have received a copy of the GNU General Public License
-    along with MediaPortal 2. If not, see <http://www.gnu.org/licenses/>.
-*/
-
-#endregion
-
-using System;
-using System.Collections.Generic;
-using System.Threading.Tasks;
-using MediaPortal.Common;
-using MediaPortal.Common.Exceptions;
-using MediaPortal.Common.General;
-using MediaPortal.Common.MediaManagement.DefaultItemAspects;
-using MediaPortal.Common.MediaManagement.MLQueries;
-using MediaPortal.Common.SystemCommunication;
-using MediaPortal.UI.ServerCommunication;
-using MediaPortal.UiComponents.Media.General;
-using MediaPortal.UiComponents.Media.Helpers;
-
-namespace MediaPortal.UiComponents.Media.FilterCriteria
-{
-  public class FilterBySystemCriterion : MLFilterCriterion
-  {
-    #region Base overrides
-
-    public override async Task<ICollection<FilterValue>> GetAvailableValuesAsync(IEnumerable<Guid> necessaryMIATypeIds, IFilter selectAttributeFilter, IFilter filter)
-    {
-      IServerConnectionManager serverConnectionManager = ServiceRegistration.Get<IServerConnectionManager>();
-      IServerController serverController = serverConnectionManager.ServerController;
-      if (serverController == null)
-        throw new NotConnectedException("The MediaLibrary is not connected");
-
-      IDictionary<string, string> systemNames = new Dictionary<string, string>();
-      foreach (MPClientMetadata client in serverController.GetAttachedClients())
-        systemNames.Add(client.SystemId, client.LastClientName);
-      systemNames.Add(serverConnectionManager.HomeServerSystemId, serverConnectionManager.LastHomeServerName);
-
-      IContentDirectory cd = ServiceRegistration.Get<IServerConnectionManager>().ContentDirectory;
-      if (cd == null)
-        return new List<FilterValue>();
-
-      bool showVirtual = VirtualMediaHelper.ShowVirtualMedia(necessaryMIATypeIds);
-
-<<<<<<< HEAD
-      HomogenousMap valueGroups = cd.GetValueGroups(ProviderResourceAspect.ATTR_SYSTEM_ID, null, ProjectionFunction.None, necessaryMIATypeIds, filter, true, showVirtual);
-=======
-      HomogenousMap valueGroups = await cd.GetValueGroupsAsync(ProviderResourceAspect.ATTR_SYSTEM_ID, null, ProjectionFunction.None, necessaryMIATypeIds, filter, true, showVirtual);
->>>>>>> ca5fa06b
-      IList<FilterValue> result = new List<FilterValue>(valueGroups.Count);
-      int numEmptyEntries = 0;
-      foreach (KeyValuePair<object, object> group in valueGroups)
-      {
-        string name = group.Key as string ?? string.Empty;
-        name = name.Trim();
-        if (name == string.Empty)
-          numEmptyEntries += (int) group.Value;
-        else
-        {
-          string systemName;
-          if (systemNames.TryGetValue(name, out systemName) && !string.IsNullOrEmpty(systemName))
-            name = systemName;
-          result.Add(new FilterValue(name,
-              new RelationalFilter(ProviderResourceAspect.ATTR_SYSTEM_ID, RelationalOperator.EQ, group.Key), null, (int) group.Value, this));
-        }
-      }
-      if (numEmptyEntries > 0)
-        result.Insert(0, new FilterValue(Consts.RES_VALUE_EMPTY_TITLE, new EmptyFilter(ProviderResourceAspect.ATTR_SYSTEM_ID), null, numEmptyEntries, this));
-      return result;
-    }
-
-    public override Task<ICollection<FilterValue>> GroupValuesAsync(ICollection<Guid> necessaryMIATypeIds, IFilter selectAttributeFilter, IFilter filter)
-    {
-      return Task.FromResult((ICollection<FilterValue>)null);
-    }
-
-    #endregion
-  }
-}
+#region Copyright (C) 2007-2017 Team MediaPortal
+
+/*
+    Copyright (C) 2007-2017 Team MediaPortal
+    http://www.team-mediaportal.com
+
+    This file is part of MediaPortal 2
+
+    MediaPortal 2 is free software: you can redistribute it and/or modify
+    it under the terms of the GNU General Public License as published by
+    the Free Software Foundation, either version 3 of the License, or
+    (at your option) any later version.
+
+    MediaPortal 2 is distributed in the hope that it will be useful,
+    but WITHOUT ANY WARRANTY; without even the implied warranty of
+    MERCHANTABILITY or FITNESS FOR A PARTICULAR PURPOSE. See the
+    GNU General Public License for more details.
+
+    You should have received a copy of the GNU General Public License
+    along with MediaPortal 2. If not, see <http://www.gnu.org/licenses/>.
+*/
+
+#endregion
+
+using System;
+using System.Collections.Generic;
+using System.Threading.Tasks;
+using MediaPortal.Common;
+using MediaPortal.Common.Exceptions;
+using MediaPortal.Common.General;
+using MediaPortal.Common.MediaManagement.DefaultItemAspects;
+using MediaPortal.Common.MediaManagement.MLQueries;
+using MediaPortal.Common.SystemCommunication;
+using MediaPortal.UI.ServerCommunication;
+using MediaPortal.UiComponents.Media.General;
+using MediaPortal.UiComponents.Media.Helpers;
+
+namespace MediaPortal.UiComponents.Media.FilterCriteria
+{
+  public class FilterBySystemCriterion : MLFilterCriterion
+  {
+    #region Base overrides
+
+    public override async Task<ICollection<FilterValue>> GetAvailableValuesAsync(IEnumerable<Guid> necessaryMIATypeIds, IFilter selectAttributeFilter, IFilter filter)
+    {
+      IServerConnectionManager serverConnectionManager = ServiceRegistration.Get<IServerConnectionManager>();
+      IServerController serverController = serverConnectionManager.ServerController;
+      if (serverController == null)
+        throw new NotConnectedException("The MediaLibrary is not connected");
+
+      IDictionary<string, string> systemNames = new Dictionary<string, string>();
+      foreach (MPClientMetadata client in serverController.GetAttachedClients())
+        systemNames.Add(client.SystemId, client.LastClientName);
+      systemNames.Add(serverConnectionManager.HomeServerSystemId, serverConnectionManager.LastHomeServerName);
+
+      IContentDirectory cd = ServiceRegistration.Get<IServerConnectionManager>().ContentDirectory;
+      if (cd == null)
+        return new List<FilterValue>();
+
+      bool showVirtual = VirtualMediaHelper.ShowVirtualMedia(necessaryMIATypeIds);
+
+      HomogenousMap valueGroups = await cd.GetValueGroupsAsync(ProviderResourceAspect.ATTR_SYSTEM_ID, null, ProjectionFunction.None, necessaryMIATypeIds, filter, true, showVirtual);
+      IList<FilterValue> result = new List<FilterValue>(valueGroups.Count);
+      int numEmptyEntries = 0;
+      foreach (KeyValuePair<object, object> group in valueGroups)
+      {
+        string name = group.Key as string ?? string.Empty;
+        name = name.Trim();
+        if (name == string.Empty)
+          numEmptyEntries += (int) group.Value;
+        else
+        {
+          string systemName;
+          if (systemNames.TryGetValue(name, out systemName) && !string.IsNullOrEmpty(systemName))
+            name = systemName;
+          result.Add(new FilterValue(name,
+              new RelationalFilter(ProviderResourceAspect.ATTR_SYSTEM_ID, RelationalOperator.EQ, group.Key), null, (int) group.Value, this));
+        }
+      }
+      if (numEmptyEntries > 0)
+        result.Insert(0, new FilterValue(Consts.RES_VALUE_EMPTY_TITLE, new EmptyFilter(ProviderResourceAspect.ATTR_SYSTEM_ID), null, numEmptyEntries, this));
+      return result;
+    }
+
+    public override Task<ICollection<FilterValue>> GroupValuesAsync(ICollection<Guid> necessaryMIATypeIds, IFilter selectAttributeFilter, IFilter filter)
+    {
+      return Task.FromResult((ICollection<FilterValue>)null);
+    }
+
+    #endregion
+  }
+}