--- conflicted
+++ resolved
@@ -470,12 +470,7 @@
     /// <returns><c>true</c> if it is a stub item.</returns>
     protected Task<bool> IsStubResource(IFileSystemResourceAccessor mediaItemAccessor)
     {
-<<<<<<< HEAD
       return Task.FromResult(ServiceRegistration.Get<IMediaAccessor>().IsStubResource(mediaItemAccessor));
-=======
-      //ToDo: Replace this with a call to IsSingleResource once this method is implemented in the MetadataExtractors
-      return mediaItemAccessor.IsFile || await ExtractMetadata(mediaItemAccessor, null, true, true) != null;
->>>>>>> 1e3882df
     }
 
     protected Task<IDictionary<Guid, IList<MediaItemAspect>>> ExtractMetadata(IResourceAccessor mediaItemAccessor, IDictionary<Guid, IList<MediaItemAspect>> existingAspects, 
