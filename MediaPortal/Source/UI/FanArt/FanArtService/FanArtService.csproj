﻿<?xml version="1.0" encoding="utf-8"?>
<Project ToolsVersion="12.0" DefaultTargets="Build" xmlns="http://schemas.microsoft.com/developer/msbuild/2003">
  <PropertyGroup>
    <Configuration Condition=" '$(Configuration)' == '' ">Debug</Configuration>
    <Platform Condition=" '$(Platform)' == '' ">x86</Platform>
    <ProductVersion>8.0.30703</ProductVersion>
    <SchemaVersion>2.0</SchemaVersion>
    <ProjectGuid>{294C9C0A-FE21-4857-957A-14A433E3254E}</ProjectGuid>
    <OutputType>Library</OutputType>
    <AppDesignerFolder>Properties</AppDesignerFolder>
    <RootNamespace>MediaPortal.Extensions.UserServices.FanArtService</RootNamespace>
    <AssemblyName>FanArtService</AssemblyName>
    <TargetFrameworkVersion>v4.7</TargetFrameworkVersion>
    <TargetFrameworkProfile>
    </TargetFrameworkProfile>
    <FileAlignment>512</FileAlignment>
    <RestoreProjectStyle>PackageReference</RestoreProjectStyle>
  </PropertyGroup>
  <PropertyGroup Condition=" '$(Configuration)|$(Platform)' == 'Debug|x86' ">
    <PlatformTarget>x86</PlatformTarget>
    <DebugSymbols>true</DebugSymbols>
    <DebugType>full</DebugType>
    <Optimize>false</Optimize>
    <OutputPath>bin\x86\Debug\</OutputPath>
    <DefineConstants>DEBUG;TRACE</DefineConstants>
    <ErrorReport>prompt</ErrorReport>
    <WarningLevel>4</WarningLevel>
    <Prefer32Bit>false</Prefer32Bit>
  </PropertyGroup>
  <PropertyGroup Condition=" '$(Configuration)|$(Platform)' == 'Release|x86' ">
    <PlatformTarget>x86</PlatformTarget>
    <DebugType>pdbonly</DebugType>
    <Optimize>true</Optimize>
    <OutputPath>bin\x86\Release\</OutputPath>
    <DefineConstants>TRACE</DefineConstants>
    <ErrorReport>prompt</ErrorReport>
    <WarningLevel>4</WarningLevel>
    <Prefer32Bit>false</Prefer32Bit>
  </PropertyGroup>
  <PropertyGroup>
    <StartupObject />
  </PropertyGroup>
  <ItemGroup>
    <Reference Include="Microsoft.Owin, Version=3.1.0.0, Culture=neutral, PublicKeyToken=31bf3856ad364e35, processorArchitecture=MSIL">
      <HintPath>..\..\..\..\Packages\Microsoft.Owin.3.1.0\lib\net45\Microsoft.Owin.dll</HintPath>
    </Reference>
    <Reference Include="Owin, Version=1.0.0.0, Culture=neutral, PublicKeyToken=f0ebd12fd5e55cc5, processorArchitecture=MSIL">
      <HintPath>..\..\..\..\Packages\Owin.1.0\lib\net40\Owin.dll</HintPath>
    </Reference>
    <Reference Include="System" />
    <Reference Include="System.Core" />
    <Reference Include="System.Drawing" />
<<<<<<< HEAD
    <Reference Include="System.Threading.Tasks.Dataflow, Version=4.6.2.0, Culture=neutral, PublicKeyToken=b03f5f7f11d50a3a, processorArchitecture=MSIL">
      <HintPath>..\..\..\..\Packages\System.Threading.Tasks.Dataflow.4.8.0\lib\netstandard2.0\System.Threading.Tasks.Dataflow.dll</HintPath>
    </Reference>
=======
>>>>>>> 8751fcf3
    <Reference Include="System.Web" />
    <Reference Include="System.Xml.Linq" />
    <Reference Include="System.Data.DataSetExtensions" />
    <Reference Include="System.Data" />
    <Reference Include="System.Xml" />
  </ItemGroup>
  <ItemGroup>
    <Compile Include="..\..\..\Core\MediaPortal.Common\VersionInfo\VersionInfo.cs">
      <Link>Properties\VersionInfo.cs</Link>
    </Compile>
    <Compile Include="AlbumThumbs.cs" />
    <Compile Include="FanArtDataflow\FanArtActionBlock.cs" />
    <Compile Include="FanArtDataflow\FanArtManagerAction.cs" />
    <Compile Include="FanArtLibraryManager.cs" />
    <Compile Include="FanArtService.cs" />
    <Compile Include="FanArtServicePlugin.cs" />
    <Compile Include="FanartAccessModule.cs" />
    <Compile Include="MediaItemThumbs.cs" />
    <Compile Include="Properties\AssemblyInfo.cs" />
    <Compile Include="Settings\FanArtActionSettings.cs" />
    <Compile Include="Settings\FanArtServiceSettings.cs" />
  </ItemGroup>
  <ItemGroup>
    <ProjectReference Include="..\..\..\Core\MediaPortal.Backend\MediaPortal.Backend.csproj">
      <Project>{5B27EB95-B829-40F4-B445-0225CA206F85}</Project>
      <Name>MediaPortal.Backend</Name>
    </ProjectReference>
    <ProjectReference Include="..\..\..\Core\MediaPortal.Common\MediaPortal.Common.csproj">
      <Project>{ECF060E7-CAA1-4466-851F-F80B857641EA}</Project>
      <Name>MediaPortal.Common</Name>
    </ProjectReference>
    <ProjectReference Include="..\..\..\Core\UPnP\UPnP.csproj">
      <Project>{455E7D70-1C85-4D7F-9F01-DC801B8B8C34}</Project>
      <Name>UPnP</Name>
    </ProjectReference>
    <ProjectReference Include="..\..\..\Extensions\MetadataExtractors\OnlineLibraries\OnlineLibraries.csproj">
      <Project>{DCA4D19E-75F4-4A8A-B70A-F3F4291DC62B}</Project>
      <Name>OnlineLibraries</Name>
    </ProjectReference>
    <ProjectReference Include="..\FanArtService.Interfaces\FanArtService.Interfaces.csproj">
      <Project>{587B806E-9AFC-47D7-A024-1CEC38C4D1D3}</Project>
      <Name>FanArtService.Interfaces</Name>
    </ProjectReference>
  </ItemGroup>
  <ItemGroup>
    <Content Include="plugin.xml">
      <SubType>Designer</SubType>
    </Content>
  </ItemGroup>
  <ItemGroup>
    <None Include="build.targets" />
  </ItemGroup>
  <ItemGroup>
    <PackageReference Include="Microsoft.Tpl.Dataflow">
      <Version>4.5.24</Version>
    </PackageReference>
  </ItemGroup>
  <Import Project="$(MSBuildToolsPath)\Microsoft.CSharp.targets" />
  <Import Project="build.targets" />
</Project><|MERGE_RESOLUTION|>--- conflicted
+++ resolved
@@ -50,12 +50,6 @@
     <Reference Include="System" />
     <Reference Include="System.Core" />
     <Reference Include="System.Drawing" />
-<<<<<<< HEAD
-    <Reference Include="System.Threading.Tasks.Dataflow, Version=4.6.2.0, Culture=neutral, PublicKeyToken=b03f5f7f11d50a3a, processorArchitecture=MSIL">
-      <HintPath>..\..\..\..\Packages\System.Threading.Tasks.Dataflow.4.8.0\lib\netstandard2.0\System.Threading.Tasks.Dataflow.dll</HintPath>
-    </Reference>
-=======
->>>>>>> 8751fcf3
     <Reference Include="System.Web" />
     <Reference Include="System.Xml.Linq" />
     <Reference Include="System.Data.DataSetExtensions" />
