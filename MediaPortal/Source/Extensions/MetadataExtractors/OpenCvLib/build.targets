--- conflicted
+++ resolved
@@ -7,10 +7,7 @@
     </PropertyGroup>
 
     <ItemGroup>
-<<<<<<< HEAD
-=======
       <PluginFiles Include="$(TargetDir)OpenCvLib.dll" />
->>>>>>> 00d84ab4
       <PluginFiles Include="$(ProjectDir)plugin.xml" />
     </ItemGroup>
 
