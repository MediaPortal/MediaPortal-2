#region Copyright (C) 2007-2017 Team MediaPortal

/*
    Copyright (C) 2007-2017 Team MediaPortal
    http://www.team-mediaportal.com

    This file is part of MediaPortal 2

    MediaPortal 2 is free software: you can redistribute it and/or modify
    it under the terms of the GNU General Public License as published by
    the Free Software Foundation, either version 3 of the License, or
    (at your option) any later version.

    MediaPortal 2 is distributed in the hope that it will be useful,
    but WITHOUT ANY WARRANTY; without even the implied warranty of
    MERCHANTABILITY or FITNESS FOR A PARTICULAR PURPOSE. See the
    GNU General Public License for more details.

    You should have received a copy of the GNU General Public License
    along with MediaPortal 2. If not, see <http://www.gnu.org/licenses/>.
*/

#endregion

using System;
using MediaPortal.Common;
using MediaPortal.Common.MediaManagement;
using MediaPortal.Common.MediaManagement.DefaultItemAspects;
using MediaPortal.Common.SystemCommunication;
using MediaPortal.UI.ServerCommunication;
using System.Collections.Generic;
using System.Threading.Tasks;
using MediaPortal.Common.Services.ServerCommunication;
using MediaPortal.UI.Services.UserManagement;
using MediaPortal.Common.UserProfileDataManagement;

namespace MediaPortal.UiComponents.Media.MediaItemActions
{
  public abstract class AbstractPlayCountAction : AbstractMediaItemAction
  {
    protected abstract bool AppliesForPlayCount(int playCount);
    protected abstract int GetNewPlayCount();

    public override async Task<bool> IsAvailableAsync(MediaItem mediaItem)
    {
      int playCount = 0;
      if (mediaItem.UserData.ContainsKey(UserDataKeysKnown.KEY_PLAY_COUNT))
        playCount = Convert.ToInt32(mediaItem.UserData[UserDataKeysKnown.KEY_PLAY_COUNT]);
      if (!IsManagedByMediaLibrary(mediaItem) || !AppliesForPlayCount(playCount))
        return false;
      IContentDirectory cd = ServiceRegistration.Get<IServerConnectionManager>().ContentDirectory;
      return cd != null;
    }

    public override async Task<AsyncResult<ContentDirectoryMessaging.MediaItemChangeType>> ProcessAsync(MediaItem mediaItem)
    {
      var falseResult = new AsyncResult<ContentDirectoryMessaging.MediaItemChangeType>(false, ContentDirectoryMessaging.MediaItemChangeType.None);
      IContentDirectory cd = ServiceRegistration.Get<IServerConnectionManager>().ContentDirectory;
      if (cd == null)
        return falseResult;

      IList<MultipleMediaItemAspect> pras;
      if (!MediaItemAspect.TryGetAspects(mediaItem.Aspects, ProviderResourceAspect.Metadata, out pras))
        return falseResult;

      Guid? userProfile = null;
      IUserManagement userProfileDataManagement = ServiceRegistration.Get<IUserManagement>();
      if (userProfileDataManagement != null && userProfileDataManagement.IsValidUser)
        userProfile = userProfileDataManagement.CurrentUser.ProfileId;

      int playCount = GetNewPlayCount();
      int playPercentage = playCount > 0 ? 100 : 0;
<<<<<<< HEAD

      if (playCount > 0)
      {
        cd.NotifyPlayback(mediaItem.MediaItemId, true);
      }
=======
>>>>>>> 305274c3

      if (userProfile.HasValue)
      {
        if (cd != null)
          cd.NotifyUserPlayback(userProfile.Value, mediaItem.MediaItemId, playCount > 0 ? playPercentage : -1, playCount > 0);
      }
      else if (cd != null)
      {
        cd.NotifyPlayback(mediaItem.MediaItemId, playCount > 0);
      }

      //Also update media item locally so changes are reflected in GUI without reloading
      MediaItemAspect.SetAttribute(mediaItem.Aspects, MediaAspect.ATTR_PLAYCOUNT, playCount);
<<<<<<< HEAD
      mediaItem.UserData[UserDataKeysKnown.KEY_PLAY_COUNT] = playCount.ToString();
      mediaItem.UserData[UserDataKeysKnown.KEY_PLAY_PERCENTAGE] = playPercentage.ToString();

      return new AsyncResult<ContentDirectoryMessaging.MediaItemChangeType>(true, ContentDirectoryMessaging.MediaItemChangeType.Updated);
=======
      mediaItem.UserData[UserDataKeysKnown.KEY_PLAY_COUNT] = UserDataKeysKnown.GetSortablePlayCountString(playCount);
      if(mediaItem.UserData.ContainsKey(UserDataKeysKnown.KEY_PLAY_PERCENTAGE))
        mediaItem.UserData[UserDataKeysKnown.KEY_PLAY_PERCENTAGE] = UserDataKeysKnown.GetSortablePlayPercentageString(playPercentage);
      if (playCount <= 0)
        mediaItem.UserData.Remove(UserDataKeysKnown.KEY_PLAY_DATE);
      changeType = ContentDirectoryMessaging.MediaItemChangeType.Updated;
      return true;
>>>>>>> 305274c3
    }
  }
}<|MERGE_RESOLUTION|>--- conflicted
+++ resolved
@@ -70,14 +70,6 @@
 
       int playCount = GetNewPlayCount();
       int playPercentage = playCount > 0 ? 100 : 0;
-<<<<<<< HEAD
-
-      if (playCount > 0)
-      {
-        cd.NotifyPlayback(mediaItem.MediaItemId, true);
-      }
-=======
->>>>>>> 305274c3
 
       if (userProfile.HasValue)
       {
@@ -91,20 +83,12 @@
 
       //Also update media item locally so changes are reflected in GUI without reloading
       MediaItemAspect.SetAttribute(mediaItem.Aspects, MediaAspect.ATTR_PLAYCOUNT, playCount);
-<<<<<<< HEAD
-      mediaItem.UserData[UserDataKeysKnown.KEY_PLAY_COUNT] = playCount.ToString();
-      mediaItem.UserData[UserDataKeysKnown.KEY_PLAY_PERCENTAGE] = playPercentage.ToString();
-
-      return new AsyncResult<ContentDirectoryMessaging.MediaItemChangeType>(true, ContentDirectoryMessaging.MediaItemChangeType.Updated);
-=======
       mediaItem.UserData[UserDataKeysKnown.KEY_PLAY_COUNT] = UserDataKeysKnown.GetSortablePlayCountString(playCount);
       if(mediaItem.UserData.ContainsKey(UserDataKeysKnown.KEY_PLAY_PERCENTAGE))
         mediaItem.UserData[UserDataKeysKnown.KEY_PLAY_PERCENTAGE] = UserDataKeysKnown.GetSortablePlayPercentageString(playPercentage);
       if (playCount <= 0)
         mediaItem.UserData.Remove(UserDataKeysKnown.KEY_PLAY_DATE);
-      changeType = ContentDirectoryMessaging.MediaItemChangeType.Updated;
-      return true;
->>>>>>> 305274c3
+      return new AsyncResult<ContentDirectoryMessaging.MediaItemChangeType>(true, ContentDirectoryMessaging.MediaItemChangeType.Updated);
     }
   }
 }