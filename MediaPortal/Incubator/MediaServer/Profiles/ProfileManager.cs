--- conflicted
+++ resolved
@@ -25,15 +25,10 @@
 using System;
 using System.Collections.Generic;
 using System.Collections.Specialized;
-<<<<<<< HEAD
-using System.Globalization;
-using System.IO;
-=======
 using System.Text.RegularExpressions;
->>>>>>> 5ba696e2
 using System.Linq;
 using System.Net;
-using System.Text.RegularExpressions;
+using System.IO;
 using System.Xml;
 using MediaPortal.Common;
 using MediaPortal.Common.Logging;
@@ -42,19 +37,10 @@
 using MediaPortal.Plugins.MediaServer.DIDL;
 using MediaPortal.Plugins.MediaServer.DLNA;
 using MediaPortal.Plugins.MediaServer.Filters;
-<<<<<<< HEAD
 using MediaPortal.Plugins.MediaServer.Protocols;
 using MediaPortal.Plugins.MediaServer.Settings;
-using MediaPortal.Plugins.Transcoding.Service;
 using MediaPortal.Utilities.FileSystem;
-
-//Thanks goes to the Serviio team over at http://www.serviio.org/
-//Their profile structure was inspiring and the community driven DLNA profiling is very effective 
-=======
-using MediaPortal.Common.Settings;
-using MediaPortal.Plugins.MediaServer.Settings;
 using MediaPortal.Plugins.Transcoding.Service.Profiles;
->>>>>>> 5ba696e2
 
 namespace MediaPortal.Plugins.MediaServer.Profiles
 {
@@ -71,7 +57,7 @@
     public static IPAddress ResolveIpAddress(string address)
     {
       try
-      { 
+      {
         // Get host IP addresses
         IPAddress[] hostIPs = Dns.GetHostAddresses(address);
         // Get local IP addresses
@@ -81,7 +67,7 @@
         foreach (IPAddress hostIP in hostIPs)
         {
           // Is localhost
-          if (IPAddress.IsLoopback(hostIP)) 
+          if (IPAddress.IsLoopback(hostIP))
             return IPAddress.Loopback;
           // Is local address
           foreach (IPAddress localIP in localIPs)
@@ -553,7 +539,7 @@
               if (Profiles.ContainsKey(profile.ID))
               {
                 //User profiles can override defaults
-                if(userProfiles == true)
+                if (userProfiles == true)
                 {
                   profile.Name = profile.Name + " [User]";
                 }
