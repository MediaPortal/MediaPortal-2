--- conflicted
+++ resolved
@@ -1,262 +1,259 @@
-﻿<?xml version="1.0" encoding="utf-8"?>
-<Project DefaultTargets="Build" xmlns="http://schemas.microsoft.com/developer/msbuild/2003" ToolsVersion="12.0">
-  <PropertyGroup>
-    <Configuration Condition=" '$(Configuration)' == '' ">Debug</Configuration>
-    <Platform Condition=" '$(Platform)' == '' ">AnyCPU</Platform>
-    <RootNamespace>MediaPortal.UiComponents.Weather</RootNamespace>
-    <AssemblyName>Weather</AssemblyName>
-    <WarningLevel>4</WarningLevel>
-    <OutputType>Library</OutputType>
-    <MinFrameworkVersionRequired>3.0</MinFrameworkVersionRequired>
-    <StartupObject>
-    </StartupObject>
-    <ProjectGuid>{E618785B-A7E1-4E70-A8F3-DB22F93B9088}</ProjectGuid>
-    <FileUpgradeFlags>
-    </FileUpgradeFlags>
-    <OldToolsVersion>3.5</OldToolsVersion>
-    <UpgradeBackupLocation>
-    </UpgradeBackupLocation>
-    <TargetFrameworkVersion>v4.7</TargetFrameworkVersion>
-    <TargetFrameworkProfile />
-    <SolutionDir Condition="$(SolutionDir) == '' Or $(SolutionDir) == '*Undefined*'">..\..\..\</SolutionDir>
-    <NuGetPackageImportStamp>
-    </NuGetPackageImportStamp>
-  </PropertyGroup>
-  <PropertyGroup Condition=" '$(Configuration)|$(Platform)' == 'Debug|x86' ">
-    <DebugSymbols>true</DebugSymbols>
-    <OutputPath>bin\x86\Debug\</OutputPath>
-    <DefineConstants>DEBUG;TRACE</DefineConstants>
-    <DebugType>full</DebugType>
-    <PlatformTarget>x86</PlatformTarget>
-    <CodeAnalysisRuleAssemblies>
-    </CodeAnalysisRuleAssemblies>
-    <CodeAnalysisUseTypeNameInSuppression>true</CodeAnalysisUseTypeNameInSuppression>
-    <CodeAnalysisModuleSuppressionsFile>GlobalSuppressions.cs</CodeAnalysisModuleSuppressionsFile>
-    <CodeAnalysisIgnoreBuiltInRules>true</CodeAnalysisIgnoreBuiltInRules>
-    <CodeAnalysisRuleSet>AllRules.ruleset</CodeAnalysisRuleSet>
-    <Prefer32Bit>false</Prefer32Bit>
-  </PropertyGroup>
-  <PropertyGroup Condition=" '$(Configuration)|$(Platform)' == 'Release|x86' ">
-    <DebugSymbols>true</DebugSymbols>
-    <OutputPath>bin\x86\Release\</OutputPath>
-    <DefineConstants>TRACE</DefineConstants>
-    <Optimize>true</Optimize>
-    <DebugType>pdbonly</DebugType>
-    <PlatformTarget>x86</PlatformTarget>
-    <CodeAnalysisRuleAssemblies>
-    </CodeAnalysisRuleAssemblies>
-    <CodeAnalysisUseTypeNameInSuppression>true</CodeAnalysisUseTypeNameInSuppression>
-    <CodeAnalysisModuleSuppressionsFile>GlobalSuppressions.cs</CodeAnalysisModuleSuppressionsFile>
-    <CodeAnalysisIgnoreBuiltInRules>true</CodeAnalysisIgnoreBuiltInRules>
-    <CodeAnalysisRuleSet>AllRules.ruleset</CodeAnalysisRuleSet>
-    <Prefer32Bit>false</Prefer32Bit>
-  </PropertyGroup>
-  <ItemGroup>
-    <Reference Include="Microsoft.Threading.Tasks, Version=1.0.12.0, Culture=neutral, PublicKeyToken=b03f5f7f11d50a3a, processorArchitecture=MSIL">
-      <HintPath>..\..\..\..\Packages\Microsoft.Bcl.Async.1.0.168\lib\net40\Microsoft.Threading.Tasks.dll</HintPath>
-    </Reference>
-    <Reference Include="Microsoft.Threading.Tasks.Extensions, Version=1.0.12.0, Culture=neutral, PublicKeyToken=b03f5f7f11d50a3a, processorArchitecture=MSIL">
-      <HintPath>..\..\..\..\Packages\Microsoft.Bcl.Async.1.0.168\lib\net40\Microsoft.Threading.Tasks.Extensions.dll</HintPath>
-    </Reference>
-    <Reference Include="Microsoft.Threading.Tasks.Extensions.Desktop, Version=1.0.168.0, Culture=neutral, PublicKeyToken=b03f5f7f11d50a3a, processorArchitecture=MSIL">
-      <HintPath>..\..\..\..\Packages\Microsoft.Bcl.Async.1.0.168\lib\net40\Microsoft.Threading.Tasks.Extensions.Desktop.dll</HintPath>
-    </Reference>
-    <Reference Include="OpenWeatherMap, Version=1.0.0.29399, Culture=neutral, PublicKeyToken=daba274d5eb90e24, processorArchitecture=MSIL">
-      <HintPath>..\..\..\..\Packages\OpenWeatherMap.Net.1.0.0\lib\portable-net45+netcore45+wp8+Xamarin.iOS10+MonoAndroid23+uwp10\OpenWeatherMap.dll</HintPath>
-    </Reference>
-    <Reference Include="System" />
-    <Reference Include="System.Device" />
-    <Reference Include="System.Net" />
-    <Reference Include="System.Net.Http" />
-    <Reference Include="System.Net.Http.Extensions, Version=2.2.29.0, Culture=neutral, PublicKeyToken=b03f5f7f11d50a3a, processorArchitecture=MSIL">
-      <HintPath>..\..\..\..\Packages\Microsoft.Net.Http.2.2.29\lib\net45\System.Net.Http.Extensions.dll</HintPath>
-    </Reference>
-    <Reference Include="System.Net.Http.Primitives, Version=4.2.29.0, Culture=neutral, PublicKeyToken=b03f5f7f11d50a3a, processorArchitecture=MSIL">
-      <HintPath>..\..\..\..\Packages\Microsoft.Net.Http.2.2.29\lib\net45\System.Net.Http.Primitives.dll</HintPath>
-    </Reference>
-    <Reference Include="System.Net.Http.WebRequest" />
-    <Reference Include="System.Xml" />
-    <Reference Include="WorldWeatherOnlineHelper, Version=1.0.0.3, Culture=neutral, processorArchitecture=MSIL">
-      <HintPath>..\..\..\..\Packages\WorldWeatherOnlineHelper.1.0.0.3\lib\net45\WorldWeatherOnlineHelper.dll</HintPath>
-    </Reference>
-  </ItemGroup>
-  <ItemGroup>
-    <Compile Include="..\..\..\Core\MediaPortal.Common\VersionInfo\VersionInfo.cs">
-      <Link>Properties\VersionInfo.cs</Link>
-    </Compile>
-    <Compile Include="Grabbers\OpenWeatherMap.cs" />
-    <Compile Include="Grabbers\WorldWeatherOnlineCatcher.cs" />
-    <Compile Include="Models\CurrentWeatherModel.cs" />
-    <Compile Include="Models\WeatherModel.cs" />
-  </ItemGroup>
-  <ItemGroup>
-    <Compile Include="Helper Classes\City.cs" />
-    <Compile Include="Helper Classes\CitySetupInfo.cs" />
-    <Compile Include="Helper Classes\CurrentCondition.cs" />
-    <Compile Include="Helper Classes\DayForecast.cs" />
-    <Compile Include="Helper Classes\IWeatherCatcher.cs" />
-    <Compile Include="Helper Classes\LocInfo.cs" />
-    <Compile Include="Properties\AssemblyInfo.cs" />
-    <Content Include="Language\strings_en.xml" />
-    <Content Include="plugin.xml" />
-    <Content Include="Skin\default\shortcuts\Weather-shortcuts.xml" />
-    <Content Include="Skin\default\workflow\weather-actions.xml" />
-    <Compile Include="Settings\Configuration\WeatherConfigSetting.cs" />
-    <Compile Include="Settings\WeatherSettings.cs" />
-    <Compile Include="Models\WeatherSetupModel.cs" />
-    <Compile Include="WeatherPlugin.cs" />
-    <AppDesigner Include="Properties\" />
-  </ItemGroup>
-  <ItemGroup>
-    <ProjectReference Include="..\..\..\Core\MediaPortal.Common\MediaPortal.Common.csproj">
-      <Project>{ECF060E7-CAA1-4466-851F-F80B857641EA}</Project>
-      <Name>MediaPortal.Common</Name>
-      <Private>False</Private>
-    </ProjectReference>
-    <ProjectReference Include="..\..\..\Core\MediaPortal.UI\MediaPortal.UI.csproj">
-      <Project>{52E587D0-A274-44DA-8846-8EEAF5414923}</Project>
-      <Name>MediaPortal.UI</Name>
-      <Private>False</Private>
-    </ProjectReference>
-    <ProjectReference Include="..\..\..\Core\MediaPortal.Utilities\MediaPortal.Utilities.csproj">
-      <Project>{4FE7B8AE-1330-424A-91A1-C68D7ABF9CB8}</Project>
-      <Name>MediaPortal.Utilities</Name>
-    </ProjectReference>
-    <ProjectReference Include="..\..\..\Extensions\MetadataExtractors\OnlineLibraries\OnlineLibraries.csproj">
-      <Project>{DCA4D19E-75F4-4A8A-B70A-F3F4291DC62B}</Project>
-      <Name>OnlineLibraries</Name>
-    </ProjectReference>
-  </ItemGroup>
-  <ItemGroup>
-    <Content Include="Skin\default\screens\weather.xaml" />
-    <Content Include="Skin\default\screens\dialogWeatherSetup.xaml" />
-    <Content Include="Skin\default\screens\dialogWeatherLocations.xaml" />
-    <Content Include="Skin\default\screens\dialogWeatherRemoveCity.xaml" />
-    <Content Include="Skin\default\screens\dialogWeatherSearch.xaml" />
-    <Content Include="Skin\default\screens\dialogWeatherSearchResult.xaml" />
-    <Content Include="Skin\default\screens\dialogWeatherSearchDetectionFailed.xaml" />
-    <Content Include="Skin\default\themes\default\styles\WeatherConsts.xaml" />
-    <Content Include="Skin\default\themes\default\styles\WeatherStyles.xaml" />
-    <Content Include="Skin\default\images\Weather\128x128\0.png" />
-    <Content Include="Skin\default\images\Weather\128x128\1.png" />
-    <Content Include="Skin\default\images\Weather\128x128\10.png" />
-    <Content Include="Skin\default\images\Weather\128x128\11.png" />
-    <Content Include="Skin\default\images\Weather\128x128\12.png" />
-    <Content Include="Skin\default\images\Weather\128x128\13.png" />
-    <Content Include="Skin\default\images\Weather\128x128\14.png" />
-    <Content Include="Skin\default\images\Weather\128x128\15.png" />
-    <Content Include="Skin\default\images\Weather\128x128\16.png" />
-    <Content Include="Skin\default\images\Weather\128x128\17.png" />
-    <Content Include="Skin\default\images\Weather\128x128\18.png" />
-    <Content Include="Skin\default\images\Weather\128x128\19.png" />
-    <Content Include="Skin\default\images\Weather\128x128\2.png" />
-    <Content Include="Skin\default\images\Weather\128x128\20.png" />
-    <Content Include="Skin\default\images\Weather\128x128\21.png" />
-    <Content Include="Skin\default\images\Weather\128x128\22.png" />
-    <Content Include="Skin\default\images\Weather\128x128\23.png" />
-    <Content Include="Skin\default\images\Weather\128x128\24.png" />
-    <Content Include="Skin\default\images\Weather\128x128\25.png" />
-    <Content Include="Skin\default\images\Weather\128x128\26.png" />
-    <Content Include="Skin\default\images\Weather\128x128\27.png" />
-    <Content Include="Skin\default\images\Weather\128x128\28.png" />
-    <Content Include="Skin\default\images\Weather\128x128\29.png" />
-    <Content Include="Skin\default\images\Weather\128x128\3.png" />
-    <Content Include="Skin\default\images\Weather\128x128\30.png" />
-    <Content Include="Skin\default\images\Weather\128x128\31.png" />
-    <Content Include="Skin\default\images\Weather\128x128\32.png" />
-    <Content Include="Skin\default\images\Weather\128x128\33.png" />
-    <Content Include="Skin\default\images\Weather\128x128\34.png" />
-    <Content Include="Skin\default\images\Weather\128x128\35.png" />
-    <Content Include="Skin\default\images\Weather\128x128\36.png" />
-    <Content Include="Skin\default\images\Weather\128x128\37.png" />
-    <Content Include="Skin\default\images\Weather\128x128\38.png" />
-    <Content Include="Skin\default\images\Weather\128x128\39.png" />
-    <Content Include="Skin\default\images\Weather\128x128\4.png" />
-    <Content Include="Skin\default\images\Weather\128x128\40.png" />
-    <Content Include="Skin\default\images\Weather\128x128\41.png" />
-    <Content Include="Skin\default\images\Weather\128x128\42.png" />
-    <Content Include="Skin\default\images\Weather\128x128\43.png" />
-    <Content Include="Skin\default\images\Weather\128x128\44.png" />
-    <Content Include="Skin\default\images\Weather\128x128\45.png" />
-    <Content Include="Skin\default\images\Weather\128x128\46.png" />
-    <Content Include="Skin\default\images\Weather\128x128\47.png" />
-    <Content Include="Skin\default\images\Weather\128x128\5.png" />
-    <Content Include="Skin\default\images\Weather\128x128\6.png" />
-    <Content Include="Skin\default\images\Weather\128x128\7.png" />
-    <Content Include="Skin\default\images\Weather\128x128\8.png" />
-    <Content Include="Skin\default\images\Weather\128x128\9.png" />
-    <Content Include="Skin\default\images\Weather\128x128\na.png" />
-    <Content Include="Skin\default\images\Weather\128x128\permission.txt" />
-    <Content Include="Skin\default\images\Weather\128x128\WEATHERALERT.png" />
-    <Content Include="Skin\default\images\Weather\64x64\0.png" />
-    <Content Include="Skin\default\images\Weather\64x64\1.png" />
-    <Content Include="Skin\default\images\Weather\64x64\10.png" />
-    <Content Include="Skin\default\images\Weather\64x64\11.png" />
-    <Content Include="Skin\default\images\Weather\64x64\12.png" />
-    <Content Include="Skin\default\images\Weather\64x64\13.png" />
-    <Content Include="Skin\default\images\Weather\64x64\14.png" />
-    <Content Include="Skin\default\images\Weather\64x64\15.png" />
-    <Content Include="Skin\default\images\Weather\64x64\16.png" />
-    <Content Include="Skin\default\images\Weather\64x64\17.png" />
-    <Content Include="Skin\default\images\Weather\64x64\18.png" />
-    <Content Include="Skin\default\images\Weather\64x64\19.png" />
-    <Content Include="Skin\default\images\Weather\64x64\2.png" />
-    <Content Include="Skin\default\images\Weather\64x64\20.png" />
-    <Content Include="Skin\default\images\Weather\64x64\21.png" />
-    <Content Include="Skin\default\images\Weather\64x64\22.png" />
-    <Content Include="Skin\default\images\Weather\64x64\23.png" />
-    <Content Include="Skin\default\images\Weather\64x64\24.png" />
-    <Content Include="Skin\default\images\Weather\64x64\25.png" />
-    <Content Include="Skin\default\images\Weather\64x64\26.png" />
-    <Content Include="Skin\default\images\Weather\64x64\27.png" />
-    <Content Include="Skin\default\images\Weather\64x64\28.png" />
-    <Content Include="Skin\default\images\Weather\64x64\29.png" />
-    <Content Include="Skin\default\images\Weather\64x64\3.png" />
-    <Content Include="Skin\default\images\Weather\64x64\30.png" />
-    <Content Include="Skin\default\images\Weather\64x64\31.png" />
-    <Content Include="Skin\default\images\Weather\64x64\32.png" />
-    <Content Include="Skin\default\images\Weather\64x64\33.png" />
-    <Content Include="Skin\default\images\Weather\64x64\34.png" />
-    <Content Include="Skin\default\images\Weather\64x64\35.png" />
-    <Content Include="Skin\default\images\Weather\64x64\36.png" />
-    <Content Include="Skin\default\images\Weather\64x64\37.png" />
-    <Content Include="Skin\default\images\Weather\64x64\38.png" />
-    <Content Include="Skin\default\images\Weather\64x64\39.png" />
-    <Content Include="Skin\default\images\Weather\64x64\4.png" />
-    <Content Include="Skin\default\images\Weather\64x64\40.png" />
-    <Content Include="Skin\default\images\Weather\64x64\41.png" />
-    <Content Include="Skin\default\images\Weather\64x64\42.png" />
-    <Content Include="Skin\default\images\Weather\64x64\43.png" />
-    <Content Include="Skin\default\images\Weather\64x64\44.png" />
-    <Content Include="Skin\default\images\Weather\64x64\45.png" />
-    <Content Include="Skin\default\images\Weather\64x64\46.png" />
-    <Content Include="Skin\default\images\Weather\64x64\47.png" />
-    <Content Include="Skin\default\images\Weather\64x64\5.png" />
-    <Content Include="Skin\default\images\Weather\64x64\6.png" />
-    <Content Include="Skin\default\images\Weather\64x64\7.png" />
-    <Content Include="Skin\default\images\Weather\64x64\8.png" />
-    <Content Include="Skin\default\images\Weather\64x64\9.png" />
-    <Content Include="Skin\default\images\Weather\64x64\na.png" />
-    <Content Include="Skin\default\images\Weather\64x64\permission.txt" />
-    <Content Include="Skin\default\images\Weather\64x64\WEATHERALERT.png" />
-    <Content Include="Skin\default\images\Weather\Logos\TWClogo_32px.png" />
-    <Content Include="Skin\default\images\Weather\Logos\TWClogo_64px.png" />
-    <Content Include="Skin\default\images\Weather\Logos\weather48x48.gif" />
-  </ItemGroup>
-  <ItemGroup>
-    <None Include="build.targets" />
-    <None Include="packages.config" />
-  </ItemGroup>
-  <Import Project="$(MSBuildToolsPath)\Microsoft.CSharp.targets" />
-  <Import Project="build.targets" />
-<<<<<<< HEAD
-  <Import Project="..\..\..\..\Packages\Microsoft.Bcl.Build.1.0.21\build\Microsoft.Bcl.Build.targets" Condition="Exists('..\..\..\..\Packages\Microsoft.Bcl.Build.1.0.21\build\Microsoft.Bcl.Build.targets')" />
-  <Target Name="EnsureNuGetPackageBuildImports" BeforeTargets="PrepareForBuild">
-    <PropertyGroup>
-      <ErrorText>Dieses Projekt verweist auf mindestens ein NuGet-Paket, das auf diesem Computer fehlt. Verwenden Sie die Wiederherstellung von NuGet-Paketen, um die fehlenden Dateien herunterzuladen. Weitere Informationen finden Sie unter "http://go.microsoft.com/fwlink/?LinkID=322105". Die fehlende Datei ist "{0}".</ErrorText>
-    </PropertyGroup>
-    <Error Condition="!Exists('..\..\..\..\Packages\Microsoft.Bcl.Build.1.0.21\build\Microsoft.Bcl.Build.targets')" Text="$([System.String]::Format('$(ErrorText)', '..\..\..\..\Packages\Microsoft.Bcl.Build.1.0.21\build\Microsoft.Bcl.Build.targets'))" />
-  </Target>
-=======
->>>>>>> cca2b191
+﻿<?xml version="1.0" encoding="utf-8"?>
+<Project DefaultTargets="Build" xmlns="http://schemas.microsoft.com/developer/msbuild/2003" ToolsVersion="12.0">
+  <PropertyGroup>
+    <Configuration Condition=" '$(Configuration)' == '' ">Debug</Configuration>
+    <Platform Condition=" '$(Platform)' == '' ">AnyCPU</Platform>
+    <RootNamespace>MediaPortal.UiComponents.Weather</RootNamespace>
+    <AssemblyName>Weather</AssemblyName>
+    <WarningLevel>4</WarningLevel>
+    <OutputType>Library</OutputType>
+    <MinFrameworkVersionRequired>3.0</MinFrameworkVersionRequired>
+    <StartupObject>
+    </StartupObject>
+    <ProjectGuid>{E618785B-A7E1-4E70-A8F3-DB22F93B9088}</ProjectGuid>
+    <FileUpgradeFlags>
+    </FileUpgradeFlags>
+    <OldToolsVersion>3.5</OldToolsVersion>
+    <UpgradeBackupLocation>
+    </UpgradeBackupLocation>
+    <TargetFrameworkVersion>v4.7</TargetFrameworkVersion>
+    <TargetFrameworkProfile />
+    <SolutionDir Condition="$(SolutionDir) == '' Or $(SolutionDir) == '*Undefined*'">..\..\..\</SolutionDir>
+    <NuGetPackageImportStamp>
+    </NuGetPackageImportStamp>
+  </PropertyGroup>
+  <PropertyGroup Condition=" '$(Configuration)|$(Platform)' == 'Debug|x86' ">
+    <DebugSymbols>true</DebugSymbols>
+    <OutputPath>bin\x86\Debug\</OutputPath>
+    <DefineConstants>DEBUG;TRACE</DefineConstants>
+    <DebugType>full</DebugType>
+    <PlatformTarget>x86</PlatformTarget>
+    <CodeAnalysisRuleAssemblies>
+    </CodeAnalysisRuleAssemblies>
+    <CodeAnalysisUseTypeNameInSuppression>true</CodeAnalysisUseTypeNameInSuppression>
+    <CodeAnalysisModuleSuppressionsFile>GlobalSuppressions.cs</CodeAnalysisModuleSuppressionsFile>
+    <CodeAnalysisIgnoreBuiltInRules>true</CodeAnalysisIgnoreBuiltInRules>
+    <CodeAnalysisRuleSet>AllRules.ruleset</CodeAnalysisRuleSet>
+    <Prefer32Bit>false</Prefer32Bit>
+  </PropertyGroup>
+  <PropertyGroup Condition=" '$(Configuration)|$(Platform)' == 'Release|x86' ">
+    <DebugSymbols>true</DebugSymbols>
+    <OutputPath>bin\x86\Release\</OutputPath>
+    <DefineConstants>TRACE</DefineConstants>
+    <Optimize>true</Optimize>
+    <DebugType>pdbonly</DebugType>
+    <PlatformTarget>x86</PlatformTarget>
+    <CodeAnalysisRuleAssemblies>
+    </CodeAnalysisRuleAssemblies>
+    <CodeAnalysisUseTypeNameInSuppression>true</CodeAnalysisUseTypeNameInSuppression>
+    <CodeAnalysisModuleSuppressionsFile>GlobalSuppressions.cs</CodeAnalysisModuleSuppressionsFile>
+    <CodeAnalysisIgnoreBuiltInRules>true</CodeAnalysisIgnoreBuiltInRules>
+    <CodeAnalysisRuleSet>AllRules.ruleset</CodeAnalysisRuleSet>
+    <Prefer32Bit>false</Prefer32Bit>
+  </PropertyGroup>
+  <ItemGroup>
+    <Reference Include="Microsoft.Threading.Tasks, Version=1.0.12.0, Culture=neutral, PublicKeyToken=b03f5f7f11d50a3a, processorArchitecture=MSIL">
+      <HintPath>..\..\..\..\Packages\Microsoft.Bcl.Async.1.0.168\lib\net40\Microsoft.Threading.Tasks.dll</HintPath>
+    </Reference>
+    <Reference Include="Microsoft.Threading.Tasks.Extensions, Version=1.0.12.0, Culture=neutral, PublicKeyToken=b03f5f7f11d50a3a, processorArchitecture=MSIL">
+      <HintPath>..\..\..\..\Packages\Microsoft.Bcl.Async.1.0.168\lib\net40\Microsoft.Threading.Tasks.Extensions.dll</HintPath>
+    </Reference>
+    <Reference Include="Microsoft.Threading.Tasks.Extensions.Desktop, Version=1.0.168.0, Culture=neutral, PublicKeyToken=b03f5f7f11d50a3a, processorArchitecture=MSIL">
+      <HintPath>..\..\..\..\Packages\Microsoft.Bcl.Async.1.0.168\lib\net40\Microsoft.Threading.Tasks.Extensions.Desktop.dll</HintPath>
+    </Reference>
+    <Reference Include="OpenWeatherMap, Version=1.0.0.29399, Culture=neutral, PublicKeyToken=daba274d5eb90e24, processorArchitecture=MSIL">
+      <HintPath>..\..\..\..\Packages\OpenWeatherMap.Net.1.0.0\lib\portable-net45+netcore45+wp8+Xamarin.iOS10+MonoAndroid23+uwp10\OpenWeatherMap.dll</HintPath>
+    </Reference>
+    <Reference Include="System" />
+    <Reference Include="System.Device" />
+    <Reference Include="System.Net" />
+    <Reference Include="System.Net.Http" />
+    <Reference Include="System.Net.Http.Extensions, Version=2.2.29.0, Culture=neutral, PublicKeyToken=b03f5f7f11d50a3a, processorArchitecture=MSIL">
+      <HintPath>..\..\..\..\Packages\Microsoft.Net.Http.2.2.29\lib\net45\System.Net.Http.Extensions.dll</HintPath>
+    </Reference>
+    <Reference Include="System.Net.Http.Primitives, Version=4.2.29.0, Culture=neutral, PublicKeyToken=b03f5f7f11d50a3a, processorArchitecture=MSIL">
+      <HintPath>..\..\..\..\Packages\Microsoft.Net.Http.2.2.29\lib\net45\System.Net.Http.Primitives.dll</HintPath>
+    </Reference>
+    <Reference Include="System.Net.Http.WebRequest" />
+    <Reference Include="System.Xml" />
+    <Reference Include="WorldWeatherOnlineHelper, Version=1.0.0.3, Culture=neutral, processorArchitecture=MSIL">
+      <HintPath>..\..\..\..\Packages\WorldWeatherOnlineHelper.1.0.0.3\lib\net45\WorldWeatherOnlineHelper.dll</HintPath>
+    </Reference>
+  </ItemGroup>
+  <ItemGroup>
+    <Compile Include="..\..\..\Core\MediaPortal.Common\VersionInfo\VersionInfo.cs">
+      <Link>Properties\VersionInfo.cs</Link>
+    </Compile>
+    <Compile Include="Grabbers\OpenWeatherMap.cs" />
+    <Compile Include="Grabbers\WorldWeatherOnlineCatcher.cs" />
+    <Compile Include="Models\CurrentWeatherModel.cs" />
+    <Compile Include="Models\WeatherModel.cs" />
+  </ItemGroup>
+  <ItemGroup>
+    <Compile Include="Helper Classes\City.cs" />
+    <Compile Include="Helper Classes\CitySetupInfo.cs" />
+    <Compile Include="Helper Classes\CurrentCondition.cs" />
+    <Compile Include="Helper Classes\DayForecast.cs" />
+    <Compile Include="Helper Classes\IWeatherCatcher.cs" />
+    <Compile Include="Helper Classes\LocInfo.cs" />
+    <Compile Include="Properties\AssemblyInfo.cs" />
+    <Content Include="Language\strings_en.xml" />
+    <Content Include="plugin.xml" />
+    <Content Include="Skin\default\shortcuts\Weather-shortcuts.xml" />
+    <Content Include="Skin\default\workflow\weather-actions.xml" />
+    <Compile Include="Settings\Configuration\WeatherConfigSetting.cs" />
+    <Compile Include="Settings\WeatherSettings.cs" />
+    <Compile Include="Models\WeatherSetupModel.cs" />
+    <Compile Include="WeatherPlugin.cs" />
+    <AppDesigner Include="Properties\" />
+  </ItemGroup>
+  <ItemGroup>
+    <ProjectReference Include="..\..\..\Core\MediaPortal.Common\MediaPortal.Common.csproj">
+      <Project>{ECF060E7-CAA1-4466-851F-F80B857641EA}</Project>
+      <Name>MediaPortal.Common</Name>
+      <Private>False</Private>
+    </ProjectReference>
+    <ProjectReference Include="..\..\..\Core\MediaPortal.UI\MediaPortal.UI.csproj">
+      <Project>{52E587D0-A274-44DA-8846-8EEAF5414923}</Project>
+      <Name>MediaPortal.UI</Name>
+      <Private>False</Private>
+    </ProjectReference>
+    <ProjectReference Include="..\..\..\Core\MediaPortal.Utilities\MediaPortal.Utilities.csproj">
+      <Project>{4FE7B8AE-1330-424A-91A1-C68D7ABF9CB8}</Project>
+      <Name>MediaPortal.Utilities</Name>
+    </ProjectReference>
+    <ProjectReference Include="..\..\..\Extensions\MetadataExtractors\OnlineLibraries\OnlineLibraries.csproj">
+      <Project>{DCA4D19E-75F4-4A8A-B70A-F3F4291DC62B}</Project>
+      <Name>OnlineLibraries</Name>
+    </ProjectReference>
+  </ItemGroup>
+  <ItemGroup>
+    <Content Include="Skin\default\screens\weather.xaml" />
+    <Content Include="Skin\default\screens\dialogWeatherSetup.xaml" />
+    <Content Include="Skin\default\screens\dialogWeatherLocations.xaml" />
+    <Content Include="Skin\default\screens\dialogWeatherRemoveCity.xaml" />
+    <Content Include="Skin\default\screens\dialogWeatherSearch.xaml" />
+    <Content Include="Skin\default\screens\dialogWeatherSearchResult.xaml" />
+    <Content Include="Skin\default\screens\dialogWeatherSearchDetectionFailed.xaml" />
+    <Content Include="Skin\default\themes\default\styles\WeatherConsts.xaml" />
+    <Content Include="Skin\default\themes\default\styles\WeatherStyles.xaml" />
+    <Content Include="Skin\default\images\Weather\128x128\0.png" />
+    <Content Include="Skin\default\images\Weather\128x128\1.png" />
+    <Content Include="Skin\default\images\Weather\128x128\10.png" />
+    <Content Include="Skin\default\images\Weather\128x128\11.png" />
+    <Content Include="Skin\default\images\Weather\128x128\12.png" />
+    <Content Include="Skin\default\images\Weather\128x128\13.png" />
+    <Content Include="Skin\default\images\Weather\128x128\14.png" />
+    <Content Include="Skin\default\images\Weather\128x128\15.png" />
+    <Content Include="Skin\default\images\Weather\128x128\16.png" />
+    <Content Include="Skin\default\images\Weather\128x128\17.png" />
+    <Content Include="Skin\default\images\Weather\128x128\18.png" />
+    <Content Include="Skin\default\images\Weather\128x128\19.png" />
+    <Content Include="Skin\default\images\Weather\128x128\2.png" />
+    <Content Include="Skin\default\images\Weather\128x128\20.png" />
+    <Content Include="Skin\default\images\Weather\128x128\21.png" />
+    <Content Include="Skin\default\images\Weather\128x128\22.png" />
+    <Content Include="Skin\default\images\Weather\128x128\23.png" />
+    <Content Include="Skin\default\images\Weather\128x128\24.png" />
+    <Content Include="Skin\default\images\Weather\128x128\25.png" />
+    <Content Include="Skin\default\images\Weather\128x128\26.png" />
+    <Content Include="Skin\default\images\Weather\128x128\27.png" />
+    <Content Include="Skin\default\images\Weather\128x128\28.png" />
+    <Content Include="Skin\default\images\Weather\128x128\29.png" />
+    <Content Include="Skin\default\images\Weather\128x128\3.png" />
+    <Content Include="Skin\default\images\Weather\128x128\30.png" />
+    <Content Include="Skin\default\images\Weather\128x128\31.png" />
+    <Content Include="Skin\default\images\Weather\128x128\32.png" />
+    <Content Include="Skin\default\images\Weather\128x128\33.png" />
+    <Content Include="Skin\default\images\Weather\128x128\34.png" />
+    <Content Include="Skin\default\images\Weather\128x128\35.png" />
+    <Content Include="Skin\default\images\Weather\128x128\36.png" />
+    <Content Include="Skin\default\images\Weather\128x128\37.png" />
+    <Content Include="Skin\default\images\Weather\128x128\38.png" />
+    <Content Include="Skin\default\images\Weather\128x128\39.png" />
+    <Content Include="Skin\default\images\Weather\128x128\4.png" />
+    <Content Include="Skin\default\images\Weather\128x128\40.png" />
+    <Content Include="Skin\default\images\Weather\128x128\41.png" />
+    <Content Include="Skin\default\images\Weather\128x128\42.png" />
+    <Content Include="Skin\default\images\Weather\128x128\43.png" />
+    <Content Include="Skin\default\images\Weather\128x128\44.png" />
+    <Content Include="Skin\default\images\Weather\128x128\45.png" />
+    <Content Include="Skin\default\images\Weather\128x128\46.png" />
+    <Content Include="Skin\default\images\Weather\128x128\47.png" />
+    <Content Include="Skin\default\images\Weather\128x128\5.png" />
+    <Content Include="Skin\default\images\Weather\128x128\6.png" />
+    <Content Include="Skin\default\images\Weather\128x128\7.png" />
+    <Content Include="Skin\default\images\Weather\128x128\8.png" />
+    <Content Include="Skin\default\images\Weather\128x128\9.png" />
+    <Content Include="Skin\default\images\Weather\128x128\na.png" />
+    <Content Include="Skin\default\images\Weather\128x128\permission.txt" />
+    <Content Include="Skin\default\images\Weather\128x128\WEATHERALERT.png" />
+    <Content Include="Skin\default\images\Weather\64x64\0.png" />
+    <Content Include="Skin\default\images\Weather\64x64\1.png" />
+    <Content Include="Skin\default\images\Weather\64x64\10.png" />
+    <Content Include="Skin\default\images\Weather\64x64\11.png" />
+    <Content Include="Skin\default\images\Weather\64x64\12.png" />
+    <Content Include="Skin\default\images\Weather\64x64\13.png" />
+    <Content Include="Skin\default\images\Weather\64x64\14.png" />
+    <Content Include="Skin\default\images\Weather\64x64\15.png" />
+    <Content Include="Skin\default\images\Weather\64x64\16.png" />
+    <Content Include="Skin\default\images\Weather\64x64\17.png" />
+    <Content Include="Skin\default\images\Weather\64x64\18.png" />
+    <Content Include="Skin\default\images\Weather\64x64\19.png" />
+    <Content Include="Skin\default\images\Weather\64x64\2.png" />
+    <Content Include="Skin\default\images\Weather\64x64\20.png" />
+    <Content Include="Skin\default\images\Weather\64x64\21.png" />
+    <Content Include="Skin\default\images\Weather\64x64\22.png" />
+    <Content Include="Skin\default\images\Weather\64x64\23.png" />
+    <Content Include="Skin\default\images\Weather\64x64\24.png" />
+    <Content Include="Skin\default\images\Weather\64x64\25.png" />
+    <Content Include="Skin\default\images\Weather\64x64\26.png" />
+    <Content Include="Skin\default\images\Weather\64x64\27.png" />
+    <Content Include="Skin\default\images\Weather\64x64\28.png" />
+    <Content Include="Skin\default\images\Weather\64x64\29.png" />
+    <Content Include="Skin\default\images\Weather\64x64\3.png" />
+    <Content Include="Skin\default\images\Weather\64x64\30.png" />
+    <Content Include="Skin\default\images\Weather\64x64\31.png" />
+    <Content Include="Skin\default\images\Weather\64x64\32.png" />
+    <Content Include="Skin\default\images\Weather\64x64\33.png" />
+    <Content Include="Skin\default\images\Weather\64x64\34.png" />
+    <Content Include="Skin\default\images\Weather\64x64\35.png" />
+    <Content Include="Skin\default\images\Weather\64x64\36.png" />
+    <Content Include="Skin\default\images\Weather\64x64\37.png" />
+    <Content Include="Skin\default\images\Weather\64x64\38.png" />
+    <Content Include="Skin\default\images\Weather\64x64\39.png" />
+    <Content Include="Skin\default\images\Weather\64x64\4.png" />
+    <Content Include="Skin\default\images\Weather\64x64\40.png" />
+    <Content Include="Skin\default\images\Weather\64x64\41.png" />
+    <Content Include="Skin\default\images\Weather\64x64\42.png" />
+    <Content Include="Skin\default\images\Weather\64x64\43.png" />
+    <Content Include="Skin\default\images\Weather\64x64\44.png" />
+    <Content Include="Skin\default\images\Weather\64x64\45.png" />
+    <Content Include="Skin\default\images\Weather\64x64\46.png" />
+    <Content Include="Skin\default\images\Weather\64x64\47.png" />
+    <Content Include="Skin\default\images\Weather\64x64\5.png" />
+    <Content Include="Skin\default\images\Weather\64x64\6.png" />
+    <Content Include="Skin\default\images\Weather\64x64\7.png" />
+    <Content Include="Skin\default\images\Weather\64x64\8.png" />
+    <Content Include="Skin\default\images\Weather\64x64\9.png" />
+    <Content Include="Skin\default\images\Weather\64x64\na.png" />
+    <Content Include="Skin\default\images\Weather\64x64\permission.txt" />
+    <Content Include="Skin\default\images\Weather\64x64\WEATHERALERT.png" />
+    <Content Include="Skin\default\images\Weather\Logos\TWClogo_32px.png" />
+    <Content Include="Skin\default\images\Weather\Logos\TWClogo_64px.png" />
+    <Content Include="Skin\default\images\Weather\Logos\weather48x48.gif" />
+  </ItemGroup>
+  <ItemGroup>
+    <None Include="build.targets" />
+    <None Include="packages.config" />
+  </ItemGroup>
+  <Import Project="$(MSBuildToolsPath)\Microsoft.CSharp.targets" />
+  <Import Project="build.targets" />
+  <Import Project="..\..\..\..\Packages\Microsoft.Bcl.Build.1.0.21\build\Microsoft.Bcl.Build.targets" Condition="Exists('..\..\..\..\Packages\Microsoft.Bcl.Build.1.0.21\build\Microsoft.Bcl.Build.targets')" />
+  <Target Name="EnsureNuGetPackageBuildImports" BeforeTargets="PrepareForBuild">
+    <PropertyGroup>
+      <ErrorText>Dieses Projekt verweist auf mindestens ein NuGet-Paket, das auf diesem Computer fehlt. Verwenden Sie die Wiederherstellung von NuGet-Paketen, um die fehlenden Dateien herunterzuladen. Weitere Informationen finden Sie unter "http://go.microsoft.com/fwlink/?LinkID=322105". Die fehlende Datei ist "{0}".</ErrorText>
+    </PropertyGroup>
+    <Error Condition="!Exists('..\..\..\..\Packages\Microsoft.Bcl.Build.1.0.21\build\Microsoft.Bcl.Build.targets')" Text="$([System.String]::Format('$(ErrorText)', '..\..\..\..\Packages\Microsoft.Bcl.Build.1.0.21\build\Microsoft.Bcl.Build.targets'))" />
+  </Target>
 </Project>