--- conflicted
+++ resolved
@@ -1,617 +1,590 @@
-#region Copyright (C) 2007-2012 Team MediaPortal
-
-/*
-    Copyright (C) 2007-2012 Team MediaPortal
-    http://www.team-mediaportal.com
-
-    This file is part of MediaPortal 2
-
-    MediaPortal 2 is free software: you can redistribute it and/or modify
-    it under the terms of the GNU General Public License as published by
-    the Free Software Foundation, either version 3 of the License, or
-    (at your option) any later version.
-
-    MediaPortal 2 is distributed in the hope that it will be useful,
-    but WITHOUT ANY WARRANTY; without even the implied warranty of
-    MERCHANTABILITY or FITNESS FOR A PARTICULAR PURPOSE. See the
-    GNU General Public License for more details.
-
-    You should have received a copy of the GNU General Public License
-    along with MediaPortal 2. If not, see <http://www.gnu.org/licenses/>.
-*/
-
-#endregion
-
-using System;
-using System.Collections.Generic;
-using System.ServiceModel;
-using System.ServiceModel.Channels;
-using MediaPortal.Common;
-using MediaPortal.Common.General;
-using MediaPortal.Common.Localization;
-using MediaPortal.Common.Logging;
-using MediaPortal.Common.MediaManagement;
-using MediaPortal.Common.Settings;
-using MediaPortal.Plugins.SlimTvClient.Interfaces;
-using MediaPortal.Plugins.SlimTvClient.Interfaces.Items;
-using MediaPortal.Plugins.SlimTvClient.Interfaces.ResourceProvider;
-using MediaPortal.Plugins.SlimTvClient.Providers.Items;
-using MediaPortal.Plugins.SlimTvClient.Providers.Settings;
-using MediaPortal.UI.Presentation.UiNotifications;
-using TV4Home.Server.TVEInteractionLibrary.Interfaces;
-using IChannel = MediaPortal.Plugins.SlimTvClient.Interfaces.Items.IChannel;
-
-namespace MediaPortal.Plugins.SlimTv.Providers
-{
-  public class SlimTv4HomeProvider : ITvProvider, ITimeshiftControl, IProgramInfo, IChannelAndGroupInfo, IScheduleControl
-  {
-    #region Internal class
-
-    internal class ServerContext
-    {
-      public string ServerName;
-      public ITVEInteraction TvServer;
-      public bool ConnectionOk;
-
-      public static bool IsLocal(string host)
-      {
-        if (string.IsNullOrEmpty(host))
-          return true;
-
-        string lowerHost = host.ToLowerInvariant();
-        return lowerHost == "localhost" || lowerHost == LocalSystem.ToLowerInvariant() || host == "127.0.0.1" || host == "::1";
-      }
-
-      public void CreateChannel()
-      {
-        Binding binding;
-        EndpointAddress endpointAddress;
-        if (IsLocal(ServerName))
-        {
-          endpointAddress = new EndpointAddress("net.pipe://localhost/TV4Home.Server.CoreService/TVEInteractionService");
-          binding = new NetNamedPipeBinding { MaxReceivedMessageSize = 10000000 };
-        }
-        else
-        {
-          endpointAddress = new EndpointAddress(string.Format("http://{0}:4321/TV4Home.Server.CoreService/TVEInteractionService", ServerName));
-          binding = new BasicHttpBinding { MaxReceivedMessageSize = 10000000 };
-        }
-        binding.OpenTimeout = TimeSpan.FromSeconds(5);
-        TvServer = ChannelFactory<ITVEInteraction>.CreateChannel(binding, endpointAddress);
-      }
-    }
-
-    #endregion
-
-    #region Constants
-
-    private const string RES_TV_CONNECTION_ERROR_TITLE = "[Settings.Plugins.TV.ConnectionErrorTitle]";
-    private const string RES_TV_CONNECTION_ERROR_TEXT = "[Settings.Plugins.TV.ConnectionErrorText]";
-    private const int MAX_RECONNECT_ATTEMPTS = 2;
-
-    #endregion
-
-    #region Fields
-
-    private static readonly string LocalSystem = SystemName.LocalHostName;
-    private readonly IChannel[] _channels = new IChannel[2];
-    private ServerContext[] _tvServers;
-    private int _reconnectCounter = 0;
-
-    #endregion
-
-    #region ITvProvider Member
-
-    public IChannel GetChannel(int slotIndex)
-    {
-      return _channels[slotIndex];
-    }
-
-    public string Name
-    {
-      get { return "TV4Home Provider"; }
-    }
-
-    #endregion
-
-    #region ITimeshiftControl Member
-
-    public bool Init()
-    {
-      CreateAllTvServerConnections();
-      return true;
-    }
-
-    public bool DeInit()
-    {
-      if (_tvServers == null)
-        return false;
-
-      try
-      {
-        foreach (ServerContext tvServer in _tvServers)
-        {
-          if (tvServer.TvServer != null)
-          {
-            tvServer.TvServer.CancelCurrentTimeShifting(GetTimeshiftUserName(0));
-            tvServer.TvServer.CancelCurrentTimeShifting(GetTimeshiftUserName(1));
-          }
-        }
-      }
-      catch (Exception) { }
-
-      _tvServers = null;
-      return true;
-    }
-
-    public String GetTimeshiftUserName(int slotIndex)
-    {
-      return String.Format("STC_{0}_{1}", LocalSystem, slotIndex);
-    }
-
-    public bool StartTimeshift(int slotIndex, IChannel channel, out MediaItem timeshiftMediaItem)
-    {
-      timeshiftMediaItem = null;
-      Channel indexChannel = channel as Channel;
-      if (indexChannel == null)
-        return false;
-
-      if (!CheckConnection(indexChannel.ServerIndex))
-        return false;
-      try
-      {
-        String streamUrl = TvServer(indexChannel.ServerIndex).SwitchTVServerToChannelAndGetStreamingUrl(GetTimeshiftUserName(slotIndex), channel.ChannelId);
-        if (String.IsNullOrEmpty(streamUrl))
-          return false;
-
-        _channels[slotIndex] = channel;
-
-        // assign a MediaItem, can be null if streamUrl is the same.
-        timeshiftMediaItem = CreateMediaItem(slotIndex, streamUrl, channel);
-        return true;
-      }
-      catch (Exception ex)
-      {
-        NotifyException(ex, indexChannel.ServerIndex);
-        return false;
-      }
-    }
-
-    public bool StopTimeshift(int slotIndex)
-    {
-      Channel slotChannel = _channels[slotIndex] as Channel;
-      if (slotChannel == null)
-        return false;
-
-      if (!CheckConnection(slotChannel.ServerIndex))
-        return false;
-
-      try
-      {
-        TvServer(slotChannel.ServerIndex).CancelCurrentTimeShifting(GetTimeshiftUserName(slotIndex));
-        _channels[slotIndex] = null;
-        return true;
-      }
-      catch (Exception ex)
-      {
-        NotifyException(ex, slotChannel.ServerIndex);
-        return false;
-      }
-    }
-
-    private ITVEInteraction TvServer(int serverIndex)
-    {
-      return _tvServers[serverIndex].TvServer;
-    }
-
-    private bool CheckConnection(int serverIndex)
-    {
-      bool reconnect = false;
-      ServerContext tvServer = _tvServers[serverIndex];
-      try
-      {
-        if (tvServer.TvServer != null)
-          tvServer.ConnectionOk = tvServer.TvServer.TestConnectionToTVService();
-
-        _reconnectCounter = 0;
-      }
-      catch (CommunicationObjectFaultedException)
-      {
-        reconnect = true;
-      }
-      catch (ProtocolException)
-      {
-        reconnect = true;
-      }
-      catch (Exception ex)
-      {
-        NotifyException(ex, serverIndex);
-        return false;
-      }
-      if (reconnect)
-      {
-        // Try to reconnect
-        tvServer.CreateChannel();
-        if (_reconnectCounter++ < MAX_RECONNECT_ATTEMPTS)
-          return CheckConnection(serverIndex);
-
-        return false;
-      }
-      return tvServer.ConnectionOk;
-    }
-
-    private void NotifyException(Exception ex, int serverIndex)
-    {
-      NotifyException(ex, null, serverIndex);
-    }
-
-    private void NotifyException(Exception ex, string localizationMessage, int serverIndex)
-    {
-      string serverName = _tvServers[serverIndex].ServerName;
-      string notification = string.IsNullOrEmpty(localizationMessage)
-                              ? string.Format("{0}:", serverName)
-                              : ServiceRegistration.Get<ILocalization>().ToString(localizationMessage, serverName);
-      notification += " " + ex.Message;
-
-      ServiceRegistration.Get<INotificationService>().EnqueueNotification(NotificationType.Error, RES_TV_CONNECTION_ERROR_TITLE,
-          notification, true);
-      ServiceRegistration.Get<ILogger>().Error(notification);
-    }
-
-    private void CreateAllTvServerConnections()
-    {
-      TV4HomeProviderSettings setting = ServiceRegistration.Get<ISettingsManager>().Load<TV4HomeProviderSettings>();
-      if (setting.TvServerHost == null)
-        return;
-
-      string[] serverNames = setting.TvServerHost.Split(';');
-      _tvServers = new ServerContext[serverNames.Length];
-
-      for (int serverIndex = 0; serverIndex < serverNames.Length; serverIndex++)
-      {
-        try
-        {
-          string serverName = serverNames[serverIndex];
-          ServerContext tvServer = new ServerContext
-                                     {
-                                       ServerName = serverName,
-                                       ConnectionOk = false
-                                     };
-          _tvServers[serverIndex] = tvServer;
-          tvServer.CreateChannel();
-        }
-        catch (Exception ex)
-        {
-          NotifyException(ex, RES_TV_CONNECTION_ERROR_TEXT, serverIndex);
-        }
-      }
-    }
-
-    #endregion
-
-    #region IChannelAndGroupInfo members
-
-    public int SelectedChannelId { get; set; }
-
-    public int SelectedChannelGroupId
-    {
-      get
-      {
-        TV4HomeProviderSettings settings = ServiceRegistration.Get<ISettingsManager>().Load<TV4HomeProviderSettings>();
-        return settings.LastChannelGroupId;
-      }
-      set
-      {
-        TV4HomeProviderSettings settings = ServiceRegistration.Get<ISettingsManager>().Load<TV4HomeProviderSettings>();
-        settings.LastChannelGroupId = value;
-        ServiceRegistration.Get<ISettingsManager>().Save(settings);
-      }
-    }
-
-    /// <summary>
-    /// Creates a group prefix if more than 1 tvserver is used.
-    /// </summary>
-    /// <param name="serverIndex">Server Index</param>
-    /// <returns>Formatted prefix or String.Empty</returns>
-    protected string GetServerPrefix(int serverIndex)
-    {
-      if (_tvServers.Length == 1 || serverIndex >= _tvServers.Length)
-        return string.Empty;
-
-      return string.Format("{0}: ", _tvServers[serverIndex].ServerName);
-    }
-
-    public bool GetChannelGroups(out IList<IChannelGroup> groups)
-    {
-      groups = new List<IChannelGroup>();
-      try
-      {
-        int idx = 0;
-        foreach (ServerContext tvServer in _tvServers)
-        {
-          if (!CheckConnection(idx))
-            continue;
-          List<WebChannelGroup> tvGroups = tvServer.TvServer.GetGroups();
-          foreach (WebChannelGroup webChannelGroup in tvGroups)
-          {
-            groups.Add(new ChannelGroup { ChannelGroupId = webChannelGroup.IdGroup, Name = String.Format("{0}{1}", GetServerPrefix(idx), webChannelGroup.GroupName), ServerIndex = idx });
-          }
-          idx++;
-        }
-        return true;
-      }
-      catch (Exception ex)
-      {
-        ServiceRegistration.Get<ILogger>().Error(ex.Message);
-        return false;
-      }
-    }
-
-    public bool GetChannels(IChannelGroup group, out IList<IChannel> channels)
-    {
-      channels = new List<IChannel>();
-      ChannelGroup indexGroup = group as ChannelGroup;
-      if (indexGroup == null)
-        return false;
-      if (!CheckConnection(indexGroup.ServerIndex))
-        return false;
-      try
-      {
-        List<WebChannelBasic> tvChannels = TvServer(indexGroup.ServerIndex).GetChannelsBasic(group.ChannelGroupId);
-        foreach (WebChannelBasic webChannel in tvChannels)
-          channels.Add(new Channel
-                         {
-                           ChannelId = webChannel.IdChannel,
-                           Name = webChannel.DisplayName,
-                           ServerIndex = indexGroup.ServerIndex
-                         });
-        return true;
-      }
-      catch (Exception ex)
-      {
-        ServiceRegistration.Get<ILogger>().Error(ex.Message);
-        return false;
-      }
-    }
-
-    public bool GetChannel(IProgram program, out IChannel channel)
-    {
-      channel = null;
-      Program indexProgram = program as Program;
-      if (indexProgram == null)
-        return false;
-
-      if (!CheckConnection(indexProgram.ServerIndex))
-        return false;
-
-      try
-      {
-        WebChannelBasic tvChannel = TvServer(indexProgram.ServerIndex).GetChannelBasicById(indexProgram.ChannelId);
-        if (tvChannel != null)
-        {
-          channel = new Channel { ChannelId = tvChannel.IdChannel, Name = tvChannel.DisplayName, ServerIndex = indexProgram.ServerIndex };
-          return true;
-        }
-      }
-      catch (Exception ex)
-      {
-        ServiceRegistration.Get<ILogger>().Error(ex.Message);
-      }
-      return false;
-    }
-
-    #endregion
-
-    public MediaItem CreateMediaItem(int slotIndex, string streamUrl, IChannel channel)
-    {
-      LiveTvMediaItem tvStream = SlimTvMediaItemBuilder.CreateMediaItem(slotIndex, streamUrl, channel);
-      if (tvStream != null)
-      {
-<<<<<<< HEAD
-        ISystemResolver systemResolver = ServiceRegistration.Get<ISystemResolver>();
-        IDictionary<Guid, MediaItemAspect> aspects = new Dictionary<Guid, MediaItemAspect>();
-
-        SlimTvResourceAccessor resourceAccessor = new SlimTvResourceAccessor(slotIndex, streamUrl);
-        MediaItemAspect providerResourceAspect = MediaItemAspect.GetOrCreateAspect(aspects, ProviderResourceAspect.ASPECT_ID, ProviderResourceAspect.Metadata);
-        MediaItemAspect mediaAspect = MediaItemAspect.GetOrCreateAspect(aspects, MediaAspect.ASPECT_ID, MediaAspect.Metadata);
-        
-        // VideoAspect needs to be included to associate player later, even if it is empty
-        MediaItemAspect.GetOrCreateAspect(aspects, VideoAspect.ASPECT_ID, VideoAspect.Metadata);
-
-        providerResourceAspect.SetAttribute(ProviderResourceAspect.ATTR_SYSTEM_ID, systemResolver.LocalSystemId);
-
-        String raPath = resourceAccessor.CanonicalLocalResourcePath.Serialize();
-        providerResourceAspect.SetAttribute(ProviderResourceAspect.ATTR_RESOURCE_ACCESSOR_PATH, raPath);
-
-        mediaAspect.SetAttribute(MediaAspect.ATTR_TITLE, "Live TV");
-        mediaAspect.SetAttribute(MediaAspect.ATTR_MIME_TYPE, "video/livetv"); //Custom mimetype for LiveTv
-
-        LiveTvMediaItem tvStream = new LiveTvMediaItem(new Guid(), aspects);
-
-        tvStream.AdditionalProperties[LiveTvMediaItem.SLOT_INDEX] = slotIndex;
-        tvStream.AdditionalProperties[LiveTvMediaItem.CHANNEL] = channel;
-        tvStream.AdditionalProperties[LiveTvMediaItem.TUNING_TIME] = DateTime.Now;
-
-=======
-        // Add program infos to the LiveTvMediaItem
->>>>>>> 024e86a6
-        IProgram currentProgram;
-        if (GetCurrentProgram(channel, out currentProgram))
-          tvStream.AdditionalProperties[LiveTvMediaItem.CURRENT_PROGRAM] = currentProgram;
-
-        IProgram nextProgram;
-        if (GetNextProgram(channel, out nextProgram))
-          tvStream.AdditionalProperties[LiveTvMediaItem.NEXT_PROGRAM] = nextProgram;
-
-        return tvStream;
-      }
-      return null;
-    }
-
-    #region IProgramInfo Member
-
-    public bool GetCurrentProgram(IChannel channel, out IProgram program)
-    {
-      program = null;
-
-      Channel indexChannel = channel as Channel;
-      if (indexChannel == null)
-        return false;
-
-      if (!CheckConnection(indexChannel.ServerIndex))
-        return false;
-
-      try
-      {
-        WebProgramDetailed tvProgram = TvServer(indexChannel.ServerIndex).GetCurrentProgramOnChannel(channel.ChannelId);
-        if (tvProgram != null)
-        {
-          program = new Program(tvProgram, indexChannel.ServerIndex);
-          return true;
-        }
-      }
-      catch (Exception ex)
-      {
-        ServiceRegistration.Get<ILogger>().Error(ex.Message);
-      }
-      return false;
-    }
-
-    public bool GetNextProgram(IChannel channel, out IProgram program)
-    {
-      program = null;
-
-      Channel indexChannel = channel as Channel;
-      if (indexChannel == null)
-        return false;
-
-      if (!CheckConnection(indexChannel.ServerIndex))
-        return false;
-
-      IProgram currentProgram;
-      try
-      {
-        if (GetCurrentProgram(channel, out currentProgram))
-        {
-          List<WebProgramDetailed> nextPrograms = TvServer(indexChannel.ServerIndex).GetProgramsDetailedForChannel(channel.ChannelId,
-                                                                                          currentProgram.EndTime.AddMinutes(1),
-                                                                                          currentProgram.EndTime.AddMinutes(1));
-          if (nextPrograms != null && nextPrograms.Count > 0)
-          {
-            program = new Program(nextPrograms[0], indexChannel.ServerIndex);
-            return true;
-          }
-        }
-      }
-      catch (Exception ex)
-      {
-        ServiceRegistration.Get<ILogger>().Error(ex.Message);
-      }
-      return false;
-    }
-
-    public bool GetPrograms(IChannel channel, DateTime from, DateTime to, out IList<IProgram> programs)
-    {
-      programs = null;
-      Channel indexChannel = channel as Channel;
-      if (indexChannel == null)
-        return false;
-
-      if (!CheckConnection(indexChannel.ServerIndex))
-        return false;
-
-      programs = new List<IProgram>();
-      try
-      {
-        List<WebProgramDetailed> tvPrograms = TvServer(indexChannel.ServerIndex).GetProgramsDetailedForChannel(channel.ChannelId, from, to);
-        foreach (WebProgramDetailed webProgram in tvPrograms)
-          programs.Add(new Program(webProgram, indexChannel.ServerIndex));
-      }
-      catch (Exception ex)
-      {
-        ServiceRegistration.Get<ILogger>().Error(ex.Message);
-        return false;
-      }
-      return programs.Count > 0;
-    }
-
-    public bool GetProgramsForSchedule(ISchedule schedule, out IList<IProgram> programs)
-    {
-      throw new NotImplementedException();
-    }
-
-    public bool GetScheduledPrograms(IChannel channel, out IList<IProgram> programs)
-    {
-      throw new NotImplementedException();
-    }
-
-    #endregion
-
-    #region IScheduleControl Member
-
-    public bool CreateSchedule(IProgram program)
-    {
-      Program indexProgram = program as Program;
-      if (indexProgram == null)
-        return false;
-
-      if (!CheckConnection(indexProgram.ServerIndex))
-        return false;
-
-      try
-      {
-        TvServer(indexProgram.ServerIndex).AddSchedule(program.ChannelId, program.Title, program.StartTime, program.EndTime, 0);
-      }
-      catch
-      {
-        return false;
-      }
-      return true;
-    }
-
-    public bool RemoveSchedule(IProgram program)
-    {
-      Program indexProgram = program as Program;
-      if (indexProgram == null)
-        return false;
-
-      if (!CheckConnection(indexProgram.ServerIndex))
-        return false;
-
-      try
-      {
-        TvServer(indexProgram.ServerIndex).CancelSchedule(program.ProgramId);
-      }
-      catch
-      {
-        return false;
-      }
-      return true;
-    }
-
-    public bool GetRecordingStatus(IProgram program, out RecordingStatus recordingStatus)
-    {
-      recordingStatus = RecordingStatus.None;
-
-      Program indexProgram = program as Program;
-      if (indexProgram == null)
-        return false;
-
-      if (!CheckConnection(indexProgram.ServerIndex))
-        return false;
-
-      try
-      {
-        WebProgramDetailed programDetailed = TvServer(indexProgram.ServerIndex).GetProgramDetailedById(program.ProgramId);
-        recordingStatus = Program.GetRecordingStatus(programDetailed);
-      }
-      catch
-      {
-        return false;
-      }
-      return true;
-    }
-
-    #endregion
-  }
-}
+#region Copyright (C) 2007-2012 Team MediaPortal
+
+/*
+    Copyright (C) 2007-2012 Team MediaPortal
+    http://www.team-mediaportal.com
+
+    This file is part of MediaPortal 2
+
+    MediaPortal 2 is free software: you can redistribute it and/or modify
+    it under the terms of the GNU General Public License as published by
+    the Free Software Foundation, either version 3 of the License, or
+    (at your option) any later version.
+
+    MediaPortal 2 is distributed in the hope that it will be useful,
+    but WITHOUT ANY WARRANTY; without even the implied warranty of
+    MERCHANTABILITY or FITNESS FOR A PARTICULAR PURPOSE. See the
+    GNU General Public License for more details.
+
+    You should have received a copy of the GNU General Public License
+    along with MediaPortal 2. If not, see <http://www.gnu.org/licenses/>.
+*/
+
+#endregion
+
+using System;
+using System.Collections.Generic;
+using System.ServiceModel;
+using System.ServiceModel.Channels;
+using MediaPortal.Common;
+using MediaPortal.Common.General;
+using MediaPortal.Common.Localization;
+using MediaPortal.Common.Logging;
+using MediaPortal.Common.MediaManagement;
+using MediaPortal.Common.Settings;
+using MediaPortal.Plugins.SlimTvClient.Interfaces;
+using MediaPortal.Plugins.SlimTvClient.Interfaces.Items;
+using MediaPortal.Plugins.SlimTvClient.Interfaces.ResourceProvider;
+using MediaPortal.Plugins.SlimTvClient.Providers.Items;
+using MediaPortal.Plugins.SlimTvClient.Providers.Settings;
+using MediaPortal.UI.Presentation.UiNotifications;
+using TV4Home.Server.TVEInteractionLibrary.Interfaces;
+using IChannel = MediaPortal.Plugins.SlimTvClient.Interfaces.Items.IChannel;
+
+namespace MediaPortal.Plugins.SlimTv.Providers
+{
+  public class SlimTv4HomeProvider : ITvProvider, ITimeshiftControl, IProgramInfo, IChannelAndGroupInfo, IScheduleControl
+  {
+    #region Internal class
+
+    internal class ServerContext
+    {
+      public string ServerName;
+      public ITVEInteraction TvServer;
+      public bool ConnectionOk;
+
+      public static bool IsLocal(string host)
+      {
+        if (string.IsNullOrEmpty(host))
+          return true;
+
+        string lowerHost = host.ToLowerInvariant();
+        return lowerHost == "localhost" || lowerHost == LocalSystem.ToLowerInvariant() || host == "127.0.0.1" || host == "::1";
+      }
+
+      public void CreateChannel()
+      {
+        Binding binding;
+        EndpointAddress endpointAddress;
+        if (IsLocal(ServerName))
+        {
+          endpointAddress = new EndpointAddress("net.pipe://localhost/TV4Home.Server.CoreService/TVEInteractionService");
+          binding = new NetNamedPipeBinding { MaxReceivedMessageSize = 10000000 };
+        }
+        else
+        {
+          endpointAddress = new EndpointAddress(string.Format("http://{0}:4321/TV4Home.Server.CoreService/TVEInteractionService", ServerName));
+          binding = new BasicHttpBinding { MaxReceivedMessageSize = 10000000 };
+        }
+        binding.OpenTimeout = TimeSpan.FromSeconds(5);
+        TvServer = ChannelFactory<ITVEInteraction>.CreateChannel(binding, endpointAddress);
+      }
+    }
+
+    #endregion
+
+    #region Constants
+
+    private const string RES_TV_CONNECTION_ERROR_TITLE = "[Settings.Plugins.TV.ConnectionErrorTitle]";
+    private const string RES_TV_CONNECTION_ERROR_TEXT = "[Settings.Plugins.TV.ConnectionErrorText]";
+    private const int MAX_RECONNECT_ATTEMPTS = 2;
+
+    #endregion
+
+    #region Fields
+
+    private static readonly string LocalSystem = SystemName.LocalHostName;
+    private readonly IChannel[] _channels = new IChannel[2];
+    private ServerContext[] _tvServers;
+    private int _reconnectCounter = 0;
+
+    #endregion
+
+    #region ITvProvider Member
+
+    public IChannel GetChannel(int slotIndex)
+    {
+      return _channels[slotIndex];
+    }
+
+    public string Name
+    {
+      get { return "TV4Home Provider"; }
+    }
+
+    #endregion
+
+    #region ITimeshiftControl Member
+
+    public bool Init()
+    {
+      CreateAllTvServerConnections();
+      return true;
+    }
+
+    public bool DeInit()
+    {
+      if (_tvServers == null)
+        return false;
+
+      try
+      {
+        foreach (ServerContext tvServer in _tvServers)
+        {
+          if (tvServer.TvServer != null)
+          {
+            tvServer.TvServer.CancelCurrentTimeShifting(GetTimeshiftUserName(0));
+            tvServer.TvServer.CancelCurrentTimeShifting(GetTimeshiftUserName(1));
+          }
+        }
+      }
+      catch (Exception) { }
+
+      _tvServers = null;
+      return true;
+    }
+
+    public String GetTimeshiftUserName(int slotIndex)
+    {
+      return String.Format("STC_{0}_{1}", LocalSystem, slotIndex);
+    }
+
+    public bool StartTimeshift(int slotIndex, IChannel channel, out MediaItem timeshiftMediaItem)
+    {
+      timeshiftMediaItem = null;
+      Channel indexChannel = channel as Channel;
+      if (indexChannel == null)
+        return false;
+
+      if (!CheckConnection(indexChannel.ServerIndex))
+        return false;
+      try
+      {
+        String streamUrl = TvServer(indexChannel.ServerIndex).SwitchTVServerToChannelAndGetStreamingUrl(GetTimeshiftUserName(slotIndex), channel.ChannelId);
+        if (String.IsNullOrEmpty(streamUrl))
+          return false;
+
+        _channels[slotIndex] = channel;
+
+        // assign a MediaItem, can be null if streamUrl is the same.
+        timeshiftMediaItem = CreateMediaItem(slotIndex, streamUrl, channel);
+        return true;
+      }
+      catch (Exception ex)
+      {
+        NotifyException(ex, indexChannel.ServerIndex);
+        return false;
+      }
+    }
+
+    public bool StopTimeshift(int slotIndex)
+    {
+      Channel slotChannel = _channels[slotIndex] as Channel;
+      if (slotChannel == null)
+        return false;
+
+      if (!CheckConnection(slotChannel.ServerIndex))
+        return false;
+
+      try
+      {
+        TvServer(slotChannel.ServerIndex).CancelCurrentTimeShifting(GetTimeshiftUserName(slotIndex));
+        _channels[slotIndex] = null;
+        return true;
+      }
+      catch (Exception ex)
+      {
+        NotifyException(ex, slotChannel.ServerIndex);
+        return false;
+      }
+    }
+
+    private ITVEInteraction TvServer(int serverIndex)
+    {
+      return _tvServers[serverIndex].TvServer;
+    }
+
+    private bool CheckConnection(int serverIndex)
+    {
+      bool reconnect = false;
+      ServerContext tvServer = _tvServers[serverIndex];
+      try
+      {
+        if (tvServer.TvServer != null)
+          tvServer.ConnectionOk = tvServer.TvServer.TestConnectionToTVService();
+
+        _reconnectCounter = 0;
+      }
+      catch (CommunicationObjectFaultedException)
+      {
+        reconnect = true;
+      }
+      catch (ProtocolException)
+      {
+        reconnect = true;
+      }
+      catch (Exception ex)
+      {
+        NotifyException(ex, serverIndex);
+        return false;
+      }
+      if (reconnect)
+      {
+        // Try to reconnect
+        tvServer.CreateChannel();
+        if (_reconnectCounter++ < MAX_RECONNECT_ATTEMPTS)
+          return CheckConnection(serverIndex);
+
+        return false;
+      }
+      return tvServer.ConnectionOk;
+    }
+
+    private void NotifyException(Exception ex, int serverIndex)
+    {
+      NotifyException(ex, null, serverIndex);
+    }
+
+    private void NotifyException(Exception ex, string localizationMessage, int serverIndex)
+    {
+      string serverName = _tvServers[serverIndex].ServerName;
+      string notification = string.IsNullOrEmpty(localizationMessage)
+                              ? string.Format("{0}:", serverName)
+                              : ServiceRegistration.Get<ILocalization>().ToString(localizationMessage, serverName);
+      notification += " " + ex.Message;
+
+      ServiceRegistration.Get<INotificationService>().EnqueueNotification(NotificationType.Error, RES_TV_CONNECTION_ERROR_TITLE,
+          notification, true);
+      ServiceRegistration.Get<ILogger>().Error(notification);
+    }
+
+    private void CreateAllTvServerConnections()
+    {
+      TV4HomeProviderSettings setting = ServiceRegistration.Get<ISettingsManager>().Load<TV4HomeProviderSettings>();
+      if (setting.TvServerHost == null)
+        return;
+
+      string[] serverNames = setting.TvServerHost.Split(';');
+      _tvServers = new ServerContext[serverNames.Length];
+
+      for (int serverIndex = 0; serverIndex < serverNames.Length; serverIndex++)
+      {
+        try
+        {
+          string serverName = serverNames[serverIndex];
+          ServerContext tvServer = new ServerContext
+                                     {
+                                       ServerName = serverName,
+                                       ConnectionOk = false
+                                     };
+          _tvServers[serverIndex] = tvServer;
+          tvServer.CreateChannel();
+        }
+        catch (Exception ex)
+        {
+          NotifyException(ex, RES_TV_CONNECTION_ERROR_TEXT, serverIndex);
+        }
+      }
+    }
+
+    #endregion
+
+    #region IChannelAndGroupInfo members
+
+    public int SelectedChannelId { get; set; }
+
+    public int SelectedChannelGroupId
+    {
+      get
+      {
+        TV4HomeProviderSettings settings = ServiceRegistration.Get<ISettingsManager>().Load<TV4HomeProviderSettings>();
+        return settings.LastChannelGroupId;
+      }
+      set
+      {
+        TV4HomeProviderSettings settings = ServiceRegistration.Get<ISettingsManager>().Load<TV4HomeProviderSettings>();
+        settings.LastChannelGroupId = value;
+        ServiceRegistration.Get<ISettingsManager>().Save(settings);
+      }
+    }
+
+    /// <summary>
+    /// Creates a group prefix if more than 1 tvserver is used.
+    /// </summary>
+    /// <param name="serverIndex">Server Index</param>
+    /// <returns>Formatted prefix or String.Empty</returns>
+    protected string GetServerPrefix(int serverIndex)
+    {
+      if (_tvServers.Length == 1 || serverIndex >= _tvServers.Length)
+        return string.Empty;
+
+      return string.Format("{0}: ", _tvServers[serverIndex].ServerName);
+    }
+
+    public bool GetChannelGroups(out IList<IChannelGroup> groups)
+    {
+      groups = new List<IChannelGroup>();
+      try
+      {
+        int idx = 0;
+        foreach (ServerContext tvServer in _tvServers)
+        {
+          if (!CheckConnection(idx))
+            continue;
+          List<WebChannelGroup> tvGroups = tvServer.TvServer.GetGroups();
+          foreach (WebChannelGroup webChannelGroup in tvGroups)
+          {
+            groups.Add(new ChannelGroup { ChannelGroupId = webChannelGroup.IdGroup, Name = String.Format("{0}{1}", GetServerPrefix(idx), webChannelGroup.GroupName), ServerIndex = idx });
+          }
+          idx++;
+        }
+        return true;
+      }
+      catch (Exception ex)
+      {
+        ServiceRegistration.Get<ILogger>().Error(ex.Message);
+        return false;
+      }
+    }
+
+    public bool GetChannels(IChannelGroup group, out IList<IChannel> channels)
+    {
+      channels = new List<IChannel>();
+      ChannelGroup indexGroup = group as ChannelGroup;
+      if (indexGroup == null)
+        return false;
+      if (!CheckConnection(indexGroup.ServerIndex))
+        return false;
+      try
+      {
+        List<WebChannelBasic> tvChannels = TvServer(indexGroup.ServerIndex).GetChannelsBasic(group.ChannelGroupId);
+        foreach (WebChannelBasic webChannel in tvChannels)
+          channels.Add(new Channel
+                         {
+                           ChannelId = webChannel.IdChannel,
+                           Name = webChannel.DisplayName,
+                           ServerIndex = indexGroup.ServerIndex
+                         });
+        return true;
+      }
+      catch (Exception ex)
+      {
+        ServiceRegistration.Get<ILogger>().Error(ex.Message);
+        return false;
+      }
+    }
+
+    public bool GetChannel(IProgram program, out IChannel channel)
+    {
+      channel = null;
+      Program indexProgram = program as Program;
+      if (indexProgram == null)
+        return false;
+
+      if (!CheckConnection(indexProgram.ServerIndex))
+        return false;
+
+      try
+      {
+        WebChannelBasic tvChannel = TvServer(indexProgram.ServerIndex).GetChannelBasicById(indexProgram.ChannelId);
+        if (tvChannel != null)
+        {
+          channel = new Channel { ChannelId = tvChannel.IdChannel, Name = tvChannel.DisplayName, ServerIndex = indexProgram.ServerIndex };
+          return true;
+        }
+      }
+      catch (Exception ex)
+      {
+        ServiceRegistration.Get<ILogger>().Error(ex.Message);
+      }
+      return false;
+    }
+
+    #endregion
+
+    public MediaItem CreateMediaItem(int slotIndex, string streamUrl, IChannel channel)
+    {
+      LiveTvMediaItem tvStream = SlimTvMediaItemBuilder.CreateMediaItem(slotIndex, streamUrl, channel);
+      if (tvStream != null)
+      {
+        // Add program infos to the LiveTvMediaItem
+        IProgram currentProgram;
+        if (GetCurrentProgram(channel, out currentProgram))
+          tvStream.AdditionalProperties[LiveTvMediaItem.CURRENT_PROGRAM] = currentProgram;
+
+        IProgram nextProgram;
+        if (GetNextProgram(channel, out nextProgram))
+          tvStream.AdditionalProperties[LiveTvMediaItem.NEXT_PROGRAM] = nextProgram;
+
+        return tvStream;
+      }
+      return null;
+    }
+
+    #region IProgramInfo Member
+
+    public bool GetCurrentProgram(IChannel channel, out IProgram program)
+    {
+      program = null;
+
+      Channel indexChannel = channel as Channel;
+      if (indexChannel == null)
+        return false;
+
+      if (!CheckConnection(indexChannel.ServerIndex))
+        return false;
+
+      try
+      {
+        WebProgramDetailed tvProgram = TvServer(indexChannel.ServerIndex).GetCurrentProgramOnChannel(channel.ChannelId);
+        if (tvProgram != null)
+        {
+          program = new Program(tvProgram, indexChannel.ServerIndex);
+          return true;
+        }
+      }
+      catch (Exception ex)
+      {
+        ServiceRegistration.Get<ILogger>().Error(ex.Message);
+      }
+      return false;
+    }
+
+    public bool GetNextProgram(IChannel channel, out IProgram program)
+    {
+      program = null;
+
+      Channel indexChannel = channel as Channel;
+      if (indexChannel == null)
+        return false;
+
+      if (!CheckConnection(indexChannel.ServerIndex))
+        return false;
+
+      IProgram currentProgram;
+      try
+      {
+        if (GetCurrentProgram(channel, out currentProgram))
+        {
+          List<WebProgramDetailed> nextPrograms = TvServer(indexChannel.ServerIndex).GetProgramsDetailedForChannel(channel.ChannelId,
+                                                                                          currentProgram.EndTime.AddMinutes(1),
+                                                                                          currentProgram.EndTime.AddMinutes(1));
+          if (nextPrograms != null && nextPrograms.Count > 0)
+          {
+            program = new Program(nextPrograms[0], indexChannel.ServerIndex);
+            return true;
+          }
+        }
+      }
+      catch (Exception ex)
+      {
+        ServiceRegistration.Get<ILogger>().Error(ex.Message);
+      }
+      return false;
+    }
+
+    public bool GetPrograms(IChannel channel, DateTime from, DateTime to, out IList<IProgram> programs)
+    {
+      programs = null;
+      Channel indexChannel = channel as Channel;
+      if (indexChannel == null)
+        return false;
+
+      if (!CheckConnection(indexChannel.ServerIndex))
+        return false;
+
+      programs = new List<IProgram>();
+      try
+      {
+        List<WebProgramDetailed> tvPrograms = TvServer(indexChannel.ServerIndex).GetProgramsDetailedForChannel(channel.ChannelId, from, to);
+        foreach (WebProgramDetailed webProgram in tvPrograms)
+          programs.Add(new Program(webProgram, indexChannel.ServerIndex));
+      }
+      catch (Exception ex)
+      {
+        ServiceRegistration.Get<ILogger>().Error(ex.Message);
+        return false;
+      }
+      return programs.Count > 0;
+    }
+
+    public bool GetProgramsForSchedule(ISchedule schedule, out IList<IProgram> programs)
+    {
+      throw new NotImplementedException();
+    }
+
+    public bool GetScheduledPrograms(IChannel channel, out IList<IProgram> programs)
+    {
+      throw new NotImplementedException();
+    }
+
+    #endregion
+
+    #region IScheduleControl Member
+
+    public bool CreateSchedule(IProgram program)
+    {
+      Program indexProgram = program as Program;
+      if (indexProgram == null)
+        return false;
+
+      if (!CheckConnection(indexProgram.ServerIndex))
+        return false;
+
+      try
+      {
+        TvServer(indexProgram.ServerIndex).AddSchedule(program.ChannelId, program.Title, program.StartTime, program.EndTime, 0);
+      }
+      catch
+      {
+        return false;
+      }
+      return true;
+    }
+
+    public bool RemoveSchedule(IProgram program)
+    {
+      Program indexProgram = program as Program;
+      if (indexProgram == null)
+        return false;
+
+      if (!CheckConnection(indexProgram.ServerIndex))
+        return false;
+
+      try
+      {
+        TvServer(indexProgram.ServerIndex).CancelSchedule(program.ProgramId);
+      }
+      catch
+      {
+        return false;
+      }
+      return true;
+    }
+
+    public bool GetRecordingStatus(IProgram program, out RecordingStatus recordingStatus)
+    {
+      recordingStatus = RecordingStatus.None;
+
+      Program indexProgram = program as Program;
+      if (indexProgram == null)
+        return false;
+
+      if (!CheckConnection(indexProgram.ServerIndex))
+        return false;
+
+      try
+      {
+        WebProgramDetailed programDetailed = TvServer(indexProgram.ServerIndex).GetProgramDetailedById(program.ProgramId);
+        recordingStatus = Program.GetRecordingStatus(programDetailed);
+      }
+      catch
+      {
+        return false;
+      }
+      return true;
+    }
+
+    #endregion
+  }
+}