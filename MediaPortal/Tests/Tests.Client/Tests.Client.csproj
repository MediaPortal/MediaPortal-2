--- conflicted
+++ resolved
@@ -17,35 +17,6 @@
     <OutputPath>bin\x86\Release\</OutputPath>
     <CodeAnalysisRuleSet>MinimumRecommendedRules.ruleset</CodeAnalysisRuleSet>
   </PropertyGroup>
-  <ItemGroup>
-    <Reference Include="System.Device" />
-<<<<<<< HEAD
-=======
-    <Reference Include="System.Xml" />
-  </ItemGroup>
-  <ItemGroup>
-    <Compile Include="Common\TestAsync.cs" />
-    <Compile Include="Common\TestGenres.cs" />
-    <Compile Include="Common\TestHelpers.cs" />
-    <Compile Include="Common\TestMediaItem.cs" />
-    <Compile Include="Common\TestMediaItemAspectTypeRegistration.cs" />
-    <Compile Include="Common\TestMediaItemQuery.cs" />
-    <Compile Include="Common\TestRelationshipExtraction.cs" />
-    <Compile Include="Common\Thumbnailer.cs" />
-    <Compile Include="Media\TestMediaViews.cs" />
-    <Compile Include="PluginManager\PluginItemInstantiationTests.cs" />
-    <Compile Include="SkinEngine\ConfigurationConverters.cs" />
-    <Compile Include="UPnP\HttpHeaders.cs" />
-    <Compile Include="VideoPlayers\ComSkip\ComSkipChaptersTests.cs" />
-    <Compile Include="Properties\AssemblyInfo.cs" />
-    <Compile Include="VideoPlayers\ComSkip\VideoPlayerForComSkipTests.cs" />
-    <Compile Include="VideoPlayers\Subtitles\FakeVideoSettings.cs" />
-    <Compile Include="VideoPlayers\Subtitles\MockedTsVideoPlayer.cs" />
-    <Compile Include="VideoPlayers\Subtitles\AddSubtitleFilterTests.cs" />
-    <Compile Include="VideoPlayers\Subtitles\TsReaderStub.cs" />
-    <Compile Include="WifiRemote\TestWifiRemote.cs" />
->>>>>>> 443d6e45
-  </ItemGroup>
   <ItemGroup>
     <EmbeddedResource Include="VideoPlayers\ComSkip\TestData\Video.With.Invalid.ComSkip.Chapters.zip">
       <CopyToOutputDirectory>Always</CopyToOutputDirectory>
@@ -84,17 +55,5 @@
       <Version>3.10.1</Version>
     </PackageReference>
   </ItemGroup>
-<<<<<<< HEAD
-=======
   <ItemGroup />
-  <Import Project="$(VSToolsPath)\TeamTest\Microsoft.TestTools.targets" Condition="Exists('$(VSToolsPath)\TeamTest\Microsoft.TestTools.targets')" />
-  <Import Project="$(MSBuildToolsPath)\Microsoft.CSharp.targets" />
-  <!-- To modify your build process, add your task inside one of the targets below and uncomment it. 
-       Other similar extension points exist, see Microsoft.Common.targets.
-  <Target Name="BeforeBuild">
-  </Target>
-  <Target Name="AfterBuild">
-  </Target>
-  -->
->>>>>>> 443d6e45
 </Project>