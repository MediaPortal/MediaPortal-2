#region Copyright (C) 2007-2016 Team MediaPortal

/*
    Copyright (C) 2007-2016 Team MediaPortal
    http://www.team-mediaportal.com
    This file is part of MediaPortal 2
    MediaPortal 2 is free software: you can redistribute it and/or modify
    it under the terms of the GNU General Public License as published by
    the Free Software Foundation, either version 3 of the License, or
    (at your option) any later version.
    MediaPortal 2 is distributed in the hope that it will be useful,
    but WITHOUT ANY WARRANTY; without even the implied warranty of
    MERCHANTABILITY or FITNESS FOR A PARTICULAR PURPOSE. See the
    GNU General Public License for more details.
    You should have received a copy of the GNU General Public License
    along with MediaPortal 2. If not, see <http://www.gnu.org/licenses/>.
*/

#endregion

using System;
using System.Collections.Generic;
using MediaPortal.UI.SkinEngine.Controls.Panels;
using MediaPortal.UI.SkinEngine.Controls.Visuals.Styles;
using MediaPortal.UI.SkinEngine.Controls.Visuals.Templates;
using MediaPortal.UI.SkinEngine.MarkupExtensions;
using MediaPortal.UI.SkinEngine.MpfElements;
using MediaPortal.UI.SkinEngine.Xaml;
using MediaPortal.UI.SkinEngine.Xaml.Interfaces;
using MediaPortal.Utilities.DeepCopy;

namespace MediaPortal.UI.SkinEngine.Controls.Visuals
{
  /// <summary>
  /// Item provider which generates list view items based on a given <see cref="Items"/> list.
  /// To generate the items, the <see cref="ItemContainerStyle"/> is applied to <see cref="ListViewItem"/> instances,
  /// using the <see cref="ItemTemplate"/> as content template.
  /// </summary>
  public class ListViewItemGenerator : IDeepCopyable, IGroupedItemProvider, ISkinEngineManagedObject
  {
    protected DataTemplate _itemTemplate = null;
    protected Style _itemContainerStyle = null;

    protected IGroupingValueProvider _groupingValueProvider;
    protected IBinding _groupPropertyBinding;
    protected DataTemplate _groupHeaderTemplate;
    protected Style _groupHeaderContainerStyle;

    protected FrameworkElement _parent = null;
    protected IList<object> _items = null;
    protected int _populatedStartIndex = -1;
    protected int _populatedEndIndex = -1;
    protected IList<FrameworkElement> _materializedItems = null; // Same size as _items, only parts are populated
    protected HeaderItemWrapper[] _materializedGroupHeaders;

    protected class HeaderItemWrapper
    {
      public object GroupingValue { get; private set; }
      public FrameworkElement HeaderItem { get; set; }

      public HeaderItemWrapper(object groupingValue)
      {
        GroupingValue = groupingValue;
      }

      public HeaderItemWrapper GetCopy(ICopyManager copyManager)
      {
        return new HeaderItemWrapper(GroupingValue)
        {
          HeaderItem = copyManager.GetCopy(HeaderItem)
        };
      }

      public void CleanupAndDispose()
      {
        if(HeaderItem != null)
          HeaderItem.CleanupAndDispose();
      }
    }

    public void Dispose()
    {
      DisposeItems();
      MPF.TryCleanupAndDispose(_itemTemplate);
      _itemTemplate = null;
      MPF.TryCleanupAndDispose(_itemContainerStyle);
      _itemContainerStyle = null;

      _groupingValueProvider = null;
      MPF.TryCleanupAndDispose(_groupPropertyBinding);
      _groupPropertyBinding = null;
      MPF.TryCleanupAndDispose(_groupHeaderTemplate);
      _groupHeaderTemplate = null;
      MPF.TryCleanupAndDispose(_groupHeaderContainerStyle);
      _groupHeaderContainerStyle = null;

      MPF.TryCleanupAndDispose(_getValueGroupHeader);
      _getValueGroupHeader = null;
    }

    public void DeepCopy(IDeepCopyable source, ICopyManager copyManager)
    {
      ListViewItemGenerator icg = (ListViewItemGenerator)source;
      _itemTemplate = copyManager.GetCopy(icg._itemTemplate);
      _itemContainerStyle = copyManager.GetCopy(icg._itemContainerStyle);

      _groupingValueProvider = icg._groupingValueProvider;
      _groupPropertyBinding = copyManager.GetCopy(icg._groupPropertyBinding);
      _groupHeaderTemplate = copyManager.GetCopy(icg._groupHeaderTemplate);
      _groupHeaderContainerStyle = copyManager.GetCopy(icg._groupHeaderContainerStyle);

      _parent = copyManager.GetCopy(icg._parent);
      if (icg._items == null)
        _items = null;
      else
      {
        _items = new List<object>(icg._items.Count);
        foreach (object item in icg._items)
          _items.Add(copyManager.GetCopy(item));
      }
      _populatedStartIndex = icg._populatedStartIndex;
      _populatedEndIndex = icg._populatedEndIndex;
      if (icg._materializedItems == null)
        _materializedItems = null;
      else
      {
        _materializedItems = new List<FrameworkElement>(icg._materializedItems.Count);
        foreach (FrameworkElement item in icg._materializedItems)
          _materializedItems.Add(copyManager.GetCopy(item));
      }
      if (icg._materializedGroupHeaders == null)
      {
        _materializedGroupHeaders = null;
      }
      else
      {
        _materializedGroupHeaders = new HeaderItemWrapper[icg._materializedGroupHeaders.Length];
        for (int n = 0; n < icg._materializedGroupHeaders.Length; ++n)
        {
          _materializedGroupHeaders[n] = copyManager.GetCopy(icg._materializedGroupHeaders[n]);
        }
      }
    }
    
    public void Initialize(FrameworkElement parent, IEnumerable<object> itemsSource, Style itemContainerStyle, DataTemplate itemTemplate)
    {
      Initialize(parent, itemsSource, itemContainerStyle, itemTemplate, null, null, null, null);
    }

    public void Initialize(FrameworkElement parent, IEnumerable<object> itemsSource, Style itemContainerStyle, DataTemplate itemTemplate,
      IGroupingValueProvider groupingValueProvider, IBinding groupPropertyBinding, Style groupHeaderContainerStyle, DataTemplate groupHeaderTemplate)
    {
      _parent = parent;

      DisposeItems();
      _items = new List<object>(itemsSource);
      _materializedItems = new List<FrameworkElement>(_items.Count);
      for (int i = 0; i < _items.Count; i++)
        _materializedItems.Add(null);

      if ((groupingValueProvider != null && groupingValueProvider.IsGroupingActive) || groupPropertyBinding != null)
      {
        _materializedGroupHeaders = new HeaderItemWrapper[_items.Count];
      }

      MPF.TryCleanupAndDispose(_itemContainerStyle);
      MPF.TryCleanupAndDispose(_itemTemplate);
      // No need to set the LogicalParent at styles or data templates because they don't bind bindings
      _itemContainerStyle = MpfCopyManager.DeepCopyCutLVPs(itemContainerStyle);
      _itemTemplate = MpfCopyManager.DeepCopyCutLVPs(itemTemplate);

      MPF.TryCleanupAndDispose(_groupHeaderContainerStyle);
      MPF.TryCleanupAndDispose(_groupHeaderTemplate);
      MPF.TryCleanupAndDispose(_groupPropertyBinding);
      _groupingValueProvider = groupingValueProvider;
      _groupPropertyBinding = MpfCopyManager.DeepCopyCutLVPs(groupPropertyBinding);
      _groupHeaderContainerStyle = MpfCopyManager.DeepCopyCutLVPs(groupHeaderContainerStyle);
      _groupHeaderTemplate = MpfCopyManager.DeepCopyCutLVPs(groupHeaderTemplate);

      MPF.TryCleanupAndDispose(_getValueGroupHeader);
      _getValueGroupHeader = null;
    }

    /// <summary>
    /// Gets the underlaying items list.
    /// </summary>
    public IList<object> Items
    {
      get { return _items; }
    }

    /// <summary>
    /// Gets the Style that is applied to the container element generated for each item.
    /// </summary>
    public Style ItemContainerStyle
    {
      get { return _itemContainerStyle; }
    }

    /// <summary>
    /// Gets the DataTemplate used to display each item.
    /// </summary>
    public DataTemplate ItemTemplate
    {
      get { return _itemTemplate; }
    }

    /// <summary>
    /// Gets the Style that is applied to the container element generated for each item.
    /// </summary>
    public Style GroupHeaderContainerStyle
    {
      get { return _groupHeaderContainerStyle; }
    }

    /// <summary>
    /// Gets the DataTemplate used to display group headers.
    /// </summary>
    public DataTemplate GroupHeaderTemplate
    {
      get { return _groupHeaderTemplate; }
    }

    protected void DisposeItems()
    {
      if (_materializedItems == null)
        return;
      DisposeItems(0, _materializedItems.Count - 1);
      _populatedStartIndex = -1;
      _populatedEndIndex = -1;
      _materializedItems = null;
      _materializedGroupHeaders = null;
    }

    protected void DisposeItems(int start, int end)
    {
      if (_materializedItems != null)
      {
        if (start < 0)
          start = 0;
        if (end >= _materializedItems.Count)
          end = _materializedItems.Count - 1;
      }
      for (int i = start; i <= end; i++)
      {
        if (_materializedItems != null)
        {
          FrameworkElement element = _materializedItems[i];
          _materializedItems[i] = null;
          if (element != null)
            element.CleanupAndDispose();
        }
        if (_materializedGroupHeaders != null)
        {
          var header = _materializedGroupHeaders[i];
          _materializedGroupHeaders[i] = null;
          if (header != null)
            header.CleanupAndDispose();
        }
      }
    }

    protected FrameworkElement PrepareItem(object dataItem, FrameworkElement lvParent, int index)
    {
      // ReSharper disable UseObjectOrCollectionInitializer
      ListViewItem result = new ListViewItem
<<<<<<< HEAD
      // ReSharper restore UseObjectOrCollectionInitializer
      {
        Context = dataItem,
        Content = dataItem,
        Screen = _parent.Screen,
        VisualParent = lvParent,
        LogicalParent = lvParent,
        ItemIndex = index
      };
=======
// ReSharper restore UseObjectOrCollectionInitializer
        {
            Context = dataItem,
            Content = dataItem,
            Screen = _parent.Screen,
            VisualParent = lvParent,
            LogicalParent = lvParent,
            ItemIndex = index
        };
>>>>>>> bda13bc9
      // Set this after the other properties have been initialized to avoid duplicate work
      // No need to set the LogicalParent because styles and content templates don't bind bindings
      result.Style = MpfCopyManager.DeepCopyCutLVPs(ItemContainerStyle);
      result.ContentTemplate = MpfCopyManager.DeepCopyCutLVPs(ItemTemplate);
      return result;
    }

    public int NumItems
    {
      get { return _items.Count; }
    }

    public void Keep(int start, int end)
    {
      if (_populatedStartIndex != -1 && _populatedStartIndex < start)
      {
        int disposeEnd = Math.Min(_populatedEndIndex, start - 1);
        DisposeItems(_populatedStartIndex, disposeEnd);
        _populatedStartIndex = start;
      }
      if (_populatedEndIndex != -1 && _populatedEndIndex > end)
      {
        int disposeStart = Math.Max(_populatedStartIndex, end + 1);
        DisposeItems(disposeStart, _populatedEndIndex);
        _populatedEndIndex = end;
      }
      if (_populatedStartIndex > _populatedEndIndex)
      {
        _populatedStartIndex = -1;
        _populatedEndIndex = -1;
      }
    }

    public FrameworkElement GetOrCreateItem(int index, FrameworkElement lvParent, out bool newCreated)
    {
      if (_materializedItems == null || index < 0 || index >= _materializedItems.Count)
      {
        newCreated = false;
        return null;
      }
      FrameworkElement result = _materializedItems[index];
      if (result != null)
      {
        newCreated = false;
        return result;
      }
      newCreated = true;
      result = _materializedItems[index] = PrepareItem(_items[index], lvParent, index);
      if (_populatedStartIndex == -1 || _populatedEndIndex == -1)
      {
        _populatedStartIndex = index;
        _populatedEndIndex = index;
      }
      else
      {
        if (index < _populatedStartIndex)
          _populatedStartIndex = index;
        else if (index > _populatedEndIndex)
          _populatedEndIndex = index;
      }
      return result;
    }
    
    protected FrameworkElement PrepareGroupHeader(GroupHeaderItem headerItem, FrameworkElement lvParent)
    {
      var result = new ListViewGroupHeader()
      {
        Context = headerItem,
        Content = headerItem,
        Screen = _parent.Screen,
        VisualParent = lvParent,
        LogicalParent = lvParent
      };
      // Set this after the other properties have been initialized to avoid duplicate work
      // No need to set the LogicalParent because styles and content templates don't bind bindings
      result.Style = MpfCopyManager.DeepCopyCutLVPs(GroupHeaderContainerStyle);
      result.ContentTemplate = MpfCopyManager.DeepCopyCutLVPs(GroupHeaderTemplate);
      return result;
    }

    public FrameworkElement GetOrCreateGroupHeader(int itemIndex, bool isFirstVisibleItem, FrameworkElement lvParent, out bool newCreated)
    {
      if (_materializedGroupHeaders == null || itemIndex < 0 || itemIndex >= _materializedGroupHeaders.Length)
      {
        newCreated = false;
        return null;
      }

      var headerWrapper = GetGroupHeader(itemIndex, isFirstVisibleItem);
      if (headerWrapper != null)
        return GetOrCreateGroupHeader(itemIndex, headerWrapper, lvParent, out newCreated);
      newCreated = false;
      return null;
    }

    private FrameworkElement GetOrCreateGroupHeader(int itemIndex, HeaderItemWrapper headerWrapper, FrameworkElement lvParent, out bool newCreated)
    {
      if (headerWrapper.HeaderItem != null)
      {
        newCreated = false;
        return headerWrapper.HeaderItem;
      }
      var headerItem = new GroupHeaderItem()
      {
        FirstItem = _items[itemIndex],
        GroupingValue = headerWrapper.GroupingValue
      };

      newCreated = true;
      var result = PrepareGroupHeader(headerItem, lvParent);
      headerItem.LogicalParent = result;
      headerWrapper.HeaderItem = result;
      return result;
    }

    private HeaderItemWrapper GetGroupHeader(int itemIndex, bool isFirstVisibleItem)
    {
      var headerWrapper = GetGroupHeader(itemIndex);
      if (isFirstVisibleItem)
      {
        // if the item is the 1st visible item, then we search the header for 1st item in the group
        while (headerWrapper.HeaderItem == null && GroupValueEquals(headerWrapper, itemIndex - 1))
        {
          itemIndex--;
        }
        return GetGroupHeader(itemIndex);
      }
      if (!GroupValueEquals(headerWrapper, itemIndex - 1))
      {
        return headerWrapper;
      }
      return null;
    }

    private HeaderItemWrapper GetGroupHeader(int itemIndex)
    {
      var headerWrapper = _materializedGroupHeaders[itemIndex];
      if (headerWrapper != null)
      {
        return headerWrapper;
      }

      if (_groupingValueProvider != null)
      {
        headerWrapper = new HeaderItemWrapper(_groupingValueProvider.GetGroupingValue(_items[itemIndex]));
      }
      else
      {
        // to get the grouping value of the item we use a dummy header item and apply the DataContext and group value binding to it
        if (_getValueGroupHeader == null)
        {
          _getValueGroupHeader = new GroupHeaderItem();
          var dd = new SimplePropertyDataDescriptor(_getValueGroupHeader, typeof(GroupHeaderItem).GetProperty("GroupingValue"));
          var binding = MpfCopyManager.DeepCopyCutLVPs(_groupPropertyBinding);
          binding.SetTargetDataDescriptor(dd);
          binding.Activate();
        }

        _getValueGroupHeader.DataContext = new BindingExtension()
        {
          Source = _items[itemIndex],
          Path = "."
        };
        // then we create the actual header item and apply the value to it
        headerWrapper = new HeaderItemWrapper(_getValueGroupHeader.GroupingValue);

        // finally cleanup the datacontext binding
        MPF.TryCleanupAndDispose(_getValueGroupHeader.DataContext);
        _getValueGroupHeader.DataContext = null;
      }
      _materializedGroupHeaders[itemIndex] = headerWrapper;
      return headerWrapper;
    }

    private bool GroupValueEquals(HeaderItemWrapper headerWrapperA, int itemIndexB)
    {
      if (itemIndexB < 0)
        return false;
      var headerWrapperB = GetGroupHeader(itemIndexB);
      return headerWrapperA != null && headerWrapperB != null && Equals(headerWrapperA.GroupingValue, headerWrapperB.GroupingValue);
    }

    private GroupHeaderItem _getValueGroupHeader;
  }
}
<|MERGE_RESOLUTION|>--- conflicted
+++ resolved
@@ -1,472 +1,460 @@
-#region Copyright (C) 2007-2016 Team MediaPortal
-
-/*
-    Copyright (C) 2007-2016 Team MediaPortal
-    http://www.team-mediaportal.com
-    This file is part of MediaPortal 2
-    MediaPortal 2 is free software: you can redistribute it and/or modify
-    it under the terms of the GNU General Public License as published by
-    the Free Software Foundation, either version 3 of the License, or
-    (at your option) any later version.
-    MediaPortal 2 is distributed in the hope that it will be useful,
-    but WITHOUT ANY WARRANTY; without even the implied warranty of
-    MERCHANTABILITY or FITNESS FOR A PARTICULAR PURPOSE. See the
-    GNU General Public License for more details.
-    You should have received a copy of the GNU General Public License
-    along with MediaPortal 2. If not, see <http://www.gnu.org/licenses/>.
-*/
-
-#endregion
-
-using System;
-using System.Collections.Generic;
-using MediaPortal.UI.SkinEngine.Controls.Panels;
-using MediaPortal.UI.SkinEngine.Controls.Visuals.Styles;
-using MediaPortal.UI.SkinEngine.Controls.Visuals.Templates;
-using MediaPortal.UI.SkinEngine.MarkupExtensions;
-using MediaPortal.UI.SkinEngine.MpfElements;
-using MediaPortal.UI.SkinEngine.Xaml;
-using MediaPortal.UI.SkinEngine.Xaml.Interfaces;
-using MediaPortal.Utilities.DeepCopy;
-
-namespace MediaPortal.UI.SkinEngine.Controls.Visuals
-{
-  /// <summary>
-  /// Item provider which generates list view items based on a given <see cref="Items"/> list.
-  /// To generate the items, the <see cref="ItemContainerStyle"/> is applied to <see cref="ListViewItem"/> instances,
-  /// using the <see cref="ItemTemplate"/> as content template.
-  /// </summary>
-  public class ListViewItemGenerator : IDeepCopyable, IGroupedItemProvider, ISkinEngineManagedObject
-  {
-    protected DataTemplate _itemTemplate = null;
-    protected Style _itemContainerStyle = null;
-
-    protected IGroupingValueProvider _groupingValueProvider;
-    protected IBinding _groupPropertyBinding;
-    protected DataTemplate _groupHeaderTemplate;
-    protected Style _groupHeaderContainerStyle;
-
-    protected FrameworkElement _parent = null;
-    protected IList<object> _items = null;
-    protected int _populatedStartIndex = -1;
-    protected int _populatedEndIndex = -1;
-    protected IList<FrameworkElement> _materializedItems = null; // Same size as _items, only parts are populated
-    protected HeaderItemWrapper[] _materializedGroupHeaders;
-
-    protected class HeaderItemWrapper
-    {
-      public object GroupingValue { get; private set; }
-      public FrameworkElement HeaderItem { get; set; }
-
-      public HeaderItemWrapper(object groupingValue)
-      {
-        GroupingValue = groupingValue;
-      }
-
-      public HeaderItemWrapper GetCopy(ICopyManager copyManager)
-      {
-        return new HeaderItemWrapper(GroupingValue)
-        {
-          HeaderItem = copyManager.GetCopy(HeaderItem)
-        };
-      }
-
-      public void CleanupAndDispose()
-      {
-        if(HeaderItem != null)
-          HeaderItem.CleanupAndDispose();
-      }
-    }
-
-    public void Dispose()
-    {
-      DisposeItems();
-      MPF.TryCleanupAndDispose(_itemTemplate);
-      _itemTemplate = null;
-      MPF.TryCleanupAndDispose(_itemContainerStyle);
-      _itemContainerStyle = null;
-
-      _groupingValueProvider = null;
-      MPF.TryCleanupAndDispose(_groupPropertyBinding);
-      _groupPropertyBinding = null;
-      MPF.TryCleanupAndDispose(_groupHeaderTemplate);
-      _groupHeaderTemplate = null;
-      MPF.TryCleanupAndDispose(_groupHeaderContainerStyle);
-      _groupHeaderContainerStyle = null;
-
-      MPF.TryCleanupAndDispose(_getValueGroupHeader);
-      _getValueGroupHeader = null;
-    }
-
-    public void DeepCopy(IDeepCopyable source, ICopyManager copyManager)
-    {
-      ListViewItemGenerator icg = (ListViewItemGenerator)source;
-      _itemTemplate = copyManager.GetCopy(icg._itemTemplate);
-      _itemContainerStyle = copyManager.GetCopy(icg._itemContainerStyle);
-
-      _groupingValueProvider = icg._groupingValueProvider;
-      _groupPropertyBinding = copyManager.GetCopy(icg._groupPropertyBinding);
-      _groupHeaderTemplate = copyManager.GetCopy(icg._groupHeaderTemplate);
-      _groupHeaderContainerStyle = copyManager.GetCopy(icg._groupHeaderContainerStyle);
-
-      _parent = copyManager.GetCopy(icg._parent);
-      if (icg._items == null)
-        _items = null;
-      else
-      {
-        _items = new List<object>(icg._items.Count);
-        foreach (object item in icg._items)
-          _items.Add(copyManager.GetCopy(item));
-      }
-      _populatedStartIndex = icg._populatedStartIndex;
-      _populatedEndIndex = icg._populatedEndIndex;
-      if (icg._materializedItems == null)
-        _materializedItems = null;
-      else
-      {
-        _materializedItems = new List<FrameworkElement>(icg._materializedItems.Count);
-        foreach (FrameworkElement item in icg._materializedItems)
-          _materializedItems.Add(copyManager.GetCopy(item));
-      }
-      if (icg._materializedGroupHeaders == null)
-      {
-        _materializedGroupHeaders = null;
-      }
-      else
-      {
-        _materializedGroupHeaders = new HeaderItemWrapper[icg._materializedGroupHeaders.Length];
-        for (int n = 0; n < icg._materializedGroupHeaders.Length; ++n)
-        {
-          _materializedGroupHeaders[n] = copyManager.GetCopy(icg._materializedGroupHeaders[n]);
-        }
-      }
-    }
-    
-    public void Initialize(FrameworkElement parent, IEnumerable<object> itemsSource, Style itemContainerStyle, DataTemplate itemTemplate)
-    {
-      Initialize(parent, itemsSource, itemContainerStyle, itemTemplate, null, null, null, null);
-    }
-
-    public void Initialize(FrameworkElement parent, IEnumerable<object> itemsSource, Style itemContainerStyle, DataTemplate itemTemplate,
-      IGroupingValueProvider groupingValueProvider, IBinding groupPropertyBinding, Style groupHeaderContainerStyle, DataTemplate groupHeaderTemplate)
-    {
-      _parent = parent;
-
-      DisposeItems();
-      _items = new List<object>(itemsSource);
-      _materializedItems = new List<FrameworkElement>(_items.Count);
-      for (int i = 0; i < _items.Count; i++)
-        _materializedItems.Add(null);
-
-      if ((groupingValueProvider != null && groupingValueProvider.IsGroupingActive) || groupPropertyBinding != null)
-      {
-        _materializedGroupHeaders = new HeaderItemWrapper[_items.Count];
-      }
-
-      MPF.TryCleanupAndDispose(_itemContainerStyle);
-      MPF.TryCleanupAndDispose(_itemTemplate);
-      // No need to set the LogicalParent at styles or data templates because they don't bind bindings
-      _itemContainerStyle = MpfCopyManager.DeepCopyCutLVPs(itemContainerStyle);
-      _itemTemplate = MpfCopyManager.DeepCopyCutLVPs(itemTemplate);
-
-      MPF.TryCleanupAndDispose(_groupHeaderContainerStyle);
-      MPF.TryCleanupAndDispose(_groupHeaderTemplate);
-      MPF.TryCleanupAndDispose(_groupPropertyBinding);
-      _groupingValueProvider = groupingValueProvider;
-      _groupPropertyBinding = MpfCopyManager.DeepCopyCutLVPs(groupPropertyBinding);
-      _groupHeaderContainerStyle = MpfCopyManager.DeepCopyCutLVPs(groupHeaderContainerStyle);
-      _groupHeaderTemplate = MpfCopyManager.DeepCopyCutLVPs(groupHeaderTemplate);
-
-      MPF.TryCleanupAndDispose(_getValueGroupHeader);
-      _getValueGroupHeader = null;
-    }
-
-    /// <summary>
-    /// Gets the underlaying items list.
-    /// </summary>
-    public IList<object> Items
-    {
-      get { return _items; }
-    }
-
-    /// <summary>
-    /// Gets the Style that is applied to the container element generated for each item.
-    /// </summary>
-    public Style ItemContainerStyle
-    {
-      get { return _itemContainerStyle; }
-    }
-
-    /// <summary>
-    /// Gets the DataTemplate used to display each item.
-    /// </summary>
-    public DataTemplate ItemTemplate
-    {
-      get { return _itemTemplate; }
-    }
-
-    /// <summary>
-    /// Gets the Style that is applied to the container element generated for each item.
-    /// </summary>
-    public Style GroupHeaderContainerStyle
-    {
-      get { return _groupHeaderContainerStyle; }
-    }
-
-    /// <summary>
-    /// Gets the DataTemplate used to display group headers.
-    /// </summary>
-    public DataTemplate GroupHeaderTemplate
-    {
-      get { return _groupHeaderTemplate; }
-    }
-
-    protected void DisposeItems()
-    {
-      if (_materializedItems == null)
-        return;
-      DisposeItems(0, _materializedItems.Count - 1);
-      _populatedStartIndex = -1;
-      _populatedEndIndex = -1;
-      _materializedItems = null;
-      _materializedGroupHeaders = null;
-    }
-
-    protected void DisposeItems(int start, int end)
-    {
-      if (_materializedItems != null)
-      {
-        if (start < 0)
-          start = 0;
-        if (end >= _materializedItems.Count)
-          end = _materializedItems.Count - 1;
-      }
-      for (int i = start; i <= end; i++)
-      {
-        if (_materializedItems != null)
-        {
-          FrameworkElement element = _materializedItems[i];
-          _materializedItems[i] = null;
-          if (element != null)
-            element.CleanupAndDispose();
-        }
-        if (_materializedGroupHeaders != null)
-        {
-          var header = _materializedGroupHeaders[i];
-          _materializedGroupHeaders[i] = null;
-          if (header != null)
-            header.CleanupAndDispose();
-        }
-      }
-    }
-
-    protected FrameworkElement PrepareItem(object dataItem, FrameworkElement lvParent, int index)
-    {
-      // ReSharper disable UseObjectOrCollectionInitializer
-      ListViewItem result = new ListViewItem
-<<<<<<< HEAD
-      // ReSharper restore UseObjectOrCollectionInitializer
-      {
-        Context = dataItem,
-        Content = dataItem,
-        Screen = _parent.Screen,
-        VisualParent = lvParent,
-        LogicalParent = lvParent,
-        ItemIndex = index
-      };
-=======
-// ReSharper restore UseObjectOrCollectionInitializer
-        {
-            Context = dataItem,
-            Content = dataItem,
-            Screen = _parent.Screen,
-            VisualParent = lvParent,
-            LogicalParent = lvParent,
-            ItemIndex = index
-        };
->>>>>>> bda13bc9
-      // Set this after the other properties have been initialized to avoid duplicate work
-      // No need to set the LogicalParent because styles and content templates don't bind bindings
-      result.Style = MpfCopyManager.DeepCopyCutLVPs(ItemContainerStyle);
-      result.ContentTemplate = MpfCopyManager.DeepCopyCutLVPs(ItemTemplate);
-      return result;
-    }
-
-    public int NumItems
-    {
-      get { return _items.Count; }
-    }
-
-    public void Keep(int start, int end)
-    {
-      if (_populatedStartIndex != -1 && _populatedStartIndex < start)
-      {
-        int disposeEnd = Math.Min(_populatedEndIndex, start - 1);
-        DisposeItems(_populatedStartIndex, disposeEnd);
-        _populatedStartIndex = start;
-      }
-      if (_populatedEndIndex != -1 && _populatedEndIndex > end)
-      {
-        int disposeStart = Math.Max(_populatedStartIndex, end + 1);
-        DisposeItems(disposeStart, _populatedEndIndex);
-        _populatedEndIndex = end;
-      }
-      if (_populatedStartIndex > _populatedEndIndex)
-      {
-        _populatedStartIndex = -1;
-        _populatedEndIndex = -1;
-      }
-    }
-
-    public FrameworkElement GetOrCreateItem(int index, FrameworkElement lvParent, out bool newCreated)
-    {
-      if (_materializedItems == null || index < 0 || index >= _materializedItems.Count)
-      {
-        newCreated = false;
-        return null;
-      }
-      FrameworkElement result = _materializedItems[index];
-      if (result != null)
-      {
-        newCreated = false;
-        return result;
-      }
-      newCreated = true;
-      result = _materializedItems[index] = PrepareItem(_items[index], lvParent, index);
-      if (_populatedStartIndex == -1 || _populatedEndIndex == -1)
-      {
-        _populatedStartIndex = index;
-        _populatedEndIndex = index;
-      }
-      else
-      {
-        if (index < _populatedStartIndex)
-          _populatedStartIndex = index;
-        else if (index > _populatedEndIndex)
-          _populatedEndIndex = index;
-      }
-      return result;
-    }
-    
-    protected FrameworkElement PrepareGroupHeader(GroupHeaderItem headerItem, FrameworkElement lvParent)
-    {
-      var result = new ListViewGroupHeader()
-      {
-        Context = headerItem,
-        Content = headerItem,
-        Screen = _parent.Screen,
-        VisualParent = lvParent,
-        LogicalParent = lvParent
-      };
-      // Set this after the other properties have been initialized to avoid duplicate work
-      // No need to set the LogicalParent because styles and content templates don't bind bindings
-      result.Style = MpfCopyManager.DeepCopyCutLVPs(GroupHeaderContainerStyle);
-      result.ContentTemplate = MpfCopyManager.DeepCopyCutLVPs(GroupHeaderTemplate);
-      return result;
-    }
-
-    public FrameworkElement GetOrCreateGroupHeader(int itemIndex, bool isFirstVisibleItem, FrameworkElement lvParent, out bool newCreated)
-    {
-      if (_materializedGroupHeaders == null || itemIndex < 0 || itemIndex >= _materializedGroupHeaders.Length)
-      {
-        newCreated = false;
-        return null;
-      }
-
-      var headerWrapper = GetGroupHeader(itemIndex, isFirstVisibleItem);
-      if (headerWrapper != null)
-        return GetOrCreateGroupHeader(itemIndex, headerWrapper, lvParent, out newCreated);
-      newCreated = false;
-      return null;
-    }
-
-    private FrameworkElement GetOrCreateGroupHeader(int itemIndex, HeaderItemWrapper headerWrapper, FrameworkElement lvParent, out bool newCreated)
-    {
-      if (headerWrapper.HeaderItem != null)
-      {
-        newCreated = false;
-        return headerWrapper.HeaderItem;
-      }
-      var headerItem = new GroupHeaderItem()
-      {
-        FirstItem = _items[itemIndex],
-        GroupingValue = headerWrapper.GroupingValue
-      };
-
-      newCreated = true;
-      var result = PrepareGroupHeader(headerItem, lvParent);
-      headerItem.LogicalParent = result;
-      headerWrapper.HeaderItem = result;
-      return result;
-    }
-
-    private HeaderItemWrapper GetGroupHeader(int itemIndex, bool isFirstVisibleItem)
-    {
-      var headerWrapper = GetGroupHeader(itemIndex);
-      if (isFirstVisibleItem)
-      {
-        // if the item is the 1st visible item, then we search the header for 1st item in the group
-        while (headerWrapper.HeaderItem == null && GroupValueEquals(headerWrapper, itemIndex - 1))
-        {
-          itemIndex--;
-        }
-        return GetGroupHeader(itemIndex);
-      }
-      if (!GroupValueEquals(headerWrapper, itemIndex - 1))
-      {
-        return headerWrapper;
-      }
-      return null;
-    }
-
-    private HeaderItemWrapper GetGroupHeader(int itemIndex)
-    {
-      var headerWrapper = _materializedGroupHeaders[itemIndex];
-      if (headerWrapper != null)
-      {
-        return headerWrapper;
-      }
-
-      if (_groupingValueProvider != null)
-      {
-        headerWrapper = new HeaderItemWrapper(_groupingValueProvider.GetGroupingValue(_items[itemIndex]));
-      }
-      else
-      {
-        // to get the grouping value of the item we use a dummy header item and apply the DataContext and group value binding to it
-        if (_getValueGroupHeader == null)
-        {
-          _getValueGroupHeader = new GroupHeaderItem();
-          var dd = new SimplePropertyDataDescriptor(_getValueGroupHeader, typeof(GroupHeaderItem).GetProperty("GroupingValue"));
-          var binding = MpfCopyManager.DeepCopyCutLVPs(_groupPropertyBinding);
-          binding.SetTargetDataDescriptor(dd);
-          binding.Activate();
-        }
-
-        _getValueGroupHeader.DataContext = new BindingExtension()
-        {
-          Source = _items[itemIndex],
-          Path = "."
-        };
-        // then we create the actual header item and apply the value to it
-        headerWrapper = new HeaderItemWrapper(_getValueGroupHeader.GroupingValue);
-
-        // finally cleanup the datacontext binding
-        MPF.TryCleanupAndDispose(_getValueGroupHeader.DataContext);
-        _getValueGroupHeader.DataContext = null;
-      }
-      _materializedGroupHeaders[itemIndex] = headerWrapper;
-      return headerWrapper;
-    }
-
-    private bool GroupValueEquals(HeaderItemWrapper headerWrapperA, int itemIndexB)
-    {
-      if (itemIndexB < 0)
-        return false;
-      var headerWrapperB = GetGroupHeader(itemIndexB);
-      return headerWrapperA != null && headerWrapperB != null && Equals(headerWrapperA.GroupingValue, headerWrapperB.GroupingValue);
-    }
-
-    private GroupHeaderItem _getValueGroupHeader;
-  }
-}
+#region Copyright (C) 2007-2016 Team MediaPortal
+
+/*
+    Copyright (C) 2007-2016 Team MediaPortal
+    http://www.team-mediaportal.com
+    This file is part of MediaPortal 2
+    MediaPortal 2 is free software: you can redistribute it and/or modify
+    it under the terms of the GNU General Public License as published by
+    the Free Software Foundation, either version 3 of the License, or
+    (at your option) any later version.
+    MediaPortal 2 is distributed in the hope that it will be useful,
+    but WITHOUT ANY WARRANTY; without even the implied warranty of
+    MERCHANTABILITY or FITNESS FOR A PARTICULAR PURPOSE. See the
+    GNU General Public License for more details.
+    You should have received a copy of the GNU General Public License
+    along with MediaPortal 2. If not, see <http://www.gnu.org/licenses/>.
+*/
+
+#endregion
+
+using System;
+using System.Collections.Generic;
+using MediaPortal.UI.SkinEngine.Controls.Panels;
+using MediaPortal.UI.SkinEngine.Controls.Visuals.Styles;
+using MediaPortal.UI.SkinEngine.Controls.Visuals.Templates;
+using MediaPortal.UI.SkinEngine.MarkupExtensions;
+using MediaPortal.UI.SkinEngine.MpfElements;
+using MediaPortal.UI.SkinEngine.Xaml;
+using MediaPortal.UI.SkinEngine.Xaml.Interfaces;
+using MediaPortal.Utilities.DeepCopy;
+
+namespace MediaPortal.UI.SkinEngine.Controls.Visuals
+{
+  /// <summary>
+  /// Item provider which generates list view items based on a given <see cref="Items"/> list.
+  /// To generate the items, the <see cref="ItemContainerStyle"/> is applied to <see cref="ListViewItem"/> instances,
+  /// using the <see cref="ItemTemplate"/> as content template.
+  /// </summary>
+  public class ListViewItemGenerator : IDeepCopyable, IGroupedItemProvider, ISkinEngineManagedObject
+  {
+    protected DataTemplate _itemTemplate = null;
+    protected Style _itemContainerStyle = null;
+
+    protected IGroupingValueProvider _groupingValueProvider;
+    protected IBinding _groupPropertyBinding;
+    protected DataTemplate _groupHeaderTemplate;
+    protected Style _groupHeaderContainerStyle;
+
+    protected FrameworkElement _parent = null;
+    protected IList<object> _items = null;
+    protected int _populatedStartIndex = -1;
+    protected int _populatedEndIndex = -1;
+    protected IList<FrameworkElement> _materializedItems = null; // Same size as _items, only parts are populated
+    protected HeaderItemWrapper[] _materializedGroupHeaders;
+
+    protected class HeaderItemWrapper
+    {
+      public object GroupingValue { get; private set; }
+      public FrameworkElement HeaderItem { get; set; }
+
+      public HeaderItemWrapper(object groupingValue)
+      {
+        GroupingValue = groupingValue;
+      }
+
+      public HeaderItemWrapper GetCopy(ICopyManager copyManager)
+      {
+        return new HeaderItemWrapper(GroupingValue)
+        {
+          HeaderItem = copyManager.GetCopy(HeaderItem)
+        };
+      }
+
+      public void CleanupAndDispose()
+      {
+        if(HeaderItem != null)
+          HeaderItem.CleanupAndDispose();
+      }
+    }
+
+    public void Dispose()
+    {
+      DisposeItems();
+      MPF.TryCleanupAndDispose(_itemTemplate);
+      _itemTemplate = null;
+      MPF.TryCleanupAndDispose(_itemContainerStyle);
+      _itemContainerStyle = null;
+
+      _groupingValueProvider = null;
+      MPF.TryCleanupAndDispose(_groupPropertyBinding);
+      _groupPropertyBinding = null;
+      MPF.TryCleanupAndDispose(_groupHeaderTemplate);
+      _groupHeaderTemplate = null;
+      MPF.TryCleanupAndDispose(_groupHeaderContainerStyle);
+      _groupHeaderContainerStyle = null;
+
+      MPF.TryCleanupAndDispose(_getValueGroupHeader);
+      _getValueGroupHeader = null;
+    }
+
+    public void DeepCopy(IDeepCopyable source, ICopyManager copyManager)
+    {
+      ListViewItemGenerator icg = (ListViewItemGenerator)source;
+      _itemTemplate = copyManager.GetCopy(icg._itemTemplate);
+      _itemContainerStyle = copyManager.GetCopy(icg._itemContainerStyle);
+
+      _groupingValueProvider = icg._groupingValueProvider;
+      _groupPropertyBinding = copyManager.GetCopy(icg._groupPropertyBinding);
+      _groupHeaderTemplate = copyManager.GetCopy(icg._groupHeaderTemplate);
+      _groupHeaderContainerStyle = copyManager.GetCopy(icg._groupHeaderContainerStyle);
+
+      _parent = copyManager.GetCopy(icg._parent);
+      if (icg._items == null)
+        _items = null;
+      else
+      {
+        _items = new List<object>(icg._items.Count);
+        foreach (object item in icg._items)
+          _items.Add(copyManager.GetCopy(item));
+      }
+      _populatedStartIndex = icg._populatedStartIndex;
+      _populatedEndIndex = icg._populatedEndIndex;
+      if (icg._materializedItems == null)
+        _materializedItems = null;
+      else
+      {
+        _materializedItems = new List<FrameworkElement>(icg._materializedItems.Count);
+        foreach (FrameworkElement item in icg._materializedItems)
+          _materializedItems.Add(copyManager.GetCopy(item));
+      }
+      if (icg._materializedGroupHeaders == null)
+      {
+        _materializedGroupHeaders = null;
+      }
+      else
+      {
+        _materializedGroupHeaders = new HeaderItemWrapper[icg._materializedGroupHeaders.Length];
+        for (int n = 0; n < icg._materializedGroupHeaders.Length; ++n)
+        {
+          _materializedGroupHeaders[n] = copyManager.GetCopy(icg._materializedGroupHeaders[n]);
+        }
+      }
+    }
+    
+    public void Initialize(FrameworkElement parent, IEnumerable<object> itemsSource, Style itemContainerStyle, DataTemplate itemTemplate)
+    {
+      Initialize(parent, itemsSource, itemContainerStyle, itemTemplate, null, null, null, null);
+    }
+
+    public void Initialize(FrameworkElement parent, IEnumerable<object> itemsSource, Style itemContainerStyle, DataTemplate itemTemplate,
+      IGroupingValueProvider groupingValueProvider, IBinding groupPropertyBinding, Style groupHeaderContainerStyle, DataTemplate groupHeaderTemplate)
+    {
+      _parent = parent;
+
+      DisposeItems();
+      _items = new List<object>(itemsSource);
+      _materializedItems = new List<FrameworkElement>(_items.Count);
+      for (int i = 0; i < _items.Count; i++)
+        _materializedItems.Add(null);
+
+      if ((groupingValueProvider != null && groupingValueProvider.IsGroupingActive) || groupPropertyBinding != null)
+      {
+        _materializedGroupHeaders = new HeaderItemWrapper[_items.Count];
+      }
+
+      MPF.TryCleanupAndDispose(_itemContainerStyle);
+      MPF.TryCleanupAndDispose(_itemTemplate);
+      // No need to set the LogicalParent at styles or data templates because they don't bind bindings
+      _itemContainerStyle = MpfCopyManager.DeepCopyCutLVPs(itemContainerStyle);
+      _itemTemplate = MpfCopyManager.DeepCopyCutLVPs(itemTemplate);
+
+      MPF.TryCleanupAndDispose(_groupHeaderContainerStyle);
+      MPF.TryCleanupAndDispose(_groupHeaderTemplate);
+      MPF.TryCleanupAndDispose(_groupPropertyBinding);
+      _groupingValueProvider = groupingValueProvider;
+      _groupPropertyBinding = MpfCopyManager.DeepCopyCutLVPs(groupPropertyBinding);
+      _groupHeaderContainerStyle = MpfCopyManager.DeepCopyCutLVPs(groupHeaderContainerStyle);
+      _groupHeaderTemplate = MpfCopyManager.DeepCopyCutLVPs(groupHeaderTemplate);
+
+      MPF.TryCleanupAndDispose(_getValueGroupHeader);
+      _getValueGroupHeader = null;
+    }
+
+    /// <summary>
+    /// Gets the underlaying items list.
+    /// </summary>
+    public IList<object> Items
+    {
+      get { return _items; }
+    }
+
+    /// <summary>
+    /// Gets the Style that is applied to the container element generated for each item.
+    /// </summary>
+    public Style ItemContainerStyle
+    {
+      get { return _itemContainerStyle; }
+    }
+
+    /// <summary>
+    /// Gets the DataTemplate used to display each item.
+    /// </summary>
+    public DataTemplate ItemTemplate
+    {
+      get { return _itemTemplate; }
+    }
+
+    /// <summary>
+    /// Gets the Style that is applied to the container element generated for each item.
+    /// </summary>
+    public Style GroupHeaderContainerStyle
+    {
+      get { return _groupHeaderContainerStyle; }
+    }
+
+    /// <summary>
+    /// Gets the DataTemplate used to display group headers.
+    /// </summary>
+    public DataTemplate GroupHeaderTemplate
+    {
+      get { return _groupHeaderTemplate; }
+    }
+
+    protected void DisposeItems()
+    {
+      if (_materializedItems == null)
+        return;
+      DisposeItems(0, _materializedItems.Count - 1);
+      _populatedStartIndex = -1;
+      _populatedEndIndex = -1;
+      _materializedItems = null;
+      _materializedGroupHeaders = null;
+    }
+
+    protected void DisposeItems(int start, int end)
+    {
+      if (_materializedItems != null)
+      {
+        if (start < 0)
+          start = 0;
+        if (end >= _materializedItems.Count)
+          end = _materializedItems.Count - 1;
+      }
+      for (int i = start; i <= end; i++)
+      {
+        if (_materializedItems != null)
+        {
+          FrameworkElement element = _materializedItems[i];
+          _materializedItems[i] = null;
+          if (element != null)
+            element.CleanupAndDispose();
+        }
+        if (_materializedGroupHeaders != null)
+        {
+          var header = _materializedGroupHeaders[i];
+          _materializedGroupHeaders[i] = null;
+          if (header != null)
+            header.CleanupAndDispose();
+        }
+      }
+    }
+
+    protected FrameworkElement PrepareItem(object dataItem, FrameworkElement lvParent, int index)
+    {
+      // ReSharper disable UseObjectOrCollectionInitializer
+      ListViewItem result = new ListViewItem
+// ReSharper restore UseObjectOrCollectionInitializer
+        {
+            Context = dataItem,
+            Content = dataItem,
+            Screen = _parent.Screen,
+            VisualParent = lvParent,
+            LogicalParent = lvParent,
+            ItemIndex = index
+        };
+      // Set this after the other properties have been initialized to avoid duplicate work
+      // No need to set the LogicalParent because styles and content templates don't bind bindings
+      result.Style = MpfCopyManager.DeepCopyCutLVPs(ItemContainerStyle);
+      result.ContentTemplate = MpfCopyManager.DeepCopyCutLVPs(ItemTemplate);
+      return result;
+    }
+
+    public int NumItems
+    {
+      get { return _items.Count; }
+    }
+
+    public void Keep(int start, int end)
+    {
+      if (_populatedStartIndex != -1 && _populatedStartIndex < start)
+      {
+        int disposeEnd = Math.Min(_populatedEndIndex, start - 1);
+        DisposeItems(_populatedStartIndex, disposeEnd);
+        _populatedStartIndex = start;
+      }
+      if (_populatedEndIndex != -1 && _populatedEndIndex > end)
+      {
+        int disposeStart = Math.Max(_populatedStartIndex, end + 1);
+        DisposeItems(disposeStart, _populatedEndIndex);
+        _populatedEndIndex = end;
+      }
+      if (_populatedStartIndex > _populatedEndIndex)
+      {
+        _populatedStartIndex = -1;
+        _populatedEndIndex = -1;
+      }
+    }
+
+    public FrameworkElement GetOrCreateItem(int index, FrameworkElement lvParent, out bool newCreated)
+    {
+      if (_materializedItems == null || index < 0 || index >= _materializedItems.Count)
+      {
+        newCreated = false;
+        return null;
+      }
+      FrameworkElement result = _materializedItems[index];
+      if (result != null)
+      {
+        newCreated = false;
+        return result;
+      }
+      newCreated = true;
+      result = _materializedItems[index] = PrepareItem(_items[index], lvParent, index);
+      if (_populatedStartIndex == -1 || _populatedEndIndex == -1)
+      {
+        _populatedStartIndex = index;
+        _populatedEndIndex = index;
+      }
+      else
+      {
+        if (index < _populatedStartIndex)
+          _populatedStartIndex = index;
+        else if (index > _populatedEndIndex)
+          _populatedEndIndex = index;
+      }
+      return result;
+    }
+    
+    protected FrameworkElement PrepareGroupHeader(GroupHeaderItem headerItem, FrameworkElement lvParent)
+    {
+      var result = new ListViewGroupHeader()
+      {
+        Context = headerItem,
+        Content = headerItem,
+        Screen = _parent.Screen,
+        VisualParent = lvParent,
+        LogicalParent = lvParent
+      };
+      // Set this after the other properties have been initialized to avoid duplicate work
+      // No need to set the LogicalParent because styles and content templates don't bind bindings
+      result.Style = MpfCopyManager.DeepCopyCutLVPs(GroupHeaderContainerStyle);
+      result.ContentTemplate = MpfCopyManager.DeepCopyCutLVPs(GroupHeaderTemplate);
+      return result;
+    }
+
+    public FrameworkElement GetOrCreateGroupHeader(int itemIndex, bool isFirstVisibleItem, FrameworkElement lvParent, out bool newCreated)
+    {
+      if (_materializedGroupHeaders == null || itemIndex < 0 || itemIndex >= _materializedGroupHeaders.Length)
+      {
+        newCreated = false;
+        return null;
+      }
+
+      var headerWrapper = GetGroupHeader(itemIndex, isFirstVisibleItem);
+      if (headerWrapper != null)
+        return GetOrCreateGroupHeader(itemIndex, headerWrapper, lvParent, out newCreated);
+      newCreated = false;
+      return null;
+    }
+
+    private FrameworkElement GetOrCreateGroupHeader(int itemIndex, HeaderItemWrapper headerWrapper, FrameworkElement lvParent, out bool newCreated)
+    {
+      if (headerWrapper.HeaderItem != null)
+      {
+        newCreated = false;
+        return headerWrapper.HeaderItem;
+      }
+      var headerItem = new GroupHeaderItem()
+      {
+        FirstItem = _items[itemIndex],
+        GroupingValue = headerWrapper.GroupingValue
+      };
+
+      newCreated = true;
+      var result = PrepareGroupHeader(headerItem, lvParent);
+      headerItem.LogicalParent = result;
+      headerWrapper.HeaderItem = result;
+      return result;
+    }
+
+    private HeaderItemWrapper GetGroupHeader(int itemIndex, bool isFirstVisibleItem)
+    {
+      var headerWrapper = GetGroupHeader(itemIndex);
+      if (isFirstVisibleItem)
+      {
+        // if the item is the 1st visible item, then we search the header for 1st item in the group
+        while (headerWrapper.HeaderItem == null && GroupValueEquals(headerWrapper, itemIndex - 1))
+        {
+          itemIndex--;
+        }
+        return GetGroupHeader(itemIndex);
+      }
+      if (!GroupValueEquals(headerWrapper, itemIndex - 1))
+      {
+        return headerWrapper;
+      }
+      return null;
+    }
+
+    private HeaderItemWrapper GetGroupHeader(int itemIndex)
+    {
+      var headerWrapper = _materializedGroupHeaders[itemIndex];
+      if (headerWrapper != null)
+      {
+        return headerWrapper;
+      }
+
+      if (_groupingValueProvider != null)
+      {
+        headerWrapper = new HeaderItemWrapper(_groupingValueProvider.GetGroupingValue(_items[itemIndex]));
+      }
+      else
+      {
+        // to get the grouping value of the item we use a dummy header item and apply the DataContext and group value binding to it
+        if (_getValueGroupHeader == null)
+        {
+          _getValueGroupHeader = new GroupHeaderItem();
+          var dd = new SimplePropertyDataDescriptor(_getValueGroupHeader, typeof(GroupHeaderItem).GetProperty("GroupingValue"));
+          var binding = MpfCopyManager.DeepCopyCutLVPs(_groupPropertyBinding);
+          binding.SetTargetDataDescriptor(dd);
+          binding.Activate();
+        }
+
+        _getValueGroupHeader.DataContext = new BindingExtension()
+        {
+          Source = _items[itemIndex],
+          Path = "."
+        };
+        // then we create the actual header item and apply the value to it
+        headerWrapper = new HeaderItemWrapper(_getValueGroupHeader.GroupingValue);
+
+        // finally cleanup the datacontext binding
+        MPF.TryCleanupAndDispose(_getValueGroupHeader.DataContext);
+        _getValueGroupHeader.DataContext = null;
+      }
+      _materializedGroupHeaders[itemIndex] = headerWrapper;
+      return headerWrapper;
+    }
+
+    private bool GroupValueEquals(HeaderItemWrapper headerWrapperA, int itemIndexB)
+    {
+      if (itemIndexB < 0)
+        return false;
+      var headerWrapperB = GetGroupHeader(itemIndexB);
+      return headerWrapperA != null && headerWrapperB != null && Equals(headerWrapperA.GroupingValue, headerWrapperB.GroupingValue);
+    }
+
+    private GroupHeaderItem _getValueGroupHeader;
+  }
+}