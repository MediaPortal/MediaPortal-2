--- conflicted
+++ resolved
@@ -44,24 +44,7 @@
     <Prefer32Bit>false</Prefer32Bit>
   </PropertyGroup>
   <ItemGroup>
-<<<<<<< HEAD
-    <Reference Include="SharpDX, Version=4.0.1.0, Culture=neutral, PublicKeyToken=b4dcf0f35e5521f1, processorArchitecture=MSIL">
-      <HintPath>..\..\..\..\Packages\SharpDX.4.0.1\lib\net45\SharpDX.dll</HintPath>
-    </Reference>
-    <Reference Include="SharpDX.Direct2D1, Version=4.0.1.0, Culture=neutral, PublicKeyToken=b4dcf0f35e5521f1, processorArchitecture=MSIL">
-      <HintPath>..\..\..\..\Packages\SharpDX.Direct2D1.4.0.1\lib\net45\SharpDX.Direct2D1.dll</HintPath>
-    </Reference>
-    <Reference Include="SharpDX.Direct3D11, Version=4.0.1.0, Culture=neutral, PublicKeyToken=b4dcf0f35e5521f1, processorArchitecture=MSIL">
-      <HintPath>..\..\..\..\Packages\SharpDX.Direct3D11.4.0.1\lib\net45\SharpDX.Direct3D11.dll</HintPath>
-    </Reference>
-    <Reference Include="SharpDX.DXGI, Version=4.0.1.0, Culture=neutral, PublicKeyToken=b4dcf0f35e5521f1, processorArchitecture=MSIL">
-      <HintPath>..\..\..\..\Packages\SharpDX.DXGI.4.0.1\lib\net45\SharpDX.DXGI.dll</HintPath>
-    </Reference>
-    <Reference Include="SharpDX.Mathematics, Version=4.0.1.0, Culture=neutral, PublicKeyToken=b4dcf0f35e5521f1, processorArchitecture=MSIL">
-      <HintPath>..\..\..\..\Packages\SharpDX.Mathematics.4.0.1\lib\net45\SharpDX.Mathematics.dll</HintPath>
-    </Reference>
-=======
->>>>>>> 53a94b64
+
     <Reference Include="System" />
     <Reference Include="System.Core" />
     <Reference Include="System.Drawing" />
@@ -106,13 +89,4 @@
   </ItemGroup>
   <Import Project="$(MSBuildToolsPath)\Microsoft.CSharp.targets" />
   <Import Project="build.targets" />
-<<<<<<< HEAD
-  <Target Name="EnsureNuGetPackageBuildImports" BeforeTargets="PrepareForBuild">
-    <PropertyGroup>
-      <ErrorText>Dieses Projekt verweist auf mindestens ein NuGet-Paket, das auf diesem Computer fehlt. Verwenden Sie die Wiederherstellung von NuGet-Paketen, um die fehlenden Dateien herunterzuladen. Weitere Informationen finden Sie unter "http://go.microsoft.com/fwlink/?LinkID=322105". Die fehlende Datei ist "{0}".</ErrorText>
-    </PropertyGroup>
-    <Error Condition="!Exists('..\..\..\..\Packages\SharpDX.2.6.3\build\SharpDX.targets')" Text="$([System.String]::Format('$(ErrorText)', '..\..\..\..\Packages\SharpDX.2.6.3\build\SharpDX.targets'))" />
-  </Target>
-=======
->>>>>>> 53a94b64
 </Project>