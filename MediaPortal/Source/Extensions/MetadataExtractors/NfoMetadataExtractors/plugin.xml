<Plugin
    DescriptorVersion="1.0"
    Name="NfoMetadataExtractors"
    PluginId="{2505C495-28AA-4D1C-BDEE-CA4A3A89B0D5}"
    Author = "MJGraf"
    Copyright="GPL"
<<<<<<< HEAD
    Description="Metadata extractors reading metadata from local nfo-files">

  <Version
    PluginVersion="0.03"
    ReleaseDate="2013-11-11 01:00:00 GMT+01:00"
    CurrentAPI="1"/>

  <DependsOn>
    <CoreDependency Name="MediaPortal.Common" CompatibleAPI="1" />
    <CoreDependency Name="MediaPortal.Utilities" CompatibleAPI="1" />
=======
    Description="Metadata extractors reading metadata from local nfo-files"
    PluginVersion="0.06">

  <DependsOn>
    <PluginReference PluginId="{B32504F3-4374-4640-94A1-16E1DEE84C3C}"/> <!-- OnlineLibraries -->
>>>>>>> 95d3cd3b
  </DependsOn>

  <Runtime>
    <Assembly FileName="NfoMetadataExtractors.dll"/>
    <!-- Make sure that the Newtonsoft.Json.dll contained in OnlineLibraries is loaded -->
    <!-- The existence of the relative directory path below is ensured by the PluginReference above -->
    <Assembly FileName="..\OnlineLibraries\Newtonsoft.Json.dll"/>
  </Runtime>

  <Register Location="/Media/MetadataExtractors">
    <Instance
        Id="NfoMovieMetadataExtractor"
        ClassName="MediaPortal.Extensions.MetadataExtractors.NfoMetadataExtractors.NfoMovieMetadataExtractor"/>
    <Instance
        Id="NfoSeriesMetadataExtractor"
        ClassName="MediaPortal.Extensions.MetadataExtractors.NfoMetadataExtractors.NfoSeriesMetadataExtractor"/>
  </Register>
</Plugin><|MERGE_RESOLUTION|>--- conflicted
+++ resolved
@@ -4,7 +4,6 @@
     PluginId="{2505C495-28AA-4D1C-BDEE-CA4A3A89B0D5}"
     Author = "MJGraf"
     Copyright="GPL"
-<<<<<<< HEAD
     Description="Metadata extractors reading metadata from local nfo-files">
 
   <Version
@@ -15,13 +14,6 @@
   <DependsOn>
     <CoreDependency Name="MediaPortal.Common" CompatibleAPI="1" />
     <CoreDependency Name="MediaPortal.Utilities" CompatibleAPI="1" />
-=======
-    Description="Metadata extractors reading metadata from local nfo-files"
-    PluginVersion="0.06">
-
-  <DependsOn>
-    <PluginReference PluginId="{B32504F3-4374-4640-94A1-16E1DEE84C3C}"/> <!-- OnlineLibraries -->
->>>>>>> 95d3cd3b
   </DependsOn>
 
   <Runtime>
