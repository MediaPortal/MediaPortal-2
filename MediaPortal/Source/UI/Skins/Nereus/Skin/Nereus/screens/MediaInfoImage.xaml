--- conflicted
+++ resolved
@@ -110,15 +110,9 @@
               <media:MediaAspectWrapper.Template>
                 <ControlTemplate>
                   <Grid DataContext="{Binding RelativeSource={RelativeSource TemplatedParent}}" Margin="0,0,20,0"
-<<<<<<< HEAD
                 IsVisible="{Binding ElementName=Title, Path=Content, Converter={StaticResource EmptyStringToFalseConverter}}">
-                    <Label x:Name="Title" Scroll="Auto" FontSize="{ThemeResource NormalFontSize}" FontFamily="SegoeUIBold"
+                    <Label x:Name="Title" Scroll="Auto" FontSize="{ThemeResource NormalFontSize}" FontFamily="Noto-Bold"
                    Content="{Binding Title}" Color="{ThemeResource TextColor}" TextTrimming="CharacterEllipsis" Margin="0,0,0,10"/>
-=======
-                        IsVisible="{Binding ElementName=Title, Path=Content, Converter={StaticResource EmptyStringToFalseConverter}}">
-                    <Label x:Name="Title" Scroll="Auto" FontSize="{ThemeResource NormalFontSize}" FontFamily="Noto-Bold"
-                           Content="{Binding Title}" Color="{ThemeResource TextColor}" TextTrimming="CharacterEllipsis" Margin="0,0,0,10"/>
->>>>>>> af8ddf45
                   </Grid>
                 </ControlTemplate>
               </media:MediaAspectWrapper.Template>
