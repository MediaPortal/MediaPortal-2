--- conflicted
+++ resolved
@@ -30,10 +30,6 @@
 using MediaPortal.Common.MediaManagement.DefaultItemAspects;
 using MediaPortal.Common.MediaManagement.MLQueries;
 using MediaPortal.UiComponents.Media.Helpers;
-<<<<<<< HEAD
-using MediaPortal.Common.MediaManagement.DefaultItemAspects;
-=======
->>>>>>> ca5fa06b
 using MediaPortal.UiComponents.Media.FilterTrees;
 
 namespace MediaPortal.UiComponents.Media.Models.NavigationModel
@@ -57,30 +53,18 @@
 
     protected override async Task PrepareAsync()
     {
-<<<<<<< HEAD
-      base.Prepare();
-=======
       await base.PrepareAsync();
->>>>>>> ca5fa06b
 
       if (_rootRole.HasValue)
       {
         _customFilterTree = new RelationshipFilterTree(_rootRole.Value);
 
         //Update filter by adding the user filter to the already loaded filters
-<<<<<<< HEAD
-        IFilter userFilter = CertificationHelper.GetUserCertificateFilter(_necessaryMias);
-        if (userFilter != null)
-          _customFilterTree.AddFilter(userFilter);
-
-        userFilter = CertificationHelper.GetUserCertificateFilter(new[] { SeriesAspect.ASPECT_ID });
-=======
         IFilter userFilter = await CertificationHelper.GetUserCertificateFilter(_necessaryMias);
         if (userFilter != null)
           _customFilterTree.AddFilter(userFilter);
 
         userFilter = await CertificationHelper.GetUserCertificateFilter(new[] { SeriesAspect.ASPECT_ID });
->>>>>>> ca5fa06b
         if (userFilter != null)
           _customFilterTree.AddFilter(userFilter, new FilterTreePath(SeriesAspect.ROLE_SERIES));
       }
