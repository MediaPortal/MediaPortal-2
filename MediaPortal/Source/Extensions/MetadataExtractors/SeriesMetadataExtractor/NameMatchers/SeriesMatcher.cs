--- conflicted
+++ resolved
@@ -63,18 +63,6 @@
         };
 
     /// <summary>
-    /// Tries to match series by checking the <paramref name="folderOrFileLfsra"/> for known patterns. The match is only successful,
-    /// if the <see cref="SeriesInfo.IsCompleteMatch"/> is <c>true</c>.
-    /// </summary>
-    /// <param name="folderOrFileLfsra"><see cref="ILocalFsResourceAccessor"/> to file</param>
-    /// <param name="seriesInfo">Returns the parsed SeriesInfo</param>
-    /// <returns><c>true</c> if successful.</returns>
-    public bool MatchSeries(ILocalFsResourceAccessor folderOrFileLfsra, out SeriesInfo seriesInfo)
-    {
-      return MatchSeries(folderOrFileLfsra.LocalFileSystemPath, out seriesInfo);
-    }
-
-    /// <summary>
     /// Tries to match series by checking the <paramref name="folderOrFileName"/> for known patterns. The match is only successful,
     /// if the <see cref="EpisodeInfo.IsCompleteMatch"/> is <c>true</c>.
     /// </summary>
@@ -83,18 +71,24 @@
     /// <returns><c>true</c> if successful.</returns>
     public bool MatchSeries(ILocalFsResourceAccessor folderOrFileLfsra, out EpisodeInfo episodeInfo)
     {
+      return MatchSeries(folderOrFileLfsra.LocalFileSystemPath, out episodeInfo);
+    }
+
+    /// <summary>
+    /// Tries to match series by checking the <paramref name="folderOrFileName"/> for known patterns. The match is only successful,
+    /// if the <see cref="SeriesInfo.IsCompleteMatch"/> is <c>true</c>.
+    /// </summary>
+    /// <param name="folderOrFileName">Full path to file</param>
+    /// <param name="episodeInfo">Returns the parsed EpisodeInfo</param>
+    /// <returns><c>true</c> if successful.</returns>
+    public bool MatchSeries(string folderOrFileName, out EpisodeInfo episodeInfo)
+    {
       foreach (Regex matcher in _matchers)
       {
         // Calling EnsureLocalFileSystemAccess not necessary; only string operation
-<<<<<<< HEAD
         Match ma = matcher.Match(folderOrFileName);
-        seriesInfo = ParseSeries(ma);
-        if (seriesInfo.IsCompleteMatch)
-=======
-        Match ma = matcher.Match(folderOrFileLfsra.LocalFileSystemPath);
         episodeInfo = ParseSeries(ma);
         if (episodeInfo.IsCompleteMatch)
->>>>>>> 94e43dd4
           return true;
       }
       episodeInfo = null;
