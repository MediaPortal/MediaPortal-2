<<<<<<< HEAD
#region Copyright (C) 2007-2018 Team MediaPortal

/*
    Copyright (C) 2007-2018 Team MediaPortal
    http://www.team-mediaportal.com

    This file is part of MediaPortal 2

    MediaPortal 2 is free software: you can redistribute it and/or modify
    it under the terms of the GNU General Public License as published by
    the Free Software Foundation, either version 3 of the License, or
    (at your option) any later version.

    MediaPortal 2 is distributed in the hope that it will be useful,
    but WITHOUT ANY WARRANTY; without even the implied warranty of
    MERCHANTABILITY or FITNESS FOR A PARTICULAR PURPOSE. See the
    GNU General Public License for more details.

    You should have received a copy of the GNU General Public License
    along with MediaPortal 2. If not, see <http://www.gnu.org/licenses/>.
*/

#endregion

using Mediaportal.TV.Server.TVLibrary.IntegrationProvider.Interfaces;
using MediaPortal.Backend.ClientCommunication;
using MediaPortal.Backend.Database;
using MediaPortal.Common;
using MediaPortal.Common.Async;
using MediaPortal.Common.MediaManagement;
using MediaPortal.Common.Services.GenreConverter;
using MediaPortal.Plugins.SlimTv.Interfaces;
using MediaPortal.Plugins.SlimTv.Interfaces.Items;
using MediaPortal.Plugins.SlimTv.Interfaces.UPnP.Items;
using MediaPortal.Utilities.FileSystem;
using TvLibrary.Interfaces.Integration;
using IChannel = MediaPortal.Plugins.SlimTv.Interfaces.Items.IChannel;
using ILogger = MediaPortal.Common.Logging.ILogger;
using IPathManager = MediaPortal.Common.PathManager.IPathManager;
using ScheduleRecordingType = MediaPortal.Plugins.SlimTv.Interfaces.ScheduleRecordingType;
using MediaPortal.Plugins.SlimTv.Service3;
using MediaPortal.Utilities;
using System;
using System.Collections.Generic;
using System.IO;
using System.Linq;
using System.Net;
using System.Net.Sockets;
using System.Threading;
using System.Threading.Tasks;
using TvControl;
using TvDatabase;
using TvEngine.Events;
using TvLibrary.Implementations.DVB;
using TvLibrary.Interfaces;
using TvService;
using Card = TvDatabase.Card;
using SlimTvCard = MediaPortal.Plugins.SlimTv.Interfaces.UPnP.Items.Card;
using SlimTvVirtualCard = MediaPortal.Plugins.SlimTv.Interfaces.UPnP.Items.VirtualCard;
using SlimTvUser = MediaPortal.Plugins.SlimTv.Interfaces.UPnP.Items.User;
using IUser = TvControl.IUser;
using User = TvControl.User;
using VirtualCard = TvControl.VirtualCard;
using MediaPortal.Common.Services.ServerCommunication;

namespace MediaPortal.Plugins.SlimTv.Service
{
  public class SlimTvService : AbstractSlimTvService
  {
    private TvServiceThread _tvServiceThread;
    protected readonly Dictionary<string, IUser> _tvUsers = new Dictionary<string, IUser>();
    protected IController _tvControl;
    protected TvBusinessLayer _tvBusiness;
    protected Thread _serviceThread;

    public SlimTvService()
    {
      _serviceName = "SlimTv.Service3";
    }

    #region Database and program data initialization

    protected override void PrepareIntegrationProvider()
    {
      IntegrationProviderHelper.Register(@"Plugins\" + _serviceName, "Plugins\\" + _serviceName + "\\castle.config");
      // This access is intended to force an initialization of PathManager service!
      var pm = GlobalServiceProvider.Instance.Get<IIntegrationProvider>().PathManager;
    }

    protected override void PrepareConnection(ITransaction transaction)
    { }

    protected override void PrepareFilterRegistrations()
    {
      Dictionary<Guid, string> filters = new Dictionary<Guid, string>
      {
        { new Guid("{D3DD4C59-D3A7-4B82-9727-7B9203EB67C0}"), "MPIPTvSource.ax"},
        { new Guid("{7F2BBEAF-E11C-4D39-90E8-938FB5A86045}"), "PDMpgMux.ax"}
      };
      foreach (var filter in filters)
      {
        try
        {
          if (!FilterGraphTools.IsThisComObjectInstalled(filter.Key))
          {
            var filterPath = FileUtils.BuildAssemblyRelativePath(filter.Value);
            COMRegistration.Register(filterPath, true);
          }
        }
        catch (Exception ex)
        {
          ServiceRegistration.Get<ILogger>().Error("SlimTvService: Failed to register filter {0}", ex, filter.Value);
        }
      }
    }

    protected override void PrepareProgramData()
    {
      base.PrepareProgramData();
      // TVE3 doesn't allow all kind of required modifications of paths yet, so we need to use some "old" paths here
      try
      {
        string mpTveServer = Path.Combine(Environment.GetFolderPath(Environment.SpecialFolder.CommonApplicationData), "Team MediaPortal", "MediaPortal TV Server");
        string logFolder = Path.Combine(mpTveServer, "log");
        if (!Directory.Exists(logFolder))
          Directory.CreateDirectory(logFolder);


        string mpIpTvConfig = "MPIPTVSource.ini";
        string target = Path.Combine(mpTveServer, mpIpTvConfig);
        if (!File.Exists(target))
        {
          File.Copy(Path.Combine(ServiceRegistration.Get<IPathManager>().GetPath("<TVCORE>"), mpIpTvConfig), target);
        }
      }
      catch (Exception ex)
      {
        ServiceRegistration.Get<ILogger>().Error("SlimTvService: Error creating TVE3 folders", ex);
      }
    }

    protected override void InitTvCore()
    {
      _tvServiceThread = new TvServiceThread(Environment.GetCommandLineArgs()[0]);
      if (!InitializeGentle())
      {
        DeInit();
        return;
      }

      FixupServer();

      Start();
      if (!_tvServiceThread.InitializedEvent.WaitOne(MAX_WAIT_MS))
      {
        ServiceRegistration.Get<ILogger>().Error("SlimTvService: Failed to start TV service thread within {0} seconds.", MAX_WAIT_MS / 1000);
      }

      InitializeTVE();
      // Handle events from TvEngine
      if (!RegisterEvents())
      {
        ServiceRegistration.Get<ILogger>().Error("SlimTvService: Failed to register events. This happens only if startup failed. Stopping plugin now.");
        DeInit();
        return;
      }

      _ = CleanUpRecordingsAsync();
    }

    /// <summary>
    /// In case of changed server names/IP addresses the TVE core rejects startup. This impacts the whole MP2 service, so we update changed IPs first.
    /// </summary>
    protected void FixupServer()
    {
      var server = Server.ListAll().FirstOrDefault(s => s.IsMaster);
      if (server != null)
      {
        // Check for valid entries: this is the hostname and all IP addresses
        ICollection<string> nameAndAdresses = new HashSet<string>(StringComparer.InvariantCultureIgnoreCase);
        string hostName = Dns.GetHostName();
        nameAndAdresses.Add(hostName);
        IPHostEntry local = Dns.GetHostEntry(hostName);
        CollectionUtils.AddAll(nameAndAdresses, local.AddressList.Where(a => a.AddressFamily == AddressFamily.InterNetwork).Select(a => a.ToString()));
        if (!nameAndAdresses.Contains(server.HostName))
        {
          server.HostName = hostName;
          server.Persist();
        }
      }
    }

    protected void Start()
    {
      var tvServiceThreadStart = new ThreadStart(() =>
      {
        try
        {
          _tvServiceThread.OnStart();
        }
        catch
        {
          // Only exit the process if the caller forces this behavior.
        }
      });
      _serviceThread = new Thread(tvServiceThreadStart) { IsBackground = false };
      _serviceThread.Start();
    }

    protected bool InitializeGentle()
    {
      try
      {
        // Use the same Gentle.config as the TVEngine
        string gentleConfigFile = Path.Combine(ServiceRegistration.Get<IPathManager>().GetPath("<TVCORE>"), "Gentle.config");
        // but be quiet when it doesn't exists, as not everyone has the TV Engine installed
        if (!File.Exists(gentleConfigFile))
        {
          ServiceRegistration.Get<ILogger>().Info("Cannot find Gentle.config file, assuming TVEngine isn't installed...");
          return false;
        }
        Gentle.Common.Configurator.AddFileHandler(gentleConfigFile);
      }
      catch (Exception ex)
      {
        ServiceRegistration.Get<ILogger>().Error("Failed to connect to TVEngine", ex);
        return false;
      }
      return true;
    }

    protected void InitializeTVE()
    {
      try
      {
        _tvControl = _tvServiceThread.Controller;
        _tvBusiness = new TvBusinessLayer();
      }
      catch (Exception ex)
      {
        ServiceRegistration.Get<ILogger>().Error("Failed to connect to TVEngine", ex);
      }
    }

    public override bool DeInit()
    {
      var thread = _serviceThread;
      _tvServiceThread = null;
      if (thread != null && thread.IsAlive)
      {
        try
        {
          bool joined = thread.Join(MAX_WAIT_MS);
          if (!joined)
          {
            thread.Abort();
            thread.Join();
          }
        }
        catch (Exception ex)
        {
          ServiceRegistration.Get<ILogger>().Error("Failed to deinit TVEngine", ex);
        }
      }
      return true;
    }

    #endregion

    #region Server state

    protected void UpdateServerState()
    {
      IList<ISchedule> currentlyRecordingSchedules = Recording.ListAllActive().Where(r => r.IsRecording)
        .Select(r => r.ReferencedSchedule().ToSchedule()).ToList();

      TvServerState state = new TvServerState
      {
        IsRecording = _tvControl.IsAnyCardRecording(),
        CurrentlyRecordingSchedules = currentlyRecordingSchedules
      };

      ServiceRegistration.Get<IServerStateService>().UpdateState(TvServerState.STATE_ID, state);
    }

    #endregion

    #region Recordings / MediaLibrary synchronization

    protected override bool RegisterEvents()
    {
      ITvServerEvent tvServerEvent = GlobalServiceProvider.Instance.TryGet<ITvServerEvent>();
      if (tvServerEvent == null)
        return false;
      tvServerEvent.OnTvServerEvent += OnTvServerEvent;
      return true;
    }

    protected override void OnTvServerEvent(object sender, EventArgs eventArgs)
    {
      try
      {
        TvServerEventArgs tvEvent = (TvServerEventArgs)eventArgs;

        if (tvEvent.EventType == TvServerEventType.RecordingStarted || tvEvent.EventType == TvServerEventType.RecordingEnded)
        {
          UpdateServerState();
          var recording = Recording.Retrieve(tvEvent.Recording.IdRecording);
          if (recording != null)
          {
            ServiceRegistration.Get<ILogger>().Info("SlimTvService: {0}: {1}", tvEvent.EventType, recording.FileName);
            ImportRecording(recording.FileName);
          }
        }
        if (tvEvent.EventType == TvServerEventType.RecordingEnded)
        {
          _ = CleanUpRecordingsAsync();
        }
      }
      catch (Exception ex)
      {
        ServiceRegistration.Get<ILogger>().Warn("SlimTvService: Exception while handling TvServerEvent", ex);
      }
    }

    protected override bool GetRecordingConfiguration(out List<string> recordingFolders, out string singlePattern, out string seriesPattern)
    {
      try
      {
        TvBusinessLayer layer = new TvBusinessLayer();
        IList<Card> allCards = Card.ListAll();
        // Get all different recording folders
        recordingFolders = allCards.Select(c => c.RecordingFolder).Where(f => !string.IsNullOrEmpty(f)).Distinct(StringComparer.OrdinalIgnoreCase).ToList();

        singlePattern = layer.GetSetting("moviesformat", string.Empty).Value;
        seriesPattern = layer.GetSetting("seriesformat", string.Empty).Value;
        return recordingFolders.Count > 0;
      }
      catch (Exception ex)
      {
        ServiceRegistration.Get<ILogger>().Error("SlimTvService: Exception while getting recording folders", ex);
      }
      recordingFolders = null;
      singlePattern = null;
      seriesPattern = null;
      return false;
    }

    protected async Task CleanUpRecordingsAsync()
    {
      await Task.Run(() =>
      {
        ServiceRegistration.Get<ILogger>().Info("SlimTvService: Begin recordings auto-cleanup");
        int countDeleted = 0;
        var allRecordings = Recording.ListAll();
        ICollection<string> nonExistingRootPaths = new HashSet<string>(StringComparer.OrdinalIgnoreCase);
        foreach (Recording recording in allRecordings.Where(r => !r.IsRecording))
        {
          var pathRoot = Path.GetPathRoot(recording.FileName);
          if (nonExistingRootPaths.Contains(pathRoot))
            continue;

          // If UNC path not available, cache information to avoid retry during this run.
          if (!Directory.Exists(pathRoot))
          {
            nonExistingRootPaths.Add(pathRoot);
            continue;
          }

          if (!File.Exists(recording.FileName))
          {
            ServiceRegistration.Get<ILogger>().Debug("SlimTvService: Remove '{0}'", recording.FileName);
            countDeleted++;
            recording.Delete();
          }
        }
        ServiceRegistration.Get<ILogger>().Info("SlimTvService: Removed {0} no longer existing recordings.", countDeleted);
      });
    }

    #endregion

    #region ITvProvider implementation

    private IUser GetUserByUserName(string userName)
    {
      if (_tvControl == null)
        return null;
      return Card.ListAll()
        .Where(c => c != null && c.Enabled)
        .SelectMany(c => { var users = _tvControl.GetUsersForCard(c.IdCard); return users ?? new IUser[] { }; })
        .FirstOrDefault(u => u.Name == userName);
    }

    protected override void InitGenreMap()
    {
      if (_tvGenresInited)
        return;

      _tvGenresInited = true;

      string genre;
      bool enabled;
      IGenreConverter converter = ServiceRegistration.Get<IGenreConverter>();
      if (converter == null)
        return;

      // Get the id of the mp genre identified as the movie genre.
      int genreMapMovieGenreId;
      if (!int.TryParse(_tvBusiness.GetSetting("genreMapMovieGenreId").Value, out genreMapMovieGenreId))
      {
        genreMapMovieGenreId = -1;
      }

      // Each genre map value is a '{' delimited list of "program" genre names (those that may be compared with the genre from the program listings).
      // It is an error if a single "program" genre is mapped to more than one guide genre; behavior is undefined for this condition.
      int genreIndex = 0;
      while (true)
      {
        // The genremap key is an integer value that is added to a base value in order to locate the correct localized genre name string.
        genre = _tvBusiness.GetSetting("genreMapName" + genreIndex).Value;
        if (string.IsNullOrEmpty(genre))
          break;

        // Get the status of the mp genre.
        if (!bool.TryParse(_tvBusiness.GetSetting("genreMapNameEnabled" + genreIndex).Value, out enabled))
        {
          enabled = true;
        }
        EpgGenre? epgGenre = null;
        if (enabled && genreIndex == genreMapMovieGenreId)
        {
          epgGenre = EpgGenre.Movie;
        }
        else if (enabled && !string.IsNullOrEmpty(genre))
        {
          if (converter.GetGenreId(genre, GenreCategory.Epg, null, out int genreId))
            epgGenre = (EpgGenre)genreId;
        }
        if (epgGenre.HasValue)
        {
          string genreMapEntry = _tvBusiness.GetSetting("genreMapEntry" + genreIndex).Value;
          if (!string.IsNullOrEmpty(genreMapEntry))
            _tvGenres.TryAdd(epgGenre.Value, genreMapEntry.Split(new char[] { '{' }, StringSplitOptions.RemoveEmptyEntries));
        }
        genreIndex++;
      }
    }

    public override async Task<bool> StopTimeshiftAsync(string userName, int slotIndex)
    {
      await _initComplete.Task;

      IUser user;
      user = GetUserByUserName(GetUserName(userName, slotIndex));
      if (user == null)
        return false;
      return _tvControl.StopTimeShifting(ref user);
    }

    public override async Task<MediaItem> CreateMediaItem(int slotIndex, string streamUrl, IChannel channel)
    {
      // Channel is usually only passed as placeholder with ID only, so query the details here
      TvDatabase.Channel fullChannel = TvDatabase.Channel.Retrieve(channel.ChannelId);
      bool isTv = fullChannel.IsTv;
      return await CreateMediaItem(slotIndex, streamUrl, channel, isTv, fullChannel.ToChannel());
    }

    public override Task<AsyncResult<IProgram[]>> GetNowNextProgramAsync(IChannel channel)
    {
      var tvChannel = TvDatabase.Channel.Retrieve(channel.ChannelId);
      var programNow = GetProgram(tvChannel.CurrentProgram);
      var programNext = GetProgram(tvChannel.NextProgram);
      var success = programNow != null || programNext != null;
      return Task.FromResult(new AsyncResult<IProgram[]>(success, new[] { programNow, programNext }));
    }

    //public override async Task<AsyncResult<IDictionary<int, IProgram[]>>> GetNowAndNextForChannelGroupAsync(IChannelGroup channelGroup)
    //{
    //  var nowNextPrograms = new Dictionary<int, IProgram[]>();
    //  IList<IChannel> channels;
    //  if (!GetChannels(channelGroup, out channels))
    //    return false;

    //  foreach (IChannel channel in channels)
    //  {
    //    IProgram programNow;
    //    IProgram programNext;
    //    if (GetNowNextProgram(channel, out programNow, out programNext))
    //      nowNextPrograms[channel.ChannelId] = new[] { programNow, programNext };
    //  }
    //  return true;
    //}

    public override async Task<AsyncResult<IList<IProgram>>> GetProgramsAsync(IChannel channel, DateTime from, DateTime to)
    {
      await _initComplete.Task;

      var programs = _tvBusiness.GetPrograms(TvDatabase.Channel.Retrieve(channel.ChannelId), from, to)
        .Select(tvProgram => GetProgram(tvProgram, true))
        .Distinct(ProgramComparer.Instance)
        .ToList();
      var success = programs.Count > 0;
      return new AsyncResult<IList<IProgram>>(success, programs);
    }

    public override async Task<AsyncResult<IList<IProgram>>> GetProgramsAsync(string title, DateTime from, DateTime to)
    {
      await _initComplete.Task;

      var programs = _tvBusiness.SearchPrograms(title).Where(p => p.StartTime >= from && p.StartTime <= to || p.EndTime >= from && p.EndTime <= to)
        .Select(tvProgram => GetProgram(tvProgram, true))
        .Distinct(ProgramComparer.Instance)
        .ToList();
      var success = programs.Count > 0;
      return new AsyncResult<IList<IProgram>>(success, programs);
    }

    public override async Task<AsyncResult<IList<IProgram>>> GetProgramsGroupAsync(IChannelGroup channelGroup, DateTime from, DateTime to)
    {
      await _initComplete.Task;

      var programs = new List<IProgram>();
      if (channelGroup.ChannelGroupId < 0)
      {
        foreach (var channel in _tvBusiness.GetRadioGuideChannelsForGroup(-channelGroup.ChannelGroupId))
          CollectionUtils.AddAll(programs, _tvBusiness.GetPrograms(TvDatabase.Channel.Retrieve(channel.IdChannel), from, to).Select(p => GetProgram(p)));
      }
      else
      {
        foreach (var channel in _tvBusiness.GetTVGuideChannelsForGroup(channelGroup.ChannelGroupId))
          CollectionUtils.AddAll(programs, _tvBusiness.GetPrograms(TvDatabase.Channel.Retrieve(channel.IdChannel), from, to).Select(p => GetProgram(p)));
      }
      var success = programs.Count > 0;
      return new AsyncResult<IList<IProgram>>(success, programs);
    }

    public async override Task<AsyncResult<IList<IProgram>>> GetProgramsForScheduleAsync(ISchedule schedule)
    {
      await _initComplete.Task;

      var programs = new List<IProgram>();
      var tvSchedule = TvDatabase.Schedule.Retrieve(schedule.ScheduleId);
      if (tvSchedule == null)
        return new AsyncResult<IList<IProgram>>(false, null);

      programs = TvDatabase.Schedule.GetProgramsForSchedule(tvSchedule).Select(p => GetProgram(p)).ToList();
      var success = programs.Count > 0;
      return new AsyncResult<IList<IProgram>>(success, programs);
    }

    public override async Task<AsyncResult<IChannel>> GetChannelAsync(IProgram program)
    {
      await _initComplete.Task;

      var channel = TvDatabase.Channel.Retrieve(program.ChannelId).ToChannel();
      return new AsyncResult<IChannel>(true, channel);
    }

    public override bool GetProgram(int programId, out IProgram program)
    {
      program = GetProgram(TvDatabase.Program.Retrieve(programId));
      return program != null;
    }

    public override async Task<AsyncResult<IList<IChannelGroup>>> GetChannelGroupsAsync()
    {
      await _initComplete.Task;

      var groups = TvDatabase.ChannelGroup.ListAll()
        .OrderBy(tvGroup => tvGroup.SortOrder)
        .Select(tvGroup => tvGroup.ToChannelGroup())
        .Union(
          RadioChannelGroup.ListAll()
          .OrderBy(radioGroup => radioGroup.SortOrder)
          .Select(radioGroup => radioGroup.ToChannelGroup())
        )
        .ToList();
      return new AsyncResult<IList<IChannelGroup>>(true, groups);
    }

    public override async Task<AsyncResult<IChannel>> GetChannelAsync(int channelId)
    {
      await _initComplete.Task;

      var channel = TvDatabase.Channel.Retrieve(channelId).ToChannel();
      var success = channel != null;
      return new AsyncResult<IChannel>(success, channel);
    }

    public override async Task<AsyncResult<IList<IChannel>>> GetChannelsAsync(IChannelGroup group)
    {
      await _initComplete.Task;

      List<IChannel> channels;
      if (group.ChannelGroupId < 0)
      {
        var radioGroup = RadioChannelGroup.Retrieve(-group.ChannelGroupId);
        var radioChannels = radioGroup.ReferringRadioGroupMap().OrderBy(rgm => rgm.SortOrder).Select(rgm => rgm.ReferencedChannel());
        channels = radioChannels
          .Where(c => c.VisibleInGuide)
          .Select(c => c.ToChannel())
          .Where(c => c != null)
          .ToList();
      }
      else
      {
        channels = _tvBusiness.GetChannelsInGroup(TvDatabase.ChannelGroup.Retrieve(group.ChannelGroupId))
          .Where(c => c != null)
          // Bug? SortOrder contains logical channel number, not the group sort order?
          // .OrderBy(c => c.SortOrder)
          .Where(c => c.VisibleInGuide)
          .Select(c => c.ToChannel())
          .ToList();
      }
      return new AsyncResult<IList<IChannel>>(true, channels);
    }

    public override async Task<AsyncResult<IList<ISchedule>>> GetSchedulesAsync()
    {
      await _initComplete.Task;

      var schedules = TvDatabase.Schedule.ListAll().Select(s => s.ToSchedule()).ToList();
      return new AsyncResult<IList<ISchedule>>(true, schedules);
    }

    public override async Task<AsyncResult<ISchedule>> CreateScheduleAsync(IProgram program, ScheduleRecordingType recordingType)
    {
      await _initComplete.Task;

      var tvProgram = TvDatabase.Program.Retrieve(program.ProgramId);
      ISchedule schedule;
      if (tvProgram == null)
      {
        return new AsyncResult<ISchedule>(false, null);
      }
      if (CreateProgram(tvProgram, (int)recordingType, out schedule))
      {
        _tvControl.OnNewSchedule();
      }
      var success = schedule != null;
      return new AsyncResult<ISchedule>(success, schedule);
    }

    public static bool CreateProgram(TvDatabase.Program program, int scheduleType, out ISchedule currentSchedule)
    {
      ServiceRegistration.Get<ILogger>().Debug("SlimTvService3.CreateProgram: program = {0}", program.ToString());
      TvDatabase.Schedule schedule;
      TvDatabase.Schedule saveSchedule = null;
      TvBusinessLayer layer = new TvBusinessLayer();
      if (IsRecordingProgram(program, out schedule, false)) // check if schedule is already existing
      {
        ServiceRegistration.Get<ILogger>().Debug("SlimTvService3.CreateProgram - series schedule found ID={0}, Type={1}", schedule.IdSchedule, schedule.ScheduleType);
        ServiceRegistration.Get<ILogger>().Debug("                            - schedule= {0}", schedule.ToString());
        if (schedule.IsSerieIsCanceled(schedule.GetSchedStartTimeForProg(program), program.IdChannel))
        {
          // Delete the cancelled schedule.
          saveSchedule = schedule;
          schedule = new TvDatabase.Schedule(program.IdChannel, program.Title, program.StartTime, program.EndTime)
          {
            PreRecordInterval = saveSchedule.PreRecordInterval,
            PostRecordInterval = saveSchedule.PostRecordInterval,
            ScheduleType = (int)ScheduleRecordingType.Once
          };
        }
      }
      else
      {
        ServiceRegistration.Get<ILogger>().Debug("SlimTvService3.CreateProgram - no series schedule");
        // No series schedule => create it
        schedule = new TvDatabase.Schedule(program.IdChannel, program.Title, program.StartTime, program.EndTime)
        {
          PreRecordInterval = Int32.Parse(layer.GetSetting("preRecordInterval", "5").Value),
          PostRecordInterval = Int32.Parse(layer.GetSetting("postRecordInterval", "5").Value),
          ScheduleType = scheduleType
        };
      }

      if (saveSchedule != null)
      {
        ServiceRegistration.Get<ILogger>().Debug("SlimTvService3.CreateProgram - UnCancelSerie at {0}", program.StartTime);
        saveSchedule.UnCancelSerie(program.StartTime, program.IdChannel);
        saveSchedule.Persist();
        currentSchedule = saveSchedule.ToSchedule();
      }
      else
      {
        ServiceRegistration.Get<ILogger>().Debug("SlimTvService3.CreateProgram - create schedule = {0}", schedule.ToString());
        schedule.Persist();
        currentSchedule = schedule.ToSchedule();
      }
      return currentSchedule != null;
    }

    public static bool IsRecordingProgram(TvDatabase.Program program, out TvDatabase.Schedule recordingSchedule, bool filterCanceledRecordings)
    {
      recordingSchedule = null;

      IList<TvDatabase.Schedule> schedules = TvDatabase.Schedule.ListAll();
      foreach (TvDatabase.Schedule schedule in schedules)
      {
        if (schedule.Canceled != TvDatabase.Schedule.MinSchedule || (filterCanceledRecordings && schedule.IsSerieIsCanceled(schedule.GetSchedStartTimeForProg(program), program.IdChannel)))
        {
          continue;
        }
        if (schedule.IsManual && schedule.IdChannel == program.IdChannel && schedule.EndTime >= program.EndTime)
        {
          TvDatabase.Schedule manual = schedule.Clone();
          manual.ProgramName = program.Title;
          manual.EndTime = program.EndTime;
          manual.StartTime = program.StartTime;
          if (manual.IsRecordingProgram(program, filterCanceledRecordings))
          {
            recordingSchedule = schedule;
            return true;
          }
        }
        else if (schedule.IsRecordingProgram(program, filterCanceledRecordings))
        {
          recordingSchedule = schedule;
          return true;
        }
      }
      return false;
    }

    public override Task<AsyncResult<ISchedule>> CreateScheduleByTimeAsync(IChannel channel, DateTime from, DateTime to, ScheduleRecordingType recordingType)
    {
      return CreateScheduleByTimeAsync(channel, "Manual", from, to, recordingType);
    }

    public override async Task<AsyncResult<ISchedule>> CreateScheduleByTimeAsync(IChannel channel, string title, DateTime from, DateTime to, ScheduleRecordingType recordingType)
    {
      await _initComplete.Task;

      TvDatabase.Schedule tvSchedule = new TvDatabase.Schedule(channel.ChannelId, title, from, to);
      tvSchedule.ScheduleType = (int)recordingType;
      tvSchedule.PreRecordInterval = Int32.Parse(_tvBusiness.GetSetting("preRecordInterval", "5").Value);
      tvSchedule.PostRecordInterval = Int32.Parse(_tvBusiness.GetSetting("postRecordInterval", "5").Value);
      tvSchedule.Persist();
      _tvControl.OnNewSchedule();
      var schedule = tvSchedule.ToSchedule();
      return new AsyncResult<ISchedule>(true, schedule);
    }

    public override Task<AsyncResult<ISchedule>> CreateScheduleDetailedAsync(IChannel channel, string title, DateTime from, DateTime to, ScheduleRecordingType recordingType, int preRecordInterval, int postRecordInterval, string directory, int priority)
    {
      TvDatabase.Schedule tvSchedule = _tvBusiness.AddSchedule(channel.ChannelId, title, from, to, (int)recordingType);
      tvSchedule.PreRecordInterval = preRecordInterval >= 0 ? preRecordInterval : Int32.Parse(_tvBusiness.GetSetting("preRecordInterval", "5").Value);
      tvSchedule.PostRecordInterval = postRecordInterval >= 0 ? postRecordInterval : Int32.Parse(_tvBusiness.GetSetting("postRecordInterval", "5").Value);
      if (!String.IsNullOrEmpty(directory))
      {
        tvSchedule.Directory = directory;
      }
      if (priority >= 0)
      {
        tvSchedule.Priority = priority;
      }
      tvSchedule.Persist();
      _tvControl.OnNewSchedule();
      var schedule = tvSchedule.ToSchedule();
      return Task.FromResult(new AsyncResult<ISchedule>(true, schedule));
    }

    public override Task<bool> EditScheduleAsync(ISchedule schedule, IChannel channel = null, string title = null, DateTime? from = null, DateTime? to = null, ScheduleRecordingType? recordingType = null, int? preRecordInterval = null, int? postRecordInterval = null, string directory = null, int? priority = null)
    {
      try
      {
        ServiceRegistration.Get<ILogger>().Debug("Editing schedule {0} on channel {1} for {2}, {3} till {4}, type {5}", schedule.ScheduleId, channel.ChannelId, title, from, to, recordingType);
        TvDatabase.Schedule tvSchedule = TvDatabase.Schedule.Retrieve(schedule.ScheduleId);

        tvSchedule.IdChannel = channel.ChannelId;
        if (title != null)
        {
          tvSchedule.ProgramName = title;
        }
        if (from != null)
        {
          tvSchedule.StartTime = from.Value;
        }
        if (to != null)
        {
          tvSchedule.EndTime = to.Value;
        }

        if (recordingType != null)
        {
          ScheduleRecordingType scheduleRecType = recordingType.Value;
          tvSchedule.ScheduleType = (int)scheduleRecType;
        }

        if (preRecordInterval != null)
        {
          tvSchedule.PreRecordInterval = preRecordInterval.Value;
        }
        if (postRecordInterval != null)
        {
          tvSchedule.PostRecordInterval = postRecordInterval.Value;
        }

        if (directory != null)
        {
          tvSchedule.Directory = directory;
        }
        if (priority != null)
        {
          tvSchedule.Priority = priority.Value;
        }

        tvSchedule.Persist();

        _tvControl.OnNewSchedule(); // I don't think this is needed, but doesn't hurt either
        return Task.FromResult(true);
      }
      catch (Exception ex)
      {
        ServiceRegistration.Get<ILogger>().Warn(String.Format("Failed to edit schedule {0}", schedule.ScheduleId), ex);
        return Task.FromResult(false);
      }
    }

    public override async Task<bool> RemoveScheduleForProgramAsync(IProgram program, ScheduleRecordingType recordingType)
    {
      await _initComplete.Task;

      var canceledProgram = TvDatabase.Program.Retrieve(program.ProgramId);
      if (canceledProgram == null)
        return false;
      var allSchedules = TvDatabase.Schedule.ListAll();
      var matchingSchedules = allSchedules.Where(schedule => schedule.IsRecordingProgram(canceledProgram, true));
      if (matchingSchedules.Count() == 0)
      {
        List<TvDatabase.Schedule> manualSchedules = new List<TvDatabase.Schedule>();
        //Check for matching manual recordings because they will not match any programs start and/or end times
        foreach (TvDatabase.Schedule schedule in allSchedules.Where(schedule => schedule.IsManual || schedule.ProgramName == "Manual"))
        {
          if ((canceledProgram.StartTime <= schedule.StartTime && canceledProgram.EndTime >= schedule.StartTime) || //Recording was started during this program
            (canceledProgram.StartTime <= schedule.EndTime && canceledProgram.EndTime >= schedule.EndTime) || //Recording is ending during this program
            (canceledProgram.StartTime >= schedule.StartTime && canceledProgram.EndTime <= schedule.StartTime)) //The program is "inside" the recording
            manualSchedules.Add(schedule);
        }
        matchingSchedules = manualSchedules;
      }
      //Delete matching schedules
      foreach (TvDatabase.Schedule schedule in matchingSchedules)
      {
        switch (schedule.ScheduleType)
        {
          case (int)ScheduleRecordingType.Once:
            schedule.Delete();
            _tvControl.OnNewSchedule();
            break;
          default:
            CanceledSchedule canceledSchedule = new CanceledSchedule(schedule.IdSchedule, schedule.IdChannel, program.StartTime);
            canceledSchedule.Persist();
            _tvControl.OnNewSchedule();
            break;
        }
      }
      return true;
    }

    public override async Task<bool> RemoveScheduleAsync(ISchedule schedule)
    {
      await _initComplete.Task;

      TvDatabase.Schedule tvSchedule = TvDatabase.Schedule.Retrieve(schedule.ScheduleId);
      // Already deleted somewhere else?
      if (tvSchedule == null)
        return true;
      _tvControl.StopRecordingSchedule(tvSchedule.IdSchedule);
      // delete canceled schedules first
      foreach (var cs in CanceledSchedule.ListAll().Where(x => x.IdSchedule == tvSchedule.IdSchedule))
        cs.Remove();
      try
      {
        // can fail if "StopRecordingSchedule" already deleted the entry
        TvDatabase.Schedule.ResetProgramStates(tvSchedule.IdSchedule);
        tvSchedule.Remove();
      }
      catch { }
      _tvControl.OnNewSchedule(); // I don't think this is needed, but doesn't hurt either
      return true;
    }

	public override Task<bool> UnCancelScheduleAsync(IProgram program)
    {
      var tvProgram = TvDatabase.Program.Retrieve(program.ProgramId);
      try
      {
        ServiceRegistration.Get<ILogger>().Debug("Uncancelling schedule for programId {0}", tvProgram.IdProgram);
        foreach (TvDatabase.Schedule schedule in TvDatabase.Schedule.ListAll().Where(schedule => schedule.IsSerieIsCanceled(program.StartTime, tvProgram.IdChannel)))
        {
          schedule.UnCancelSerie(program.StartTime, tvProgram.IdChannel);
          schedule.Persist();
        }

        return Task.FromResult(true);
      }
      catch (Exception ex)
      {
        ServiceRegistration.Get<ILogger>().Warn(String.Format("Failed to uncancel schedule for programId {0}", program.ProgramId), ex);
        return Task.FromResult(false);
      }
    }

    public override async Task<AsyncResult<RecordingStatus>> GetRecordingStatusAsync(IProgram program)
    {
      await _initComplete.Task;

      var tvProgram = (IProgramRecordingStatus)GetProgram(TvDatabase.Program.Retrieve(program.ProgramId), true);
      var recordingStatus = tvProgram.RecordingStatus;
      return new AsyncResult<RecordingStatus>(true, recordingStatus);
    }

    public override async Task<AsyncResult<string>> GetRecordingFileOrStreamAsync(IProgram program)
    {
      await _initComplete.Task;

      Recording recording;
      if (!GetRecording(program, out recording))
        return new AsyncResult<string>(false, null);

      return new AsyncResult<string>(true, recording.FileName);
    }

    public override async Task<AsyncResult<ISchedule>> IsCurrentlyRecordingAsync(string fileName)
    {
      await _initComplete.Task;

      Recording recording;
      if (!GetRecording(fileName, out recording) || recording.Idschedule <= 0)
        return new AsyncResult<ISchedule>(false, null);

      var schedule = TvDatabase.Schedule.ListAll().FirstOrDefault(s => s.IdSchedule == recording.Idschedule).ToSchedule();
      return new AsyncResult<ISchedule>(schedule != null, schedule);
    }

    private static bool GetRecording(IProgram program, out Recording recording)
    {
      recording = Recording.ListAllActive().FirstOrDefault(r => r.IsRecording && r.IdChannel == program.ChannelId && r.Title == program.Title);
      return recording != null;
    }

    private static bool GetRecording(string filename, out Recording recording)
    {
      recording = Recording.ListAllActive().FirstOrDefault(r => r.IsRecording && string.Equals(r.FileName, filename, StringComparison.OrdinalIgnoreCase));
      return recording != null;
    }

    protected override string SwitchTVServerToChannel(string userName, int channelId)
    {
      if (String.IsNullOrEmpty(userName))
      {
        ServiceRegistration.Get<ILogger>().Error("Called SwitchTVServerToChannel with empty userName");
        throw new ArgumentNullException("userName");
      }

      IUser currentUser = UserFactory.CreateBasicUser(userName, -1);
      ServiceRegistration.Get<ILogger>().Debug("Starting timeshifiting with username {0} on channel id {1}", userName, channelId);

      // actually start timeshifting
      VirtualCard card;
      TvResult result = _tvControl.StartTimeShifting(ref currentUser, channelId, out card);
      // make sure result is correct and return
      if (result != TvResult.Succeeded)
      {
        ServiceRegistration.Get<ILogger>().Error("Starting timeshifting failed with result {0}", result);
        return null;
      }
      if (card == null)
      {
        ServiceRegistration.Get<ILogger>().Error("Couldn't get virtual card");
        return null;
      }
      return userName.StartsWith(LOCAL_USERNAME + "-") ? card.TimeShiftFileName : card.RTSPUrl;
    }

    protected IUser GetUserByUserName(string userName, bool create = false)
    {
      if (userName == null)
      {
        ServiceRegistration.Get<ILogger>().Warn("Used user with null name");
        return null;
      }

      if (!_tvUsers.ContainsKey(userName) && !create)
        return null;

      if (!_tvUsers.ContainsKey(userName) && create)
        _tvUsers.Add(userName, new User(userName, false));

      return _tvUsers[userName];
    }

    public override Task<AsyncResult<List<ICard>>> GetCardsAsync()
    {
      List<ICard> cards = _tvBusiness.Cards.Select(card => new SlimTvCard()
      {
        Name = card.Name, 
        CardId = card.IdCard, 
        EpgIsGrabbing = card.GrabEPG, 
        HasCam = card.CAM, 
        CamType = card.CamType == (int)CamType.Default ? SlimTvCamType.Default : SlimTvCamType.Astoncrypt2, 
        DecryptLimit = card.DecryptLimit, Enabled = card.Enabled, 
        RecordingFolder = card.RecordingFolder, 
        TimeshiftFolder = card.TimeShiftFolder, 
        DevicePath = card.DevicePath, 
        PreloadCard = card.PreloadCard, 
        Priority = card.Priority, 
        SupportSubChannels = card.supportSubChannels, 
        RecordingFormat = card.RecordingFormat
      }).Cast<ICard>().ToList();

      return Task.FromResult(new AsyncResult<List<ICard>>(cards.Count > 0, cards));
    }

    public override Task<AsyncResult<List<IVirtualCard>>> GetActiveVirtualCardsAsync()
    {
      IEnumerable<VirtualCard> virtualCards = Card.ListAll()
                .Where(card => RemoteControl.Instance.CardPresent(card.IdCard))
                .Select(card => RemoteControl.Instance.GetUsersForCard(card.IdCard))
                .Where(users => users != null)
                .SelectMany(user => user)
                .Select(user => new VirtualCard(user, RemoteControl.HostName))
                .Where(tvCard => tvCard.IsTimeShifting || tvCard.IsRecording);

      List<IVirtualCard> cards = new List<IVirtualCard>();
      foreach (var card in virtualCards)
      {
        cards.Add(new SlimTvVirtualCard
        {
          BitRateMode = (int)card.BitRateMode,
          ChannelName = card.ChannelName,
          Device = card.Device,
          Enabled = card.Enabled,
          GetTimeshiftStoppedReason = (int)card.GetTimeshiftStoppedReason,
          GrabTeletext = card.GrabTeletext,
          HasTeletext = card.HasTeletext,
          Id = card.Id,
          ChannelId = card.IdChannel,
          IsGrabbingEpg = card.IsGrabbingEpg,
          IsRecording = card.IsRecording,
          IsScanning = card.IsScanning,
          IsScrambled = card.IsScrambled,
          IsTimeShifting = card.IsTimeShifting,
          IsTunerLocked = card.IsTunerLocked,
          MaxChannel = card.MaxChannel,
          MinChannel = card.MinChannel,
          Name = card.Name,
          QualityType = (int)card.QualityType,
          RecordingFileName = card.RecordingFileName,
          RecordingFolder = card.RecordingFolder,
          RecordingFormat = card.RecordingFormat,
          RecordingScheduleId = card.RecordingScheduleId,
          RecordingStarted = card.RecordingStarted != DateTime.MinValue ? card.RecordingStarted : new DateTime(2000, 1, 1),
          RemoteServer = card.RemoteServer,
          RTSPUrl = card.RTSPUrl,
          SignalLevel = card.SignalLevel,
          SignalQuality = card.SignalQuality,
          TimeShiftFileName = card.TimeShiftFileName,
          TimeShiftFolder = card.TimeshiftFolder,
          TimeShiftStarted = card.TimeShiftStarted != DateTime.MinValue ? card.TimeShiftStarted : new DateTime(2000, 1, 1),
          Type = (SlimTvCardType)Enum.Parse(typeof(SlimTvCardType), card.Type.ToString()),
          User = card.User != null ? new SlimTvUser
          {
            Priority = card.User.Priority,
            ChannelStates = card.User.ChannelStates.ToDictionary(item => item.Key, item => (SlimTvChannelState)Enum.Parse(typeof(SlimTvChannelState), item.ToString())),
            CardId = card.User.CardId,
            Name = card.User.Name,
            FailedCardId = card.User.FailedCardId,
            HeartBeat = card.User.HeartBeat,
            History = card.User.History,
            IdChannel = card.User.IdChannel,
            IsAdmin = card.User.IsAdmin,
            SubChannel = card.User.SubChannel,
            TvStoppedReason = (SlimTvStoppedReason)Enum.Parse(typeof(SlimTvStoppedReason), card.User.TvStoppedReason.ToString()),
          } : null
        });
      }

      return Task.FromResult(new AsyncResult<List<IVirtualCard>>(cards.Count > 0, cards));
    }

    #endregion
  }
}
=======
#region Copyright (C) 2007-2018 Team MediaPortal

/*
    Copyright (C) 2007-2018 Team MediaPortal
    http://www.team-mediaportal.com

    This file is part of MediaPortal 2

    MediaPortal 2 is free software: you can redistribute it and/or modify
    it under the terms of the GNU General Public License as published by
    the Free Software Foundation, either version 3 of the License, or
    (at your option) any later version.

    MediaPortal 2 is distributed in the hope that it will be useful,
    but WITHOUT ANY WARRANTY; without even the implied warranty of
    MERCHANTABILITY or FITNESS FOR A PARTICULAR PURPOSE. See the
    GNU General Public License for more details.

    You should have received a copy of the GNU General Public License
    along with MediaPortal 2. If not, see <http://www.gnu.org/licenses/>.
*/

#endregion

using Mediaportal.TV.Server.TVLibrary.IntegrationProvider.Interfaces;
using MediaPortal.Backend.ClientCommunication;
using MediaPortal.Backend.Database;
using MediaPortal.Common;
using MediaPortal.Common.Async;
using MediaPortal.Common.MediaManagement;
using MediaPortal.Common.Services.GenreConverter;
using MediaPortal.Plugins.SlimTv.Interfaces;
using MediaPortal.Plugins.SlimTv.Interfaces.Items;
using MediaPortal.Plugins.SlimTv.Interfaces.UPnP.Items;
using MediaPortal.Plugins.SlimTv.Service3;
using MediaPortal.Utilities;
using MediaPortal.Utilities.FileSystem;
using System;
using System.Collections.Generic;
using System.IO;
using System.Linq;
using System.Net;
using System.Net.Sockets;
using System.Threading;
using System.Threading.Tasks;
using TvControl;
using TvDatabase;
using TvEngine.Events;
using TvLibrary.Implementations.DVB;
using TvLibrary.Interfaces;
using TvLibrary.Interfaces.Integration;
using TvService;
using IChannel = MediaPortal.Plugins.SlimTv.Interfaces.Items.IChannel;
using ILogger = MediaPortal.Common.Logging.ILogger;
using IPathManager = MediaPortal.Common.PathManager.IPathManager;
using ScheduleRecordingType = MediaPortal.Plugins.SlimTv.Interfaces.ScheduleRecordingType;

namespace MediaPortal.Plugins.SlimTv.Service
{
  public class SlimTvService : AbstractSlimTvService
  {
    private TvServiceThread _tvServiceThread;
    protected readonly Dictionary<string, IUser> _tvUsers = new Dictionary<string, IUser>();
    protected IController _tvControl;
    protected TvBusinessLayer _tvBusiness;
    protected Thread _serviceThread;

    public SlimTvService()
    {
      _serviceName = "SlimTv.Service3";
    }

    #region Database and program data initialization

    protected override void PrepareIntegrationProvider()
    {
      IntegrationProviderHelper.Register(@"Plugins\" + _serviceName, "Plugins\\" + _serviceName + "\\castle.config");
      // This access is intended to force an initialization of PathManager service!
      var pm = GlobalServiceProvider.Instance.Get<IIntegrationProvider>().PathManager;
    }

    protected override void PrepareConnection(ITransaction transaction)
    { }

    protected override void PrepareFilterRegistrations()
    {
      Dictionary<Guid, string> filters = new Dictionary<Guid, string>
      {
        { new Guid("{D3DD4C59-D3A7-4B82-9727-7B9203EB67C0}"), "MPIPTvSource.ax"},
        { new Guid("{7F2BBEAF-E11C-4D39-90E8-938FB5A86045}"), "PDMpgMux.ax"}
      };
      foreach (var filter in filters)
      {
        try
        {
          if (!FilterGraphTools.IsThisComObjectInstalled(filter.Key))
          {
            var filterPath = FileUtils.BuildAssemblyRelativePath(filter.Value);
            COMRegistration.Register(filterPath, true);
          }
        }
        catch (Exception ex)
        {
          ServiceRegistration.Get<ILogger>().Error("SlimTvService: Failed to register filter {0}", ex, filter.Value);
        }
      }
    }

    protected override void PrepareProgramData()
    {
      base.PrepareProgramData();
      // TVE3 doesn't allow all kind of required modifications of paths yet, so we need to use some "old" paths here
      try
      {
        string mpTveServer = Path.Combine(Environment.GetFolderPath(Environment.SpecialFolder.CommonApplicationData), "Team MediaPortal", "MediaPortal TV Server");
        string logFolder = Path.Combine(mpTveServer, "log");
        if (!Directory.Exists(logFolder))
          Directory.CreateDirectory(logFolder);


        string mpIpTvConfig = "MPIPTVSource.ini";
        string target = Path.Combine(mpTveServer, mpIpTvConfig);
        if (!File.Exists(target))
        {
          File.Copy(Path.Combine(ServiceRegistration.Get<IPathManager>().GetPath("<TVCORE>"), mpIpTvConfig), target);
        }
      }
      catch (Exception ex)
      {
        ServiceRegistration.Get<ILogger>().Error("SlimTvService: Error creating TVE3 folders", ex);
      }
    }

    protected override void InitTvCore()
    {
      _tvServiceThread = new TvServiceThread(Environment.GetCommandLineArgs()[0]);
      if (!InitializeGentle())
      {
        DeInit();
        return;
      }

      FixupServer();

      Start();
      if (!_tvServiceThread.InitializedEvent.WaitOne(MAX_WAIT_MS))
      {
        ServiceRegistration.Get<ILogger>().Error("SlimTvService: Failed to start TV service thread within {0} seconds.", MAX_WAIT_MS / 1000);
      }

      InitializeTVE();
      // Handle events from TvEngine
      if (!RegisterEvents())
      {
        ServiceRegistration.Get<ILogger>().Error("SlimTvService: Failed to register events. This happens only if startup failed. Stopping plugin now.");
        DeInit();
        return;
      }

      _ = CleanUpRecordingsAsync();
    }

    /// <summary>
    /// In case of changed server names/IP addresses the TVE core rejects startup. This impacts the whole MP2 service, so we update changed IPs first.
    /// </summary>
    protected void FixupServer()
    {
      var server = Server.ListAll().FirstOrDefault(s => s.IsMaster);
      if (server != null)
      {
        // Check for valid entries: this is the hostname and all IP addresses
        ICollection<string> nameAndAdresses = new HashSet<string>(StringComparer.InvariantCultureIgnoreCase);
        string hostName = Dns.GetHostName();
        nameAndAdresses.Add(hostName);
        IPHostEntry local = Dns.GetHostEntry(hostName);
        CollectionUtils.AddAll(nameAndAdresses, local.AddressList.Where(a => a.AddressFamily == AddressFamily.InterNetwork).Select(a => a.ToString()));
        if (!nameAndAdresses.Contains(server.HostName))
        {
          server.HostName = hostName;
          server.Persist();
        }
      }
    }

    protected void Start()
    {
      var tvServiceThreadStart = new ThreadStart(() =>
      {
        try
        {
          _tvServiceThread.OnStart();
        }
        catch
        {
          // Only exit the process if the caller forces this behavior.
        }
      });
      _serviceThread = new Thread(tvServiceThreadStart) { IsBackground = false };
      _serviceThread.Start();
    }

    protected bool InitializeGentle()
    {
      try
      {
        // Use the same Gentle.config as the TVEngine
        string gentleConfigFile = Path.Combine(ServiceRegistration.Get<IPathManager>().GetPath("<TVCORE>"), "Gentle.config");
        // but be quiet when it doesn't exists, as not everyone has the TV Engine installed
        if (!File.Exists(gentleConfigFile))
        {
          ServiceRegistration.Get<ILogger>().Info("Cannot find Gentle.config file, assuming TVEngine isn't installed...");
          return false;
        }
        Gentle.Common.Configurator.AddFileHandler(gentleConfigFile);
      }
      catch (Exception ex)
      {
        ServiceRegistration.Get<ILogger>().Error("Failed to connect to TVEngine", ex);
        return false;
      }
      return true;
    }

    protected void InitializeTVE()
    {
      try
      {
        _tvControl = _tvServiceThread.Controller;
        _tvBusiness = new TvBusinessLayer();
      }
      catch (Exception ex)
      {
        ServiceRegistration.Get<ILogger>().Error("Failed to connect to TVEngine", ex);
      }
    }

    public override bool DeInit()
    {
      var thread = _serviceThread;
      _tvServiceThread = null;
      if (thread != null && thread.IsAlive)
      {
        try
        {
          bool joined = thread.Join(MAX_WAIT_MS);
          if (!joined)
          {
            thread.Abort();
            thread.Join();
          }
        }
        catch (Exception ex)
        {
          ServiceRegistration.Get<ILogger>().Error("Failed to deinit TVEngine", ex);
        }
      }
      return true;
    }

    #endregion

    #region Server state

    protected void UpdateServerState()
    {
      IList<ISchedule> currentlyRecordingSchedules = Recording.ListAllActive().Where(r => r.IsRecording)
        .Select(r => r.ReferencedSchedule().ToSchedule()).ToList();

      TvServerState state = new TvServerState
      {
        IsRecording = _tvControl.IsAnyCardRecording(),
        CurrentlyRecordingSchedules = currentlyRecordingSchedules
      };

      ServiceRegistration.Get<IServerStateService>().UpdateState(TvServerState.STATE_ID, state);
    }

    #endregion

    #region Recordings / MediaLibrary synchronization

    protected override bool RegisterEvents()
    {
      ITvServerEvent tvServerEvent = GlobalServiceProvider.Instance.TryGet<ITvServerEvent>();
      if (tvServerEvent == null)
        return false;
      tvServerEvent.OnTvServerEvent += OnTvServerEvent;
      return true;
    }

    protected override void OnTvServerEvent(object sender, EventArgs eventArgs)
    {
      try
      {
        TvServerEventArgs tvEvent = (TvServerEventArgs)eventArgs;

        if (tvEvent.EventType == TvServerEventType.RecordingStarted || tvEvent.EventType == TvServerEventType.RecordingEnded)
        {
          UpdateServerState();
          var recording = Recording.Retrieve(tvEvent.Recording.IdRecording);
          if (recording != null)
          {
            ServiceRegistration.Get<ILogger>().Info("SlimTvService: {0}: {1}", tvEvent.EventType, recording.FileName);
            ImportRecording(recording.FileName);
          }
        }
        if (tvEvent.EventType == TvServerEventType.RecordingEnded)
        {
          _ = CleanUpRecordingsAsync();
        }
      }
      catch (Exception ex)
      {
        ServiceRegistration.Get<ILogger>().Warn("SlimTvService: Exception while handling TvServerEvent", ex);
      }
    }

    protected override bool GetRecordingConfiguration(out List<string> recordingFolders, out string singlePattern, out string seriesPattern)
    {
      try
      {
        TvBusinessLayer layer = new TvBusinessLayer();
        IList<Card> allCards = Card.ListAll();
        // Get all different recording folders
        recordingFolders = allCards.Select(c => c.RecordingFolder).Where(f => !string.IsNullOrEmpty(f)).Distinct(StringComparer.OrdinalIgnoreCase).ToList();

        singlePattern = layer.GetSetting("moviesformat", string.Empty).Value;
        seriesPattern = layer.GetSetting("seriesformat", string.Empty).Value;
        return recordingFolders.Count > 0;
      }
      catch (Exception ex)
      {
        ServiceRegistration.Get<ILogger>().Error("SlimTvService: Exception while getting recording folders", ex);
      }
      recordingFolders = null;
      singlePattern = null;
      seriesPattern = null;
      return false;
    }

    protected async Task CleanUpRecordingsAsync()
    {
      await Task.Run(() =>
      {
        ServiceRegistration.Get<ILogger>().Info("SlimTvService: Begin recordings auto-cleanup");
        int countDeleted = 0;
        var allRecordings = Recording.ListAll();
        ICollection<string> nonExistingRootPaths = new HashSet<string>(StringComparer.OrdinalIgnoreCase);
        foreach (Recording recording in allRecordings.Where(r => !r.IsRecording))
        {
          var pathRoot = Path.GetPathRoot(recording.FileName);
          if (nonExistingRootPaths.Contains(pathRoot))
            continue;

          // If UNC path not available, cache information to avoid retry during this run.
          if (!Directory.Exists(pathRoot))
          {
            nonExistingRootPaths.Add(pathRoot);
            continue;
          }

          if (!File.Exists(recording.FileName))
          {
            ServiceRegistration.Get<ILogger>().Debug("SlimTvService: Remove '{0}'", recording.FileName);
            countDeleted++;
            recording.Delete();
          }
        }
        ServiceRegistration.Get<ILogger>().Info("SlimTvService: Removed {0} no longer existing recordings.", countDeleted);
      });
    }

    #endregion

    #region ITvProvider implementation

    private IUser GetUserByUserName(string userName)
    {
      if (_tvControl == null)
        return null;
      return Card.ListAll()
        .Where(c => c != null && c.Enabled)
        .SelectMany(c => { var users = _tvControl.GetUsersForCard(c.IdCard); return users ?? new IUser[] { }; })
        .FirstOrDefault(u => u.Name == userName);
    }

    protected override void InitGenreMap()
    {
      if (_tvGenresInited)
        return;

      _tvGenresInited = true;

      string genre;
      bool enabled;
      IGenreConverter converter = ServiceRegistration.Get<IGenreConverter>();
      if (converter == null)
        return;

      // Get the id of the mp genre identified as the movie genre.
      int genreMapMovieGenreId;
      if (!int.TryParse(_tvBusiness.GetSetting("genreMapMovieGenreId").Value, out genreMapMovieGenreId))
      {
        genreMapMovieGenreId = -1;
      }

      // Each genre map value is a '{' delimited list of "program" genre names (those that may be compared with the genre from the program listings).
      // It is an error if a single "program" genre is mapped to more than one guide genre; behavior is undefined for this condition.
      int genreIndex = 0;
      while (true)
      {
        // The genremap key is an integer value that is added to a base value in order to locate the correct localized genre name string.
        genre = _tvBusiness.GetSetting("genreMapName" + genreIndex).Value;
        if (string.IsNullOrEmpty(genre))
          break;

        // Get the status of the mp genre.
        if (!bool.TryParse(_tvBusiness.GetSetting("genreMapNameEnabled" + genreIndex).Value, out enabled))
        {
          enabled = true;
        }
        EpgGenre? epgGenre = null;
        if (enabled && genreIndex == genreMapMovieGenreId)
        {
          epgGenre = EpgGenre.Movie;
        }
        else if (enabled && !string.IsNullOrEmpty(genre))
        {
          if (converter.GetGenreId(genre, GenreCategory.Epg, null, out int genreId))
            epgGenre = (EpgGenre)genreId;
        }
        if (epgGenre.HasValue)
        {
          string genreMapEntry = _tvBusiness.GetSetting("genreMapEntry" + genreIndex).Value;
          if (!string.IsNullOrEmpty(genreMapEntry))
            _tvGenres.TryAdd(epgGenre.Value, genreMapEntry.Split(new char[] { '{' }, StringSplitOptions.RemoveEmptyEntries));
        }
        genreIndex++;
      }
    }

    public override async Task<bool> StopTimeshiftAsync(string userName, int slotIndex)
    {
      await _initComplete.Task;

      IUser user;
      user = GetUserByUserName(GetUserName(userName, slotIndex));
      if (user == null)
        return false;
      return _tvControl.StopTimeShifting(ref user);
    }

    public override async Task<MediaItem> CreateMediaItem(int slotIndex, string streamUrl, IChannel channel)
    {
      // Channel is usually only passed as placeholder with ID only, so query the details here
      TvDatabase.Channel fullChannel = TvDatabase.Channel.Retrieve(channel.ChannelId);
      bool isTv = fullChannel.IsTv;
      return await CreateMediaItem(slotIndex, streamUrl, channel, isTv, fullChannel.ToChannel());
    }

    public override Task<AsyncResult<IProgram[]>> GetNowNextProgramAsync(IChannel channel)
    {
      var tvChannel = TvDatabase.Channel.Retrieve(channel.ChannelId);
      var programNow = GetProgram(tvChannel.CurrentProgram);
      var programNext = GetProgram(tvChannel.NextProgram);
      var success = programNow != null || programNext != null;
      return Task.FromResult(new AsyncResult<IProgram[]>(success, new[] { programNow, programNext }));
    }

    //public override async Task<AsyncResult<IDictionary<int, IProgram[]>>> GetNowAndNextForChannelGroupAsync(IChannelGroup channelGroup)
    //{
    //  var nowNextPrograms = new Dictionary<int, IProgram[]>();
    //  IList<IChannel> channels;
    //  if (!GetChannels(channelGroup, out channels))
    //    return false;

    //  foreach (IChannel channel in channels)
    //  {
    //    IProgram programNow;
    //    IProgram programNext;
    //    if (GetNowNextProgram(channel, out programNow, out programNext))
    //      nowNextPrograms[channel.ChannelId] = new[] { programNow, programNext };
    //  }
    //  return true;
    //}

    public override async Task<AsyncResult<IList<IProgram>>> GetProgramsAsync(IChannel channel, DateTime from, DateTime to)
    {
      await _initComplete.Task;

      var programs = _tvBusiness.GetPrograms(TvDatabase.Channel.Retrieve(channel.ChannelId), from, to)
        .Select(tvProgram => GetProgram(tvProgram, true))
        .Distinct(ProgramComparer.Instance)
        .ToList();
      var success = programs.Count > 0;
      return new AsyncResult<IList<IProgram>>(success, programs);
    }

    public override async Task<AsyncResult<IList<IProgram>>> GetProgramsAsync(string title, DateTime from, DateTime to)
    {
      await _initComplete.Task;

      var programs = _tvBusiness.SearchPrograms(title).Where(p => p.StartTime >= from && p.StartTime <= to || p.EndTime >= from && p.EndTime <= to)
        .Select(tvProgram => GetProgram(tvProgram, true))
        .Distinct(ProgramComparer.Instance)
        .ToList();
      var success = programs.Count > 0;
      return new AsyncResult<IList<IProgram>>(success, programs);
    }

    public override async Task<AsyncResult<IList<IProgram>>> GetProgramsGroupAsync(IChannelGroup channelGroup, DateTime from, DateTime to)
    {
      await _initComplete.Task;

      var programs = new List<IProgram>();
      if (channelGroup.ChannelGroupId < 0)
      {
        foreach (var channel in _tvBusiness.GetRadioGuideChannelsForGroup(-channelGroup.ChannelGroupId))
          CollectionUtils.AddAll(programs, _tvBusiness.GetPrograms(TvDatabase.Channel.Retrieve(channel.IdChannel), from, to).Select(p => GetProgram(p)));
      }
      else
      {
        foreach (var channel in _tvBusiness.GetTVGuideChannelsForGroup(channelGroup.ChannelGroupId))
          CollectionUtils.AddAll(programs, _tvBusiness.GetPrograms(TvDatabase.Channel.Retrieve(channel.IdChannel), from, to).Select(p => GetProgram(p)));
      }
      var success = programs.Count > 0;
      return new AsyncResult<IList<IProgram>>(success, programs);
    }

    public async override Task<AsyncResult<IList<IProgram>>> GetProgramsForScheduleAsync(ISchedule schedule)
    {
      await _initComplete.Task;

      var programs = new List<IProgram>();
      var tvSchedule = TvDatabase.Schedule.Retrieve(schedule.ScheduleId);
      if (tvSchedule == null)
        return new AsyncResult<IList<IProgram>>(false, null);

      programs = TvDatabase.Schedule.GetProgramsForSchedule(tvSchedule).Select(p => GetProgram(p)).ToList();
      var success = programs.Count > 0;
      return new AsyncResult<IList<IProgram>>(success, programs);
    }

    public override async Task<AsyncResult<IChannel>> GetChannelAsync(IProgram program)
    {
      await _initComplete.Task;

      var channel = TvDatabase.Channel.Retrieve(program.ChannelId).ToChannel();
      return new AsyncResult<IChannel>(true, channel);
    }

    public override bool GetProgram(int programId, out IProgram program)
    {
      program = GetProgram(TvDatabase.Program.Retrieve(programId));
      return program != null;
    }

    public override async Task<AsyncResult<IList<IChannelGroup>>> GetChannelGroupsAsync()
    {
      await _initComplete.Task;

      var groups = TvDatabase.ChannelGroup.ListAll()
        .OrderBy(tvGroup => tvGroup.SortOrder)
        .Select(tvGroup => tvGroup.ToChannelGroup())
        .Union(
          RadioChannelGroup.ListAll()
          .OrderBy(radioGroup => radioGroup.SortOrder)
          .Select(radioGroup => radioGroup.ToChannelGroup())
        )
        .ToList();
      return new AsyncResult<IList<IChannelGroup>>(true, groups);
    }

    public override async Task<AsyncResult<IChannel>> GetChannelAsync(int channelId)
    {
      await _initComplete.Task;

      var channel = TvDatabase.Channel.Retrieve(channelId).ToChannel();
      var success = channel != null;
      return new AsyncResult<IChannel>(success, channel);
    }

    public override async Task<AsyncResult<IList<IChannel>>> GetChannelsAsync(IChannelGroup group)
    {
      await _initComplete.Task;

      List<IChannel> channels;
      if (group.ChannelGroupId < 0)
      {
        var radioGroup = RadioChannelGroup.Retrieve(-group.ChannelGroupId);
        var radioChannels = radioGroup.ReferringRadioGroupMap().OrderBy(rgm => rgm.SortOrder).Select(rgm => rgm.ReferencedChannel());
        channels = radioChannels
          .Where(c => c.VisibleInGuide)
          .Select(c => c.ToChannel())
          .Where(c => c != null)
          .ToList();
      }
      else
      {
        channels = _tvBusiness.GetChannelsInGroup(TvDatabase.ChannelGroup.Retrieve(group.ChannelGroupId))
          .Where(c => c != null)
          // Bug? SortOrder contains logical channel number, not the group sort order?
          // .OrderBy(c => c.SortOrder)
          .Where(c => c.VisibleInGuide)
          .Select(c => c.ToChannel())
          .ToList();
      }
      return new AsyncResult<IList<IChannel>>(true, channels);
    }

    public override async Task<AsyncResult<IList<ISchedule>>> GetSchedulesAsync()
    {
      await _initComplete.Task;

      var schedules = TvDatabase.Schedule.ListAll().Select(s => s.ToSchedule()).ToList();
      return new AsyncResult<IList<ISchedule>>(true, schedules);
    }

    public override async Task<AsyncResult<ISchedule>> CreateScheduleAsync(IProgram program, ScheduleRecordingType recordingType)
    {
      await _initComplete.Task;

      var tvProgram = TvDatabase.Program.Retrieve(program.ProgramId);
      ISchedule schedule;
      if (tvProgram == null)
      {
        return new AsyncResult<ISchedule>(false, null);
      }
      if (CreateProgram(tvProgram, (int)recordingType, out schedule))
      {
        _tvControl.OnNewSchedule();
      }
      var success = schedule != null;
      return new AsyncResult<ISchedule>(success, schedule);
    }

    public static bool CreateProgram(TvDatabase.Program program, int scheduleType, out ISchedule currentSchedule)
    {
      ServiceRegistration.Get<ILogger>().Debug("SlimTvService3.CreateProgram: program = {0}", program.ToString());
      TvDatabase.Schedule schedule;
      TvDatabase.Schedule saveSchedule = null;
      TvBusinessLayer layer = new TvBusinessLayer();
      if (IsRecordingProgram(program, out schedule, false)) // check if schedule is already existing
      {
        ServiceRegistration.Get<ILogger>().Debug("SlimTvService3.CreateProgram - series schedule found ID={0}, Type={1}", schedule.IdSchedule, schedule.ScheduleType);
        ServiceRegistration.Get<ILogger>().Debug("                            - schedule= {0}", schedule.ToString());
        if (schedule.IsSerieIsCanceled(schedule.GetSchedStartTimeForProg(program), program.IdChannel))
        {
          // Delete the cancelled schedule.
          saveSchedule = schedule;
          schedule = new TvDatabase.Schedule(program.IdChannel, program.Title, program.StartTime, program.EndTime)
          {
            PreRecordInterval = saveSchedule.PreRecordInterval,
            PostRecordInterval = saveSchedule.PostRecordInterval,
            ScheduleType = (int)ScheduleRecordingType.Once
          };
        }
      }
      else
      {
        ServiceRegistration.Get<ILogger>().Debug("SlimTvService3.CreateProgram - no series schedule");
        // No series schedule => create it
        schedule = new TvDatabase.Schedule(program.IdChannel, program.Title, program.StartTime, program.EndTime)
        {
          PreRecordInterval = Int32.Parse(layer.GetSetting("preRecordInterval", "5").Value),
          PostRecordInterval = Int32.Parse(layer.GetSetting("postRecordInterval", "5").Value),
          ScheduleType = scheduleType
        };
      }

      if (saveSchedule != null)
      {
        ServiceRegistration.Get<ILogger>().Debug("SlimTvService3.CreateProgram - UnCancelSerie at {0}", program.StartTime);
        saveSchedule.UnCancelSerie(program.StartTime, program.IdChannel);
        saveSchedule.Persist();
        currentSchedule = saveSchedule.ToSchedule();
      }
      else
      {
        ServiceRegistration.Get<ILogger>().Debug("SlimTvService3.CreateProgram - create schedule = {0}", schedule.ToString());
        schedule.Persist();
        currentSchedule = schedule.ToSchedule();
      }
      return currentSchedule != null;
    }

    public static bool IsRecordingProgram(TvDatabase.Program program, out TvDatabase.Schedule recordingSchedule, bool filterCanceledRecordings)
    {
      recordingSchedule = null;

      IList<TvDatabase.Schedule> schedules = TvDatabase.Schedule.ListAll();
      foreach (TvDatabase.Schedule schedule in schedules)
      {
        if (schedule.Canceled != TvDatabase.Schedule.MinSchedule || (filterCanceledRecordings && schedule.IsSerieIsCanceled(schedule.GetSchedStartTimeForProg(program), program.IdChannel)))
        {
          continue;
        }
        if (schedule.IsManual && schedule.IdChannel == program.IdChannel && schedule.EndTime >= program.EndTime)
        {
          TvDatabase.Schedule manual = schedule.Clone();
          manual.ProgramName = program.Title;
          manual.EndTime = program.EndTime;
          manual.StartTime = program.StartTime;
          if (manual.IsRecordingProgram(program, filterCanceledRecordings))
          {
            recordingSchedule = schedule;
            return true;
          }
        }
        else if (schedule.IsRecordingProgram(program, filterCanceledRecordings))
        {
          recordingSchedule = schedule;
          return true;
        }
      }
      return false;
    }

    public override async Task<AsyncResult<ISchedule>> CreateScheduleByTimeAsync(IChannel channel, DateTime from, DateTime to, ScheduleRecordingType recordingType)
    {
      await _initComplete.Task;

      TvDatabase.Schedule tvSchedule = new TvDatabase.Schedule(channel.ChannelId, "Manual", from, to);
      tvSchedule.ScheduleType = (int)recordingType;
      tvSchedule.PreRecordInterval = Int32.Parse(_tvBusiness.GetSetting("preRecordInterval", "5").Value);
      tvSchedule.PostRecordInterval = Int32.Parse(_tvBusiness.GetSetting("postRecordInterval", "5").Value);
      tvSchedule.Persist();
      _tvControl.OnNewSchedule();
      var schedule = tvSchedule.ToSchedule();
      return new AsyncResult<ISchedule>(true, schedule);
    }

    public override async Task<bool> RemoveScheduleForProgramAsync(IProgram program, ScheduleRecordingType recordingType)
    {
      await _initComplete.Task;

      var canceledProgram = TvDatabase.Program.Retrieve(program.ProgramId);
      if (canceledProgram == null)
        return false;
      var allSchedules = TvDatabase.Schedule.ListAll();
      var matchingSchedules = allSchedules.Where(schedule => schedule.IsRecordingProgram(canceledProgram, true));
      if (matchingSchedules.Count() == 0)
      {
        List<TvDatabase.Schedule> manualSchedules = new List<TvDatabase.Schedule>();
        //Check for matching manual recordings because they will not match any programs start and/or end times
        foreach (TvDatabase.Schedule schedule in allSchedules.Where(schedule => schedule.IsManual || schedule.ProgramName == "Manual"))
        {
          if ((canceledProgram.StartTime <= schedule.StartTime && canceledProgram.EndTime >= schedule.StartTime) || //Recording was started during this program
            (canceledProgram.StartTime <= schedule.EndTime && canceledProgram.EndTime >= schedule.EndTime) || //Recording is ending during this program
            (canceledProgram.StartTime >= schedule.StartTime && canceledProgram.EndTime <= schedule.StartTime)) //The program is "inside" the recording
            manualSchedules.Add(schedule);
        }
        matchingSchedules = manualSchedules;
      }
      //Delete matching schedules
      foreach (TvDatabase.Schedule schedule in matchingSchedules)
      {
        _tvControl.StopRecordingSchedule(schedule.IdSchedule);
        if (schedule.ScheduleType == (int)ScheduleRecordingType.Once || recordingType != ScheduleRecordingType.Once)
        {
          // Delete single schedule, or whole series
          schedule.Delete();
        }
        else
        {
          // Delete this program only
          CanceledSchedule canceledSchedule = new CanceledSchedule(schedule.IdSchedule, schedule.IdChannel, program.StartTime);
          canceledSchedule.Persist();
        }
        _tvControl.OnNewSchedule();
      }
      return true;
    }

    public override async Task<bool> RemoveScheduleAsync(ISchedule schedule)
    {
      await _initComplete.Task;

      TvDatabase.Schedule tvSchedule = TvDatabase.Schedule.Retrieve(schedule.ScheduleId);
      // Already deleted somewhere else?
      if (tvSchedule == null)
        return true;
      _tvControl.StopRecordingSchedule(tvSchedule.IdSchedule);
      // delete canceled schedules first
      foreach (var cs in CanceledSchedule.ListAll().Where(x => x.IdSchedule == tvSchedule.IdSchedule))
        cs.Remove();
      try
      {
        // can fail if "StopRecordingSchedule" already deleted the entry
        TvDatabase.Schedule.ResetProgramStates(tvSchedule.IdSchedule);
        tvSchedule.Remove();
      }
      catch { }
      _tvControl.OnNewSchedule(); // I don't think this is needed, but doesn't hurt either
      return true;
    }

    public override async Task<AsyncResult<RecordingStatus>> GetRecordingStatusAsync(IProgram program)
    {
      await _initComplete.Task;

      var tvProgram = (IProgramRecordingStatus)GetProgram(TvDatabase.Program.Retrieve(program.ProgramId), true);
      var recordingStatus = tvProgram.RecordingStatus;
      return new AsyncResult<RecordingStatus>(true, recordingStatus);
    }

    public override async Task<AsyncResult<string>> GetRecordingFileOrStreamAsync(IProgram program)
    {
      await _initComplete.Task;

      Recording recording;
      if (!GetRecording(program, out recording))
        return new AsyncResult<string>(false, null);

      return new AsyncResult<string>(true, recording.FileName);
    }

    public override async Task<AsyncResult<ISchedule>> IsCurrentlyRecordingAsync(string fileName)
    {
      await _initComplete.Task;

      Recording recording;
      if (!GetRecording(fileName, out recording) || recording.Idschedule <= 0)
        return new AsyncResult<ISchedule>(false, null);

      var schedule = TvDatabase.Schedule.ListAll().FirstOrDefault(s => s.IdSchedule == recording.Idschedule).ToSchedule();
      return new AsyncResult<ISchedule>(schedule != null, schedule);
    }

    private static bool GetRecording(IProgram program, out Recording recording)
    {
      recording = Recording.ListAllActive().FirstOrDefault(r => r.IsRecording && r.IdChannel == program.ChannelId && r.Title == program.Title);
      return recording != null;
    }

    private static bool GetRecording(string filename, out Recording recording)
    {
      recording = Recording.ListAllActive().FirstOrDefault(r => r.IsRecording && string.Equals(r.FileName, filename, StringComparison.OrdinalIgnoreCase));
      return recording != null;
    }

    protected override string SwitchTVServerToChannel(string userName, int channelId)
    {
      if (String.IsNullOrEmpty(userName))
      {
        ServiceRegistration.Get<ILogger>().Error("Called SwitchTVServerToChannel with empty userName");
        throw new ArgumentNullException("userName");
      }

      IUser currentUser = UserFactory.CreateBasicUser(userName, -1);
      ServiceRegistration.Get<ILogger>().Debug("Starting timeshifiting with username {0} on channel id {1}", userName, channelId);

      // actually start timeshifting
      VirtualCard card;
      TvResult result = _tvControl.StartTimeShifting(ref currentUser, channelId, out card);
      // make sure result is correct and return
      if (result != TvResult.Succeeded)
      {
        ServiceRegistration.Get<ILogger>().Error("Starting timeshifting failed with result {0}", result);
        return null;
      }
      if (card == null)
      {
        ServiceRegistration.Get<ILogger>().Error("Couldn't get virtual card");
        return null;
      }
      return userName.StartsWith(LOCAL_USERNAME + "-") ? card.TimeShiftFileName : card.RTSPUrl;
    }

    protected IUser GetUserByUserName(string userName, bool create = false)
    {
      if (userName == null)
      {
        ServiceRegistration.Get<ILogger>().Warn("Used user with null name");
        return null;
      }

      if (!_tvUsers.ContainsKey(userName) && !create)
        return null;

      if (!_tvUsers.ContainsKey(userName) && create)
        _tvUsers.Add(userName, new User(userName, false));

      return _tvUsers[userName];
    }

    #endregion
  }
}
>>>>>>> 48df8309
<|MERGE_RESOLUTION|>--- conflicted
+++ resolved
@@ -1,1979 +1,1088 @@
-<<<<<<< HEAD
-#region Copyright (C) 2007-2018 Team MediaPortal
-
-/*
-    Copyright (C) 2007-2018 Team MediaPortal
-    http://www.team-mediaportal.com
-
-    This file is part of MediaPortal 2
-
-    MediaPortal 2 is free software: you can redistribute it and/or modify
-    it under the terms of the GNU General Public License as published by
-    the Free Software Foundation, either version 3 of the License, or
-    (at your option) any later version.
-
-    MediaPortal 2 is distributed in the hope that it will be useful,
-    but WITHOUT ANY WARRANTY; without even the implied warranty of
-    MERCHANTABILITY or FITNESS FOR A PARTICULAR PURPOSE. See the
-    GNU General Public License for more details.
-
-    You should have received a copy of the GNU General Public License
-    along with MediaPortal 2. If not, see <http://www.gnu.org/licenses/>.
-*/
-
-#endregion
-
-using Mediaportal.TV.Server.TVLibrary.IntegrationProvider.Interfaces;
-using MediaPortal.Backend.ClientCommunication;
-using MediaPortal.Backend.Database;
-using MediaPortal.Common;
-using MediaPortal.Common.Async;
-using MediaPortal.Common.MediaManagement;
-using MediaPortal.Common.Services.GenreConverter;
-using MediaPortal.Plugins.SlimTv.Interfaces;
-using MediaPortal.Plugins.SlimTv.Interfaces.Items;
-using MediaPortal.Plugins.SlimTv.Interfaces.UPnP.Items;
-using MediaPortal.Utilities.FileSystem;
-using TvLibrary.Interfaces.Integration;
-using IChannel = MediaPortal.Plugins.SlimTv.Interfaces.Items.IChannel;
-using ILogger = MediaPortal.Common.Logging.ILogger;
-using IPathManager = MediaPortal.Common.PathManager.IPathManager;
-using ScheduleRecordingType = MediaPortal.Plugins.SlimTv.Interfaces.ScheduleRecordingType;
-using MediaPortal.Plugins.SlimTv.Service3;
-using MediaPortal.Utilities;
-using System;
-using System.Collections.Generic;
-using System.IO;
-using System.Linq;
-using System.Net;
-using System.Net.Sockets;
-using System.Threading;
-using System.Threading.Tasks;
-using TvControl;
-using TvDatabase;
-using TvEngine.Events;
-using TvLibrary.Implementations.DVB;
-using TvLibrary.Interfaces;
-using TvService;
-using Card = TvDatabase.Card;
-using SlimTvCard = MediaPortal.Plugins.SlimTv.Interfaces.UPnP.Items.Card;
-using SlimTvVirtualCard = MediaPortal.Plugins.SlimTv.Interfaces.UPnP.Items.VirtualCard;
-using SlimTvUser = MediaPortal.Plugins.SlimTv.Interfaces.UPnP.Items.User;
-using IUser = TvControl.IUser;
-using User = TvControl.User;
-using VirtualCard = TvControl.VirtualCard;
-using MediaPortal.Common.Services.ServerCommunication;
-
-namespace MediaPortal.Plugins.SlimTv.Service
-{
-  public class SlimTvService : AbstractSlimTvService
-  {
-    private TvServiceThread _tvServiceThread;
-    protected readonly Dictionary<string, IUser> _tvUsers = new Dictionary<string, IUser>();
-    protected IController _tvControl;
-    protected TvBusinessLayer _tvBusiness;
-    protected Thread _serviceThread;
-
-    public SlimTvService()
-    {
-      _serviceName = "SlimTv.Service3";
-    }
-
-    #region Database and program data initialization
-
-    protected override void PrepareIntegrationProvider()
-    {
-      IntegrationProviderHelper.Register(@"Plugins\" + _serviceName, "Plugins\\" + _serviceName + "\\castle.config");
-      // This access is intended to force an initialization of PathManager service!
-      var pm = GlobalServiceProvider.Instance.Get<IIntegrationProvider>().PathManager;
-    }
-
-    protected override void PrepareConnection(ITransaction transaction)
-    { }
-
-    protected override void PrepareFilterRegistrations()
-    {
-      Dictionary<Guid, string> filters = new Dictionary<Guid, string>
-      {
-        { new Guid("{D3DD4C59-D3A7-4B82-9727-7B9203EB67C0}"), "MPIPTvSource.ax"},
-        { new Guid("{7F2BBEAF-E11C-4D39-90E8-938FB5A86045}"), "PDMpgMux.ax"}
-      };
-      foreach (var filter in filters)
-      {
-        try
-        {
-          if (!FilterGraphTools.IsThisComObjectInstalled(filter.Key))
-          {
-            var filterPath = FileUtils.BuildAssemblyRelativePath(filter.Value);
-            COMRegistration.Register(filterPath, true);
-          }
-        }
-        catch (Exception ex)
-        {
-          ServiceRegistration.Get<ILogger>().Error("SlimTvService: Failed to register filter {0}", ex, filter.Value);
-        }
-      }
-    }
-
-    protected override void PrepareProgramData()
-    {
-      base.PrepareProgramData();
-      // TVE3 doesn't allow all kind of required modifications of paths yet, so we need to use some "old" paths here
-      try
-      {
-        string mpTveServer = Path.Combine(Environment.GetFolderPath(Environment.SpecialFolder.CommonApplicationData), "Team MediaPortal", "MediaPortal TV Server");
-        string logFolder = Path.Combine(mpTveServer, "log");
-        if (!Directory.Exists(logFolder))
-          Directory.CreateDirectory(logFolder);
-
-
-        string mpIpTvConfig = "MPIPTVSource.ini";
-        string target = Path.Combine(mpTveServer, mpIpTvConfig);
-        if (!File.Exists(target))
-        {
-          File.Copy(Path.Combine(ServiceRegistration.Get<IPathManager>().GetPath("<TVCORE>"), mpIpTvConfig), target);
-        }
-      }
-      catch (Exception ex)
-      {
-        ServiceRegistration.Get<ILogger>().Error("SlimTvService: Error creating TVE3 folders", ex);
-      }
-    }
-
-    protected override void InitTvCore()
-    {
-      _tvServiceThread = new TvServiceThread(Environment.GetCommandLineArgs()[0]);
-      if (!InitializeGentle())
-      {
-        DeInit();
-        return;
-      }
-
-      FixupServer();
-
-      Start();
-      if (!_tvServiceThread.InitializedEvent.WaitOne(MAX_WAIT_MS))
-      {
-        ServiceRegistration.Get<ILogger>().Error("SlimTvService: Failed to start TV service thread within {0} seconds.", MAX_WAIT_MS / 1000);
-      }
-
-      InitializeTVE();
-      // Handle events from TvEngine
-      if (!RegisterEvents())
-      {
-        ServiceRegistration.Get<ILogger>().Error("SlimTvService: Failed to register events. This happens only if startup failed. Stopping plugin now.");
-        DeInit();
-        return;
-      }
-
-      _ = CleanUpRecordingsAsync();
-    }
-
-    /// <summary>
-    /// In case of changed server names/IP addresses the TVE core rejects startup. This impacts the whole MP2 service, so we update changed IPs first.
-    /// </summary>
-    protected void FixupServer()
-    {
-      var server = Server.ListAll().FirstOrDefault(s => s.IsMaster);
-      if (server != null)
-      {
-        // Check for valid entries: this is the hostname and all IP addresses
-        ICollection<string> nameAndAdresses = new HashSet<string>(StringComparer.InvariantCultureIgnoreCase);
-        string hostName = Dns.GetHostName();
-        nameAndAdresses.Add(hostName);
-        IPHostEntry local = Dns.GetHostEntry(hostName);
-        CollectionUtils.AddAll(nameAndAdresses, local.AddressList.Where(a => a.AddressFamily == AddressFamily.InterNetwork).Select(a => a.ToString()));
-        if (!nameAndAdresses.Contains(server.HostName))
-        {
-          server.HostName = hostName;
-          server.Persist();
-        }
-      }
-    }
-
-    protected void Start()
-    {
-      var tvServiceThreadStart = new ThreadStart(() =>
-      {
-        try
-        {
-          _tvServiceThread.OnStart();
-        }
-        catch
-        {
-          // Only exit the process if the caller forces this behavior.
-        }
-      });
-      _serviceThread = new Thread(tvServiceThreadStart) { IsBackground = false };
-      _serviceThread.Start();
-    }
-
-    protected bool InitializeGentle()
-    {
-      try
-      {
-        // Use the same Gentle.config as the TVEngine
-        string gentleConfigFile = Path.Combine(ServiceRegistration.Get<IPathManager>().GetPath("<TVCORE>"), "Gentle.config");
-        // but be quiet when it doesn't exists, as not everyone has the TV Engine installed
-        if (!File.Exists(gentleConfigFile))
-        {
-          ServiceRegistration.Get<ILogger>().Info("Cannot find Gentle.config file, assuming TVEngine isn't installed...");
-          return false;
-        }
-        Gentle.Common.Configurator.AddFileHandler(gentleConfigFile);
-      }
-      catch (Exception ex)
-      {
-        ServiceRegistration.Get<ILogger>().Error("Failed to connect to TVEngine", ex);
-        return false;
-      }
-      return true;
-    }
-
-    protected void InitializeTVE()
-    {
-      try
-      {
-        _tvControl = _tvServiceThread.Controller;
-        _tvBusiness = new TvBusinessLayer();
-      }
-      catch (Exception ex)
-      {
-        ServiceRegistration.Get<ILogger>().Error("Failed to connect to TVEngine", ex);
-      }
-    }
-
-    public override bool DeInit()
-    {
-      var thread = _serviceThread;
-      _tvServiceThread = null;
-      if (thread != null && thread.IsAlive)
-      {
-        try
-        {
-          bool joined = thread.Join(MAX_WAIT_MS);
-          if (!joined)
-          {
-            thread.Abort();
-            thread.Join();
-          }
-        }
-        catch (Exception ex)
-        {
-          ServiceRegistration.Get<ILogger>().Error("Failed to deinit TVEngine", ex);
-        }
-      }
-      return true;
-    }
-
-    #endregion
-
-    #region Server state
-
-    protected void UpdateServerState()
-    {
-      IList<ISchedule> currentlyRecordingSchedules = Recording.ListAllActive().Where(r => r.IsRecording)
-        .Select(r => r.ReferencedSchedule().ToSchedule()).ToList();
-
-      TvServerState state = new TvServerState
-      {
-        IsRecording = _tvControl.IsAnyCardRecording(),
-        CurrentlyRecordingSchedules = currentlyRecordingSchedules
-      };
-
-      ServiceRegistration.Get<IServerStateService>().UpdateState(TvServerState.STATE_ID, state);
-    }
-
-    #endregion
-
-    #region Recordings / MediaLibrary synchronization
-
-    protected override bool RegisterEvents()
-    {
-      ITvServerEvent tvServerEvent = GlobalServiceProvider.Instance.TryGet<ITvServerEvent>();
-      if (tvServerEvent == null)
-        return false;
-      tvServerEvent.OnTvServerEvent += OnTvServerEvent;
-      return true;
-    }
-
-    protected override void OnTvServerEvent(object sender, EventArgs eventArgs)
-    {
-      try
-      {
-        TvServerEventArgs tvEvent = (TvServerEventArgs)eventArgs;
-
-        if (tvEvent.EventType == TvServerEventType.RecordingStarted || tvEvent.EventType == TvServerEventType.RecordingEnded)
-        {
-          UpdateServerState();
-          var recording = Recording.Retrieve(tvEvent.Recording.IdRecording);
-          if (recording != null)
-          {
-            ServiceRegistration.Get<ILogger>().Info("SlimTvService: {0}: {1}", tvEvent.EventType, recording.FileName);
-            ImportRecording(recording.FileName);
-          }
-        }
-        if (tvEvent.EventType == TvServerEventType.RecordingEnded)
-        {
-          _ = CleanUpRecordingsAsync();
-        }
-      }
-      catch (Exception ex)
-      {
-        ServiceRegistration.Get<ILogger>().Warn("SlimTvService: Exception while handling TvServerEvent", ex);
-      }
-    }
-
-    protected override bool GetRecordingConfiguration(out List<string> recordingFolders, out string singlePattern, out string seriesPattern)
-    {
-      try
-      {
-        TvBusinessLayer layer = new TvBusinessLayer();
-        IList<Card> allCards = Card.ListAll();
-        // Get all different recording folders
-        recordingFolders = allCards.Select(c => c.RecordingFolder).Where(f => !string.IsNullOrEmpty(f)).Distinct(StringComparer.OrdinalIgnoreCase).ToList();
-
-        singlePattern = layer.GetSetting("moviesformat", string.Empty).Value;
-        seriesPattern = layer.GetSetting("seriesformat", string.Empty).Value;
-        return recordingFolders.Count > 0;
-      }
-      catch (Exception ex)
-      {
-        ServiceRegistration.Get<ILogger>().Error("SlimTvService: Exception while getting recording folders", ex);
-      }
-      recordingFolders = null;
-      singlePattern = null;
-      seriesPattern = null;
-      return false;
-    }
-
-    protected async Task CleanUpRecordingsAsync()
-    {
-      await Task.Run(() =>
-      {
-        ServiceRegistration.Get<ILogger>().Info("SlimTvService: Begin recordings auto-cleanup");
-        int countDeleted = 0;
-        var allRecordings = Recording.ListAll();
-        ICollection<string> nonExistingRootPaths = new HashSet<string>(StringComparer.OrdinalIgnoreCase);
-        foreach (Recording recording in allRecordings.Where(r => !r.IsRecording))
-        {
-          var pathRoot = Path.GetPathRoot(recording.FileName);
-          if (nonExistingRootPaths.Contains(pathRoot))
-            continue;
-
-          // If UNC path not available, cache information to avoid retry during this run.
-          if (!Directory.Exists(pathRoot))
-          {
-            nonExistingRootPaths.Add(pathRoot);
-            continue;
-          }
-
-          if (!File.Exists(recording.FileName))
-          {
-            ServiceRegistration.Get<ILogger>().Debug("SlimTvService: Remove '{0}'", recording.FileName);
-            countDeleted++;
-            recording.Delete();
-          }
-        }
-        ServiceRegistration.Get<ILogger>().Info("SlimTvService: Removed {0} no longer existing recordings.", countDeleted);
-      });
-    }
-
-    #endregion
-
-    #region ITvProvider implementation
-
-    private IUser GetUserByUserName(string userName)
-    {
-      if (_tvControl == null)
-        return null;
-      return Card.ListAll()
-        .Where(c => c != null && c.Enabled)
-        .SelectMany(c => { var users = _tvControl.GetUsersForCard(c.IdCard); return users ?? new IUser[] { }; })
-        .FirstOrDefault(u => u.Name == userName);
-    }
-
-    protected override void InitGenreMap()
-    {
-      if (_tvGenresInited)
-        return;
-
-      _tvGenresInited = true;
-
-      string genre;
-      bool enabled;
-      IGenreConverter converter = ServiceRegistration.Get<IGenreConverter>();
-      if (converter == null)
-        return;
-
-      // Get the id of the mp genre identified as the movie genre.
-      int genreMapMovieGenreId;
-      if (!int.TryParse(_tvBusiness.GetSetting("genreMapMovieGenreId").Value, out genreMapMovieGenreId))
-      {
-        genreMapMovieGenreId = -1;
-      }
-
-      // Each genre map value is a '{' delimited list of "program" genre names (those that may be compared with the genre from the program listings).
-      // It is an error if a single "program" genre is mapped to more than one guide genre; behavior is undefined for this condition.
-      int genreIndex = 0;
-      while (true)
-      {
-        // The genremap key is an integer value that is added to a base value in order to locate the correct localized genre name string.
-        genre = _tvBusiness.GetSetting("genreMapName" + genreIndex).Value;
-        if (string.IsNullOrEmpty(genre))
-          break;
-
-        // Get the status of the mp genre.
-        if (!bool.TryParse(_tvBusiness.GetSetting("genreMapNameEnabled" + genreIndex).Value, out enabled))
-        {
-          enabled = true;
-        }
-        EpgGenre? epgGenre = null;
-        if (enabled && genreIndex == genreMapMovieGenreId)
-        {
-          epgGenre = EpgGenre.Movie;
-        }
-        else if (enabled && !string.IsNullOrEmpty(genre))
-        {
-          if (converter.GetGenreId(genre, GenreCategory.Epg, null, out int genreId))
-            epgGenre = (EpgGenre)genreId;
-        }
-        if (epgGenre.HasValue)
-        {
-          string genreMapEntry = _tvBusiness.GetSetting("genreMapEntry" + genreIndex).Value;
-          if (!string.IsNullOrEmpty(genreMapEntry))
-            _tvGenres.TryAdd(epgGenre.Value, genreMapEntry.Split(new char[] { '{' }, StringSplitOptions.RemoveEmptyEntries));
-        }
-        genreIndex++;
-      }
-    }
-
-    public override async Task<bool> StopTimeshiftAsync(string userName, int slotIndex)
-    {
-      await _initComplete.Task;
-
-      IUser user;
-      user = GetUserByUserName(GetUserName(userName, slotIndex));
-      if (user == null)
-        return false;
-      return _tvControl.StopTimeShifting(ref user);
-    }
-
-    public override async Task<MediaItem> CreateMediaItem(int slotIndex, string streamUrl, IChannel channel)
-    {
-      // Channel is usually only passed as placeholder with ID only, so query the details here
-      TvDatabase.Channel fullChannel = TvDatabase.Channel.Retrieve(channel.ChannelId);
-      bool isTv = fullChannel.IsTv;
-      return await CreateMediaItem(slotIndex, streamUrl, channel, isTv, fullChannel.ToChannel());
-    }
-
-    public override Task<AsyncResult<IProgram[]>> GetNowNextProgramAsync(IChannel channel)
-    {
-      var tvChannel = TvDatabase.Channel.Retrieve(channel.ChannelId);
-      var programNow = GetProgram(tvChannel.CurrentProgram);
-      var programNext = GetProgram(tvChannel.NextProgram);
-      var success = programNow != null || programNext != null;
-      return Task.FromResult(new AsyncResult<IProgram[]>(success, new[] { programNow, programNext }));
-    }
-
-    //public override async Task<AsyncResult<IDictionary<int, IProgram[]>>> GetNowAndNextForChannelGroupAsync(IChannelGroup channelGroup)
-    //{
-    //  var nowNextPrograms = new Dictionary<int, IProgram[]>();
-    //  IList<IChannel> channels;
-    //  if (!GetChannels(channelGroup, out channels))
-    //    return false;
-
-    //  foreach (IChannel channel in channels)
-    //  {
-    //    IProgram programNow;
-    //    IProgram programNext;
-    //    if (GetNowNextProgram(channel, out programNow, out programNext))
-    //      nowNextPrograms[channel.ChannelId] = new[] { programNow, programNext };
-    //  }
-    //  return true;
-    //}
-
-    public override async Task<AsyncResult<IList<IProgram>>> GetProgramsAsync(IChannel channel, DateTime from, DateTime to)
-    {
-      await _initComplete.Task;
-
-      var programs = _tvBusiness.GetPrograms(TvDatabase.Channel.Retrieve(channel.ChannelId), from, to)
-        .Select(tvProgram => GetProgram(tvProgram, true))
-        .Distinct(ProgramComparer.Instance)
-        .ToList();
-      var success = programs.Count > 0;
-      return new AsyncResult<IList<IProgram>>(success, programs);
-    }
-
-    public override async Task<AsyncResult<IList<IProgram>>> GetProgramsAsync(string title, DateTime from, DateTime to)
-    {
-      await _initComplete.Task;
-
-      var programs = _tvBusiness.SearchPrograms(title).Where(p => p.StartTime >= from && p.StartTime <= to || p.EndTime >= from && p.EndTime <= to)
-        .Select(tvProgram => GetProgram(tvProgram, true))
-        .Distinct(ProgramComparer.Instance)
-        .ToList();
-      var success = programs.Count > 0;
-      return new AsyncResult<IList<IProgram>>(success, programs);
-    }
-
-    public override async Task<AsyncResult<IList<IProgram>>> GetProgramsGroupAsync(IChannelGroup channelGroup, DateTime from, DateTime to)
-    {
-      await _initComplete.Task;
-
-      var programs = new List<IProgram>();
-      if (channelGroup.ChannelGroupId < 0)
-      {
-        foreach (var channel in _tvBusiness.GetRadioGuideChannelsForGroup(-channelGroup.ChannelGroupId))
-          CollectionUtils.AddAll(programs, _tvBusiness.GetPrograms(TvDatabase.Channel.Retrieve(channel.IdChannel), from, to).Select(p => GetProgram(p)));
-      }
-      else
-      {
-        foreach (var channel in _tvBusiness.GetTVGuideChannelsForGroup(channelGroup.ChannelGroupId))
-          CollectionUtils.AddAll(programs, _tvBusiness.GetPrograms(TvDatabase.Channel.Retrieve(channel.IdChannel), from, to).Select(p => GetProgram(p)));
-      }
-      var success = programs.Count > 0;
-      return new AsyncResult<IList<IProgram>>(success, programs);
-    }
-
-    public async override Task<AsyncResult<IList<IProgram>>> GetProgramsForScheduleAsync(ISchedule schedule)
-    {
-      await _initComplete.Task;
-
-      var programs = new List<IProgram>();
-      var tvSchedule = TvDatabase.Schedule.Retrieve(schedule.ScheduleId);
-      if (tvSchedule == null)
-        return new AsyncResult<IList<IProgram>>(false, null);
-
-      programs = TvDatabase.Schedule.GetProgramsForSchedule(tvSchedule).Select(p => GetProgram(p)).ToList();
-      var success = programs.Count > 0;
-      return new AsyncResult<IList<IProgram>>(success, programs);
-    }
-
-    public override async Task<AsyncResult<IChannel>> GetChannelAsync(IProgram program)
-    {
-      await _initComplete.Task;
-
-      var channel = TvDatabase.Channel.Retrieve(program.ChannelId).ToChannel();
-      return new AsyncResult<IChannel>(true, channel);
-    }
-
-    public override bool GetProgram(int programId, out IProgram program)
-    {
-      program = GetProgram(TvDatabase.Program.Retrieve(programId));
-      return program != null;
-    }
-
-    public override async Task<AsyncResult<IList<IChannelGroup>>> GetChannelGroupsAsync()
-    {
-      await _initComplete.Task;
-
-      var groups = TvDatabase.ChannelGroup.ListAll()
-        .OrderBy(tvGroup => tvGroup.SortOrder)
-        .Select(tvGroup => tvGroup.ToChannelGroup())
-        .Union(
-          RadioChannelGroup.ListAll()
-          .OrderBy(radioGroup => radioGroup.SortOrder)
-          .Select(radioGroup => radioGroup.ToChannelGroup())
-        )
-        .ToList();
-      return new AsyncResult<IList<IChannelGroup>>(true, groups);
-    }
-
-    public override async Task<AsyncResult<IChannel>> GetChannelAsync(int channelId)
-    {
-      await _initComplete.Task;
-
-      var channel = TvDatabase.Channel.Retrieve(channelId).ToChannel();
-      var success = channel != null;
-      return new AsyncResult<IChannel>(success, channel);
-    }
-
-    public override async Task<AsyncResult<IList<IChannel>>> GetChannelsAsync(IChannelGroup group)
-    {
-      await _initComplete.Task;
-
-      List<IChannel> channels;
-      if (group.ChannelGroupId < 0)
-      {
-        var radioGroup = RadioChannelGroup.Retrieve(-group.ChannelGroupId);
-        var radioChannels = radioGroup.ReferringRadioGroupMap().OrderBy(rgm => rgm.SortOrder).Select(rgm => rgm.ReferencedChannel());
-        channels = radioChannels
-          .Where(c => c.VisibleInGuide)
-          .Select(c => c.ToChannel())
-          .Where(c => c != null)
-          .ToList();
-      }
-      else
-      {
-        channels = _tvBusiness.GetChannelsInGroup(TvDatabase.ChannelGroup.Retrieve(group.ChannelGroupId))
-          .Where(c => c != null)
-          // Bug? SortOrder contains logical channel number, not the group sort order?
-          // .OrderBy(c => c.SortOrder)
-          .Where(c => c.VisibleInGuide)
-          .Select(c => c.ToChannel())
-          .ToList();
-      }
-      return new AsyncResult<IList<IChannel>>(true, channels);
-    }
-
-    public override async Task<AsyncResult<IList<ISchedule>>> GetSchedulesAsync()
-    {
-      await _initComplete.Task;
-
-      var schedules = TvDatabase.Schedule.ListAll().Select(s => s.ToSchedule()).ToList();
-      return new AsyncResult<IList<ISchedule>>(true, schedules);
-    }
-
-    public override async Task<AsyncResult<ISchedule>> CreateScheduleAsync(IProgram program, ScheduleRecordingType recordingType)
-    {
-      await _initComplete.Task;
-
-      var tvProgram = TvDatabase.Program.Retrieve(program.ProgramId);
-      ISchedule schedule;
-      if (tvProgram == null)
-      {
-        return new AsyncResult<ISchedule>(false, null);
-      }
-      if (CreateProgram(tvProgram, (int)recordingType, out schedule))
-      {
-        _tvControl.OnNewSchedule();
-      }
-      var success = schedule != null;
-      return new AsyncResult<ISchedule>(success, schedule);
-    }
-
-    public static bool CreateProgram(TvDatabase.Program program, int scheduleType, out ISchedule currentSchedule)
-    {
-      ServiceRegistration.Get<ILogger>().Debug("SlimTvService3.CreateProgram: program = {0}", program.ToString());
-      TvDatabase.Schedule schedule;
-      TvDatabase.Schedule saveSchedule = null;
-      TvBusinessLayer layer = new TvBusinessLayer();
-      if (IsRecordingProgram(program, out schedule, false)) // check if schedule is already existing
-      {
-        ServiceRegistration.Get<ILogger>().Debug("SlimTvService3.CreateProgram - series schedule found ID={0}, Type={1}", schedule.IdSchedule, schedule.ScheduleType);
-        ServiceRegistration.Get<ILogger>().Debug("                            - schedule= {0}", schedule.ToString());
-        if (schedule.IsSerieIsCanceled(schedule.GetSchedStartTimeForProg(program), program.IdChannel))
-        {
-          // Delete the cancelled schedule.
-          saveSchedule = schedule;
-          schedule = new TvDatabase.Schedule(program.IdChannel, program.Title, program.StartTime, program.EndTime)
-          {
-            PreRecordInterval = saveSchedule.PreRecordInterval,
-            PostRecordInterval = saveSchedule.PostRecordInterval,
-            ScheduleType = (int)ScheduleRecordingType.Once
-          };
-        }
-      }
-      else
-      {
-        ServiceRegistration.Get<ILogger>().Debug("SlimTvService3.CreateProgram - no series schedule");
-        // No series schedule => create it
-        schedule = new TvDatabase.Schedule(program.IdChannel, program.Title, program.StartTime, program.EndTime)
-        {
-          PreRecordInterval = Int32.Parse(layer.GetSetting("preRecordInterval", "5").Value),
-          PostRecordInterval = Int32.Parse(layer.GetSetting("postRecordInterval", "5").Value),
-          ScheduleType = scheduleType
-        };
-      }
-
-      if (saveSchedule != null)
-      {
-        ServiceRegistration.Get<ILogger>().Debug("SlimTvService3.CreateProgram - UnCancelSerie at {0}", program.StartTime);
-        saveSchedule.UnCancelSerie(program.StartTime, program.IdChannel);
-        saveSchedule.Persist();
-        currentSchedule = saveSchedule.ToSchedule();
-      }
-      else
-      {
-        ServiceRegistration.Get<ILogger>().Debug("SlimTvService3.CreateProgram - create schedule = {0}", schedule.ToString());
-        schedule.Persist();
-        currentSchedule = schedule.ToSchedule();
-      }
-      return currentSchedule != null;
-    }
-
-    public static bool IsRecordingProgram(TvDatabase.Program program, out TvDatabase.Schedule recordingSchedule, bool filterCanceledRecordings)
-    {
-      recordingSchedule = null;
-
-      IList<TvDatabase.Schedule> schedules = TvDatabase.Schedule.ListAll();
-      foreach (TvDatabase.Schedule schedule in schedules)
-      {
-        if (schedule.Canceled != TvDatabase.Schedule.MinSchedule || (filterCanceledRecordings && schedule.IsSerieIsCanceled(schedule.GetSchedStartTimeForProg(program), program.IdChannel)))
-        {
-          continue;
-        }
-        if (schedule.IsManual && schedule.IdChannel == program.IdChannel && schedule.EndTime >= program.EndTime)
-        {
-          TvDatabase.Schedule manual = schedule.Clone();
-          manual.ProgramName = program.Title;
-          manual.EndTime = program.EndTime;
-          manual.StartTime = program.StartTime;
-          if (manual.IsRecordingProgram(program, filterCanceledRecordings))
-          {
-            recordingSchedule = schedule;
-            return true;
-          }
-        }
-        else if (schedule.IsRecordingProgram(program, filterCanceledRecordings))
-        {
-          recordingSchedule = schedule;
-          return true;
-        }
-      }
-      return false;
-    }
-
-    public override Task<AsyncResult<ISchedule>> CreateScheduleByTimeAsync(IChannel channel, DateTime from, DateTime to, ScheduleRecordingType recordingType)
-    {
-      return CreateScheduleByTimeAsync(channel, "Manual", from, to, recordingType);
-    }
-
-    public override async Task<AsyncResult<ISchedule>> CreateScheduleByTimeAsync(IChannel channel, string title, DateTime from, DateTime to, ScheduleRecordingType recordingType)
-    {
-      await _initComplete.Task;
-
-      TvDatabase.Schedule tvSchedule = new TvDatabase.Schedule(channel.ChannelId, title, from, to);
-      tvSchedule.ScheduleType = (int)recordingType;
-      tvSchedule.PreRecordInterval = Int32.Parse(_tvBusiness.GetSetting("preRecordInterval", "5").Value);
-      tvSchedule.PostRecordInterval = Int32.Parse(_tvBusiness.GetSetting("postRecordInterval", "5").Value);
-      tvSchedule.Persist();
-      _tvControl.OnNewSchedule();
-      var schedule = tvSchedule.ToSchedule();
-      return new AsyncResult<ISchedule>(true, schedule);
-    }
-
-    public override Task<AsyncResult<ISchedule>> CreateScheduleDetailedAsync(IChannel channel, string title, DateTime from, DateTime to, ScheduleRecordingType recordingType, int preRecordInterval, int postRecordInterval, string directory, int priority)
-    {
-      TvDatabase.Schedule tvSchedule = _tvBusiness.AddSchedule(channel.ChannelId, title, from, to, (int)recordingType);
-      tvSchedule.PreRecordInterval = preRecordInterval >= 0 ? preRecordInterval : Int32.Parse(_tvBusiness.GetSetting("preRecordInterval", "5").Value);
-      tvSchedule.PostRecordInterval = postRecordInterval >= 0 ? postRecordInterval : Int32.Parse(_tvBusiness.GetSetting("postRecordInterval", "5").Value);
-      if (!String.IsNullOrEmpty(directory))
-      {
-        tvSchedule.Directory = directory;
-      }
-      if (priority >= 0)
-      {
-        tvSchedule.Priority = priority;
-      }
-      tvSchedule.Persist();
-      _tvControl.OnNewSchedule();
-      var schedule = tvSchedule.ToSchedule();
-      return Task.FromResult(new AsyncResult<ISchedule>(true, schedule));
-    }
-
-    public override Task<bool> EditScheduleAsync(ISchedule schedule, IChannel channel = null, string title = null, DateTime? from = null, DateTime? to = null, ScheduleRecordingType? recordingType = null, int? preRecordInterval = null, int? postRecordInterval = null, string directory = null, int? priority = null)
-    {
-      try
-      {
-        ServiceRegistration.Get<ILogger>().Debug("Editing schedule {0} on channel {1} for {2}, {3} till {4}, type {5}", schedule.ScheduleId, channel.ChannelId, title, from, to, recordingType);
-        TvDatabase.Schedule tvSchedule = TvDatabase.Schedule.Retrieve(schedule.ScheduleId);
-
-        tvSchedule.IdChannel = channel.ChannelId;
-        if (title != null)
-        {
-          tvSchedule.ProgramName = title;
-        }
-        if (from != null)
-        {
-          tvSchedule.StartTime = from.Value;
-        }
-        if (to != null)
-        {
-          tvSchedule.EndTime = to.Value;
-        }
-
-        if (recordingType != null)
-        {
-          ScheduleRecordingType scheduleRecType = recordingType.Value;
-          tvSchedule.ScheduleType = (int)scheduleRecType;
-        }
-
-        if (preRecordInterval != null)
-        {
-          tvSchedule.PreRecordInterval = preRecordInterval.Value;
-        }
-        if (postRecordInterval != null)
-        {
-          tvSchedule.PostRecordInterval = postRecordInterval.Value;
-        }
-
-        if (directory != null)
-        {
-          tvSchedule.Directory = directory;
-        }
-        if (priority != null)
-        {
-          tvSchedule.Priority = priority.Value;
-        }
-
-        tvSchedule.Persist();
-
-        _tvControl.OnNewSchedule(); // I don't think this is needed, but doesn't hurt either
-        return Task.FromResult(true);
-      }
-      catch (Exception ex)
-      {
-        ServiceRegistration.Get<ILogger>().Warn(String.Format("Failed to edit schedule {0}", schedule.ScheduleId), ex);
-        return Task.FromResult(false);
-      }
-    }
-
-    public override async Task<bool> RemoveScheduleForProgramAsync(IProgram program, ScheduleRecordingType recordingType)
-    {
-      await _initComplete.Task;
-
-      var canceledProgram = TvDatabase.Program.Retrieve(program.ProgramId);
-      if (canceledProgram == null)
-        return false;
-      var allSchedules = TvDatabase.Schedule.ListAll();
-      var matchingSchedules = allSchedules.Where(schedule => schedule.IsRecordingProgram(canceledProgram, true));
-      if (matchingSchedules.Count() == 0)
-      {
-        List<TvDatabase.Schedule> manualSchedules = new List<TvDatabase.Schedule>();
-        //Check for matching manual recordings because they will not match any programs start and/or end times
-        foreach (TvDatabase.Schedule schedule in allSchedules.Where(schedule => schedule.IsManual || schedule.ProgramName == "Manual"))
-        {
-          if ((canceledProgram.StartTime <= schedule.StartTime && canceledProgram.EndTime >= schedule.StartTime) || //Recording was started during this program
-            (canceledProgram.StartTime <= schedule.EndTime && canceledProgram.EndTime >= schedule.EndTime) || //Recording is ending during this program
-            (canceledProgram.StartTime >= schedule.StartTime && canceledProgram.EndTime <= schedule.StartTime)) //The program is "inside" the recording
-            manualSchedules.Add(schedule);
-        }
-        matchingSchedules = manualSchedules;
-      }
-      //Delete matching schedules
-      foreach (TvDatabase.Schedule schedule in matchingSchedules)
-      {
-        switch (schedule.ScheduleType)
-        {
-          case (int)ScheduleRecordingType.Once:
-            schedule.Delete();
-            _tvControl.OnNewSchedule();
-            break;
-          default:
-            CanceledSchedule canceledSchedule = new CanceledSchedule(schedule.IdSchedule, schedule.IdChannel, program.StartTime);
-            canceledSchedule.Persist();
-            _tvControl.OnNewSchedule();
-            break;
-        }
-      }
-      return true;
-    }
-
-    public override async Task<bool> RemoveScheduleAsync(ISchedule schedule)
-    {
-      await _initComplete.Task;
-
-      TvDatabase.Schedule tvSchedule = TvDatabase.Schedule.Retrieve(schedule.ScheduleId);
-      // Already deleted somewhere else?
-      if (tvSchedule == null)
-        return true;
-      _tvControl.StopRecordingSchedule(tvSchedule.IdSchedule);
-      // delete canceled schedules first
-      foreach (var cs in CanceledSchedule.ListAll().Where(x => x.IdSchedule == tvSchedule.IdSchedule))
-        cs.Remove();
-      try
-      {
-        // can fail if "StopRecordingSchedule" already deleted the entry
-        TvDatabase.Schedule.ResetProgramStates(tvSchedule.IdSchedule);
-        tvSchedule.Remove();
-      }
-      catch { }
-      _tvControl.OnNewSchedule(); // I don't think this is needed, but doesn't hurt either
-      return true;
-    }
-
-	public override Task<bool> UnCancelScheduleAsync(IProgram program)
-    {
-      var tvProgram = TvDatabase.Program.Retrieve(program.ProgramId);
-      try
-      {
-        ServiceRegistration.Get<ILogger>().Debug("Uncancelling schedule for programId {0}", tvProgram.IdProgram);
-        foreach (TvDatabase.Schedule schedule in TvDatabase.Schedule.ListAll().Where(schedule => schedule.IsSerieIsCanceled(program.StartTime, tvProgram.IdChannel)))
-        {
-          schedule.UnCancelSerie(program.StartTime, tvProgram.IdChannel);
-          schedule.Persist();
-        }
-
-        return Task.FromResult(true);
-      }
-      catch (Exception ex)
-      {
-        ServiceRegistration.Get<ILogger>().Warn(String.Format("Failed to uncancel schedule for programId {0}", program.ProgramId), ex);
-        return Task.FromResult(false);
-      }
-    }
-
-    public override async Task<AsyncResult<RecordingStatus>> GetRecordingStatusAsync(IProgram program)
-    {
-      await _initComplete.Task;
-
-      var tvProgram = (IProgramRecordingStatus)GetProgram(TvDatabase.Program.Retrieve(program.ProgramId), true);
-      var recordingStatus = tvProgram.RecordingStatus;
-      return new AsyncResult<RecordingStatus>(true, recordingStatus);
-    }
-
-    public override async Task<AsyncResult<string>> GetRecordingFileOrStreamAsync(IProgram program)
-    {
-      await _initComplete.Task;
-
-      Recording recording;
-      if (!GetRecording(program, out recording))
-        return new AsyncResult<string>(false, null);
-
-      return new AsyncResult<string>(true, recording.FileName);
-    }
-
-    public override async Task<AsyncResult<ISchedule>> IsCurrentlyRecordingAsync(string fileName)
-    {
-      await _initComplete.Task;
-
-      Recording recording;
-      if (!GetRecording(fileName, out recording) || recording.Idschedule <= 0)
-        return new AsyncResult<ISchedule>(false, null);
-
-      var schedule = TvDatabase.Schedule.ListAll().FirstOrDefault(s => s.IdSchedule == recording.Idschedule).ToSchedule();
-      return new AsyncResult<ISchedule>(schedule != null, schedule);
-    }
-
-    private static bool GetRecording(IProgram program, out Recording recording)
-    {
-      recording = Recording.ListAllActive().FirstOrDefault(r => r.IsRecording && r.IdChannel == program.ChannelId && r.Title == program.Title);
-      return recording != null;
-    }
-
-    private static bool GetRecording(string filename, out Recording recording)
-    {
-      recording = Recording.ListAllActive().FirstOrDefault(r => r.IsRecording && string.Equals(r.FileName, filename, StringComparison.OrdinalIgnoreCase));
-      return recording != null;
-    }
-
-    protected override string SwitchTVServerToChannel(string userName, int channelId)
-    {
-      if (String.IsNullOrEmpty(userName))
-      {
-        ServiceRegistration.Get<ILogger>().Error("Called SwitchTVServerToChannel with empty userName");
-        throw new ArgumentNullException("userName");
-      }
-
-      IUser currentUser = UserFactory.CreateBasicUser(userName, -1);
-      ServiceRegistration.Get<ILogger>().Debug("Starting timeshifiting with username {0} on channel id {1}", userName, channelId);
-
-      // actually start timeshifting
-      VirtualCard card;
-      TvResult result = _tvControl.StartTimeShifting(ref currentUser, channelId, out card);
-      // make sure result is correct and return
-      if (result != TvResult.Succeeded)
-      {
-        ServiceRegistration.Get<ILogger>().Error("Starting timeshifting failed with result {0}", result);
-        return null;
-      }
-      if (card == null)
-      {
-        ServiceRegistration.Get<ILogger>().Error("Couldn't get virtual card");
-        return null;
-      }
-      return userName.StartsWith(LOCAL_USERNAME + "-") ? card.TimeShiftFileName : card.RTSPUrl;
-    }
-
-    protected IUser GetUserByUserName(string userName, bool create = false)
-    {
-      if (userName == null)
-      {
-        ServiceRegistration.Get<ILogger>().Warn("Used user with null name");
-        return null;
-      }
-
-      if (!_tvUsers.ContainsKey(userName) && !create)
-        return null;
-
-      if (!_tvUsers.ContainsKey(userName) && create)
-        _tvUsers.Add(userName, new User(userName, false));
-
-      return _tvUsers[userName];
-    }
-
-    public override Task<AsyncResult<List<ICard>>> GetCardsAsync()
-    {
-      List<ICard> cards = _tvBusiness.Cards.Select(card => new SlimTvCard()
-      {
-        Name = card.Name, 
-        CardId = card.IdCard, 
-        EpgIsGrabbing = card.GrabEPG, 
-        HasCam = card.CAM, 
-        CamType = card.CamType == (int)CamType.Default ? SlimTvCamType.Default : SlimTvCamType.Astoncrypt2, 
-        DecryptLimit = card.DecryptLimit, Enabled = card.Enabled, 
-        RecordingFolder = card.RecordingFolder, 
-        TimeshiftFolder = card.TimeShiftFolder, 
-        DevicePath = card.DevicePath, 
-        PreloadCard = card.PreloadCard, 
-        Priority = card.Priority, 
-        SupportSubChannels = card.supportSubChannels, 
-        RecordingFormat = card.RecordingFormat
-      }).Cast<ICard>().ToList();
-
-      return Task.FromResult(new AsyncResult<List<ICard>>(cards.Count > 0, cards));
-    }
-
-    public override Task<AsyncResult<List<IVirtualCard>>> GetActiveVirtualCardsAsync()
-    {
-      IEnumerable<VirtualCard> virtualCards = Card.ListAll()
-                .Where(card => RemoteControl.Instance.CardPresent(card.IdCard))
-                .Select(card => RemoteControl.Instance.GetUsersForCard(card.IdCard))
-                .Where(users => users != null)
-                .SelectMany(user => user)
-                .Select(user => new VirtualCard(user, RemoteControl.HostName))
-                .Where(tvCard => tvCard.IsTimeShifting || tvCard.IsRecording);
-
-      List<IVirtualCard> cards = new List<IVirtualCard>();
-      foreach (var card in virtualCards)
-      {
-        cards.Add(new SlimTvVirtualCard
-        {
-          BitRateMode = (int)card.BitRateMode,
-          ChannelName = card.ChannelName,
-          Device = card.Device,
-          Enabled = card.Enabled,
-          GetTimeshiftStoppedReason = (int)card.GetTimeshiftStoppedReason,
-          GrabTeletext = card.GrabTeletext,
-          HasTeletext = card.HasTeletext,
-          Id = card.Id,
-          ChannelId = card.IdChannel,
-          IsGrabbingEpg = card.IsGrabbingEpg,
-          IsRecording = card.IsRecording,
-          IsScanning = card.IsScanning,
-          IsScrambled = card.IsScrambled,
-          IsTimeShifting = card.IsTimeShifting,
-          IsTunerLocked = card.IsTunerLocked,
-          MaxChannel = card.MaxChannel,
-          MinChannel = card.MinChannel,
-          Name = card.Name,
-          QualityType = (int)card.QualityType,
-          RecordingFileName = card.RecordingFileName,
-          RecordingFolder = card.RecordingFolder,
-          RecordingFormat = card.RecordingFormat,
-          RecordingScheduleId = card.RecordingScheduleId,
-          RecordingStarted = card.RecordingStarted != DateTime.MinValue ? card.RecordingStarted : new DateTime(2000, 1, 1),
-          RemoteServer = card.RemoteServer,
-          RTSPUrl = card.RTSPUrl,
-          SignalLevel = card.SignalLevel,
-          SignalQuality = card.SignalQuality,
-          TimeShiftFileName = card.TimeShiftFileName,
-          TimeShiftFolder = card.TimeshiftFolder,
-          TimeShiftStarted = card.TimeShiftStarted != DateTime.MinValue ? card.TimeShiftStarted : new DateTime(2000, 1, 1),
-          Type = (SlimTvCardType)Enum.Parse(typeof(SlimTvCardType), card.Type.ToString()),
-          User = card.User != null ? new SlimTvUser
-          {
-            Priority = card.User.Priority,
-            ChannelStates = card.User.ChannelStates.ToDictionary(item => item.Key, item => (SlimTvChannelState)Enum.Parse(typeof(SlimTvChannelState), item.ToString())),
-            CardId = card.User.CardId,
-            Name = card.User.Name,
-            FailedCardId = card.User.FailedCardId,
-            HeartBeat = card.User.HeartBeat,
-            History = card.User.History,
-            IdChannel = card.User.IdChannel,
-            IsAdmin = card.User.IsAdmin,
-            SubChannel = card.User.SubChannel,
-            TvStoppedReason = (SlimTvStoppedReason)Enum.Parse(typeof(SlimTvStoppedReason), card.User.TvStoppedReason.ToString()),
-          } : null
-        });
-      }
-
-      return Task.FromResult(new AsyncResult<List<IVirtualCard>>(cards.Count > 0, cards));
-    }
-
-    #endregion
-  }
-}
-=======
-#region Copyright (C) 2007-2018 Team MediaPortal
-
-/*
-    Copyright (C) 2007-2018 Team MediaPortal
-    http://www.team-mediaportal.com
-
-    This file is part of MediaPortal 2
-
-    MediaPortal 2 is free software: you can redistribute it and/or modify
-    it under the terms of the GNU General Public License as published by
-    the Free Software Foundation, either version 3 of the License, or
-    (at your option) any later version.
-
-    MediaPortal 2 is distributed in the hope that it will be useful,
-    but WITHOUT ANY WARRANTY; without even the implied warranty of
-    MERCHANTABILITY or FITNESS FOR A PARTICULAR PURPOSE. See the
-    GNU General Public License for more details.
-
-    You should have received a copy of the GNU General Public License
-    along with MediaPortal 2. If not, see <http://www.gnu.org/licenses/>.
-*/
-
-#endregion
-
-using Mediaportal.TV.Server.TVLibrary.IntegrationProvider.Interfaces;
-using MediaPortal.Backend.ClientCommunication;
-using MediaPortal.Backend.Database;
-using MediaPortal.Common;
-using MediaPortal.Common.Async;
-using MediaPortal.Common.MediaManagement;
-using MediaPortal.Common.Services.GenreConverter;
-using MediaPortal.Plugins.SlimTv.Interfaces;
-using MediaPortal.Plugins.SlimTv.Interfaces.Items;
-using MediaPortal.Plugins.SlimTv.Interfaces.UPnP.Items;
-using MediaPortal.Plugins.SlimTv.Service3;
-using MediaPortal.Utilities;
-using MediaPortal.Utilities.FileSystem;
-using System;
-using System.Collections.Generic;
-using System.IO;
-using System.Linq;
-using System.Net;
-using System.Net.Sockets;
-using System.Threading;
-using System.Threading.Tasks;
-using TvControl;
-using TvDatabase;
-using TvEngine.Events;
-using TvLibrary.Implementations.DVB;
-using TvLibrary.Interfaces;
-using TvLibrary.Interfaces.Integration;
-using TvService;
-using IChannel = MediaPortal.Plugins.SlimTv.Interfaces.Items.IChannel;
-using ILogger = MediaPortal.Common.Logging.ILogger;
-using IPathManager = MediaPortal.Common.PathManager.IPathManager;
-using ScheduleRecordingType = MediaPortal.Plugins.SlimTv.Interfaces.ScheduleRecordingType;
-
-namespace MediaPortal.Plugins.SlimTv.Service
-{
-  public class SlimTvService : AbstractSlimTvService
-  {
-    private TvServiceThread _tvServiceThread;
-    protected readonly Dictionary<string, IUser> _tvUsers = new Dictionary<string, IUser>();
-    protected IController _tvControl;
-    protected TvBusinessLayer _tvBusiness;
-    protected Thread _serviceThread;
-
-    public SlimTvService()
-    {
-      _serviceName = "SlimTv.Service3";
-    }
-
-    #region Database and program data initialization
-
-    protected override void PrepareIntegrationProvider()
-    {
-      IntegrationProviderHelper.Register(@"Plugins\" + _serviceName, "Plugins\\" + _serviceName + "\\castle.config");
-      // This access is intended to force an initialization of PathManager service!
-      var pm = GlobalServiceProvider.Instance.Get<IIntegrationProvider>().PathManager;
-    }
-
-    protected override void PrepareConnection(ITransaction transaction)
-    { }
-
-    protected override void PrepareFilterRegistrations()
-    {
-      Dictionary<Guid, string> filters = new Dictionary<Guid, string>
-      {
-        { new Guid("{D3DD4C59-D3A7-4B82-9727-7B9203EB67C0}"), "MPIPTvSource.ax"},
-        { new Guid("{7F2BBEAF-E11C-4D39-90E8-938FB5A86045}"), "PDMpgMux.ax"}
-      };
-      foreach (var filter in filters)
-      {
-        try
-        {
-          if (!FilterGraphTools.IsThisComObjectInstalled(filter.Key))
-          {
-            var filterPath = FileUtils.BuildAssemblyRelativePath(filter.Value);
-            COMRegistration.Register(filterPath, true);
-          }
-        }
-        catch (Exception ex)
-        {
-          ServiceRegistration.Get<ILogger>().Error("SlimTvService: Failed to register filter {0}", ex, filter.Value);
-        }
-      }
-    }
-
-    protected override void PrepareProgramData()
-    {
-      base.PrepareProgramData();
-      // TVE3 doesn't allow all kind of required modifications of paths yet, so we need to use some "old" paths here
-      try
-      {
-        string mpTveServer = Path.Combine(Environment.GetFolderPath(Environment.SpecialFolder.CommonApplicationData), "Team MediaPortal", "MediaPortal TV Server");
-        string logFolder = Path.Combine(mpTveServer, "log");
-        if (!Directory.Exists(logFolder))
-          Directory.CreateDirectory(logFolder);
-
-
-        string mpIpTvConfig = "MPIPTVSource.ini";
-        string target = Path.Combine(mpTveServer, mpIpTvConfig);
-        if (!File.Exists(target))
-        {
-          File.Copy(Path.Combine(ServiceRegistration.Get<IPathManager>().GetPath("<TVCORE>"), mpIpTvConfig), target);
-        }
-      }
-      catch (Exception ex)
-      {
-        ServiceRegistration.Get<ILogger>().Error("SlimTvService: Error creating TVE3 folders", ex);
-      }
-    }
-
-    protected override void InitTvCore()
-    {
-      _tvServiceThread = new TvServiceThread(Environment.GetCommandLineArgs()[0]);
-      if (!InitializeGentle())
-      {
-        DeInit();
-        return;
-      }
-
-      FixupServer();
-
-      Start();
-      if (!_tvServiceThread.InitializedEvent.WaitOne(MAX_WAIT_MS))
-      {
-        ServiceRegistration.Get<ILogger>().Error("SlimTvService: Failed to start TV service thread within {0} seconds.", MAX_WAIT_MS / 1000);
-      }
-
-      InitializeTVE();
-      // Handle events from TvEngine
-      if (!RegisterEvents())
-      {
-        ServiceRegistration.Get<ILogger>().Error("SlimTvService: Failed to register events. This happens only if startup failed. Stopping plugin now.");
-        DeInit();
-        return;
-      }
-
-      _ = CleanUpRecordingsAsync();
-    }
-
-    /// <summary>
-    /// In case of changed server names/IP addresses the TVE core rejects startup. This impacts the whole MP2 service, so we update changed IPs first.
-    /// </summary>
-    protected void FixupServer()
-    {
-      var server = Server.ListAll().FirstOrDefault(s => s.IsMaster);
-      if (server != null)
-      {
-        // Check for valid entries: this is the hostname and all IP addresses
-        ICollection<string> nameAndAdresses = new HashSet<string>(StringComparer.InvariantCultureIgnoreCase);
-        string hostName = Dns.GetHostName();
-        nameAndAdresses.Add(hostName);
-        IPHostEntry local = Dns.GetHostEntry(hostName);
-        CollectionUtils.AddAll(nameAndAdresses, local.AddressList.Where(a => a.AddressFamily == AddressFamily.InterNetwork).Select(a => a.ToString()));
-        if (!nameAndAdresses.Contains(server.HostName))
-        {
-          server.HostName = hostName;
-          server.Persist();
-        }
-      }
-    }
-
-    protected void Start()
-    {
-      var tvServiceThreadStart = new ThreadStart(() =>
-      {
-        try
-        {
-          _tvServiceThread.OnStart();
-        }
-        catch
-        {
-          // Only exit the process if the caller forces this behavior.
-        }
-      });
-      _serviceThread = new Thread(tvServiceThreadStart) { IsBackground = false };
-      _serviceThread.Start();
-    }
-
-    protected bool InitializeGentle()
-    {
-      try
-      {
-        // Use the same Gentle.config as the TVEngine
-        string gentleConfigFile = Path.Combine(ServiceRegistration.Get<IPathManager>().GetPath("<TVCORE>"), "Gentle.config");
-        // but be quiet when it doesn't exists, as not everyone has the TV Engine installed
-        if (!File.Exists(gentleConfigFile))
-        {
-          ServiceRegistration.Get<ILogger>().Info("Cannot find Gentle.config file, assuming TVEngine isn't installed...");
-          return false;
-        }
-        Gentle.Common.Configurator.AddFileHandler(gentleConfigFile);
-      }
-      catch (Exception ex)
-      {
-        ServiceRegistration.Get<ILogger>().Error("Failed to connect to TVEngine", ex);
-        return false;
-      }
-      return true;
-    }
-
-    protected void InitializeTVE()
-    {
-      try
-      {
-        _tvControl = _tvServiceThread.Controller;
-        _tvBusiness = new TvBusinessLayer();
-      }
-      catch (Exception ex)
-      {
-        ServiceRegistration.Get<ILogger>().Error("Failed to connect to TVEngine", ex);
-      }
-    }
-
-    public override bool DeInit()
-    {
-      var thread = _serviceThread;
-      _tvServiceThread = null;
-      if (thread != null && thread.IsAlive)
-      {
-        try
-        {
-          bool joined = thread.Join(MAX_WAIT_MS);
-          if (!joined)
-          {
-            thread.Abort();
-            thread.Join();
-          }
-        }
-        catch (Exception ex)
-        {
-          ServiceRegistration.Get<ILogger>().Error("Failed to deinit TVEngine", ex);
-        }
-      }
-      return true;
-    }
-
-    #endregion
-
-    #region Server state
-
-    protected void UpdateServerState()
-    {
-      IList<ISchedule> currentlyRecordingSchedules = Recording.ListAllActive().Where(r => r.IsRecording)
-        .Select(r => r.ReferencedSchedule().ToSchedule()).ToList();
-
-      TvServerState state = new TvServerState
-      {
-        IsRecording = _tvControl.IsAnyCardRecording(),
-        CurrentlyRecordingSchedules = currentlyRecordingSchedules
-      };
-
-      ServiceRegistration.Get<IServerStateService>().UpdateState(TvServerState.STATE_ID, state);
-    }
-
-    #endregion
-
-    #region Recordings / MediaLibrary synchronization
-
-    protected override bool RegisterEvents()
-    {
-      ITvServerEvent tvServerEvent = GlobalServiceProvider.Instance.TryGet<ITvServerEvent>();
-      if (tvServerEvent == null)
-        return false;
-      tvServerEvent.OnTvServerEvent += OnTvServerEvent;
-      return true;
-    }
-
-    protected override void OnTvServerEvent(object sender, EventArgs eventArgs)
-    {
-      try
-      {
-        TvServerEventArgs tvEvent = (TvServerEventArgs)eventArgs;
-
-        if (tvEvent.EventType == TvServerEventType.RecordingStarted || tvEvent.EventType == TvServerEventType.RecordingEnded)
-        {
-          UpdateServerState();
-          var recording = Recording.Retrieve(tvEvent.Recording.IdRecording);
-          if (recording != null)
-          {
-            ServiceRegistration.Get<ILogger>().Info("SlimTvService: {0}: {1}", tvEvent.EventType, recording.FileName);
-            ImportRecording(recording.FileName);
-          }
-        }
-        if (tvEvent.EventType == TvServerEventType.RecordingEnded)
-        {
-          _ = CleanUpRecordingsAsync();
-        }
-      }
-      catch (Exception ex)
-      {
-        ServiceRegistration.Get<ILogger>().Warn("SlimTvService: Exception while handling TvServerEvent", ex);
-      }
-    }
-
-    protected override bool GetRecordingConfiguration(out List<string> recordingFolders, out string singlePattern, out string seriesPattern)
-    {
-      try
-      {
-        TvBusinessLayer layer = new TvBusinessLayer();
-        IList<Card> allCards = Card.ListAll();
-        // Get all different recording folders
-        recordingFolders = allCards.Select(c => c.RecordingFolder).Where(f => !string.IsNullOrEmpty(f)).Distinct(StringComparer.OrdinalIgnoreCase).ToList();
-
-        singlePattern = layer.GetSetting("moviesformat", string.Empty).Value;
-        seriesPattern = layer.GetSetting("seriesformat", string.Empty).Value;
-        return recordingFolders.Count > 0;
-      }
-      catch (Exception ex)
-      {
-        ServiceRegistration.Get<ILogger>().Error("SlimTvService: Exception while getting recording folders", ex);
-      }
-      recordingFolders = null;
-      singlePattern = null;
-      seriesPattern = null;
-      return false;
-    }
-
-    protected async Task CleanUpRecordingsAsync()
-    {
-      await Task.Run(() =>
-      {
-        ServiceRegistration.Get<ILogger>().Info("SlimTvService: Begin recordings auto-cleanup");
-        int countDeleted = 0;
-        var allRecordings = Recording.ListAll();
-        ICollection<string> nonExistingRootPaths = new HashSet<string>(StringComparer.OrdinalIgnoreCase);
-        foreach (Recording recording in allRecordings.Where(r => !r.IsRecording))
-        {
-          var pathRoot = Path.GetPathRoot(recording.FileName);
-          if (nonExistingRootPaths.Contains(pathRoot))
-            continue;
-
-          // If UNC path not available, cache information to avoid retry during this run.
-          if (!Directory.Exists(pathRoot))
-          {
-            nonExistingRootPaths.Add(pathRoot);
-            continue;
-          }
-
-          if (!File.Exists(recording.FileName))
-          {
-            ServiceRegistration.Get<ILogger>().Debug("SlimTvService: Remove '{0}'", recording.FileName);
-            countDeleted++;
-            recording.Delete();
-          }
-        }
-        ServiceRegistration.Get<ILogger>().Info("SlimTvService: Removed {0} no longer existing recordings.", countDeleted);
-      });
-    }
-
-    #endregion
-
-    #region ITvProvider implementation
-
-    private IUser GetUserByUserName(string userName)
-    {
-      if (_tvControl == null)
-        return null;
-      return Card.ListAll()
-        .Where(c => c != null && c.Enabled)
-        .SelectMany(c => { var users = _tvControl.GetUsersForCard(c.IdCard); return users ?? new IUser[] { }; })
-        .FirstOrDefault(u => u.Name == userName);
-    }
-
-    protected override void InitGenreMap()
-    {
-      if (_tvGenresInited)
-        return;
-
-      _tvGenresInited = true;
-
-      string genre;
-      bool enabled;
-      IGenreConverter converter = ServiceRegistration.Get<IGenreConverter>();
-      if (converter == null)
-        return;
-
-      // Get the id of the mp genre identified as the movie genre.
-      int genreMapMovieGenreId;
-      if (!int.TryParse(_tvBusiness.GetSetting("genreMapMovieGenreId").Value, out genreMapMovieGenreId))
-      {
-        genreMapMovieGenreId = -1;
-      }
-
-      // Each genre map value is a '{' delimited list of "program" genre names (those that may be compared with the genre from the program listings).
-      // It is an error if a single "program" genre is mapped to more than one guide genre; behavior is undefined for this condition.
-      int genreIndex = 0;
-      while (true)
-      {
-        // The genremap key is an integer value that is added to a base value in order to locate the correct localized genre name string.
-        genre = _tvBusiness.GetSetting("genreMapName" + genreIndex).Value;
-        if (string.IsNullOrEmpty(genre))
-          break;
-
-        // Get the status of the mp genre.
-        if (!bool.TryParse(_tvBusiness.GetSetting("genreMapNameEnabled" + genreIndex).Value, out enabled))
-        {
-          enabled = true;
-        }
-        EpgGenre? epgGenre = null;
-        if (enabled && genreIndex == genreMapMovieGenreId)
-        {
-          epgGenre = EpgGenre.Movie;
-        }
-        else if (enabled && !string.IsNullOrEmpty(genre))
-        {
-          if (converter.GetGenreId(genre, GenreCategory.Epg, null, out int genreId))
-            epgGenre = (EpgGenre)genreId;
-        }
-        if (epgGenre.HasValue)
-        {
-          string genreMapEntry = _tvBusiness.GetSetting("genreMapEntry" + genreIndex).Value;
-          if (!string.IsNullOrEmpty(genreMapEntry))
-            _tvGenres.TryAdd(epgGenre.Value, genreMapEntry.Split(new char[] { '{' }, StringSplitOptions.RemoveEmptyEntries));
-        }
-        genreIndex++;
-      }
-    }
-
-    public override async Task<bool> StopTimeshiftAsync(string userName, int slotIndex)
-    {
-      await _initComplete.Task;
-
-      IUser user;
-      user = GetUserByUserName(GetUserName(userName, slotIndex));
-      if (user == null)
-        return false;
-      return _tvControl.StopTimeShifting(ref user);
-    }
-
-    public override async Task<MediaItem> CreateMediaItem(int slotIndex, string streamUrl, IChannel channel)
-    {
-      // Channel is usually only passed as placeholder with ID only, so query the details here
-      TvDatabase.Channel fullChannel = TvDatabase.Channel.Retrieve(channel.ChannelId);
-      bool isTv = fullChannel.IsTv;
-      return await CreateMediaItem(slotIndex, streamUrl, channel, isTv, fullChannel.ToChannel());
-    }
-
-    public override Task<AsyncResult<IProgram[]>> GetNowNextProgramAsync(IChannel channel)
-    {
-      var tvChannel = TvDatabase.Channel.Retrieve(channel.ChannelId);
-      var programNow = GetProgram(tvChannel.CurrentProgram);
-      var programNext = GetProgram(tvChannel.NextProgram);
-      var success = programNow != null || programNext != null;
-      return Task.FromResult(new AsyncResult<IProgram[]>(success, new[] { programNow, programNext }));
-    }
-
-    //public override async Task<AsyncResult<IDictionary<int, IProgram[]>>> GetNowAndNextForChannelGroupAsync(IChannelGroup channelGroup)
-    //{
-    //  var nowNextPrograms = new Dictionary<int, IProgram[]>();
-    //  IList<IChannel> channels;
-    //  if (!GetChannels(channelGroup, out channels))
-    //    return false;
-
-    //  foreach (IChannel channel in channels)
-    //  {
-    //    IProgram programNow;
-    //    IProgram programNext;
-    //    if (GetNowNextProgram(channel, out programNow, out programNext))
-    //      nowNextPrograms[channel.ChannelId] = new[] { programNow, programNext };
-    //  }
-    //  return true;
-    //}
-
-    public override async Task<AsyncResult<IList<IProgram>>> GetProgramsAsync(IChannel channel, DateTime from, DateTime to)
-    {
-      await _initComplete.Task;
-
-      var programs = _tvBusiness.GetPrograms(TvDatabase.Channel.Retrieve(channel.ChannelId), from, to)
-        .Select(tvProgram => GetProgram(tvProgram, true))
-        .Distinct(ProgramComparer.Instance)
-        .ToList();
-      var success = programs.Count > 0;
-      return new AsyncResult<IList<IProgram>>(success, programs);
-    }
-
-    public override async Task<AsyncResult<IList<IProgram>>> GetProgramsAsync(string title, DateTime from, DateTime to)
-    {
-      await _initComplete.Task;
-
-      var programs = _tvBusiness.SearchPrograms(title).Where(p => p.StartTime >= from && p.StartTime <= to || p.EndTime >= from && p.EndTime <= to)
-        .Select(tvProgram => GetProgram(tvProgram, true))
-        .Distinct(ProgramComparer.Instance)
-        .ToList();
-      var success = programs.Count > 0;
-      return new AsyncResult<IList<IProgram>>(success, programs);
-    }
-
-    public override async Task<AsyncResult<IList<IProgram>>> GetProgramsGroupAsync(IChannelGroup channelGroup, DateTime from, DateTime to)
-    {
-      await _initComplete.Task;
-
-      var programs = new List<IProgram>();
-      if (channelGroup.ChannelGroupId < 0)
-      {
-        foreach (var channel in _tvBusiness.GetRadioGuideChannelsForGroup(-channelGroup.ChannelGroupId))
-          CollectionUtils.AddAll(programs, _tvBusiness.GetPrograms(TvDatabase.Channel.Retrieve(channel.IdChannel), from, to).Select(p => GetProgram(p)));
-      }
-      else
-      {
-        foreach (var channel in _tvBusiness.GetTVGuideChannelsForGroup(channelGroup.ChannelGroupId))
-          CollectionUtils.AddAll(programs, _tvBusiness.GetPrograms(TvDatabase.Channel.Retrieve(channel.IdChannel), from, to).Select(p => GetProgram(p)));
-      }
-      var success = programs.Count > 0;
-      return new AsyncResult<IList<IProgram>>(success, programs);
-    }
-
-    public async override Task<AsyncResult<IList<IProgram>>> GetProgramsForScheduleAsync(ISchedule schedule)
-    {
-      await _initComplete.Task;
-
-      var programs = new List<IProgram>();
-      var tvSchedule = TvDatabase.Schedule.Retrieve(schedule.ScheduleId);
-      if (tvSchedule == null)
-        return new AsyncResult<IList<IProgram>>(false, null);
-
-      programs = TvDatabase.Schedule.GetProgramsForSchedule(tvSchedule).Select(p => GetProgram(p)).ToList();
-      var success = programs.Count > 0;
-      return new AsyncResult<IList<IProgram>>(success, programs);
-    }
-
-    public override async Task<AsyncResult<IChannel>> GetChannelAsync(IProgram program)
-    {
-      await _initComplete.Task;
-
-      var channel = TvDatabase.Channel.Retrieve(program.ChannelId).ToChannel();
-      return new AsyncResult<IChannel>(true, channel);
-    }
-
-    public override bool GetProgram(int programId, out IProgram program)
-    {
-      program = GetProgram(TvDatabase.Program.Retrieve(programId));
-      return program != null;
-    }
-
-    public override async Task<AsyncResult<IList<IChannelGroup>>> GetChannelGroupsAsync()
-    {
-      await _initComplete.Task;
-
-      var groups = TvDatabase.ChannelGroup.ListAll()
-        .OrderBy(tvGroup => tvGroup.SortOrder)
-        .Select(tvGroup => tvGroup.ToChannelGroup())
-        .Union(
-          RadioChannelGroup.ListAll()
-          .OrderBy(radioGroup => radioGroup.SortOrder)
-          .Select(radioGroup => radioGroup.ToChannelGroup())
-        )
-        .ToList();
-      return new AsyncResult<IList<IChannelGroup>>(true, groups);
-    }
-
-    public override async Task<AsyncResult<IChannel>> GetChannelAsync(int channelId)
-    {
-      await _initComplete.Task;
-
-      var channel = TvDatabase.Channel.Retrieve(channelId).ToChannel();
-      var success = channel != null;
-      return new AsyncResult<IChannel>(success, channel);
-    }
-
-    public override async Task<AsyncResult<IList<IChannel>>> GetChannelsAsync(IChannelGroup group)
-    {
-      await _initComplete.Task;
-
-      List<IChannel> channels;
-      if (group.ChannelGroupId < 0)
-      {
-        var radioGroup = RadioChannelGroup.Retrieve(-group.ChannelGroupId);
-        var radioChannels = radioGroup.ReferringRadioGroupMap().OrderBy(rgm => rgm.SortOrder).Select(rgm => rgm.ReferencedChannel());
-        channels = radioChannels
-          .Where(c => c.VisibleInGuide)
-          .Select(c => c.ToChannel())
-          .Where(c => c != null)
-          .ToList();
-      }
-      else
-      {
-        channels = _tvBusiness.GetChannelsInGroup(TvDatabase.ChannelGroup.Retrieve(group.ChannelGroupId))
-          .Where(c => c != null)
-          // Bug? SortOrder contains logical channel number, not the group sort order?
-          // .OrderBy(c => c.SortOrder)
-          .Where(c => c.VisibleInGuide)
-          .Select(c => c.ToChannel())
-          .ToList();
-      }
-      return new AsyncResult<IList<IChannel>>(true, channels);
-    }
-
-    public override async Task<AsyncResult<IList<ISchedule>>> GetSchedulesAsync()
-    {
-      await _initComplete.Task;
-
-      var schedules = TvDatabase.Schedule.ListAll().Select(s => s.ToSchedule()).ToList();
-      return new AsyncResult<IList<ISchedule>>(true, schedules);
-    }
-
-    public override async Task<AsyncResult<ISchedule>> CreateScheduleAsync(IProgram program, ScheduleRecordingType recordingType)
-    {
-      await _initComplete.Task;
-
-      var tvProgram = TvDatabase.Program.Retrieve(program.ProgramId);
-      ISchedule schedule;
-      if (tvProgram == null)
-      {
-        return new AsyncResult<ISchedule>(false, null);
-      }
-      if (CreateProgram(tvProgram, (int)recordingType, out schedule))
-      {
-        _tvControl.OnNewSchedule();
-      }
-      var success = schedule != null;
-      return new AsyncResult<ISchedule>(success, schedule);
-    }
-
-    public static bool CreateProgram(TvDatabase.Program program, int scheduleType, out ISchedule currentSchedule)
-    {
-      ServiceRegistration.Get<ILogger>().Debug("SlimTvService3.CreateProgram: program = {0}", program.ToString());
-      TvDatabase.Schedule schedule;
-      TvDatabase.Schedule saveSchedule = null;
-      TvBusinessLayer layer = new TvBusinessLayer();
-      if (IsRecordingProgram(program, out schedule, false)) // check if schedule is already existing
-      {
-        ServiceRegistration.Get<ILogger>().Debug("SlimTvService3.CreateProgram - series schedule found ID={0}, Type={1}", schedule.IdSchedule, schedule.ScheduleType);
-        ServiceRegistration.Get<ILogger>().Debug("                            - schedule= {0}", schedule.ToString());
-        if (schedule.IsSerieIsCanceled(schedule.GetSchedStartTimeForProg(program), program.IdChannel))
-        {
-          // Delete the cancelled schedule.
-          saveSchedule = schedule;
-          schedule = new TvDatabase.Schedule(program.IdChannel, program.Title, program.StartTime, program.EndTime)
-          {
-            PreRecordInterval = saveSchedule.PreRecordInterval,
-            PostRecordInterval = saveSchedule.PostRecordInterval,
-            ScheduleType = (int)ScheduleRecordingType.Once
-          };
-        }
-      }
-      else
-      {
-        ServiceRegistration.Get<ILogger>().Debug("SlimTvService3.CreateProgram - no series schedule");
-        // No series schedule => create it
-        schedule = new TvDatabase.Schedule(program.IdChannel, program.Title, program.StartTime, program.EndTime)
-        {
-          PreRecordInterval = Int32.Parse(layer.GetSetting("preRecordInterval", "5").Value),
-          PostRecordInterval = Int32.Parse(layer.GetSetting("postRecordInterval", "5").Value),
-          ScheduleType = scheduleType
-        };
-      }
-
-      if (saveSchedule != null)
-      {
-        ServiceRegistration.Get<ILogger>().Debug("SlimTvService3.CreateProgram - UnCancelSerie at {0}", program.StartTime);
-        saveSchedule.UnCancelSerie(program.StartTime, program.IdChannel);
-        saveSchedule.Persist();
-        currentSchedule = saveSchedule.ToSchedule();
-      }
-      else
-      {
-        ServiceRegistration.Get<ILogger>().Debug("SlimTvService3.CreateProgram - create schedule = {0}", schedule.ToString());
-        schedule.Persist();
-        currentSchedule = schedule.ToSchedule();
-      }
-      return currentSchedule != null;
-    }
-
-    public static bool IsRecordingProgram(TvDatabase.Program program, out TvDatabase.Schedule recordingSchedule, bool filterCanceledRecordings)
-    {
-      recordingSchedule = null;
-
-      IList<TvDatabase.Schedule> schedules = TvDatabase.Schedule.ListAll();
-      foreach (TvDatabase.Schedule schedule in schedules)
-      {
-        if (schedule.Canceled != TvDatabase.Schedule.MinSchedule || (filterCanceledRecordings && schedule.IsSerieIsCanceled(schedule.GetSchedStartTimeForProg(program), program.IdChannel)))
-        {
-          continue;
-        }
-        if (schedule.IsManual && schedule.IdChannel == program.IdChannel && schedule.EndTime >= program.EndTime)
-        {
-          TvDatabase.Schedule manual = schedule.Clone();
-          manual.ProgramName = program.Title;
-          manual.EndTime = program.EndTime;
-          manual.StartTime = program.StartTime;
-          if (manual.IsRecordingProgram(program, filterCanceledRecordings))
-          {
-            recordingSchedule = schedule;
-            return true;
-          }
-        }
-        else if (schedule.IsRecordingProgram(program, filterCanceledRecordings))
-        {
-          recordingSchedule = schedule;
-          return true;
-        }
-      }
-      return false;
-    }
-
-    public override async Task<AsyncResult<ISchedule>> CreateScheduleByTimeAsync(IChannel channel, DateTime from, DateTime to, ScheduleRecordingType recordingType)
-    {
-      await _initComplete.Task;
-
-      TvDatabase.Schedule tvSchedule = new TvDatabase.Schedule(channel.ChannelId, "Manual", from, to);
-      tvSchedule.ScheduleType = (int)recordingType;
-      tvSchedule.PreRecordInterval = Int32.Parse(_tvBusiness.GetSetting("preRecordInterval", "5").Value);
-      tvSchedule.PostRecordInterval = Int32.Parse(_tvBusiness.GetSetting("postRecordInterval", "5").Value);
-      tvSchedule.Persist();
-      _tvControl.OnNewSchedule();
-      var schedule = tvSchedule.ToSchedule();
-      return new AsyncResult<ISchedule>(true, schedule);
-    }
-
-    public override async Task<bool> RemoveScheduleForProgramAsync(IProgram program, ScheduleRecordingType recordingType)
-    {
-      await _initComplete.Task;
-
-      var canceledProgram = TvDatabase.Program.Retrieve(program.ProgramId);
-      if (canceledProgram == null)
-        return false;
-      var allSchedules = TvDatabase.Schedule.ListAll();
-      var matchingSchedules = allSchedules.Where(schedule => schedule.IsRecordingProgram(canceledProgram, true));
-      if (matchingSchedules.Count() == 0)
-      {
-        List<TvDatabase.Schedule> manualSchedules = new List<TvDatabase.Schedule>();
-        //Check for matching manual recordings because they will not match any programs start and/or end times
-        foreach (TvDatabase.Schedule schedule in allSchedules.Where(schedule => schedule.IsManual || schedule.ProgramName == "Manual"))
-        {
-          if ((canceledProgram.StartTime <= schedule.StartTime && canceledProgram.EndTime >= schedule.StartTime) || //Recording was started during this program
-            (canceledProgram.StartTime <= schedule.EndTime && canceledProgram.EndTime >= schedule.EndTime) || //Recording is ending during this program
-            (canceledProgram.StartTime >= schedule.StartTime && canceledProgram.EndTime <= schedule.StartTime)) //The program is "inside" the recording
-            manualSchedules.Add(schedule);
-        }
-        matchingSchedules = manualSchedules;
-      }
-      //Delete matching schedules
-      foreach (TvDatabase.Schedule schedule in matchingSchedules)
-      {
-        _tvControl.StopRecordingSchedule(schedule.IdSchedule);
-        if (schedule.ScheduleType == (int)ScheduleRecordingType.Once || recordingType != ScheduleRecordingType.Once)
-        {
-          // Delete single schedule, or whole series
-          schedule.Delete();
-        }
-        else
-        {
-          // Delete this program only
-          CanceledSchedule canceledSchedule = new CanceledSchedule(schedule.IdSchedule, schedule.IdChannel, program.StartTime);
-          canceledSchedule.Persist();
-        }
-        _tvControl.OnNewSchedule();
-      }
-      return true;
-    }
-
-    public override async Task<bool> RemoveScheduleAsync(ISchedule schedule)
-    {
-      await _initComplete.Task;
-
-      TvDatabase.Schedule tvSchedule = TvDatabase.Schedule.Retrieve(schedule.ScheduleId);
-      // Already deleted somewhere else?
-      if (tvSchedule == null)
-        return true;
-      _tvControl.StopRecordingSchedule(tvSchedule.IdSchedule);
-      // delete canceled schedules first
-      foreach (var cs in CanceledSchedule.ListAll().Where(x => x.IdSchedule == tvSchedule.IdSchedule))
-        cs.Remove();
-      try
-      {
-        // can fail if "StopRecordingSchedule" already deleted the entry
-        TvDatabase.Schedule.ResetProgramStates(tvSchedule.IdSchedule);
-        tvSchedule.Remove();
-      }
-      catch { }
-      _tvControl.OnNewSchedule(); // I don't think this is needed, but doesn't hurt either
-      return true;
-    }
-
-    public override async Task<AsyncResult<RecordingStatus>> GetRecordingStatusAsync(IProgram program)
-    {
-      await _initComplete.Task;
-
-      var tvProgram = (IProgramRecordingStatus)GetProgram(TvDatabase.Program.Retrieve(program.ProgramId), true);
-      var recordingStatus = tvProgram.RecordingStatus;
-      return new AsyncResult<RecordingStatus>(true, recordingStatus);
-    }
-
-    public override async Task<AsyncResult<string>> GetRecordingFileOrStreamAsync(IProgram program)
-    {
-      await _initComplete.Task;
-
-      Recording recording;
-      if (!GetRecording(program, out recording))
-        return new AsyncResult<string>(false, null);
-
-      return new AsyncResult<string>(true, recording.FileName);
-    }
-
-    public override async Task<AsyncResult<ISchedule>> IsCurrentlyRecordingAsync(string fileName)
-    {
-      await _initComplete.Task;
-
-      Recording recording;
-      if (!GetRecording(fileName, out recording) || recording.Idschedule <= 0)
-        return new AsyncResult<ISchedule>(false, null);
-
-      var schedule = TvDatabase.Schedule.ListAll().FirstOrDefault(s => s.IdSchedule == recording.Idschedule).ToSchedule();
-      return new AsyncResult<ISchedule>(schedule != null, schedule);
-    }
-
-    private static bool GetRecording(IProgram program, out Recording recording)
-    {
-      recording = Recording.ListAllActive().FirstOrDefault(r => r.IsRecording && r.IdChannel == program.ChannelId && r.Title == program.Title);
-      return recording != null;
-    }
-
-    private static bool GetRecording(string filename, out Recording recording)
-    {
-      recording = Recording.ListAllActive().FirstOrDefault(r => r.IsRecording && string.Equals(r.FileName, filename, StringComparison.OrdinalIgnoreCase));
-      return recording != null;
-    }
-
-    protected override string SwitchTVServerToChannel(string userName, int channelId)
-    {
-      if (String.IsNullOrEmpty(userName))
-      {
-        ServiceRegistration.Get<ILogger>().Error("Called SwitchTVServerToChannel with empty userName");
-        throw new ArgumentNullException("userName");
-      }
-
-      IUser currentUser = UserFactory.CreateBasicUser(userName, -1);
-      ServiceRegistration.Get<ILogger>().Debug("Starting timeshifiting with username {0} on channel id {1}", userName, channelId);
-
-      // actually start timeshifting
-      VirtualCard card;
-      TvResult result = _tvControl.StartTimeShifting(ref currentUser, channelId, out card);
-      // make sure result is correct and return
-      if (result != TvResult.Succeeded)
-      {
-        ServiceRegistration.Get<ILogger>().Error("Starting timeshifting failed with result {0}", result);
-        return null;
-      }
-      if (card == null)
-      {
-        ServiceRegistration.Get<ILogger>().Error("Couldn't get virtual card");
-        return null;
-      }
-      return userName.StartsWith(LOCAL_USERNAME + "-") ? card.TimeShiftFileName : card.RTSPUrl;
-    }
-
-    protected IUser GetUserByUserName(string userName, bool create = false)
-    {
-      if (userName == null)
-      {
-        ServiceRegistration.Get<ILogger>().Warn("Used user with null name");
-        return null;
-      }
-
-      if (!_tvUsers.ContainsKey(userName) && !create)
-        return null;
-
-      if (!_tvUsers.ContainsKey(userName) && create)
-        _tvUsers.Add(userName, new User(userName, false));
-
-      return _tvUsers[userName];
-    }
-
-    #endregion
-  }
-}
->>>>>>> 48df8309
+#region Copyright (C) 2007-2018 Team MediaPortal
+
+/*
+    Copyright (C) 2007-2018 Team MediaPortal
+    http://www.team-mediaportal.com
+
+    This file is part of MediaPortal 2
+
+    MediaPortal 2 is free software: you can redistribute it and/or modify
+    it under the terms of the GNU General Public License as published by
+    the Free Software Foundation, either version 3 of the License, or
+    (at your option) any later version.
+
+    MediaPortal 2 is distributed in the hope that it will be useful,
+    but WITHOUT ANY WARRANTY; without even the implied warranty of
+    MERCHANTABILITY or FITNESS FOR A PARTICULAR PURPOSE. See the
+    GNU General Public License for more details.
+
+    You should have received a copy of the GNU General Public License
+    along with MediaPortal 2. If not, see <http://www.gnu.org/licenses/>.
+*/
+
+#endregion
+
+using Mediaportal.TV.Server.TVLibrary.IntegrationProvider.Interfaces;
+using MediaPortal.Backend.ClientCommunication;
+using MediaPortal.Backend.Database;
+using MediaPortal.Common;
+using MediaPortal.Common.Async;
+using MediaPortal.Common.MediaManagement;
+using MediaPortal.Common.Services.GenreConverter;
+using MediaPortal.Plugins.SlimTv.Interfaces;
+using MediaPortal.Plugins.SlimTv.Interfaces.Items;
+using MediaPortal.Plugins.SlimTv.Interfaces.UPnP.Items;
+using MediaPortal.Utilities.FileSystem;
+using TvLibrary.Interfaces.Integration;
+using IChannel = MediaPortal.Plugins.SlimTv.Interfaces.Items.IChannel;
+using ILogger = MediaPortal.Common.Logging.ILogger;
+using IPathManager = MediaPortal.Common.PathManager.IPathManager;
+using ScheduleRecordingType = MediaPortal.Plugins.SlimTv.Interfaces.ScheduleRecordingType;
+using MediaPortal.Plugins.SlimTv.Service3;
+using MediaPortal.Utilities;
+using System;
+using System.Collections.Generic;
+using System.IO;
+using System.Linq;
+using System.Net;
+using System.Net.Sockets;
+using System.Threading;
+using System.Threading.Tasks;
+using TvControl;
+using TvDatabase;
+using TvEngine.Events;
+using TvLibrary.Implementations.DVB;
+using TvLibrary.Interfaces;
+using TvService;
+using Card = TvDatabase.Card;
+using SlimTvCard = MediaPortal.Plugins.SlimTv.Interfaces.UPnP.Items.Card;
+using SlimTvVirtualCard = MediaPortal.Plugins.SlimTv.Interfaces.UPnP.Items.VirtualCard;
+using SlimTvUser = MediaPortal.Plugins.SlimTv.Interfaces.UPnP.Items.User;
+using IUser = TvControl.IUser;
+using User = TvControl.User;
+using VirtualCard = TvControl.VirtualCard;
+using MediaPortal.Common.Services.ServerCommunication;
+
+namespace MediaPortal.Plugins.SlimTv.Service
+{
+  public class SlimTvService : AbstractSlimTvService
+  {
+    private TvServiceThread _tvServiceThread;
+    protected readonly Dictionary<string, IUser> _tvUsers = new Dictionary<string, IUser>();
+    protected IController _tvControl;
+    protected TvBusinessLayer _tvBusiness;
+    protected Thread _serviceThread;
+
+    public SlimTvService()
+    {
+      _serviceName = "SlimTv.Service3";
+    }
+
+    #region Database and program data initialization
+
+    protected override void PrepareIntegrationProvider()
+    {
+      IntegrationProviderHelper.Register(@"Plugins\" + _serviceName, "Plugins\\" + _serviceName + "\\castle.config");
+      // This access is intended to force an initialization of PathManager service!
+      var pm = GlobalServiceProvider.Instance.Get<IIntegrationProvider>().PathManager;
+    }
+
+    protected override void PrepareConnection(ITransaction transaction)
+    { }
+
+    protected override void PrepareFilterRegistrations()
+    {
+      Dictionary<Guid, string> filters = new Dictionary<Guid, string>
+      {
+        { new Guid("{D3DD4C59-D3A7-4B82-9727-7B9203EB67C0}"), "MPIPTvSource.ax"},
+        { new Guid("{7F2BBEAF-E11C-4D39-90E8-938FB5A86045}"), "PDMpgMux.ax"}
+      };
+      foreach (var filter in filters)
+      {
+        try
+        {
+          if (!FilterGraphTools.IsThisComObjectInstalled(filter.Key))
+          {
+            var filterPath = FileUtils.BuildAssemblyRelativePath(filter.Value);
+            COMRegistration.Register(filterPath, true);
+          }
+        }
+        catch (Exception ex)
+        {
+          ServiceRegistration.Get<ILogger>().Error("SlimTvService: Failed to register filter {0}", ex, filter.Value);
+        }
+      }
+    }
+
+    protected override void PrepareProgramData()
+    {
+      base.PrepareProgramData();
+      // TVE3 doesn't allow all kind of required modifications of paths yet, so we need to use some "old" paths here
+      try
+      {
+        string mpTveServer = Path.Combine(Environment.GetFolderPath(Environment.SpecialFolder.CommonApplicationData), "Team MediaPortal", "MediaPortal TV Server");
+        string logFolder = Path.Combine(mpTveServer, "log");
+        if (!Directory.Exists(logFolder))
+          Directory.CreateDirectory(logFolder);
+
+
+        string mpIpTvConfig = "MPIPTVSource.ini";
+        string target = Path.Combine(mpTveServer, mpIpTvConfig);
+        if (!File.Exists(target))
+        {
+          File.Copy(Path.Combine(ServiceRegistration.Get<IPathManager>().GetPath("<TVCORE>"), mpIpTvConfig), target);
+        }
+      }
+      catch (Exception ex)
+      {
+        ServiceRegistration.Get<ILogger>().Error("SlimTvService: Error creating TVE3 folders", ex);
+      }
+    }
+
+    protected override void InitTvCore()
+    {
+      _tvServiceThread = new TvServiceThread(Environment.GetCommandLineArgs()[0]);
+      if (!InitializeGentle())
+      {
+        DeInit();
+        return;
+      }
+
+      FixupServer();
+
+      Start();
+      if (!_tvServiceThread.InitializedEvent.WaitOne(MAX_WAIT_MS))
+      {
+        ServiceRegistration.Get<ILogger>().Error("SlimTvService: Failed to start TV service thread within {0} seconds.", MAX_WAIT_MS / 1000);
+      }
+
+      InitializeTVE();
+      // Handle events from TvEngine
+      if (!RegisterEvents())
+      {
+        ServiceRegistration.Get<ILogger>().Error("SlimTvService: Failed to register events. This happens only if startup failed. Stopping plugin now.");
+        DeInit();
+        return;
+      }
+
+      _ = CleanUpRecordingsAsync();
+    }
+
+    /// <summary>
+    /// In case of changed server names/IP addresses the TVE core rejects startup. This impacts the whole MP2 service, so we update changed IPs first.
+    /// </summary>
+    protected void FixupServer()
+    {
+      var server = Server.ListAll().FirstOrDefault(s => s.IsMaster);
+      if (server != null)
+      {
+        // Check for valid entries: this is the hostname and all IP addresses
+        ICollection<string> nameAndAdresses = new HashSet<string>(StringComparer.InvariantCultureIgnoreCase);
+        string hostName = Dns.GetHostName();
+        nameAndAdresses.Add(hostName);
+        IPHostEntry local = Dns.GetHostEntry(hostName);
+        CollectionUtils.AddAll(nameAndAdresses, local.AddressList.Where(a => a.AddressFamily == AddressFamily.InterNetwork).Select(a => a.ToString()));
+        if (!nameAndAdresses.Contains(server.HostName))
+        {
+          server.HostName = hostName;
+          server.Persist();
+        }
+      }
+    }
+
+    protected void Start()
+    {
+      var tvServiceThreadStart = new ThreadStart(() =>
+      {
+        try
+        {
+          _tvServiceThread.OnStart();
+        }
+        catch
+        {
+          // Only exit the process if the caller forces this behavior.
+        }
+      });
+      _serviceThread = new Thread(tvServiceThreadStart) { IsBackground = false };
+      _serviceThread.Start();
+    }
+
+    protected bool InitializeGentle()
+    {
+      try
+      {
+        // Use the same Gentle.config as the TVEngine
+        string gentleConfigFile = Path.Combine(ServiceRegistration.Get<IPathManager>().GetPath("<TVCORE>"), "Gentle.config");
+        // but be quiet when it doesn't exists, as not everyone has the TV Engine installed
+        if (!File.Exists(gentleConfigFile))
+        {
+          ServiceRegistration.Get<ILogger>().Info("Cannot find Gentle.config file, assuming TVEngine isn't installed...");
+          return false;
+        }
+        Gentle.Common.Configurator.AddFileHandler(gentleConfigFile);
+      }
+      catch (Exception ex)
+      {
+        ServiceRegistration.Get<ILogger>().Error("Failed to connect to TVEngine", ex);
+        return false;
+      }
+      return true;
+    }
+
+    protected void InitializeTVE()
+    {
+      try
+      {
+        _tvControl = _tvServiceThread.Controller;
+        _tvBusiness = new TvBusinessLayer();
+      }
+      catch (Exception ex)
+      {
+        ServiceRegistration.Get<ILogger>().Error("Failed to connect to TVEngine", ex);
+      }
+    }
+
+    public override bool DeInit()
+    {
+      var thread = _serviceThread;
+      _tvServiceThread = null;
+      if (thread != null && thread.IsAlive)
+      {
+        try
+        {
+          bool joined = thread.Join(MAX_WAIT_MS);
+          if (!joined)
+          {
+            thread.Abort();
+            thread.Join();
+          }
+        }
+        catch (Exception ex)
+        {
+          ServiceRegistration.Get<ILogger>().Error("Failed to deinit TVEngine", ex);
+        }
+      }
+      return true;
+    }
+
+    #endregion
+
+    #region Server state
+
+    protected void UpdateServerState()
+    {
+      IList<ISchedule> currentlyRecordingSchedules = Recording.ListAllActive().Where(r => r.IsRecording)
+        .Select(r => r.ReferencedSchedule().ToSchedule()).ToList();
+
+      TvServerState state = new TvServerState
+      {
+        IsRecording = _tvControl.IsAnyCardRecording(),
+        CurrentlyRecordingSchedules = currentlyRecordingSchedules
+      };
+
+      ServiceRegistration.Get<IServerStateService>().UpdateState(TvServerState.STATE_ID, state);
+    }
+
+    #endregion
+
+    #region Recordings / MediaLibrary synchronization
+
+    protected override bool RegisterEvents()
+    {
+      ITvServerEvent tvServerEvent = GlobalServiceProvider.Instance.TryGet<ITvServerEvent>();
+      if (tvServerEvent == null)
+        return false;
+      tvServerEvent.OnTvServerEvent += OnTvServerEvent;
+      return true;
+    }
+
+    protected override void OnTvServerEvent(object sender, EventArgs eventArgs)
+    {
+      try
+      {
+        TvServerEventArgs tvEvent = (TvServerEventArgs)eventArgs;
+
+        if (tvEvent.EventType == TvServerEventType.RecordingStarted || tvEvent.EventType == TvServerEventType.RecordingEnded)
+        {
+          UpdateServerState();
+          var recording = Recording.Retrieve(tvEvent.Recording.IdRecording);
+          if (recording != null)
+          {
+            ServiceRegistration.Get<ILogger>().Info("SlimTvService: {0}: {1}", tvEvent.EventType, recording.FileName);
+            ImportRecording(recording.FileName);
+          }
+        }
+        if (tvEvent.EventType == TvServerEventType.RecordingEnded)
+        {
+          _ = CleanUpRecordingsAsync();
+        }
+      }
+      catch (Exception ex)
+      {
+        ServiceRegistration.Get<ILogger>().Warn("SlimTvService: Exception while handling TvServerEvent", ex);
+      }
+    }
+
+    protected override bool GetRecordingConfiguration(out List<string> recordingFolders, out string singlePattern, out string seriesPattern)
+    {
+      try
+      {
+        TvBusinessLayer layer = new TvBusinessLayer();
+        IList<Card> allCards = Card.ListAll();
+        // Get all different recording folders
+        recordingFolders = allCards.Select(c => c.RecordingFolder).Where(f => !string.IsNullOrEmpty(f)).Distinct(StringComparer.OrdinalIgnoreCase).ToList();
+
+        singlePattern = layer.GetSetting("moviesformat", string.Empty).Value;
+        seriesPattern = layer.GetSetting("seriesformat", string.Empty).Value;
+        return recordingFolders.Count > 0;
+      }
+      catch (Exception ex)
+      {
+        ServiceRegistration.Get<ILogger>().Error("SlimTvService: Exception while getting recording folders", ex);
+      }
+      recordingFolders = null;
+      singlePattern = null;
+      seriesPattern = null;
+      return false;
+    }
+
+    protected async Task CleanUpRecordingsAsync()
+    {
+      await Task.Run(() =>
+      {
+        ServiceRegistration.Get<ILogger>().Info("SlimTvService: Begin recordings auto-cleanup");
+        int countDeleted = 0;
+        var allRecordings = Recording.ListAll();
+        ICollection<string> nonExistingRootPaths = new HashSet<string>(StringComparer.OrdinalIgnoreCase);
+        foreach (Recording recording in allRecordings.Where(r => !r.IsRecording))
+        {
+          var pathRoot = Path.GetPathRoot(recording.FileName);
+          if (nonExistingRootPaths.Contains(pathRoot))
+            continue;
+
+          // If UNC path not available, cache information to avoid retry during this run.
+          if (!Directory.Exists(pathRoot))
+          {
+            nonExistingRootPaths.Add(pathRoot);
+            continue;
+          }
+
+          if (!File.Exists(recording.FileName))
+          {
+            ServiceRegistration.Get<ILogger>().Debug("SlimTvService: Remove '{0}'", recording.FileName);
+            countDeleted++;
+            recording.Delete();
+          }
+        }
+        ServiceRegistration.Get<ILogger>().Info("SlimTvService: Removed {0} no longer existing recordings.", countDeleted);
+      });
+    }
+
+    #endregion
+
+    #region ITvProvider implementation
+
+    private IUser GetUserByUserName(string userName)
+    {
+      if (_tvControl == null)
+        return null;
+      return Card.ListAll()
+        .Where(c => c != null && c.Enabled)
+        .SelectMany(c => { var users = _tvControl.GetUsersForCard(c.IdCard); return users ?? new IUser[] { }; })
+        .FirstOrDefault(u => u.Name == userName);
+    }
+
+    protected override void InitGenreMap()
+    {
+      if (_tvGenresInited)
+        return;
+
+      _tvGenresInited = true;
+
+      string genre;
+      bool enabled;
+      IGenreConverter converter = ServiceRegistration.Get<IGenreConverter>();
+      if (converter == null)
+        return;
+
+      // Get the id of the mp genre identified as the movie genre.
+      int genreMapMovieGenreId;
+      if (!int.TryParse(_tvBusiness.GetSetting("genreMapMovieGenreId").Value, out genreMapMovieGenreId))
+      {
+        genreMapMovieGenreId = -1;
+      }
+
+      // Each genre map value is a '{' delimited list of "program" genre names (those that may be compared with the genre from the program listings).
+      // It is an error if a single "program" genre is mapped to more than one guide genre; behavior is undefined for this condition.
+      int genreIndex = 0;
+      while (true)
+      {
+        // The genremap key is an integer value that is added to a base value in order to locate the correct localized genre name string.
+        genre = _tvBusiness.GetSetting("genreMapName" + genreIndex).Value;
+        if (string.IsNullOrEmpty(genre))
+          break;
+
+        // Get the status of the mp genre.
+        if (!bool.TryParse(_tvBusiness.GetSetting("genreMapNameEnabled" + genreIndex).Value, out enabled))
+        {
+          enabled = true;
+        }
+        EpgGenre? epgGenre = null;
+        if (enabled && genreIndex == genreMapMovieGenreId)
+        {
+          epgGenre = EpgGenre.Movie;
+        }
+        else if (enabled && !string.IsNullOrEmpty(genre))
+        {
+          if (converter.GetGenreId(genre, GenreCategory.Epg, null, out int genreId))
+            epgGenre = (EpgGenre)genreId;
+        }
+        if (epgGenre.HasValue)
+        {
+          string genreMapEntry = _tvBusiness.GetSetting("genreMapEntry" + genreIndex).Value;
+          if (!string.IsNullOrEmpty(genreMapEntry))
+            _tvGenres.TryAdd(epgGenre.Value, genreMapEntry.Split(new char[] { '{' }, StringSplitOptions.RemoveEmptyEntries));
+        }
+        genreIndex++;
+      }
+    }
+
+    public override async Task<bool> StopTimeshiftAsync(string userName, int slotIndex)
+    {
+      await _initComplete.Task;
+
+      IUser user;
+      user = GetUserByUserName(GetUserName(userName, slotIndex));
+      if (user == null)
+        return false;
+      return _tvControl.StopTimeShifting(ref user);
+    }
+
+    public override async Task<MediaItem> CreateMediaItem(int slotIndex, string streamUrl, IChannel channel)
+    {
+      // Channel is usually only passed as placeholder with ID only, so query the details here
+      TvDatabase.Channel fullChannel = TvDatabase.Channel.Retrieve(channel.ChannelId);
+      bool isTv = fullChannel.IsTv;
+      return await CreateMediaItem(slotIndex, streamUrl, channel, isTv, fullChannel.ToChannel());
+    }
+
+    public override Task<AsyncResult<IProgram[]>> GetNowNextProgramAsync(IChannel channel)
+    {
+      var tvChannel = TvDatabase.Channel.Retrieve(channel.ChannelId);
+      var programNow = GetProgram(tvChannel.CurrentProgram);
+      var programNext = GetProgram(tvChannel.NextProgram);
+      var success = programNow != null || programNext != null;
+      return Task.FromResult(new AsyncResult<IProgram[]>(success, new[] { programNow, programNext }));
+    }
+
+    //public override async Task<AsyncResult<IDictionary<int, IProgram[]>>> GetNowAndNextForChannelGroupAsync(IChannelGroup channelGroup)
+    //{
+    //  var nowNextPrograms = new Dictionary<int, IProgram[]>();
+    //  IList<IChannel> channels;
+    //  if (!GetChannels(channelGroup, out channels))
+    //    return false;
+
+    //  foreach (IChannel channel in channels)
+    //  {
+    //    IProgram programNow;
+    //    IProgram programNext;
+    //    if (GetNowNextProgram(channel, out programNow, out programNext))
+    //      nowNextPrograms[channel.ChannelId] = new[] { programNow, programNext };
+    //  }
+    //  return true;
+    //}
+
+    public override async Task<AsyncResult<IList<IProgram>>> GetProgramsAsync(IChannel channel, DateTime from, DateTime to)
+    {
+      await _initComplete.Task;
+
+      var programs = _tvBusiness.GetPrograms(TvDatabase.Channel.Retrieve(channel.ChannelId), from, to)
+        .Select(tvProgram => GetProgram(tvProgram, true))
+        .Distinct(ProgramComparer.Instance)
+        .ToList();
+      var success = programs.Count > 0;
+      return new AsyncResult<IList<IProgram>>(success, programs);
+    }
+
+    public override async Task<AsyncResult<IList<IProgram>>> GetProgramsAsync(string title, DateTime from, DateTime to)
+    {
+      await _initComplete.Task;
+
+      var programs = _tvBusiness.SearchPrograms(title).Where(p => p.StartTime >= from && p.StartTime <= to || p.EndTime >= from && p.EndTime <= to)
+        .Select(tvProgram => GetProgram(tvProgram, true))
+        .Distinct(ProgramComparer.Instance)
+        .ToList();
+      var success = programs.Count > 0;
+      return new AsyncResult<IList<IProgram>>(success, programs);
+    }
+
+    public override async Task<AsyncResult<IList<IProgram>>> GetProgramsGroupAsync(IChannelGroup channelGroup, DateTime from, DateTime to)
+    {
+      await _initComplete.Task;
+
+      var programs = new List<IProgram>();
+      if (channelGroup.ChannelGroupId < 0)
+      {
+        foreach (var channel in _tvBusiness.GetRadioGuideChannelsForGroup(-channelGroup.ChannelGroupId))
+          CollectionUtils.AddAll(programs, _tvBusiness.GetPrograms(TvDatabase.Channel.Retrieve(channel.IdChannel), from, to).Select(p => GetProgram(p)));
+      }
+      else
+      {
+        foreach (var channel in _tvBusiness.GetTVGuideChannelsForGroup(channelGroup.ChannelGroupId))
+          CollectionUtils.AddAll(programs, _tvBusiness.GetPrograms(TvDatabase.Channel.Retrieve(channel.IdChannel), from, to).Select(p => GetProgram(p)));
+      }
+      var success = programs.Count > 0;
+      return new AsyncResult<IList<IProgram>>(success, programs);
+    }
+
+    public async override Task<AsyncResult<IList<IProgram>>> GetProgramsForScheduleAsync(ISchedule schedule)
+    {
+      await _initComplete.Task;
+
+      var programs = new List<IProgram>();
+      var tvSchedule = TvDatabase.Schedule.Retrieve(schedule.ScheduleId);
+      if (tvSchedule == null)
+        return new AsyncResult<IList<IProgram>>(false, null);
+
+      programs = TvDatabase.Schedule.GetProgramsForSchedule(tvSchedule).Select(p => GetProgram(p)).ToList();
+      var success = programs.Count > 0;
+      return new AsyncResult<IList<IProgram>>(success, programs);
+    }
+
+    public override async Task<AsyncResult<IChannel>> GetChannelAsync(IProgram program)
+    {
+      await _initComplete.Task;
+
+      var channel = TvDatabase.Channel.Retrieve(program.ChannelId).ToChannel();
+      return new AsyncResult<IChannel>(true, channel);
+    }
+
+    public override bool GetProgram(int programId, out IProgram program)
+    {
+      program = GetProgram(TvDatabase.Program.Retrieve(programId));
+      return program != null;
+    }
+
+    public override async Task<AsyncResult<IList<IChannelGroup>>> GetChannelGroupsAsync()
+    {
+      await _initComplete.Task;
+
+      var groups = TvDatabase.ChannelGroup.ListAll()
+        .OrderBy(tvGroup => tvGroup.SortOrder)
+        .Select(tvGroup => tvGroup.ToChannelGroup())
+        .Union(
+          RadioChannelGroup.ListAll()
+          .OrderBy(radioGroup => radioGroup.SortOrder)
+          .Select(radioGroup => radioGroup.ToChannelGroup())
+        )
+        .ToList();
+      return new AsyncResult<IList<IChannelGroup>>(true, groups);
+    }
+
+    public override async Task<AsyncResult<IChannel>> GetChannelAsync(int channelId)
+    {
+      await _initComplete.Task;
+
+      var channel = TvDatabase.Channel.Retrieve(channelId).ToChannel();
+      var success = channel != null;
+      return new AsyncResult<IChannel>(success, channel);
+    }
+
+    public override async Task<AsyncResult<IList<IChannel>>> GetChannelsAsync(IChannelGroup group)
+    {
+      await _initComplete.Task;
+
+      List<IChannel> channels;
+      if (group.ChannelGroupId < 0)
+      {
+        var radioGroup = RadioChannelGroup.Retrieve(-group.ChannelGroupId);
+        var radioChannels = radioGroup.ReferringRadioGroupMap().OrderBy(rgm => rgm.SortOrder).Select(rgm => rgm.ReferencedChannel());
+        channels = radioChannels
+          .Where(c => c.VisibleInGuide)
+          .Select(c => c.ToChannel())
+          .Where(c => c != null)
+          .ToList();
+      }
+      else
+      {
+        channels = _tvBusiness.GetChannelsInGroup(TvDatabase.ChannelGroup.Retrieve(group.ChannelGroupId))
+          .Where(c => c != null)
+          // Bug? SortOrder contains logical channel number, not the group sort order?
+          // .OrderBy(c => c.SortOrder)
+          .Where(c => c.VisibleInGuide)
+          .Select(c => c.ToChannel())
+          .ToList();
+      }
+      return new AsyncResult<IList<IChannel>>(true, channels);
+    }
+
+    public override async Task<AsyncResult<IList<ISchedule>>> GetSchedulesAsync()
+    {
+      await _initComplete.Task;
+
+      var schedules = TvDatabase.Schedule.ListAll().Select(s => s.ToSchedule()).ToList();
+      return new AsyncResult<IList<ISchedule>>(true, schedules);
+    }
+
+    public override async Task<AsyncResult<ISchedule>> CreateScheduleAsync(IProgram program, ScheduleRecordingType recordingType)
+    {
+      await _initComplete.Task;
+
+      var tvProgram = TvDatabase.Program.Retrieve(program.ProgramId);
+      ISchedule schedule;
+      if (tvProgram == null)
+      {
+        return new AsyncResult<ISchedule>(false, null);
+      }
+      if (CreateProgram(tvProgram, (int)recordingType, out schedule))
+      {
+        _tvControl.OnNewSchedule();
+      }
+      var success = schedule != null;
+      return new AsyncResult<ISchedule>(success, schedule);
+    }
+
+    public static bool CreateProgram(TvDatabase.Program program, int scheduleType, out ISchedule currentSchedule)
+    {
+      ServiceRegistration.Get<ILogger>().Debug("SlimTvService3.CreateProgram: program = {0}", program.ToString());
+      TvDatabase.Schedule schedule;
+      TvDatabase.Schedule saveSchedule = null;
+      TvBusinessLayer layer = new TvBusinessLayer();
+      if (IsRecordingProgram(program, out schedule, false)) // check if schedule is already existing
+      {
+        ServiceRegistration.Get<ILogger>().Debug("SlimTvService3.CreateProgram - series schedule found ID={0}, Type={1}", schedule.IdSchedule, schedule.ScheduleType);
+        ServiceRegistration.Get<ILogger>().Debug("                            - schedule= {0}", schedule.ToString());
+        if (schedule.IsSerieIsCanceled(schedule.GetSchedStartTimeForProg(program), program.IdChannel))
+        {
+          // Delete the cancelled schedule.
+          saveSchedule = schedule;
+          schedule = new TvDatabase.Schedule(program.IdChannel, program.Title, program.StartTime, program.EndTime)
+          {
+            PreRecordInterval = saveSchedule.PreRecordInterval,
+            PostRecordInterval = saveSchedule.PostRecordInterval,
+            ScheduleType = (int)ScheduleRecordingType.Once
+          };
+        }
+      }
+      else
+      {
+        ServiceRegistration.Get<ILogger>().Debug("SlimTvService3.CreateProgram - no series schedule");
+        // No series schedule => create it
+        schedule = new TvDatabase.Schedule(program.IdChannel, program.Title, program.StartTime, program.EndTime)
+        {
+          PreRecordInterval = Int32.Parse(layer.GetSetting("preRecordInterval", "5").Value),
+          PostRecordInterval = Int32.Parse(layer.GetSetting("postRecordInterval", "5").Value),
+          ScheduleType = scheduleType
+        };
+      }
+
+      if (saveSchedule != null)
+      {
+        ServiceRegistration.Get<ILogger>().Debug("SlimTvService3.CreateProgram - UnCancelSerie at {0}", program.StartTime);
+        saveSchedule.UnCancelSerie(program.StartTime, program.IdChannel);
+        saveSchedule.Persist();
+        currentSchedule = saveSchedule.ToSchedule();
+      }
+      else
+      {
+        ServiceRegistration.Get<ILogger>().Debug("SlimTvService3.CreateProgram - create schedule = {0}", schedule.ToString());
+        schedule.Persist();
+        currentSchedule = schedule.ToSchedule();
+      }
+      return currentSchedule != null;
+    }
+
+    public static bool IsRecordingProgram(TvDatabase.Program program, out TvDatabase.Schedule recordingSchedule, bool filterCanceledRecordings)
+    {
+      recordingSchedule = null;
+
+      IList<TvDatabase.Schedule> schedules = TvDatabase.Schedule.ListAll();
+      foreach (TvDatabase.Schedule schedule in schedules)
+      {
+        if (schedule.Canceled != TvDatabase.Schedule.MinSchedule || (filterCanceledRecordings && schedule.IsSerieIsCanceled(schedule.GetSchedStartTimeForProg(program), program.IdChannel)))
+        {
+          continue;
+        }
+        if (schedule.IsManual && schedule.IdChannel == program.IdChannel && schedule.EndTime >= program.EndTime)
+        {
+          TvDatabase.Schedule manual = schedule.Clone();
+          manual.ProgramName = program.Title;
+          manual.EndTime = program.EndTime;
+          manual.StartTime = program.StartTime;
+          if (manual.IsRecordingProgram(program, filterCanceledRecordings))
+          {
+            recordingSchedule = schedule;
+            return true;
+          }
+        }
+        else if (schedule.IsRecordingProgram(program, filterCanceledRecordings))
+        {
+          recordingSchedule = schedule;
+          return true;
+        }
+      }
+      return false;
+    }
+
+    public override Task<AsyncResult<ISchedule>> CreateScheduleByTimeAsync(IChannel channel, DateTime from, DateTime to, ScheduleRecordingType recordingType)
+    {
+      return CreateScheduleByTimeAsync(channel, "Manual", from, to, recordingType);
+    }
+
+    public override async Task<AsyncResult<ISchedule>> CreateScheduleByTimeAsync(IChannel channel, string title, DateTime from, DateTime to, ScheduleRecordingType recordingType)
+    {
+      await _initComplete.Task;
+
+      TvDatabase.Schedule tvSchedule = new TvDatabase.Schedule(channel.ChannelId, title, from, to);
+      tvSchedule.ScheduleType = (int)recordingType;
+      tvSchedule.PreRecordInterval = Int32.Parse(_tvBusiness.GetSetting("preRecordInterval", "5").Value);
+      tvSchedule.PostRecordInterval = Int32.Parse(_tvBusiness.GetSetting("postRecordInterval", "5").Value);
+      tvSchedule.Persist();
+      _tvControl.OnNewSchedule();
+      var schedule = tvSchedule.ToSchedule();
+      return new AsyncResult<ISchedule>(true, schedule);
+    }
+
+    public override Task<AsyncResult<ISchedule>> CreateScheduleDetailedAsync(IChannel channel, string title, DateTime from, DateTime to, ScheduleRecordingType recordingType, int preRecordInterval, int postRecordInterval, string directory, int priority)
+    {
+      TvDatabase.Schedule tvSchedule = _tvBusiness.AddSchedule(channel.ChannelId, title, from, to, (int)recordingType);
+      tvSchedule.PreRecordInterval = preRecordInterval >= 0 ? preRecordInterval : Int32.Parse(_tvBusiness.GetSetting("preRecordInterval", "5").Value);
+      tvSchedule.PostRecordInterval = postRecordInterval >= 0 ? postRecordInterval : Int32.Parse(_tvBusiness.GetSetting("postRecordInterval", "5").Value);
+      if (!String.IsNullOrEmpty(directory))
+      {
+        tvSchedule.Directory = directory;
+      }
+      if (priority >= 0)
+      {
+        tvSchedule.Priority = priority;
+      }
+      tvSchedule.Persist();
+      _tvControl.OnNewSchedule();
+      var schedule = tvSchedule.ToSchedule();
+      return Task.FromResult(new AsyncResult<ISchedule>(true, schedule));
+    }
+
+    public override Task<bool> EditScheduleAsync(ISchedule schedule, IChannel channel = null, string title = null, DateTime? from = null, DateTime? to = null, ScheduleRecordingType? recordingType = null, int? preRecordInterval = null, int? postRecordInterval = null, string directory = null, int? priority = null)
+    {
+      try
+      {
+        ServiceRegistration.Get<ILogger>().Debug("Editing schedule {0} on channel {1} for {2}, {3} till {4}, type {5}", schedule.ScheduleId, channel.ChannelId, title, from, to, recordingType);
+        TvDatabase.Schedule tvSchedule = TvDatabase.Schedule.Retrieve(schedule.ScheduleId);
+
+        tvSchedule.IdChannel = channel.ChannelId;
+        if (title != null)
+        {
+          tvSchedule.ProgramName = title;
+        }
+        if (from != null)
+        {
+          tvSchedule.StartTime = from.Value;
+        }
+        if (to != null)
+        {
+          tvSchedule.EndTime = to.Value;
+        }
+
+        if (recordingType != null)
+        {
+          ScheduleRecordingType scheduleRecType = recordingType.Value;
+          tvSchedule.ScheduleType = (int)scheduleRecType;
+        }
+
+        if (preRecordInterval != null)
+        {
+          tvSchedule.PreRecordInterval = preRecordInterval.Value;
+        }
+        if (postRecordInterval != null)
+        {
+          tvSchedule.PostRecordInterval = postRecordInterval.Value;
+        }
+
+        if (directory != null)
+        {
+          tvSchedule.Directory = directory;
+        }
+        if (priority != null)
+        {
+          tvSchedule.Priority = priority.Value;
+        }
+
+        tvSchedule.Persist();
+
+        _tvControl.OnNewSchedule(); // I don't think this is needed, but doesn't hurt either
+        return Task.FromResult(true);
+      }
+      catch (Exception ex)
+      {
+        ServiceRegistration.Get<ILogger>().Warn(String.Format("Failed to edit schedule {0}", schedule.ScheduleId), ex);
+        return Task.FromResult(false);
+      }
+    }
+
+    public override async Task<bool> RemoveScheduleForProgramAsync(IProgram program, ScheduleRecordingType recordingType)
+    {
+      await _initComplete.Task;
+
+      var canceledProgram = TvDatabase.Program.Retrieve(program.ProgramId);
+      if (canceledProgram == null)
+        return false;
+      var allSchedules = TvDatabase.Schedule.ListAll();
+      var matchingSchedules = allSchedules.Where(schedule => schedule.IsRecordingProgram(canceledProgram, true));
+      if (matchingSchedules.Count() == 0)
+      {
+        List<TvDatabase.Schedule> manualSchedules = new List<TvDatabase.Schedule>();
+        //Check for matching manual recordings because they will not match any programs start and/or end times
+        foreach (TvDatabase.Schedule schedule in allSchedules.Where(schedule => schedule.IsManual || schedule.ProgramName == "Manual"))
+        {
+          if ((canceledProgram.StartTime <= schedule.StartTime && canceledProgram.EndTime >= schedule.StartTime) || //Recording was started during this program
+            (canceledProgram.StartTime <= schedule.EndTime && canceledProgram.EndTime >= schedule.EndTime) || //Recording is ending during this program
+            (canceledProgram.StartTime >= schedule.StartTime && canceledProgram.EndTime <= schedule.StartTime)) //The program is "inside" the recording
+            manualSchedules.Add(schedule);
+        }
+        matchingSchedules = manualSchedules;
+      }
+      //Delete matching schedules
+      foreach (TvDatabase.Schedule schedule in matchingSchedules)
+      {
+        _tvControl.StopRecordingSchedule(schedule.IdSchedule);
+        if (schedule.ScheduleType == (int)ScheduleRecordingType.Once || recordingType != ScheduleRecordingType.Once)
+        {
+          // Delete single schedule, or whole series
+          schedule.Delete();
+        }
+        else
+        {
+          // Delete this program only
+          CanceledSchedule canceledSchedule = new CanceledSchedule(schedule.IdSchedule, schedule.IdChannel, program.StartTime);
+          canceledSchedule.Persist();
+        }
+        _tvControl.OnNewSchedule();
+      }
+      return true;
+    }
+
+    public override async Task<bool> RemoveScheduleAsync(ISchedule schedule)
+    {
+      await _initComplete.Task;
+
+      TvDatabase.Schedule tvSchedule = TvDatabase.Schedule.Retrieve(schedule.ScheduleId);
+      // Already deleted somewhere else?
+      if (tvSchedule == null)
+        return true;
+      _tvControl.StopRecordingSchedule(tvSchedule.IdSchedule);
+      // delete canceled schedules first
+      foreach (var cs in CanceledSchedule.ListAll().Where(x => x.IdSchedule == tvSchedule.IdSchedule))
+        cs.Remove();
+      try
+      {
+        // can fail if "StopRecordingSchedule" already deleted the entry
+        TvDatabase.Schedule.ResetProgramStates(tvSchedule.IdSchedule);
+        tvSchedule.Remove();
+      }
+      catch { }
+      _tvControl.OnNewSchedule(); // I don't think this is needed, but doesn't hurt either
+      return true;
+    }
+
+	public override Task<bool> UnCancelScheduleAsync(IProgram program)
+    {
+      var tvProgram = TvDatabase.Program.Retrieve(program.ProgramId);
+      try
+      {
+        ServiceRegistration.Get<ILogger>().Debug("Uncancelling schedule for programId {0}", tvProgram.IdProgram);
+        foreach (TvDatabase.Schedule schedule in TvDatabase.Schedule.ListAll().Where(schedule => schedule.IsSerieIsCanceled(program.StartTime, tvProgram.IdChannel)))
+        {
+          schedule.UnCancelSerie(program.StartTime, tvProgram.IdChannel);
+          schedule.Persist();
+        }
+
+        return Task.FromResult(true);
+      }
+      catch (Exception ex)
+      {
+        ServiceRegistration.Get<ILogger>().Warn(String.Format("Failed to uncancel schedule for programId {0}", program.ProgramId), ex);
+        return Task.FromResult(false);
+      }
+    }
+
+    public override async Task<AsyncResult<RecordingStatus>> GetRecordingStatusAsync(IProgram program)
+    {
+      await _initComplete.Task;
+
+      var tvProgram = (IProgramRecordingStatus)GetProgram(TvDatabase.Program.Retrieve(program.ProgramId), true);
+      var recordingStatus = tvProgram.RecordingStatus;
+      return new AsyncResult<RecordingStatus>(true, recordingStatus);
+    }
+
+    public override async Task<AsyncResult<string>> GetRecordingFileOrStreamAsync(IProgram program)
+    {
+      await _initComplete.Task;
+
+      Recording recording;
+      if (!GetRecording(program, out recording))
+        return new AsyncResult<string>(false, null);
+
+      return new AsyncResult<string>(true, recording.FileName);
+    }
+
+    public override async Task<AsyncResult<ISchedule>> IsCurrentlyRecordingAsync(string fileName)
+    {
+      await _initComplete.Task;
+
+      Recording recording;
+      if (!GetRecording(fileName, out recording) || recording.Idschedule <= 0)
+        return new AsyncResult<ISchedule>(false, null);
+
+      var schedule = TvDatabase.Schedule.ListAll().FirstOrDefault(s => s.IdSchedule == recording.Idschedule).ToSchedule();
+      return new AsyncResult<ISchedule>(schedule != null, schedule);
+    }
+
+    private static bool GetRecording(IProgram program, out Recording recording)
+    {
+      recording = Recording.ListAllActive().FirstOrDefault(r => r.IsRecording && r.IdChannel == program.ChannelId && r.Title == program.Title);
+      return recording != null;
+    }
+
+    private static bool GetRecording(string filename, out Recording recording)
+    {
+      recording = Recording.ListAllActive().FirstOrDefault(r => r.IsRecording && string.Equals(r.FileName, filename, StringComparison.OrdinalIgnoreCase));
+      return recording != null;
+    }
+
+    protected override string SwitchTVServerToChannel(string userName, int channelId)
+    {
+      if (String.IsNullOrEmpty(userName))
+      {
+        ServiceRegistration.Get<ILogger>().Error("Called SwitchTVServerToChannel with empty userName");
+        throw new ArgumentNullException("userName");
+      }
+
+      IUser currentUser = UserFactory.CreateBasicUser(userName, -1);
+      ServiceRegistration.Get<ILogger>().Debug("Starting timeshifiting with username {0} on channel id {1}", userName, channelId);
+
+      // actually start timeshifting
+      VirtualCard card;
+      TvResult result = _tvControl.StartTimeShifting(ref currentUser, channelId, out card);
+      // make sure result is correct and return
+      if (result != TvResult.Succeeded)
+      {
+        ServiceRegistration.Get<ILogger>().Error("Starting timeshifting failed with result {0}", result);
+        return null;
+      }
+      if (card == null)
+      {
+        ServiceRegistration.Get<ILogger>().Error("Couldn't get virtual card");
+        return null;
+      }
+      return userName.StartsWith(LOCAL_USERNAME + "-") ? card.TimeShiftFileName : card.RTSPUrl;
+    }
+
+    protected IUser GetUserByUserName(string userName, bool create = false)
+    {
+      if (userName == null)
+      {
+        ServiceRegistration.Get<ILogger>().Warn("Used user with null name");
+        return null;
+      }
+
+      if (!_tvUsers.ContainsKey(userName) && !create)
+        return null;
+
+      if (!_tvUsers.ContainsKey(userName) && create)
+        _tvUsers.Add(userName, new User(userName, false));
+
+      return _tvUsers[userName];
+    }
+
+    public override Task<AsyncResult<List<ICard>>> GetCardsAsync()
+    {
+      List<ICard> cards = _tvBusiness.Cards.Select(card => new SlimTvCard()
+      {
+        Name = card.Name, 
+        CardId = card.IdCard, 
+        EpgIsGrabbing = card.GrabEPG, 
+        HasCam = card.CAM, 
+        CamType = card.CamType == (int)CamType.Default ? SlimTvCamType.Default : SlimTvCamType.Astoncrypt2, 
+        DecryptLimit = card.DecryptLimit, Enabled = card.Enabled, 
+        RecordingFolder = card.RecordingFolder, 
+        TimeshiftFolder = card.TimeShiftFolder, 
+        DevicePath = card.DevicePath, 
+        PreloadCard = card.PreloadCard, 
+        Priority = card.Priority, 
+        SupportSubChannels = card.supportSubChannels, 
+        RecordingFormat = card.RecordingFormat
+      }).Cast<ICard>().ToList();
+
+      return Task.FromResult(new AsyncResult<List<ICard>>(cards.Count > 0, cards));
+    }
+
+    public override Task<AsyncResult<List<IVirtualCard>>> GetActiveVirtualCardsAsync()
+    {
+      IEnumerable<VirtualCard> virtualCards = Card.ListAll()
+                .Where(card => RemoteControl.Instance.CardPresent(card.IdCard))
+                .Select(card => RemoteControl.Instance.GetUsersForCard(card.IdCard))
+                .Where(users => users != null)
+                .SelectMany(user => user)
+                .Select(user => new VirtualCard(user, RemoteControl.HostName))
+                .Where(tvCard => tvCard.IsTimeShifting || tvCard.IsRecording);
+
+      List<IVirtualCard> cards = new List<IVirtualCard>();
+      foreach (var card in virtualCards)
+      {
+        cards.Add(new SlimTvVirtualCard
+        {
+          BitRateMode = (int)card.BitRateMode,
+          ChannelName = card.ChannelName,
+          Device = card.Device,
+          Enabled = card.Enabled,
+          GetTimeshiftStoppedReason = (int)card.GetTimeshiftStoppedReason,
+          GrabTeletext = card.GrabTeletext,
+          HasTeletext = card.HasTeletext,
+          Id = card.Id,
+          ChannelId = card.IdChannel,
+          IsGrabbingEpg = card.IsGrabbingEpg,
+          IsRecording = card.IsRecording,
+          IsScanning = card.IsScanning,
+          IsScrambled = card.IsScrambled,
+          IsTimeShifting = card.IsTimeShifting,
+          IsTunerLocked = card.IsTunerLocked,
+          MaxChannel = card.MaxChannel,
+          MinChannel = card.MinChannel,
+          Name = card.Name,
+          QualityType = (int)card.QualityType,
+          RecordingFileName = card.RecordingFileName,
+          RecordingFolder = card.RecordingFolder,
+          RecordingFormat = card.RecordingFormat,
+          RecordingScheduleId = card.RecordingScheduleId,
+          RecordingStarted = card.RecordingStarted != DateTime.MinValue ? card.RecordingStarted : new DateTime(2000, 1, 1),
+          RemoteServer = card.RemoteServer,
+          RTSPUrl = card.RTSPUrl,
+          SignalLevel = card.SignalLevel,
+          SignalQuality = card.SignalQuality,
+          TimeShiftFileName = card.TimeShiftFileName,
+          TimeShiftFolder = card.TimeshiftFolder,
+          TimeShiftStarted = card.TimeShiftStarted != DateTime.MinValue ? card.TimeShiftStarted : new DateTime(2000, 1, 1),
+          Type = (SlimTvCardType)Enum.Parse(typeof(SlimTvCardType), card.Type.ToString()),
+          User = card.User != null ? new SlimTvUser
+          {
+            Priority = card.User.Priority,
+            ChannelStates = card.User.ChannelStates.ToDictionary(item => item.Key, item => (SlimTvChannelState)Enum.Parse(typeof(SlimTvChannelState), item.ToString())),
+            CardId = card.User.CardId,
+            Name = card.User.Name,
+            FailedCardId = card.User.FailedCardId,
+            HeartBeat = card.User.HeartBeat,
+            History = card.User.History,
+            IdChannel = card.User.IdChannel,
+            IsAdmin = card.User.IsAdmin,
+            SubChannel = card.User.SubChannel,
+            TvStoppedReason = (SlimTvStoppedReason)Enum.Parse(typeof(SlimTvStoppedReason), card.User.TvStoppedReason.ToString()),
+          } : null
+        });
+      }
+
+      return Task.FromResult(new AsyncResult<List<IVirtualCard>>(cards.Count > 0, cards));
+    }
+
+    #endregion
+  }
+}