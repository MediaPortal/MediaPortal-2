--- conflicted
+++ resolved
@@ -1,107 +1,102 @@
-#region Copyright (C) 2007-2017 Team MediaPortal
-
-/*
-    Copyright (C) 2007-2017 Team MediaPortal
-    http://www.team-mediaportal.com
-
-    This file is part of MediaPortal 2
-
-    MediaPortal 2 is free software: you can redistribute it and/or modify
-    it under the terms of the GNU General Public License as published by
-    the Free Software Foundation, either version 3 of the License, or
-    (at your option) any later version.
-
-    MediaPortal 2 is distributed in the hope that it will be useful,
-    but WITHOUT ANY WARRANTY; without even the implied warranty of
-    MERCHANTABILITY or FITNESS FOR A PARTICULAR PURPOSE. See the
-    GNU General Public License for more details.
-
-    You should have received a copy of the GNU General Public License
-    along with MediaPortal 2. If not, see <http://www.gnu.org/licenses/>.
-*/
-
-#endregion
-
-using System;
-using System.Collections.Generic;
-using MediaPortal.Common.ResourceAccess;
-
-namespace MediaPortal.Common.MediaManagement
-{
-  /// <summary>
-  /// A metadata extractor is responsible for extracting metadata from a physical media file.
-  /// Each metadata extractor creates metadata reports for its defined <see cref="MediaItemAspect"/> instances.
-  /// </summary>
-  /// <remarks>
-  /// The metadata extractor is partitioned in its metadata descriptor part (<see cref="Metadata"/>)
-  /// and this worker class.
-  /// </remarks>
-  public interface IMetadataExtractor
-  {
-    /// <summary>
-    /// Returns the metadata descriptor for this metadata extractor.
-    /// </summary>
-    MetadataExtractorMetadata Metadata { get; }
-
-    /// <summary>
-    /// Worker method to actually try a metadata extraction from the media resource given by
-    /// <paramref name="mediaItemAccessor"/>.
-    /// If this method returns <c>true</c>, the extracted media item aspects were written to the
-    /// <paramref name="extractedAspectData"/> collection.
-    /// </summary>
-    /// <remarks>
-    /// If <see cref="MetadataExtractorMetadata.ProcessesNonFiles"/> is <c>true</c>, file resources as well as other resources
-    /// will be passed to this method.
-    /// </remarks>
-    /// <param name="mediaItemAccessor">The media item resource accessor to open the stream to the physical media.</param>
-    /// <param name="extractedAspectData">Dictionary containing a mapping of media item aspect ids to
-    /// already present media item aspects, this metadata extractor should edit. If a media item aspect is not present
-    /// in this dictionary but found by this metadata extractor, it will add it to the dictionary.</param>
-    /// <param name="importOnly">Importing needs to be quick, but the server side importer can extract further details.
-    /// If the value is set to <c>true</c>, no unnecessary slow operations are permitted (like lookup of metadata from the internet or
-    /// non-cached thumbnail extraction).</param>
-    /// <param name="forceQuickMode">Interactive browsing needs to be quick, but the server side importer can extract further details.
-    /// If the value is set to <c>true</c>, no slow operations are permitted (like lookup of metadata from the internet or
-    /// non-cached thumbnail extraction).</param>
-    /// <returns><c>true</c> if the metadata could be extracted from the specified media item, else <c>false</c>.
-    /// If the return value is <c>true</c>, the extractedAspectData collection was filled by this metadata extractor.
-    /// If the return value is <c>false</c>, the <paramref name="extractedAspectData"/> collection remains
-    /// unchanged.</returns>
-<<<<<<< HEAD
-    bool TryExtractMetadata(IResourceAccessor mediaItemAccessor, IDictionary<Guid, IList<MediaItemAspect>> extractedAspectData, bool importOnly);
-
-    /// <summary>
-    /// Checks if the given <paramref name="mediaItemAccessor"/> points to a directory and if it is considered a "single item" media source (like DVD or BD folders on hard drive).
-    /// </summary>
-    /// <param name="mediaItemAccessor">The media item resource accessor to open the stream to the physical media.</param>
-    /// <returns><c>true</c> if it is a single item.</returns>
-    bool IsSingleResource(IResourceAccessor mediaItemAccessor);
-
-    /// <summary>
-    /// Checks if the given <paramref name="mediaItemAccessor"/> points to a stub (a CD, DVD or BD placeholder).
-    /// </summary>
-    /// <param name="mediaItemAccessor">The media item resource accessor to open the stream to the physical media.</param>
-    /// <returns><c>true</c> if it is a stub item.</returns>
-    bool IsStubResource(IResourceAccessor mediaItemAccessor);
-
-    /// <summary>
-    /// Worker method to actually try stub extraction from the media resource given by
-    /// <paramref name="mediaItemAccessor"/>.
-    /// If this method returns <c>true</c>, the extracted media item aspects were written to the
-    /// <paramref name="extractedAspectData"/> collection.
-    /// </summary>
-    /// <remarks>
-    /// If <see cref="MetadataExtractorMetadata.ProcessesNonFiles"/> is <c>true</c>, file resources as well as other resources
-    /// will be passed to this method.
-    /// </remarks>
-    /// <param name="mediaItemAccessor">The media item resource accessor to open the stream to the physical media.</param>
-    /// <param name="extractedStubAspectData">List of dictionaries containing a mapping of media item aspect ids to stub aspects.</param>
-    /// <returns><c>true</c> if stubs could be extracted from the specified media item, else <c>false</c>.
-    /// If the return value is <c>true</c>, the extractedStubAspectData collection was filled by this metadata extractor.
-    bool TryExtractStubItems(IResourceAccessor mediaItemAccessor, IEnumerable<IDictionary<Guid, IList<MediaItemAspect>>> extractedStubAspectData);
-=======
-    bool TryExtractMetadata(IResourceAccessor mediaItemAccessor, IDictionary<Guid, IList<MediaItemAspect>> extractedAspectData, 
-      bool importOnly, bool forceQuickMode);
->>>>>>> 1e3882df
-  }
-}
+#region Copyright (C) 2007-2017 Team MediaPortal
+
+/*
+    Copyright (C) 2007-2017 Team MediaPortal
+    http://www.team-mediaportal.com
+
+    This file is part of MediaPortal 2
+
+    MediaPortal 2 is free software: you can redistribute it and/or modify
+    it under the terms of the GNU General Public License as published by
+    the Free Software Foundation, either version 3 of the License, or
+    (at your option) any later version.
+
+    MediaPortal 2 is distributed in the hope that it will be useful,
+    but WITHOUT ANY WARRANTY; without even the implied warranty of
+    MERCHANTABILITY or FITNESS FOR A PARTICULAR PURPOSE. See the
+    GNU General Public License for more details.
+
+    You should have received a copy of the GNU General Public License
+    along with MediaPortal 2. If not, see <http://www.gnu.org/licenses/>.
+*/
+
+#endregion
+
+using System;
+using System.Collections.Generic;
+using MediaPortal.Common.ResourceAccess;
+
+namespace MediaPortal.Common.MediaManagement
+{
+  /// <summary>
+  /// A metadata extractor is responsible for extracting metadata from a physical media file.
+  /// Each metadata extractor creates metadata reports for its defined <see cref="MediaItemAspect"/> instances.
+  /// </summary>
+  /// <remarks>
+  /// The metadata extractor is partitioned in its metadata descriptor part (<see cref="Metadata"/>)
+  /// and this worker class.
+  /// </remarks>
+  public interface IMetadataExtractor
+  {
+    /// <summary>
+    /// Returns the metadata descriptor for this metadata extractor.
+    /// </summary>
+    MetadataExtractorMetadata Metadata { get; }
+
+    /// <summary>
+    /// Worker method to actually try a metadata extraction from the media resource given by
+    /// <paramref name="mediaItemAccessor"/>.
+    /// If this method returns <c>true</c>, the extracted media item aspects were written to the
+    /// <paramref name="extractedAspectData"/> collection.
+    /// </summary>
+    /// <remarks>
+    /// If <see cref="MetadataExtractorMetadata.ProcessesNonFiles"/> is <c>true</c>, file resources as well as other resources
+    /// will be passed to this method.
+    /// </remarks>
+    /// <param name="mediaItemAccessor">The media item resource accessor to open the stream to the physical media.</param>
+    /// <param name="extractedAspectData">Dictionary containing a mapping of media item aspect ids to
+    /// already present media item aspects, this metadata extractor should edit. If a media item aspect is not present
+    /// in this dictionary but found by this metadata extractor, it will add it to the dictionary.</param>
+    /// <param name="importOnly">Importing needs to be quick, but the server side importer can extract further details.
+    /// If the value is set to <c>true</c>, no unnecessary slow operations are permitted (like lookup of metadata from the internet or
+    /// non-cached thumbnail extraction).</param>
+    /// <param name="forceQuickMode">Interactive browsing needs to be quick, but the server side importer can extract further details.
+    /// If the value is set to <c>true</c>, no slow operations are permitted (like lookup of metadata from the internet or
+    /// non-cached thumbnail extraction).</param>
+    /// <returns><c>true</c> if the metadata could be extracted from the specified media item, else <c>false</c>.
+    /// If the return value is <c>true</c>, the extractedAspectData collection was filled by this metadata extractor.
+    /// If the return value is <c>false</c>, the <paramref name="extractedAspectData"/> collection remains
+    /// unchanged.</returns>
+    bool TryExtractMetadata(IResourceAccessor mediaItemAccessor, IDictionary<Guid, IList<MediaItemAspect>> extractedAspectData, bool importOnly, bool forceQuickMode);
+
+    /// <summary>
+    /// Checks if the given <paramref name="mediaItemAccessor"/> points to a directory and if it is considered a "single item" media source (like DVD or BD folders on hard drive).
+    /// </summary>
+    /// <param name="mediaItemAccessor">The media item resource accessor to open the stream to the physical media.</param>
+    /// <returns><c>true</c> if it is a single item.</returns>
+    bool IsSingleResource(IResourceAccessor mediaItemAccessor);
+
+    /// <summary>
+    /// Checks if the given <paramref name="mediaItemAccessor"/> points to a stub (a CD, DVD or BD placeholder).
+    /// </summary>
+    /// <param name="mediaItemAccessor">The media item resource accessor to open the stream to the physical media.</param>
+    /// <returns><c>true</c> if it is a stub item.</returns>
+    bool IsStubResource(IResourceAccessor mediaItemAccessor);
+
+    /// <summary>
+    /// Worker method to actually try stub extraction from the media resource given by
+    /// <paramref name="mediaItemAccessor"/>.
+    /// If this method returns <c>true</c>, the extracted media item aspects were written to the
+    /// <paramref name="extractedAspectData"/> collection.
+    /// </summary>
+    /// <remarks>
+    /// If <see cref="MetadataExtractorMetadata.ProcessesNonFiles"/> is <c>true</c>, file resources as well as other resources
+    /// will be passed to this method.
+    /// </remarks>
+    /// <param name="mediaItemAccessor">The media item resource accessor to open the stream to the physical media.</param>
+    /// <param name="extractedStubAspectData">List of dictionaries containing a mapping of media item aspect ids to stub aspects.</param>
+    /// <returns><c>true</c> if stubs could be extracted from the specified media item, else <c>false</c>.
+    /// If the return value is <c>true</c>, the extractedStubAspectData collection was filled by this metadata extractor.
+    bool TryExtractStubItems(IResourceAccessor mediaItemAccessor, IEnumerable<IDictionary<Guid, IList<MediaItemAspect>>> extractedStubAspectData);
+  }
+}