﻿<Project Sdk="Microsoft.NET.Sdk">
  <PropertyGroup>
    <TargetFramework>net5.0-windows</TargetFramework>
    <OutputType>Library</OutputType>
    <RootNamespace>MediaPortal.UiComponents.VideoEffectChanger</RootNamespace>
    <SolutionDir Condition="$(SolutionDir) == '' Or $(SolutionDir) == '*Undefined*'">..\..\..\</SolutionDir>
    <GenerateAssemblyInfo>false</GenerateAssemblyInfo>
    <UseWindowsForms>true</UseWindowsForms>
    <CodeAnalysisRuleSet>MinimumRecommendedRules.ruleset</CodeAnalysisRuleSet>
  </PropertyGroup>
  <PropertyGroup Condition="'$(Configuration)|$(Platform)' == 'Debug|x86'">
    <OutputPath>bin\x86\Debug\</OutputPath>
    <CodeAnalysisRuleSet>MinimumRecommendedRules.ruleset</CodeAnalysisRuleSet>
  </PropertyGroup>
  <PropertyGroup Condition="'$(Configuration)|$(Platform)' == 'Release|x86'">
    <OutputPath>bin\x86\Release\</OutputPath>
    <CodeAnalysisRuleSet>MinimumRecommendedRules.ruleset</CodeAnalysisRuleSet>
  </PropertyGroup>
  <ItemGroup>
    <Compile Include="..\..\..\Core\MediaPortal.Common\VersionInfo\VersionInfo.cs">
      <Link>Properties\VersionInfo.cs</Link>
    </Compile>
  </ItemGroup>
  <ItemGroup>
    <Content Include="Language\strings_en.xml" />
    <Content Include="plugin.xml" />
  </ItemGroup>
  <ItemGroup>
    <ProjectReference Include="..\..\..\Core\MediaPortal.Common\MediaPortal.Common.csproj" />
    <ProjectReference Include="..\..\..\Core\MediaPortal.UI\MediaPortal.UI.csproj" />
    <ProjectReference Include="..\..\SkinEngine\SkinEngine.csproj" />
    <ProjectReference Include="..\..\UiComponents\SkinBase\SkinBase.csproj" />
  </ItemGroup>
  <ItemGroup>
    <Folder Include="Skin\default\themes\default\images\" />
  </ItemGroup>
  <ItemGroup>
    <Reference Update="System">
      <HintPath>C:\Program Files (x86)\Reference Assemblies\Microsoft\Framework\.NETFramework\v4.5.1\System.dll</HintPath>
    </Reference>
  </ItemGroup>
  <ItemGroup>
    <PackageReference Include="SharpDX">
      <Version>4.2.0</Version>
    </PackageReference>
  </ItemGroup>
<<<<<<< HEAD
=======
  <ItemGroup>
    <Content Include="Skin\Nereus\screens\dialogVideoEffectChangerSetup.xaml">
      <SubType>Designer</SubType>
    </Content>
  </ItemGroup>
  <ItemGroup>
    <Content Include="Skin\Nereus\screens\dialogVideoEffectSelect.xaml">
      <SubType>Designer</SubType>
    </Content>
  </ItemGroup>
  <Import Project="$(MSBuildToolsPath)\Microsoft.CSharp.targets" />
>>>>>>> 443d6e45
  <Import Project="build.targets" />
</Project><|MERGE_RESOLUTION|>--- conflicted
+++ resolved
@@ -44,8 +44,6 @@
       <Version>4.2.0</Version>
     </PackageReference>
   </ItemGroup>
-<<<<<<< HEAD
-=======
   <ItemGroup>
     <Content Include="Skin\Nereus\screens\dialogVideoEffectChangerSetup.xaml">
       <SubType>Designer</SubType>
@@ -56,7 +54,5 @@
       <SubType>Designer</SubType>
     </Content>
   </ItemGroup>
-  <Import Project="$(MSBuildToolsPath)\Microsoft.CSharp.targets" />
->>>>>>> 443d6e45
   <Import Project="build.targets" />
 </Project>