--- conflicted
+++ resolved
@@ -103,27 +103,6 @@
       </media:SeriesAspectWrapper>
     </StackPanel>
 
-<<<<<<< HEAD
-    <!--media:MediaAspectWrapper MediaItem="{Binding Source={StaticResource FanArtBackgroundModel},Path=MediaItem}" >
-          <media:MediaAspectWrapper.Template>
-            <ControlTemplate>
-              <Grid DataContext="{Binding RelativeSource={RelativeSource TemplatedParent}}">
-                <Image HorizontalAlignment="Right" VerticalAlignment="Center" Stretch="Fill" Width="37" Height="24" Margin="-5,0,15,0" >
-                  <Image.Source>
-                    <MultiBinding Converter="{StaticResource ExpressionMultiValueConverter}" ConverterParameter="{}{0} ? {1} : {2}">
-                      <Binding Path="PlayCount"/>
-                      <Binding Source=""/>
-                      <Binding Source="unwatched_icon.png"/>
-                    </MultiBinding>
-                  </Image.Source>
-                </Image>
-              </Grid>
-            </ControlTemplate>
-          </media:MediaAspectWrapper.Template>
-        </media:MediaAspectWrapper-->
-
-=======
->>>>>>> 0b0ee0de
     <StackPanel Orientation="Vertical" DataContext="{Binding Source={StaticResource FanArtBackgroundModel},Path=SelectedItem}">
       <StackPanel Orientation="Horizontal">
         <Label FontSize="{ThemeResource SmallFontSize}" Content="{Binding Seasons}"
