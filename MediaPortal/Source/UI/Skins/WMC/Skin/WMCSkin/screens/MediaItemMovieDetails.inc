--- conflicted
+++ resolved
@@ -95,13 +95,8 @@
       <media:VideoAspectWrapper.Template>
         <ControlTemplate>
           <Grid DataContext="{Binding RelativeSource={RelativeSource TemplatedParent}}">
-<<<<<<< HEAD
-            <Label x:Name="Genre" FontSize="{ThemeResource SmallFontSize}" Opacity="1.3"
-                Content="{Binding Genres}" Color="{ThemeResource MenuTextBackground}"/>
-=======
             <Label x:Name="Genre" FontSize="{ThemeResource SmallFontSize}" Opacity="1.3" TextTrimming="WordEllipsis"
                    Content="{Binding Genres}" Color="{ThemeResource MenuTextBackground}" Margin="0,0,10,0"/>
->>>>>>> 0b0ee0de
           </Grid>
         </ControlTemplate>
       </media:VideoAspectWrapper.Template>
