--- conflicted
+++ resolved
@@ -1,431 +1,389 @@
-#region Copyright (C) 2007-2017 Team MediaPortal
-
-/*
-    Copyright (C) 2007-2017 Team MediaPortal
-    http://www.team-mediaportal.com
-
-    This file is part of MediaPortal 2
-
-    MediaPortal 2 is free software: you can redistribute it and/or modify
-    it under the terms of the GNU General Public License as published by
-    the Free Software Foundation, either version 3 of the License, or
-    (at your option) any later version.
-
-    MediaPortal 2 is distributed in the hope that it will be useful,
-    but WITHOUT ANY WARRANTY; without even the implied warranty of
-    MERCHANTABILITY or FITNESS FOR A PARTICULAR PURPOSE. See the
-    GNU General Public License for more details.
-
-    You should have received a copy of the GNU General Public License
-    along with MediaPortal 2. If not, see <http://www.gnu.org/licenses/>.
-*/
-
-#endregion
-
-using System;
-using MediaPortal.Common.General;
-using MediaPortal.Common.Localization;
-using MediaPortal.UI.SkinEngine.DirectX11;
-using MediaPortal.UI.SkinEngine.Rendering;
-using SharpDX;
-using MediaPortal.Utilities.DeepCopy;
-using SharpDX.Direct2D1;
-using Size = SharpDX.Size2;
-using SizeF = SharpDX.Size2F;
-using PointF = SharpDX.Vector2;
-
-namespace MediaPortal.UI.SkinEngine.Controls.Visuals
-{
-  // TODO: We don't notice font changes if font is declared on a parent element, so add a virtual font change handler in parent
-  public class Label : Control
-  {
-    public const double DEFAULT_SCROLL_SPEED = 20.0;
-    public const double DEFAULT_SCROLL_DELAY = 2.0;
-
-    #region Protected fields
-
-    protected AbstractProperty _contentProperty;
-    protected AbstractProperty _colorProperty;
-    protected AbstractProperty _scrollProperty;
-    protected AbstractProperty _scrollSpeedProperty;
-    protected AbstractProperty _scrollDelayProperty;
-    protected AbstractProperty _wrapProperty;
-<<<<<<< HEAD
-    protected AbstractProperty _lineHeightProperty;
-=======
-    protected AbstractProperty _textTrimmingProperty;
-    protected TextBuffer _asset = null;
->>>>>>> ad9cc841
-    protected string _resourceString;
-    private TextBuffer2D _asset;
-    private SolidColorBrush _textBrush;
-
-    #endregion
-
-    #region Ctor
-
-    public Label()
-    {
-      Init();
-      Attach();
-    }
-
-    void Init()
-    {
-      _contentProperty = new SProperty(typeof(string), null);
-      _colorProperty = new SProperty(typeof(Color), Color.DarkViolet);
-      _scrollProperty = new SProperty(typeof(TextBuffer2D.TextScrollEnum), TextBuffer2D.TextScrollEnum.None);
-      _scrollSpeedProperty = new SProperty(typeof(double), DEFAULT_SCROLL_SPEED);
-      _scrollDelayProperty = new SProperty(typeof(double), DEFAULT_SCROLL_DELAY);
-      _wrapProperty = new SProperty(typeof(bool), false);
-<<<<<<< HEAD
-      _lineHeightProperty = new SProperty(typeof(double), Double.NaN);
-=======
-      _textTrimmingProperty = new SProperty(typeof(TextTrimming), TextTrimming.None);
->>>>>>> ad9cc841
-
-      HorizontalAlignment = HorizontalAlignmentEnum.Left;
-      InitializeResourceString();
-    }
-
-    void Attach()
-    {
-      _contentProperty.Attach(OnContentChanged);
-      _wrapProperty.Attach(OnLayoutPropertyChanged);
-<<<<<<< HEAD
-      _lineHeightProperty.Attach(OnLayoutPropertyChanged);
-=======
-      _textTrimmingProperty.Attach(OnLayoutPropertyChanged);
->>>>>>> ad9cc841
-      _scrollProperty.Attach(OnLayoutPropertyChanged);
-      _scrollSpeedProperty.Attach(OnLayoutPropertyChanged);
-      _scrollDelayProperty.Attach(OnLayoutPropertyChanged);
-      _colorProperty.Attach(OnColorPropertyChanged);
-
-      HorizontalAlignmentProperty.Attach(OnLayoutPropertyChanged);
-      VerticalAlignmentProperty.Attach(OnLayoutPropertyChanged);
-      FontFamilyProperty.Attach(OnFontChanged);
-      FontSizeProperty.Attach(OnFontChanged);
-      FontWeightProperty.Attach(OnFontChanged);
-      FontStyleProperty.Attach(OnFontChanged);
-
-      HorizontalContentAlignmentProperty.Attach(OnLayoutPropertyChanged);
-      VerticalContentAlignmentProperty.Attach(OnLayoutPropertyChanged);
-    }
-
-    void Detach()
-    {
-      _contentProperty.Detach(OnContentChanged);
-      _wrapProperty.Detach(OnLayoutPropertyChanged);
-<<<<<<< HEAD
-      _lineHeightProperty.Detach(OnLayoutPropertyChanged);
-=======
-      _textTrimmingProperty.Detach(OnLayoutPropertyChanged);
->>>>>>> ad9cc841
-      _scrollProperty.Detach(OnLayoutPropertyChanged);
-      _scrollSpeedProperty.Detach(OnLayoutPropertyChanged);
-      _scrollDelayProperty.Detach(OnLayoutPropertyChanged);
-      _colorProperty.Detach(OnColorPropertyChanged);
-
-      HorizontalAlignmentProperty.Detach(OnLayoutPropertyChanged);
-      VerticalAlignmentProperty.Detach(OnLayoutPropertyChanged);
-      FontFamilyProperty.Detach(OnFontChanged);
-      FontSizeProperty.Detach(OnFontChanged);
-      FontWeightProperty.Detach(OnFontChanged);
-      FontStyleProperty.Detach(OnFontChanged);
-
-      HorizontalContentAlignmentProperty.Detach(OnLayoutPropertyChanged);
-      VerticalContentAlignmentProperty.Detach(OnLayoutPropertyChanged);
-    }
-
-    public override void DeepCopy(IDeepCopyable source, ICopyManager copyManager)
-    {
-      Detach();
-      base.DeepCopy(source, copyManager);
-      Label l = (Label)source;
-      Content = l.Content;
-      HorizontalAlignment = l.HorizontalAlignment;
-      VerticalAlignment = l.VerticalAlignment;
-      Color = l.Color;
-      Scroll = l.Scroll;
-      ScrollDelay = l.ScrollDelay;
-      ScrollSpeed = l.ScrollSpeed;
-      Wrap = l.Wrap;
-<<<<<<< HEAD
-      LineHeight = l.LineHeight;
-=======
-      TextTrimming = l.TextTrimming;
-
->>>>>>> ad9cc841
-      InitializeResourceString();
-      Attach();
-    }
-
-    #endregion
-
-    #region Property change handlers
-
-    void OnContentChanged(AbstractProperty prop, object oldValue)
-    {
-      InitializeResourceString();
-      ReAllocFont();
-      InvalidateLayout(true, false);
-    }
-
-    void OnLayoutPropertyChanged(AbstractProperty prop, object oldValue)
-    {
-      ReAllocFont();
-      InvalidateLayout(true, false);
-    }
-
-    protected void OnFontChanged(AbstractProperty prop, object oldValue)
-    {
-      InvalidateLayout(true, false);
-      ReAllocFont();
-    }
-
-    private void OnColorPropertyChanged(AbstractProperty property, object oldvalue)
-    {
-      if (_textBrush != null)
-      {
-        _textBrush.Color = Color;
-      }
-    }
-
-    #endregion
-
-    protected void InitializeResourceString()
-    {
-      string content = Content;
-      _resourceString = string.IsNullOrEmpty(content) ? string.Empty :
-          LocalizationHelper.CreateResourceString(content).Evaluate();
-    }
-
-    #region Public properties
-
-    public AbstractProperty ContentProperty
-    {
-      get { return _contentProperty; }
-    }
-
-    public string Content
-    {
-      get { return (string)_contentProperty.GetValue(); }
-      set { _contentProperty.SetValue(value); }
-    }
-
-    /// <summary>
-    /// Gets or sets the color of the label.
-    /// </summary>
-    public Color Color
-    {
-      get { return (Color)_colorProperty.GetValue(); }
-      set { _colorProperty.SetValue(value); }
-    }
-
-    public AbstractProperty ColorProperty
-    {
-      get { return _colorProperty; }
-    }
-
-    /// <summary>
-    /// Determines how to scroll text.
-    /// </summary>
-    public TextBuffer2D.TextScrollEnum Scroll
-    {
-      get { return (TextBuffer2D.TextScrollEnum)_scrollProperty.GetValue(); }
-      set { _scrollProperty.SetValue(value); }
-    }
-
-    public AbstractProperty ScrollProperty
-    {
-      get { return _scrollProperty; }
-    }
-
-    /// <summary>
-    /// Sets the delay in seconds before scrolling starts.
-    /// </summary>
-    public Double ScrollDelay
-    {
-      get { return (double)_scrollDelayProperty.GetValue(); }
-      set { _scrollDelayProperty.SetValue(value); }
-    }
-
-    public AbstractProperty ScrollDelayProperty
-    {
-      get { return _scrollDelayProperty; }
-    }
-
-    /// <summary>
-    /// Gets or sets the scroll speed for text in skin units per second (1 unit = 1 pixel at native skin resolution).
-    /// <see cref="Scroll"/> must also be set for this to have an effect.
-    /// </summary>
-    public double ScrollSpeed
-    {
-      get { return (double)_scrollSpeedProperty.GetValue(); }
-      set { _scrollSpeedProperty.SetValue(value); }
-    }
-
-    public AbstractProperty ScrollSpeedProperty
-    {
-      get { return _scrollSpeedProperty; }
-    }
-
-    /// <summary>
-    /// Gets or sets whether content text should be horizontally wrapped when it longer than can fit on a single line.
-    /// </summary>
-    public bool Wrap
-    {
-      get { return (bool)_wrapProperty.GetValue(); }
-      set { _wrapProperty.SetValue(value); }
-    }
-
-    public AbstractProperty WrapProperty
-    {
-      get { return _wrapProperty; }
-    }
-
-    /// <summary>
-<<<<<<< HEAD
-    /// Gets or sets the line height. A value of <see cref="Double.NaN"/> uses default line heights.
-    /// </summary>
-    public double LineHeight
-    {
-      get { return (double)_lineHeightProperty.GetValue(); }
-      set { _lineHeightProperty.SetValue(value); }
-    }
-
-    public AbstractProperty LineHeightProperty
-    {
-      get { return _lineHeightProperty; }
-=======
-    /// Gets or sets whether content text should be trimmed if it does not fit within the available space and any remaining text replaced with an ellipsis (...) 
-    /// </summary>
-    public TextTrimming TextTrimming
-    {
-      get { return (TextTrimming)_textTrimmingProperty.GetValue(); }
-      set { _textTrimmingProperty.SetValue(value); }
-    }
-
-    public AbstractProperty TextTrimmingProperty
-    {
-      get { return _textTrimmingProperty; }
->>>>>>> ad9cc841
-    }
-
-    #endregion
-
-    void ReAllocFont()
-    {
-      DeAllocFont();
-      AllocFont();
-    }
-
-    private void DeAllocFont()
-    {
-      TryDispose(ref _asset);
-      TryDispose(ref _textBrush);
-    }
-
-    void AllocFont()
-    {
-      // HACK: avoid NREs during style load time
-      if (GraphicsDevice11.Instance.FactoryDW == null)
-        return;
-
-      if (_asset == null)
-      {
-        _asset = new TextBuffer2D(GetFontFamilyOrInherited(), GetFontWeightOrInherited(), GetFontStyleOrInherited(), GetFontSizeOrInherited(), LineHeight);
-        _asset.Text = _resourceString;
-      }
-      if (_textBrush == null)
-      {
-        _textBrush = new SolidColorBrush(GraphicsDevice11.Instance.Context2D1, Color);
-      }
-    }
-
-    protected override SizeF CalculateInnerDesiredSize(SizeF totalSize)
-    {
-      base.CalculateInnerDesiredSize(totalSize); // Needs to be called in each sub class of Control, see comment in Control.CalculateInnerDesiredSize()
-      // Measure the text
-      float totalWidth = totalSize.Width; // Attention: totalWidth is cleaned up by SkinContext.Zoom
-      if (!double.IsNaN(Width))
-        totalWidth = (float)Width;
-      if (float.IsNaN(totalWidth))
-        totalWidth = 4096;
-      SizeF size = new SizeF { Width = 0 };
-
-<<<<<<< HEAD
-      ReAllocFont(); // Make sure to recreate asset to match current font metrics
-      if (_asset == null)
-        return size;
-
-      return _asset.TextSize(_resourceString, Wrap, totalWidth);
-=======
-      float totalHeight = totalSize.Height;
-      if (!double.IsNaN(Height))
-        totalHeight = (float)Height;
-
-      SizeF size = new SizeF();
-      var textBuffer = _asset;
-      if (textBuffer == null)
-        return size;
-      string[] lines = textBuffer.GetLines(totalWidth, totalHeight, Wrap, TextTrimming);
-      size.Width = 0;
-      foreach (string line in lines)
-        size.Width = Math.Max(size.Width, textBuffer.TextWidth(line));
-      size.Height = textBuffer.TextHeight(Math.Max(lines.Length, 1));
-
-      // Add one pixel to compensate rounding errors. Stops the label scrolling even though there is enough space.
-      size.Width += 1;
-      size.Height += 1;
-      return size;
->>>>>>> ad9cc841
-    }
-
-    public override void RenderOverride(RenderContext localRenderContext)
-    {
-      base.RenderOverride(localRenderContext);
-
-      AllocFont();
-
-      // TODO: add alignment handling to TextBuffer2D
-      TextBuffer2D.HorizontalTextAlignEnum horzAlign = TextBuffer2D.HorizontalTextAlignEnum.Left;
-      if (HorizontalContentAlignment == HorizontalAlignmentEnum.Right)
-        horzAlign = TextBuffer2D.HorizontalTextAlignEnum.Right;
-      else if (HorizontalContentAlignment == HorizontalAlignmentEnum.Center)
-        horzAlign = TextBuffer2D.HorizontalTextAlignEnum.Center;
-
-      TextBuffer2D.VerticalTextAlignEnum vertAlign = TextBuffer2D.VerticalTextAlignEnum.Top;
-      if (VerticalContentAlignment == VerticalAlignmentEnum.Bottom)
-        vertAlign = TextBuffer2D.VerticalTextAlignEnum.Bottom;
-      else if (VerticalContentAlignment == VerticalAlignmentEnum.Center)
-        vertAlign = TextBuffer2D.VerticalTextAlignEnum.Center;
-
-      Color4 color = ColorConverter.FromColor(Color);
-      color.Alpha *= (float)localRenderContext.Opacity;
-
-      _asset.TextBrush = _textBrush;
-
-<<<<<<< HEAD
-      _asset.Render(_innerRect, Wrap, Scroll, (float)ScrollSpeed, (float)ScrollDelay, localRenderContext);
-=======
-      _asset.Render(_innerRect, horzAlign, vertAlign, color, Wrap, TextTrimming, true, localRenderContext.ZOrder, 
-        Scroll, (float) ScrollSpeed, (float) ScrollDelay, localRenderContext.Transform);
->>>>>>> ad9cc841
-    }
-
-    public override void Deallocate()
-    {
-      base.Deallocate();
-      DeAllocFont();
-    }
-
-    public override void Dispose()
-    {
-      Deallocate();
-      base.Dispose();
-    }
-  }
-}
-
+#region Copyright (C) 2007-2017 Team MediaPortal
+
+/*
+    Copyright (C) 2007-2017 Team MediaPortal
+    http://www.team-mediaportal.com
+
+    This file is part of MediaPortal 2
+
+    MediaPortal 2 is free software: you can redistribute it and/or modify
+    it under the terms of the GNU General Public License as published by
+    the Free Software Foundation, either version 3 of the License, or
+    (at your option) any later version.
+
+    MediaPortal 2 is distributed in the hope that it will be useful,
+    but WITHOUT ANY WARRANTY; without even the implied warranty of
+    MERCHANTABILITY or FITNESS FOR A PARTICULAR PURPOSE. See the
+    GNU General Public License for more details.
+
+    You should have received a copy of the GNU General Public License
+    along with MediaPortal 2. If not, see <http://www.gnu.org/licenses/>.
+*/
+
+#endregion
+
+using System;
+using System.Windows;
+using MediaPortal.Common.General;
+using MediaPortal.Common.Localization;
+using MediaPortal.UI.SkinEngine.DirectX11;
+using MediaPortal.UI.SkinEngine.Rendering;
+using SharpDX;
+using MediaPortal.Utilities.DeepCopy;
+using SharpDX.Direct2D1;
+using Size = SharpDX.Size2;
+using SizeF = SharpDX.Size2F;
+using PointF = SharpDX.Vector2;
+
+namespace MediaPortal.UI.SkinEngine.Controls.Visuals
+{
+  // TODO: We don't notice font changes if font is declared on a parent element, so add a virtual font change handler in parent
+  public class Label : Control
+  {
+    public const double DEFAULT_SCROLL_SPEED = 20.0;
+    public const double DEFAULT_SCROLL_DELAY = 2.0;
+
+    #region Protected fields
+
+    protected AbstractProperty _contentProperty;
+    protected AbstractProperty _colorProperty;
+    protected AbstractProperty _scrollProperty;
+    protected AbstractProperty _scrollSpeedProperty;
+    protected AbstractProperty _scrollDelayProperty;
+    protected AbstractProperty _wrapProperty;
+    protected AbstractProperty _lineHeightProperty;
+    protected AbstractProperty _textTrimmingProperty;
+    protected string _resourceString;
+    private TextBuffer2D _asset;
+    private SolidColorBrush _textBrush;
+
+    #endregion
+
+    #region Ctor
+
+    public Label()
+    {
+      Init();
+      Attach();
+    }
+
+    void Init()
+    {
+      _contentProperty = new SProperty(typeof(string), null);
+      _colorProperty = new SProperty(typeof(Color), Color.DarkViolet);
+      _scrollProperty = new SProperty(typeof(TextBuffer2D.TextScrollEnum), TextBuffer2D.TextScrollEnum.None);
+      _scrollSpeedProperty = new SProperty(typeof(double), DEFAULT_SCROLL_SPEED);
+      _scrollDelayProperty = new SProperty(typeof(double), DEFAULT_SCROLL_DELAY);
+      _wrapProperty = new SProperty(typeof(bool), false);
+      _lineHeightProperty = new SProperty(typeof(double), Double.NaN);
+      _textTrimmingProperty = new SProperty(typeof(TextTrimming), TextTrimming.None);
+
+      HorizontalAlignment = HorizontalAlignmentEnum.Left;
+      InitializeResourceString();
+    }
+
+    void Attach()
+    {
+      _contentProperty.Attach(OnContentChanged);
+      _wrapProperty.Attach(OnLayoutPropertyChanged);
+      _lineHeightProperty.Attach(OnLayoutPropertyChanged);
+      _textTrimmingProperty.Attach(OnLayoutPropertyChanged);
+      _scrollProperty.Attach(OnLayoutPropertyChanged);
+      _scrollSpeedProperty.Attach(OnLayoutPropertyChanged);
+      _scrollDelayProperty.Attach(OnLayoutPropertyChanged);
+      _colorProperty.Attach(OnColorPropertyChanged);
+
+      HorizontalAlignmentProperty.Attach(OnLayoutPropertyChanged);
+      VerticalAlignmentProperty.Attach(OnLayoutPropertyChanged);
+      FontFamilyProperty.Attach(OnFontChanged);
+      FontSizeProperty.Attach(OnFontChanged);
+      FontWeightProperty.Attach(OnFontChanged);
+      FontStyleProperty.Attach(OnFontChanged);
+
+      HorizontalContentAlignmentProperty.Attach(OnLayoutPropertyChanged);
+      VerticalContentAlignmentProperty.Attach(OnLayoutPropertyChanged);
+    }
+
+    void Detach()
+    {
+      _contentProperty.Detach(OnContentChanged);
+      _wrapProperty.Detach(OnLayoutPropertyChanged);
+      _lineHeightProperty.Detach(OnLayoutPropertyChanged);
+      _textTrimmingProperty.Detach(OnLayoutPropertyChanged);
+      _scrollProperty.Detach(OnLayoutPropertyChanged);
+      _scrollSpeedProperty.Detach(OnLayoutPropertyChanged);
+      _scrollDelayProperty.Detach(OnLayoutPropertyChanged);
+      _colorProperty.Detach(OnColorPropertyChanged);
+
+      HorizontalAlignmentProperty.Detach(OnLayoutPropertyChanged);
+      VerticalAlignmentProperty.Detach(OnLayoutPropertyChanged);
+      FontFamilyProperty.Detach(OnFontChanged);
+      FontSizeProperty.Detach(OnFontChanged);
+      FontWeightProperty.Detach(OnFontChanged);
+      FontStyleProperty.Detach(OnFontChanged);
+
+      HorizontalContentAlignmentProperty.Detach(OnLayoutPropertyChanged);
+      VerticalContentAlignmentProperty.Detach(OnLayoutPropertyChanged);
+    }
+
+    public override void DeepCopy(IDeepCopyable source, ICopyManager copyManager)
+    {
+      Detach();
+      base.DeepCopy(source, copyManager);
+      Label l = (Label)source;
+      Content = l.Content;
+      HorizontalAlignment = l.HorizontalAlignment;
+      VerticalAlignment = l.VerticalAlignment;
+      Color = l.Color;
+      Scroll = l.Scroll;
+      ScrollDelay = l.ScrollDelay;
+      ScrollSpeed = l.ScrollSpeed;
+      Wrap = l.Wrap;
+      LineHeight = l.LineHeight;
+      TextTrimming = l.TextTrimming;
+      InitializeResourceString();
+      Attach();
+    }
+
+    #endregion
+
+    #region Property change handlers
+
+    void OnContentChanged(AbstractProperty prop, object oldValue)
+    {
+      InitializeResourceString();
+      ReAllocFont();
+      InvalidateLayout(true, false);
+    }
+
+    void OnLayoutPropertyChanged(AbstractProperty prop, object oldValue)
+    {
+      ReAllocFont();
+      InvalidateLayout(true, false);
+    }
+
+    protected void OnFontChanged(AbstractProperty prop, object oldValue)
+    {
+      InvalidateLayout(true, false);
+      ReAllocFont();
+    }
+
+    private void OnColorPropertyChanged(AbstractProperty property, object oldvalue)
+    {
+      if (_textBrush != null)
+      {
+        _textBrush.Color = Color;
+      }
+    }
+
+    #endregion
+
+    protected void InitializeResourceString()
+    {
+      string content = Content;
+      _resourceString = string.IsNullOrEmpty(content) ? string.Empty :
+          LocalizationHelper.CreateResourceString(content).Evaluate();
+    }
+
+    #region Public properties
+
+    public AbstractProperty ContentProperty
+    {
+      get { return _contentProperty; }
+    }
+
+    public string Content
+    {
+      get { return (string)_contentProperty.GetValue(); }
+      set { _contentProperty.SetValue(value); }
+    }
+
+    /// <summary>
+    /// Gets or sets the color of the label.
+    /// </summary>
+    public Color Color
+    {
+      get { return (Color)_colorProperty.GetValue(); }
+      set { _colorProperty.SetValue(value); }
+    }
+
+    public AbstractProperty ColorProperty
+    {
+      get { return _colorProperty; }
+    }
+
+    /// <summary>
+    /// Determines how to scroll text.
+    /// </summary>
+    public TextBuffer2D.TextScrollEnum Scroll
+    {
+      get { return (TextBuffer2D.TextScrollEnum)_scrollProperty.GetValue(); }
+      set { _scrollProperty.SetValue(value); }
+    }
+
+    public AbstractProperty ScrollProperty
+    {
+      get { return _scrollProperty; }
+    }
+
+    /// <summary>
+    /// Sets the delay in seconds before scrolling starts.
+    /// </summary>
+    public Double ScrollDelay
+    {
+      get { return (double)_scrollDelayProperty.GetValue(); }
+      set { _scrollDelayProperty.SetValue(value); }
+    }
+
+    public AbstractProperty ScrollDelayProperty
+    {
+      get { return _scrollDelayProperty; }
+    }
+
+    /// <summary>
+    /// Gets or sets the scroll speed for text in skin units per second (1 unit = 1 pixel at native skin resolution).
+    /// <see cref="Scroll"/> must also be set for this to have an effect.
+    /// </summary>
+    public double ScrollSpeed
+    {
+      get { return (double)_scrollSpeedProperty.GetValue(); }
+      set { _scrollSpeedProperty.SetValue(value); }
+    }
+
+    public AbstractProperty ScrollSpeedProperty
+    {
+      get { return _scrollSpeedProperty; }
+    }
+
+    /// <summary>
+    /// Gets or sets whether content text should be horizontally wrapped when it longer than can fit on a single line.
+    /// </summary>
+    public bool Wrap
+    {
+      get { return (bool)_wrapProperty.GetValue(); }
+      set { _wrapProperty.SetValue(value); }
+    }
+
+    public AbstractProperty WrapProperty
+    {
+      get { return _wrapProperty; }
+    }
+
+    /// <summary>
+    /// Gets or sets whether content text should be trimmed if it does not fit within the available space and any remaining text replaced with an ellipsis (...) 
+    /// </summary>
+    public double LineHeight
+    {
+      get { return (double)_lineHeightProperty.GetValue(); }
+      set { _lineHeightProperty.SetValue(value); }
+    }
+
+    public AbstractProperty LineHeightProperty
+    {
+      get { return _lineHeightProperty; }
+    }
+
+    /// <summary>
+    /// Gets or sets whether content text should be trimmed if it does not fit within the available space and any remaining text replaced with an ellipsis (...) 
+    /// </summary>
+    public TextTrimming TextTrimming
+    {
+      get { return (TextTrimming)_textTrimmingProperty.GetValue(); }
+      set { _textTrimmingProperty.SetValue(value); }
+    }
+
+    public AbstractProperty TextTrimmingProperty
+    {
+      get { return _textTrimmingProperty; }
+    }
+
+    #endregion
+
+    void ReAllocFont()
+    {
+      DeAllocFont();
+      AllocFont();
+    }
+
+    private void DeAllocFont()
+    {
+      TryDispose(ref _asset);
+      TryDispose(ref _textBrush);
+    }
+
+    void AllocFont()
+    {
+      // HACK: avoid NREs during style load time
+      if (GraphicsDevice11.Instance.FactoryDW == null)
+        return;
+
+      if (_asset == null)
+      {
+        _asset = new TextBuffer2D(GetFontFamilyOrInherited(), GetFontWeightOrInherited(), GetFontStyleOrInherited(), GetFontSizeOrInherited(), LineHeight);
+        _asset.Text = _resourceString;
+      }
+      if (_textBrush == null)
+      {
+        _textBrush = new SolidColorBrush(GraphicsDevice11.Instance.Context2D1, Color);
+      }
+    }
+
+    protected override SizeF CalculateInnerDesiredSize(SizeF totalSize)
+    {
+      base.CalculateInnerDesiredSize(totalSize); // Needs to be called in each sub class of Control, see comment in Control.CalculateInnerDesiredSize()
+      // Measure the text
+      float totalWidth = totalSize.Width; // Attention: totalWidth is cleaned up by SkinContext.Zoom
+      if (!double.IsNaN(Width))
+        totalWidth = (float)Width;
+      if (float.IsNaN(totalWidth))
+        totalWidth = 4096;
+      SizeF size = new SizeF { Width = 0 };
+
+      ReAllocFont(); // Make sure to recreate asset to match current font metrics
+      if (_asset == null)
+        return size;
+
+      return _asset.TextSize(_resourceString, Wrap, totalWidth);
+    }
+
+    public override void RenderOverride(RenderContext localRenderContext)
+    {
+      base.RenderOverride(localRenderContext);
+
+      AllocFont();
+
+      // TODO: add alignment handling to TextBuffer2D
+      TextBuffer2D.HorizontalTextAlignEnum horzAlign = TextBuffer2D.HorizontalTextAlignEnum.Left;
+      if (HorizontalContentAlignment == HorizontalAlignmentEnum.Right)
+        horzAlign = TextBuffer2D.HorizontalTextAlignEnum.Right;
+      else if (HorizontalContentAlignment == HorizontalAlignmentEnum.Center)
+        horzAlign = TextBuffer2D.HorizontalTextAlignEnum.Center;
+
+      TextBuffer2D.VerticalTextAlignEnum vertAlign = TextBuffer2D.VerticalTextAlignEnum.Top;
+      if (VerticalContentAlignment == VerticalAlignmentEnum.Bottom)
+        vertAlign = TextBuffer2D.VerticalTextAlignEnum.Bottom;
+      else if (VerticalContentAlignment == VerticalAlignmentEnum.Center)
+        vertAlign = TextBuffer2D.VerticalTextAlignEnum.Center;
+
+      Color4 color = ColorConverter.FromColor(Color);
+      color.Alpha *= (float)localRenderContext.Opacity;
+
+      _asset.TextBrush = _textBrush;
+
+      _asset.Render(_innerRect, Wrap, Scroll, (float)ScrollSpeed, (float)ScrollDelay, localRenderContext);
+    }
+
+    public override void Deallocate()
+    {
+      base.Deallocate();
+      DeAllocFont();
+    }
+
+    public override void Dispose()
+    {
+      Deallocate();
+      base.Dispose();
+    }
+  }
+}
+