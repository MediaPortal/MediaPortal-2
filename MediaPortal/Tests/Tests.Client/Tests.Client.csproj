--- conflicted
+++ resolved
@@ -1,31 +1,9 @@
 ﻿<Project Sdk="Microsoft.NET.Sdk">
   <PropertyGroup>
-<<<<<<< HEAD
     <TargetFramework>net6.0-windows</TargetFramework>
         <OutputType>Library</OutputType>
     <GenerateAssemblyInfo>false</GenerateAssemblyInfo>
     <CodeAnalysisRuleSet>MinimumRecommendedRules.ruleset</CodeAnalysisRuleSet>
-=======
-    <Configuration Condition=" '$(Configuration)' == '' ">Debug</Configuration>
-    <Platform Condition=" '$(Platform)' == '' ">AnyCPU</Platform>
-    <ProjectGuid>{9B2DA988-87CE-421F-A4A3-679A45163599}</ProjectGuid>
-    <OutputType>Library</OutputType>
-    <AppDesignerFolder>Properties</AppDesignerFolder>
-    <RootNamespace>Tests.Client</RootNamespace>
-    <AssemblyName>Tests.Client</AssemblyName>
-    <TargetFrameworkVersion>v4.8</TargetFrameworkVersion>
-    <FileAlignment>512</FileAlignment>
-    <ProjectTypeGuids>{3AC096D0-A1C2-E12C-1390-A8335801FDAB};{FAE04EC0-301F-11D3-BF4B-00C04F79EFBC}</ProjectTypeGuids>
-    <VisualStudioVersion Condition="'$(VisualStudioVersion)' == ''">10.0</VisualStudioVersion>
-    <VSToolsPath Condition="'$(VSToolsPath)' == ''">$(MSBuildExtensionsPath32)\Microsoft\VisualStudio\v$(VisualStudioVersion)</VSToolsPath>
-    <ReferencePath>$(ProgramFiles)\Common Files\microsoft shared\VSTT\$(VisualStudioVersion)\UITestExtensionPackages</ReferencePath>
-    <IsCodedUITest>False</IsCodedUITest>
-    <TestProjectType>UnitTest</TestProjectType>
-    <NuGetPackageImportStamp>
-    </NuGetPackageImportStamp>
-    <RestoreProjectStyle>PackageReference</RestoreProjectStyle>
-    <TargetFrameworkProfile />
->>>>>>> ca5582a4
   </PropertyGroup>
   <PropertyGroup>
     <AutoGenerateBindingRedirects>true</AutoGenerateBindingRedirects>
@@ -40,39 +18,6 @@
     <CodeAnalysisRuleSet>MinimumRecommendedRules.ruleset</CodeAnalysisRuleSet>
   </PropertyGroup>
   <ItemGroup>
-<<<<<<< HEAD
-=======
-    <Reference Include="System" />
-    <Reference Include="System.Device" />
-    <Reference Include="System.Xml" />
-  </ItemGroup>
-  <ItemGroup>
-    <Compile Include="Common\TestAsync.cs" />
-    <Compile Include="Common\TestGenres.cs" />
-    <Compile Include="Common\TestHelpers.cs" />
-    <Compile Include="Common\TestMediaItem.cs" />
-    <Compile Include="Common\TestMediaItemAspectTypeRegistration.cs" />
-    <Compile Include="Common\TestMediaItemQuery.cs" />
-    <Compile Include="Common\TestRelationshipExtraction.cs" />
-    <Compile Include="Common\Thumbnailer.cs" />
-    <Compile Include="InputDevices\Mapping.cs" />
-    <Compile Include="InputDevices\MappingModel.cs" />
-    <Compile Include="InputDevices\MappingTestUtils.cs" />
-    <Compile Include="Media\TestMediaViews.cs" />
-    <Compile Include="PluginManager\PluginItemInstantiationTests.cs" />
-    <Compile Include="SkinEngine\ConfigurationConverters.cs" />
-    <Compile Include="UPnP\HttpHeaders.cs" />
-    <Compile Include="VideoPlayers\ComSkip\ComSkipChaptersTests.cs" />
-    <Compile Include="Properties\AssemblyInfo.cs" />
-    <Compile Include="VideoPlayers\ComSkip\VideoPlayerForComSkipTests.cs" />
-    <Compile Include="VideoPlayers\Subtitles\FakeVideoSettings.cs" />
-    <Compile Include="VideoPlayers\Subtitles\MockedTsVideoPlayer.cs" />
-    <Compile Include="VideoPlayers\Subtitles\AddSubtitleFilterTests.cs" />
-    <Compile Include="VideoPlayers\Subtitles\TsReaderStub.cs" />
-    <Compile Include="WifiRemote\TestWifiRemote.cs" />
-  </ItemGroup>
-  <ItemGroup>
->>>>>>> ca5582a4
     <EmbeddedResource Include="VideoPlayers\ComSkip\TestData\Video.With.Invalid.ComSkip.Chapters.zip">
       <CopyToOutputDirectory>Always</CopyToOutputDirectory>
     </EmbeddedResource>
@@ -84,7 +29,6 @@
     </EmbeddedResource>
   </ItemGroup>
   <ItemGroup>
-<<<<<<< HEAD
     <ProjectReference Include="..\..\Incubator\WifiRemote\WifiRemote.csproj" />
     <ProjectReference Include="..\..\Source\Core\MediaPortal.Common\MediaPortal.Common.csproj" />
     <ProjectReference Include="..\..\Source\Core\MediaPortal.UI\MediaPortal.UI.csproj" />
@@ -94,77 +38,13 @@
     <ProjectReference Include="..\..\Source\Extensions\MetadataExtractors\OnlineLibraries\OnlineLibraries.csproj" />
     <ProjectReference Include="..\..\Source\Extensions\MetadataExtractors\WICThumbnailProvider\WICThumbnailProvider.csproj" />
     <ProjectReference Include="..\..\Source\Extensions\ResourceProviders\ZipResourceProvider\ZipResourceProvider.csproj" />
+    <ProjectReference Include="..\..\Source\UI\Input\InputDevices.Common\InputDevices.Common.csproj" />
+    <ProjectReference Include="..\..\Source\UI\Input\InputDevices\InputDevices.csproj" />
     <ProjectReference Include="..\..\Source\UI\Players\DirectShowWrapper\DirectShowWrapper.csproj" />
     <ProjectReference Include="..\..\Source\UI\Players\VideoPlayer\VideoPlayers.csproj" />
     <ProjectReference Include="..\..\Source\UI\SkinEngine\SkinEngine.csproj" />
     <ProjectReference Include="..\..\Source\UI\TV\SlimTvInterfaces\SlimTv.Interfaces.csproj" />
     <ProjectReference Include="..\..\Source\UI\UiComponents\Media\Media.csproj" />
-=======
-    <ProjectReference Include="..\..\Incubator\WifiRemote\WifiRemote.csproj">
-      <Project>{8d67f134-c122-46b3-b393-329b06981045}</Project>
-      <Name>WifiRemote</Name>
-    </ProjectReference>
-    <ProjectReference Include="..\..\Source\Core\MediaPortal.Common\MediaPortal.Common.csproj">
-      <Project>{ecf060e7-caa1-4466-851f-f80b857641ea}</Project>
-      <Name>MediaPortal.Common</Name>
-    </ProjectReference>
-    <ProjectReference Include="..\..\Source\Core\MediaPortal.UI\MediaPortal.UI.csproj">
-      <Project>{52e587d0-a274-44da-8846-8eeaf5414923}</Project>
-      <Name>MediaPortal.UI</Name>
-    </ProjectReference>
-    <ProjectReference Include="..\..\Source\Core\UPnP\UPnP.csproj">
-      <Project>{455e7d70-1c85-4d7f-9f01-dc801b8b8c34}</Project>
-      <Name>UPnP</Name>
-    </ProjectReference>
-    <ProjectReference Include="..\..\Source\Extensions\MetadataExtractors\GDIThumbnailProvider\GDIThumbnailProvider.csproj">
-      <Project>{65cf3575-ac34-4e46-92c3-84e6eda9bacd}</Project>
-      <Name>GDIThumbnailProvider</Name>
-    </ProjectReference>
-    <ProjectReference Include="..\..\Source\Extensions\MetadataExtractors\GenreProvider\GenreProvider.csproj">
-      <Project>{1973ad5b-ef7e-41da-a668-58ac37e1154e}</Project>
-      <Name>GenreProvider</Name>
-    </ProjectReference>
-    <ProjectReference Include="..\..\Source\Extensions\MetadataExtractors\OnlineLibraries\OnlineLibraries.csproj">
-      <Project>{DCA4D19E-75F4-4A8A-B70A-F3F4291DC62B}</Project>
-      <Name>OnlineLibraries</Name>
-    </ProjectReference>
-    <ProjectReference Include="..\..\Source\Extensions\MetadataExtractors\WICThumbnailProvider\WICThumbnailProvider.csproj">
-      <Project>{7f790d8d-3a5a-499f-b9d3-8d9a1ef4f73a}</Project>
-      <Name>WICThumbnailProvider</Name>
-    </ProjectReference>
-    <ProjectReference Include="..\..\Source\Extensions\ResourceProviders\ZipResourceProvider\ZipResourceProvider.csproj">
-      <Project>{33721bc7-193a-4b80-9cff-dc8a50700443}</Project>
-      <Name>ZipResourceProvider</Name>
-    </ProjectReference>
-    <ProjectReference Include="..\..\Source\UI\Input\InputDevices.Common\InputDevices.Common.csproj">
-      <Project>{4dd1a1cc-523f-4398-bee0-50fd548f2a1d}</Project>
-      <Name>InputDevices.Common</Name>
-    </ProjectReference>
-    <ProjectReference Include="..\..\Source\UI\Input\InputDevices\InputDevices.csproj">
-      <Project>{B629680F-088F-4234-AF95-3AEE67A2941B}</Project>
-      <Name>InputDevices</Name>
-    </ProjectReference>
-    <ProjectReference Include="..\..\Source\UI\Players\DirectShowWrapper\DirectShowWrapper.csproj">
-      <Project>{c4a45fa7-bcd1-4b14-b6d5-051a780eb83b}</Project>
-      <Name>DirectShowWrapper</Name>
-    </ProjectReference>
-    <ProjectReference Include="..\..\Source\UI\Players\VideoPlayer\VideoPlayers.csproj">
-      <Project>{ed9a8a29-91dd-4b21-8cb8-a8b0f3eff61c}</Project>
-      <Name>VideoPlayers</Name>
-    </ProjectReference>
-    <ProjectReference Include="..\..\Source\UI\SkinEngine\SkinEngine.csproj">
-      <Project>{7e943389-3589-40c9-b481-2e223554cc49}</Project>
-      <Name>SkinEngine</Name>
-    </ProjectReference>
-    <ProjectReference Include="..\..\Source\UI\TV\SlimTvInterfaces\SlimTv.Interfaces.csproj">
-      <Project>{F31C71FA-4A24-4D33-B0EE-52CF667DCEF4}</Project>
-      <Name>SlimTv.Interfaces</Name>
-    </ProjectReference>
-    <ProjectReference Include="..\..\Source\UI\UiComponents\Media\Media.csproj">
-      <Project>{cd37e2ff-4cf7-4f96-8c73-c6764988d408}</Project>
-      <Name>Media</Name>
-    </ProjectReference>
->>>>>>> ca5582a4
   </ItemGroup>
   <ItemGroup>
     <PackageReference Include="MediaPortal.Test.Thumbnail">
@@ -174,14 +54,7 @@
       <Version>4.18.1</Version>
     </PackageReference>
     <PackageReference Include="NUnit">
-<<<<<<< HEAD
       <Version>3.13.3</Version>
-=======
-      <Version>3.12.0</Version>
-    </PackageReference>
-    <PackageReference Include="NUnit3TestAdapter">
-      <Version>4.3.0-alpha-net7.4</Version>
->>>>>>> ca5582a4
     </PackageReference>
   </ItemGroup>
   <ItemGroup />
