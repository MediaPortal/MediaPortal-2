<<<<<<< HEAD
#region Copyright (C) 2007-2017 Team MediaPortal

/*
    Copyright (C) 2007-2017 Team MediaPortal
    http://www.team-mediaportal.com

    This file is part of MediaPortal 2

    MediaPortal 2 is free software: you can redistribute it and/or modify
    it under the terms of the GNU General Public License as published by
    the Free Software Foundation, either version 3 of the License, or
    (at your option) any later version.

    MediaPortal 2 is distributed in the hope that it will be useful,
    but WITHOUT ANY WARRANTY; without even the implied warranty of
    MERCHANTABILITY or FITNESS FOR A PARTICULAR PURPOSE. See the
    GNU General Public License for more details.

    You should have received a copy of the GNU General Public License
    along with MediaPortal 2. If not, see <http://www.gnu.org/licenses/>.
*/

#endregion

using System;
using System.Collections.Generic;
using System.Threading.Tasks;
using MediaPortal.Common.Async;
using MediaPortal.Common.Services.ServerCommunication;
using MediaPortal.Plugins.SlimTv.Interfaces.Items;

namespace MediaPortal.Plugins.SlimTv.Interfaces
{
  [Flags]
  public enum RecordingStatus
  {
    None,
    Scheduled,
    SeriesScheduled,
    RuleScheduled,
    Recording,
    RecordingOnce,
    RecordingSeries,
    RecordingManual
  }

  public enum ScheduleRecordingType
  {
    Once,
    Daily,
    Weekly,
    EveryTimeOnThisChannel,
    EveryTimeOnEveryChannel,
    Weekends,
    WorkingDays,
    WeeklyEveryTimeOnThisChannel
  }

  public interface IScheduleControlAsync
  {
    /// <summary>
    /// Creates a single or extended series schedule.
    /// </summary>
    /// <param name="program">Program to record.</param>
    /// <param name="recordingType">Schedule recording type.</param>
    /// <returns>
    /// <see cref="AsyncResult{T}.Success"/> <c>true</c> if successful.
    /// <see cref="AsyncResult{T}.Result"/> Returns the schedule instance.
    /// </returns>
    Task<AsyncResult<ISchedule>> CreateScheduleAsync(IProgram program, ScheduleRecordingType recordingType);

    /// <summary>
    /// Creates a single or extended series schedule.
    /// </summary>
    /// <param name="channel">Channel to record.</param>
    /// <param name="from">Recording time from.</param>
    /// <param name="to">Recording time to.</param>
    /// <param name="recordingType">Schedule recording type.</param>
    /// <param name="schedule">Returns the schedule instance.</param>
    /// <returns>
    /// <see cref="AsyncResult{T}.Success"/> <c>true</c> if successful.
    /// <see cref="AsyncResult{T}.Result"/> Returns the schedule instance.
    /// </returns>
    Task<AsyncResult<ISchedule>> CreateScheduleByTimeAsync(IChannel channel, DateTime from, DateTime to, ScheduleRecordingType recordingType);

    /// <summary>
    /// Creates a single or extended series schedule.
    /// </summary>
    /// <param name="channel">Channel to record.</param>
    /// <param name="title">Title of the recording</param>
    /// <param name="from">Recording time from.</param>
    /// <param name="to">Recording time to.</param>
    /// <param name="recordingType">Schedule recording type.</param>
    /// <param name="schedule">Returns the schedule instance.</param>
    /// <returns>
    /// <see cref="AsyncResult{T}.Success"/> <c>true</c> if successful.
    /// <see cref="AsyncResult{T}.Result"/> Returns the schedule instance.
    /// </returns>
    Task<AsyncResult<ISchedule>> CreateScheduleByTimeAsync(IChannel channel, string title, DateTime from, DateTime to, ScheduleRecordingType recordingType);

    /// <summary>
    /// Creates a single or extended series schedule.
    /// </summary>
    /// <param name="channel">Channel to record.</param>
    /// <param name="title">Title of the recording</param>
    /// <param name="from">Recording time from.</param>
    /// <param name="to">Recording time to.</param>
    /// <param name="recordingType">Schedule recording type.</param>
    /// <param name="priority">Schedule priority</param>
    /// <param name="schedule">Returns the schedule instance.</param>
    /// <param name="preRecordInterval">Prerecording interval</param>
    /// <param name="postRecordInterval">Postrecording interval</param>
    /// <param name="directory">Recording directory</param>
    /// <returns>
    /// <see cref="AsyncResult{T}.Success"/> <c>true</c> if successful.
    /// <see cref="AsyncResult{T}.Result"/> Returns the schedule instance.
    /// </returns>
    Task<AsyncResult<ISchedule>> CreateScheduleDetailedAsync(IChannel channel, string title, DateTime from, DateTime to, ScheduleRecordingType recordingType, int preRecordInterval, int postRecordInterval, string directory, int priority);

    /// <summary>
    /// Edits a given <paramref name="schedule"/>.
    /// </summary>
    /// <param name="channel">Channel to record.</param>
    /// <param name="title">Title of the recording</param>
    /// <param name="recordingType">Schedule recording type.</param>
    /// <param name="preRecordInterval">Prerecording interval</param>
    /// <param name="postRecordInterval">Postrecording interval</param>
    /// <param name="directory">Recording directory</param>
    /// <param name="priority">Schedule priority</param>
    /// <param name="from">Recording time from.</param>
    /// <param name="to">Recording time to.</param>
    /// <param name="schedule">Schedule to edit.</param>
    /// <returns></returns>
    Task<bool> EditScheduleAsync(ISchedule schedule, IChannel channel = null, string title = null, DateTime? from = null, DateTime? to = null, ScheduleRecordingType? recordingType = null, int? preRecordInterval = null, int? postRecordInterval = null, string directory = null, int? priority = null);

    /// <summary>
    /// Deletes a schedule for the given <paramref name="program"/>. If the <paramref name="recordingType"/> is set to <see cref="ScheduleRecordingType.Once"/>,
    /// only the actual program schedule will be removed. If any other series type is used, the full schedule will be removed (including all single schedules).
    /// </summary>
    /// <param name="program">Program to cancel.</param>
    /// <param name="recordingType">Schedule recording type.</param>
    /// <returns><c>true</c> if successful.</returns>
    Task<bool> RemoveScheduleForProgramAsync(IProgram program, ScheduleRecordingType recordingType); // ISchedule schedule ?

    /// <summary>
    /// Deletes a given <paramref name="schedule"/>.
    /// </summary>
    /// <param name="schedule">Schedule to delete.</param>
    /// <returns><c>true</c> if successful.</returns>
    Task<bool> RemoveScheduleAsync(ISchedule schedule);

    /// <summary>
    /// Undo the canceling of a recording
    /// </summary>
    /// <param name="program">Program to uncancel.</param>
    /// <returns></returns>
    Task<bool> UnCancelScheduleAsync(IProgram program);

    /// <summary>
    /// Gets the <paramref name="recordingStatus"/> for the given <paramref name="program"/>.
    /// </summary>
    /// <param name="program">Program.</param>
    /// <returns>
    /// <see cref="AsyncResult{T}.Success"/> <c>true</c> if successful.
    /// <see cref="AsyncResult{T}.Result"/> Recording/Scheduling status.
    /// </returns>
    Task<AsyncResult<RecordingStatus>> GetRecordingStatusAsync(IProgram program);

    /// <summary>
    /// Gets the file or stream name of currently running recording of the given <paramref name="program"/>.
    /// </summary>
    /// <param name="program">Program.</param>
    /// <returns>
    /// <see cref="AsyncResult{T}.Success"/> <c>true</c> if successful.
    /// <see cref="AsyncResult{T}.Result"/> Returns the filename or stream url.
    /// </returns>
    Task<AsyncResult<string>> GetRecordingFileOrStreamAsync(IProgram program);

    /// <summary>
    /// Tries to get a list of programs for the given <paramref name="schedule"/>.
    /// </summary>
    /// <param name="schedule">Schedule</param>
    /// <returns>
    /// <see cref="AsyncResult{T}.Success"/> <c>true</c> if at least one program could be found.
    /// <see cref="AsyncResult{T}.Result"/> programs.
    /// </returns>
    Task<AsyncResult<IList<IProgram>>> GetProgramsForScheduleAsync(ISchedule schedule);

    /// <summary>
    /// Gets the list of all available schedules.
    /// </summary>
    /// <returns>
    /// <see cref="AsyncResult{T}.Success"/> <c>true</c> if at least one schedule could be found.
    /// <see cref="AsyncResult{T}.Result"/> schedules.
    /// </returns>
    Task<AsyncResult<IList<ISchedule>>> GetSchedulesAsync();

    /// <summary>
    /// Checks if the given <paramref name="fileName"/> refers to an active recording.
    /// </summary>
    /// <param name="fileName">File name</param>
    /// <returns>
    /// <see cref="AsyncResult{T}.Success"/> <c>true</c> if a schedule could be found.
    /// <see cref="AsyncResult{T}.Result"/> Outputs associcated schedule.
    /// </returns>
    Task<AsyncResult<ISchedule>> IsCurrentlyRecordingAsync(string fileName);
  }

  //public interface IScheduleControl
  //{
  //  /// <summary>
  //  /// Creates a single or extended series schedule.
  //  /// </summary>
  //  /// <param name="program">Program to record.</param>
  //  /// <param name="recordingType">Schedule recording type.</param>
  //  /// <param name="schedule">Returns the schedule instance.</param>
  //  /// <returns><c>true</c> if successful.</returns>
  //  bool CreateSchedule(IProgram program, ScheduleRecordingType recordingType, out ISchedule schedule);

  //  /// <summary>
  //  /// Creates a single or extended series schedule.
  //  /// </summary>
  //  /// <param name="channel">Channel to record.</param>
  //  /// <param name="from">Recording time from.</param>
  //  /// <param name="to">Recording time to.</param>
  //  /// <param name="recordingType">Schedule recording type.</param>
  //  /// <param name="schedule">Returns the schedule instance.</param>
  //  /// <returns><c>true</c> if successful.</returns>
  //  bool CreateScheduleByTime(IChannel channel, DateTime from, DateTime to, ScheduleRecordingType recordingType, out ISchedule schedule);

  //  /// <summary>
  //  /// Creates a single or extended series schedule.
  //  /// </summary>
  //  /// <param name="channel">Channel to record.</param>
  //  /// <param name="title">Title of the recording</param>
  //  /// <param name="from">Recording time from.</param>
  //  /// <param name="to">Recording time to.</param>
  //  /// <param name="recordingType">Schedule recording type.</param>
  //  /// <param name="schedule">Returns the schedule instance.</param>
  //  /// <returns><c>true</c> if successful.</returns>
  //  bool CreateScheduleByTime(IChannel channel, string title, DateTime from, DateTime to, ScheduleRecordingType recordingType, out ISchedule schedule);

  //  /// <summary>
  //  /// Creates a single or extended series schedule.
  //  /// </summary>
  //  /// <param name="channel">Channel to record.</param>
  //  /// <param name="title">Title of the recording</param>
  //  /// <param name="from">Recording time from.</param>
  //  /// <param name="to">Recording time to.</param>
  //  /// <param name="recordingType">Schedule recording type.</param>
  //  /// <param name="priority">Schedule priority</param>
  //  /// <param name="schedule">Returns the schedule instance.</param>
  //  /// <param name="preRecordInterval">Prerecording interval</param>
  //  /// <param name="postRecordInterval">Postrecording interval</param>
  //  /// <param name="directory">Recording directory</param>
  //  /// <returns><c>true</c> if successful.</returns>
  //  bool CreateScheduleDetailed(IChannel channel, string title, DateTime from, DateTime to, ScheduleRecordingType recordingType, int preRecordInterval, int postRecordInterval, string directory, int priority, out ISchedule schedule);

  //  /// <summary>
  //  /// 
  //  /// </summary>
  //  /// <param name="channel">Channel to record.</param>
  //  /// <param name="title">Title of the recording</param>
  //  /// <param name="recordingType">Schedule recording type.</param>
  //  /// <param name="preRecordInterval">Prerecording interval</param>
  //  /// <param name="postRecordInterval">Postrecording interval</param>
  //  /// <param name="directory">Recording directory</param>
  //  /// <param name="priority">Schedule priority</param>
  //  /// <param name="from">Recording time from.</param>
  //  /// <param name="to">Recording time to.</param>
  //  /// <param name="schedule">Schedule to edit.</param>
  //  /// <returns></returns>
  //  bool EditSchedule(ISchedule schedule, IChannel channel = null, string title = null, DateTime? from = null, DateTime? to = null, ScheduleRecordingType? recordingType = null, int? preRecordInterval = null, int? postRecordInterval = null, string directory = null, int? priority = null);

  //  /// <summary>
  //  /// Deletes a schedule for the given <paramref name="program"/>. If the <paramref name="recordingType"/> is set to <see cref="ScheduleRecordingType.Once"/>,
  //  /// only the actual program schedule will be removed. If any other series type is used, the full schedule will be removed (including all single schedules).
  //  /// </summary>
  //  /// <param name="program">Program to cancel.</param>
  //  /// <param name="recordingType">Schedule recording type.</param>
  //  /// <returns><c>true</c> if successful.</returns>
  //  bool RemoveScheduleForProgram(IProgram program, ScheduleRecordingType recordingType); // ISchedule schedule ?

  //  /// <summary>
  //  /// Deletes a given <paramref name="schedule"/>.
  //  /// </summary>
  //  /// <param name="schedule">Schedule to delete.</param>
  //  /// <returns><c>true</c> if successful.</returns>
  //  bool RemoveSchedule(ISchedule schedule);

  //  /// Undo the canceling of a recording
  //  /// </summary>
  //  /// <param name="program">Program to uncancel.</param>
  //  /// <returns></returns>
  //  bool UnCancelSchedule(IProgram program);

  //  /// <summary>
  //  /// Gets the <paramref name="recordingStatus"/> for the given <paramref name="program"/>.
  //  /// </summary>
  //  /// <param name="program">Program.</param>
  //  /// <param name="recordingStatus">Recording/Scheduling status.</param>
  //  /// <returns><c>true</c> if successful.</returns>
  //  bool GetRecordingStatus(IProgram program, out RecordingStatus recordingStatus);

  //  /// <summary>
  //  /// Gets the file or stream name of currently running recording of the given <paramref name="program"/>.
  //  /// </summary>
  //  /// <param name="program">Program.</param>
  //  /// <param name="fileOrStream">Returns the filename or stream url.</param>
  //  /// <returns><c>true</c> if successful.</returns>
  //  bool GetRecordingFileOrStream(IProgram program, out string fileOrStream);

  //  /// <summary>
  //  /// Tries to get a list of programs for the given <paramref name="schedule"/>.
  //  /// </summary>
  //  /// <param name="schedule">Schedule</param>
  //  /// <param name="programs">Returns programs</param>
  //  /// <returns><c>true</c> if at least one program could be found</returns>
  //  bool GetProgramsForSchedule(ISchedule schedule, out IList<IProgram> programs);

  //  //bool GetSchedules(IChannel channel, out IList<ISchedule> schedules);
  //  /// <summary>
  //  /// Gets the list of all available schedules.
  //  /// </summary>
  //  /// <param name="schedules">Returns schedules</param>
  //  /// <returns><c>true</c> if at least one schedule could be found</returns>
  //  bool GetSchedules(out IList<ISchedule> schedules);

  //  /// <summary>
  //  /// Checks if the given <paramref name="fileName"/> refers to an active recording.
  //  /// </summary>
  //  /// <param name="fileName">File name</param>
  //  /// <param name="schedule">Outputs associcated schedule</param>
  //  /// <returns></returns>
  //  bool IsCurrentlyRecording(string fileName, out ISchedule schedule);

  //  //bool AddRule(IScheduleRule rule);
  //  //bool RemoveRule(IScheduleRule rule);
  //  //bool GetRules(out IList<IScheduleRule> rules);
  //  //TODO
  //}
}
=======
#region Copyright (C) 2007-2018 Team MediaPortal

/*
    Copyright (C) 2007-2018 Team MediaPortal
    http://www.team-mediaportal.com

    This file is part of MediaPortal 2

    MediaPortal 2 is free software: you can redistribute it and/or modify
    it under the terms of the GNU General Public License as published by
    the Free Software Foundation, either version 3 of the License, or
    (at your option) any later version.

    MediaPortal 2 is distributed in the hope that it will be useful,
    but WITHOUT ANY WARRANTY; without even the implied warranty of
    MERCHANTABILITY or FITNESS FOR A PARTICULAR PURPOSE. See the
    GNU General Public License for more details.

    You should have received a copy of the GNU General Public License
    along with MediaPortal 2. If not, see <http://www.gnu.org/licenses/>.
*/

#endregion

using System;
using System.Collections.Generic;
using System.Threading.Tasks;
using MediaPortal.Common.Async;
using MediaPortal.Common.Services.ServerCommunication;
using MediaPortal.Plugins.SlimTv.Interfaces.Items;

namespace MediaPortal.Plugins.SlimTv.Interfaces
{
  [Flags]
  public enum RecordingStatus
  {
    None,
    Scheduled,
    SeriesScheduled,
    RuleScheduled,
    Recording
  }

  public enum ScheduleRecordingType
  {
    Once,
    Daily,
    Weekly,
    EveryTimeOnThisChannel,
    EveryTimeOnEveryChannel,
    Weekends,
    WorkingDays,
    WeeklyEveryTimeOnThisChannel
  }

  public interface IScheduleControlAsync
  {
    /// <summary>
    /// Creates a single or extended series schedule.
    /// </summary>
    /// <param name="program">Program to record.</param>
    /// <param name="recordingType">Schedule recording type.</param>
    /// <returns>
    /// <see cref="AsyncResult{T}.Success"/> <c>true</c> if successful.
    /// <see cref="AsyncResult{T}.Result"/> Returns the schedule instance.
    /// </returns>
    Task<AsyncResult<ISchedule>> CreateScheduleAsync(IProgram program, ScheduleRecordingType recordingType);

    /// <summary>
    /// Creates a single or extended series schedule.
    /// </summary>
    /// <param name="channel">Channel to record.</param>
    /// <param name="from">Recording time from.</param>
    /// <param name="to">Recording time to.</param>
    /// <param name="recordingType">Schedule recording type.</param>
    /// <returns>
    /// <see cref="AsyncResult{T}.Success"/> <c>true</c> if successful.
    /// <see cref="AsyncResult{T}.Result"/> Returns the schedule instance.
    /// </returns>
    Task<AsyncResult<ISchedule>> CreateScheduleByTimeAsync(IChannel channel, DateTime from, DateTime to, ScheduleRecordingType recordingType);

    /// <summary>
    /// Deletes a schedule for the given <paramref name="program"/>. If the <paramref name="recordingType"/> is set to <see cref="ScheduleRecordingType.Once"/>,
    /// only the actual program schedule will be removed. If any other series type is used, the full schedule will be removed (including all single schedules).
    /// </summary>
    /// <param name="program">Program to cancel.</param>
    /// <param name="recordingType">Schedule recording type.</param>
    /// <returns><c>true</c> if successful.</returns>
    Task<bool> RemoveScheduleForProgramAsync(IProgram program, ScheduleRecordingType recordingType); // ISchedule schedule ?

    /// <summary>
    /// Deletes a given <paramref name="schedule"/>.
    /// </summary>
    /// <param name="schedule">Schedule to delete.</param>
    /// <returns><c>true</c> if successful.</returns>
    Task<bool> RemoveScheduleAsync(ISchedule schedule);

    /// <summary>
    /// Gets the recording/scheduling status for the given <paramref name="program"/>.
    /// </summary>
    /// <param name="program">Program.</param>
    /// <returns>
    /// <see cref="AsyncResult{T}.Success"/> <c>true</c> if successful.
    /// <see cref="AsyncResult{T}.Result"/> Recording/Scheduling status.
    /// </returns>
    Task<AsyncResult<RecordingStatus>> GetRecordingStatusAsync(IProgram program);

    /// <summary>
    /// Gets the file or stream name of currently running recording of the given <paramref name="program"/>.
    /// </summary>
    /// <param name="program">Program.</param>
    /// <returns>
    /// <see cref="AsyncResult{T}.Success"/> <c>true</c> if successful.
    /// <see cref="AsyncResult{T}.Result"/> Returns the filename or stream url.
    /// </returns>
    Task<AsyncResult<string>> GetRecordingFileOrStreamAsync(IProgram program);

    /// <summary>
    /// Tries to get a list of programs for the given <paramref name="schedule"/>.
    /// </summary>
    /// <param name="schedule">Schedule</param>
    /// <returns>
    /// <see cref="AsyncResult{T}.Success"/> <c>true</c> if at least one program could be found.
    /// <see cref="AsyncResult{T}.Result"/> programs.
    /// </returns>
    Task<AsyncResult<IList<IProgram>>> GetProgramsForScheduleAsync(ISchedule schedule);

    /// <summary>
    /// Gets the list of all available schedules.
    /// </summary>
    /// <returns>
    /// <see cref="AsyncResult{T}.Success"/> <c>true</c> if at least one schedule could be found.
    /// <see cref="AsyncResult{T}.Result"/> schedules.
    /// </returns>
    Task<AsyncResult<IList<ISchedule>>> GetSchedulesAsync();

    /// <summary>
    /// Checks if the given <paramref name="fileName"/> refers to an active recording.
    /// </summary>
    /// <param name="fileName">File name</param>
    /// <returns>
    /// <see cref="AsyncResult{T}.Success"/> <c>true</c> if a schedule could be found.
    /// <see cref="AsyncResult{T}.Result"/> Outputs associcated schedule.
    /// </returns>
    Task<AsyncResult<ISchedule>> IsCurrentlyRecordingAsync(string fileName);
  }

  //public interface IScheduleControl
  //{
  //  /// <summary>
  //  /// Creates a single or extended series schedule.
  //  /// </summary>
  //  /// <param name="program">Program to record.</param>
  //  /// <param name="recordingType">Schedule recording type.</param>
  //  /// <param name="schedule">Returns the schedule instance.</param>
  //  /// <returns><c>true</c> if successful.</returns>
  //  bool CreateSchedule(IProgram program, ScheduleRecordingType recordingType, out ISchedule schedule);

  //  /// <summary>
  //  /// Creates a single or extended series schedule.
  //  /// </summary>
  //  /// <param name="channel">Channel to record.</param>
  //  /// <param name="from">Recording time from.</param>
  //  /// <param name="to">Recording time to.</param>
  //  /// <param name="recordingType">Schedule recording type.</param>
  //  /// <param name="schedule">Returns the schedule instance.</param>
  //  /// <returns><c>true</c> if successful.</returns>
  //  bool CreateScheduleByTime(IChannel channel, DateTime from, DateTime to, ScheduleRecordingType recordingType, out ISchedule schedule);

  //  /// <summary>
  //  /// Deletes a schedule for the given <paramref name="program"/>. If the <paramref name="recordingType"/> is set to <see cref="ScheduleRecordingType.Once"/>,
  //  /// only the actual program schedule will be removed. If any other series type is used, the full schedule will be removed (including all single schedules).
  //  /// </summary>
  //  /// <param name="program">Program to cancel.</param>
  //  /// <param name="recordingType">Schedule recording type.</param>
  //  /// <returns><c>true</c> if successful.</returns>
  //  bool RemoveScheduleForProgram(IProgram program, ScheduleRecordingType recordingType); // ISchedule schedule ?
    
  //  /// <summary>
  //  /// Deletes a given <paramref name="schedule"/>.
  //  /// </summary>
  //  /// <param name="schedule">Schedule to delete.</param>
  //  /// <returns><c>true</c> if successful.</returns>
  //  bool RemoveSchedule(ISchedule schedule);

  //  /// <summary>
  //  /// Gets the <paramref name="recordingStatus"/> for the given <paramref name="program"/>.
  //  /// </summary>
  //  /// <param name="program">Program.</param>
  //  /// <param name="recordingStatus">Recording/Scheduling status.</param>
  //  /// <returns><c>true</c> if successful.</returns>
  //  bool GetRecordingStatus(IProgram program, out RecordingStatus recordingStatus);

  //  /// <summary>
  //  /// Gets the file or stream name of currently running recording of the given <paramref name="program"/>.
  //  /// </summary>
  //  /// <param name="program">Program.</param>
  //  /// <param name="fileOrStream">Returns the filename or stream url.</param>
  //  /// <returns><c>true</c> if successful.</returns>
  //  bool GetRecordingFileOrStream(IProgram program, out string fileOrStream);

  //  /// <summary>
  //  /// Tries to get a list of programs for the given <paramref name="schedule"/>.
  //  /// </summary>
  //  /// <param name="schedule">Schedule</param>
  //  /// <param name="programs">Returns programs</param>
  //  /// <returns><c>true</c> if at least one program could be found</returns>
  //  bool GetProgramsForSchedule(ISchedule schedule, out IList<IProgram> programs);

  //  //bool GetSchedules(IChannel channel, out IList<ISchedule> schedules);
  //  /// <summary>
  //  /// Gets the list of all available schedules.
  //  /// </summary>
  //  /// <param name="schedules">Returns schedules</param>
  //  /// <returns><c>true</c> if at least one schedule could be found</returns>
  //  bool GetSchedules(out IList<ISchedule> schedules);

  //  /// <summary>
  //  /// Checks if the given <paramref name="fileName"/> refers to an active recording.
  //  /// </summary>
  //  /// <param name="fileName">File name</param>
  //  /// <param name="schedule">Outputs associcated schedule</param>
  //  /// <returns></returns>
  //  bool IsCurrentlyRecording(string fileName, out ISchedule schedule);

  //  //bool AddRule(IScheduleRule rule);
  //  //bool RemoveRule(IScheduleRule rule);
  //  //bool GetRules(out IList<IScheduleRule> rules);
  //  //TODO
  //}
}
>>>>>>> 9895caa1
<|MERGE_RESOLUTION|>--- conflicted
+++ resolved
@@ -1,576 +1,342 @@
-<<<<<<< HEAD
-#region Copyright (C) 2007-2017 Team MediaPortal
-
-/*
-    Copyright (C) 2007-2017 Team MediaPortal
-    http://www.team-mediaportal.com
-
-    This file is part of MediaPortal 2
-
-    MediaPortal 2 is free software: you can redistribute it and/or modify
-    it under the terms of the GNU General Public License as published by
-    the Free Software Foundation, either version 3 of the License, or
-    (at your option) any later version.
-
-    MediaPortal 2 is distributed in the hope that it will be useful,
-    but WITHOUT ANY WARRANTY; without even the implied warranty of
-    MERCHANTABILITY or FITNESS FOR A PARTICULAR PURPOSE. See the
-    GNU General Public License for more details.
-
-    You should have received a copy of the GNU General Public License
-    along with MediaPortal 2. If not, see <http://www.gnu.org/licenses/>.
-*/
-
-#endregion
-
-using System;
-using System.Collections.Generic;
-using System.Threading.Tasks;
-using MediaPortal.Common.Async;
-using MediaPortal.Common.Services.ServerCommunication;
-using MediaPortal.Plugins.SlimTv.Interfaces.Items;
-
-namespace MediaPortal.Plugins.SlimTv.Interfaces
-{
-  [Flags]
-  public enum RecordingStatus
-  {
-    None,
-    Scheduled,
-    SeriesScheduled,
-    RuleScheduled,
-    Recording,
-    RecordingOnce,
-    RecordingSeries,
-    RecordingManual
-  }
-
-  public enum ScheduleRecordingType
-  {
-    Once,
-    Daily,
-    Weekly,
-    EveryTimeOnThisChannel,
-    EveryTimeOnEveryChannel,
-    Weekends,
-    WorkingDays,
-    WeeklyEveryTimeOnThisChannel
-  }
-
-  public interface IScheduleControlAsync
-  {
-    /// <summary>
-    /// Creates a single or extended series schedule.
-    /// </summary>
-    /// <param name="program">Program to record.</param>
-    /// <param name="recordingType">Schedule recording type.</param>
-    /// <returns>
-    /// <see cref="AsyncResult{T}.Success"/> <c>true</c> if successful.
-    /// <see cref="AsyncResult{T}.Result"/> Returns the schedule instance.
-    /// </returns>
-    Task<AsyncResult<ISchedule>> CreateScheduleAsync(IProgram program, ScheduleRecordingType recordingType);
-
-    /// <summary>
-    /// Creates a single or extended series schedule.
-    /// </summary>
-    /// <param name="channel">Channel to record.</param>
-    /// <param name="from">Recording time from.</param>
-    /// <param name="to">Recording time to.</param>
-    /// <param name="recordingType">Schedule recording type.</param>
-    /// <param name="schedule">Returns the schedule instance.</param>
-    /// <returns>
-    /// <see cref="AsyncResult{T}.Success"/> <c>true</c> if successful.
-    /// <see cref="AsyncResult{T}.Result"/> Returns the schedule instance.
-    /// </returns>
-    Task<AsyncResult<ISchedule>> CreateScheduleByTimeAsync(IChannel channel, DateTime from, DateTime to, ScheduleRecordingType recordingType);
-
-    /// <summary>
-    /// Creates a single or extended series schedule.
-    /// </summary>
-    /// <param name="channel">Channel to record.</param>
-    /// <param name="title">Title of the recording</param>
-    /// <param name="from">Recording time from.</param>
-    /// <param name="to">Recording time to.</param>
-    /// <param name="recordingType">Schedule recording type.</param>
-    /// <param name="schedule">Returns the schedule instance.</param>
-    /// <returns>
-    /// <see cref="AsyncResult{T}.Success"/> <c>true</c> if successful.
-    /// <see cref="AsyncResult{T}.Result"/> Returns the schedule instance.
-    /// </returns>
-    Task<AsyncResult<ISchedule>> CreateScheduleByTimeAsync(IChannel channel, string title, DateTime from, DateTime to, ScheduleRecordingType recordingType);
-
-    /// <summary>
-    /// Creates a single or extended series schedule.
-    /// </summary>
-    /// <param name="channel">Channel to record.</param>
-    /// <param name="title">Title of the recording</param>
-    /// <param name="from">Recording time from.</param>
-    /// <param name="to">Recording time to.</param>
-    /// <param name="recordingType">Schedule recording type.</param>
-    /// <param name="priority">Schedule priority</param>
-    /// <param name="schedule">Returns the schedule instance.</param>
-    /// <param name="preRecordInterval">Prerecording interval</param>
-    /// <param name="postRecordInterval">Postrecording interval</param>
-    /// <param name="directory">Recording directory</param>
-    /// <returns>
-    /// <see cref="AsyncResult{T}.Success"/> <c>true</c> if successful.
-    /// <see cref="AsyncResult{T}.Result"/> Returns the schedule instance.
-    /// </returns>
-    Task<AsyncResult<ISchedule>> CreateScheduleDetailedAsync(IChannel channel, string title, DateTime from, DateTime to, ScheduleRecordingType recordingType, int preRecordInterval, int postRecordInterval, string directory, int priority);
-
-    /// <summary>
-    /// Edits a given <paramref name="schedule"/>.
-    /// </summary>
-    /// <param name="channel">Channel to record.</param>
-    /// <param name="title">Title of the recording</param>
-    /// <param name="recordingType">Schedule recording type.</param>
-    /// <param name="preRecordInterval">Prerecording interval</param>
-    /// <param name="postRecordInterval">Postrecording interval</param>
-    /// <param name="directory">Recording directory</param>
-    /// <param name="priority">Schedule priority</param>
-    /// <param name="from">Recording time from.</param>
-    /// <param name="to">Recording time to.</param>
-    /// <param name="schedule">Schedule to edit.</param>
-    /// <returns></returns>
-    Task<bool> EditScheduleAsync(ISchedule schedule, IChannel channel = null, string title = null, DateTime? from = null, DateTime? to = null, ScheduleRecordingType? recordingType = null, int? preRecordInterval = null, int? postRecordInterval = null, string directory = null, int? priority = null);
-
-    /// <summary>
-    /// Deletes a schedule for the given <paramref name="program"/>. If the <paramref name="recordingType"/> is set to <see cref="ScheduleRecordingType.Once"/>,
-    /// only the actual program schedule will be removed. If any other series type is used, the full schedule will be removed (including all single schedules).
-    /// </summary>
-    /// <param name="program">Program to cancel.</param>
-    /// <param name="recordingType">Schedule recording type.</param>
-    /// <returns><c>true</c> if successful.</returns>
-    Task<bool> RemoveScheduleForProgramAsync(IProgram program, ScheduleRecordingType recordingType); // ISchedule schedule ?
-
-    /// <summary>
-    /// Deletes a given <paramref name="schedule"/>.
-    /// </summary>
-    /// <param name="schedule">Schedule to delete.</param>
-    /// <returns><c>true</c> if successful.</returns>
-    Task<bool> RemoveScheduleAsync(ISchedule schedule);
-
-    /// <summary>
-    /// Undo the canceling of a recording
-    /// </summary>
-    /// <param name="program">Program to uncancel.</param>
-    /// <returns></returns>
-    Task<bool> UnCancelScheduleAsync(IProgram program);
-
-    /// <summary>
-    /// Gets the <paramref name="recordingStatus"/> for the given <paramref name="program"/>.
-    /// </summary>
-    /// <param name="program">Program.</param>
-    /// <returns>
-    /// <see cref="AsyncResult{T}.Success"/> <c>true</c> if successful.
-    /// <see cref="AsyncResult{T}.Result"/> Recording/Scheduling status.
-    /// </returns>
-    Task<AsyncResult<RecordingStatus>> GetRecordingStatusAsync(IProgram program);
-
-    /// <summary>
-    /// Gets the file or stream name of currently running recording of the given <paramref name="program"/>.
-    /// </summary>
-    /// <param name="program">Program.</param>
-    /// <returns>
-    /// <see cref="AsyncResult{T}.Success"/> <c>true</c> if successful.
-    /// <see cref="AsyncResult{T}.Result"/> Returns the filename or stream url.
-    /// </returns>
-    Task<AsyncResult<string>> GetRecordingFileOrStreamAsync(IProgram program);
-
-    /// <summary>
-    /// Tries to get a list of programs for the given <paramref name="schedule"/>.
-    /// </summary>
-    /// <param name="schedule">Schedule</param>
-    /// <returns>
-    /// <see cref="AsyncResult{T}.Success"/> <c>true</c> if at least one program could be found.
-    /// <see cref="AsyncResult{T}.Result"/> programs.
-    /// </returns>
-    Task<AsyncResult<IList<IProgram>>> GetProgramsForScheduleAsync(ISchedule schedule);
-
-    /// <summary>
-    /// Gets the list of all available schedules.
-    /// </summary>
-    /// <returns>
-    /// <see cref="AsyncResult{T}.Success"/> <c>true</c> if at least one schedule could be found.
-    /// <see cref="AsyncResult{T}.Result"/> schedules.
-    /// </returns>
-    Task<AsyncResult<IList<ISchedule>>> GetSchedulesAsync();
-
-    /// <summary>
-    /// Checks if the given <paramref name="fileName"/> refers to an active recording.
-    /// </summary>
-    /// <param name="fileName">File name</param>
-    /// <returns>
-    /// <see cref="AsyncResult{T}.Success"/> <c>true</c> if a schedule could be found.
-    /// <see cref="AsyncResult{T}.Result"/> Outputs associcated schedule.
-    /// </returns>
-    Task<AsyncResult<ISchedule>> IsCurrentlyRecordingAsync(string fileName);
-  }
-
-  //public interface IScheduleControl
-  //{
-  //  /// <summary>
-  //  /// Creates a single or extended series schedule.
-  //  /// </summary>
-  //  /// <param name="program">Program to record.</param>
-  //  /// <param name="recordingType">Schedule recording type.</param>
-  //  /// <param name="schedule">Returns the schedule instance.</param>
-  //  /// <returns><c>true</c> if successful.</returns>
-  //  bool CreateSchedule(IProgram program, ScheduleRecordingType recordingType, out ISchedule schedule);
-
-  //  /// <summary>
-  //  /// Creates a single or extended series schedule.
-  //  /// </summary>
-  //  /// <param name="channel">Channel to record.</param>
-  //  /// <param name="from">Recording time from.</param>
-  //  /// <param name="to">Recording time to.</param>
-  //  /// <param name="recordingType">Schedule recording type.</param>
-  //  /// <param name="schedule">Returns the schedule instance.</param>
-  //  /// <returns><c>true</c> if successful.</returns>
-  //  bool CreateScheduleByTime(IChannel channel, DateTime from, DateTime to, ScheduleRecordingType recordingType, out ISchedule schedule);
-
-  //  /// <summary>
-  //  /// Creates a single or extended series schedule.
-  //  /// </summary>
-  //  /// <param name="channel">Channel to record.</param>
-  //  /// <param name="title">Title of the recording</param>
-  //  /// <param name="from">Recording time from.</param>
-  //  /// <param name="to">Recording time to.</param>
-  //  /// <param name="recordingType">Schedule recording type.</param>
-  //  /// <param name="schedule">Returns the schedule instance.</param>
-  //  /// <returns><c>true</c> if successful.</returns>
-  //  bool CreateScheduleByTime(IChannel channel, string title, DateTime from, DateTime to, ScheduleRecordingType recordingType, out ISchedule schedule);
-
-  //  /// <summary>
-  //  /// Creates a single or extended series schedule.
-  //  /// </summary>
-  //  /// <param name="channel">Channel to record.</param>
-  //  /// <param name="title">Title of the recording</param>
-  //  /// <param name="from">Recording time from.</param>
-  //  /// <param name="to">Recording time to.</param>
-  //  /// <param name="recordingType">Schedule recording type.</param>
-  //  /// <param name="priority">Schedule priority</param>
-  //  /// <param name="schedule">Returns the schedule instance.</param>
-  //  /// <param name="preRecordInterval">Prerecording interval</param>
-  //  /// <param name="postRecordInterval">Postrecording interval</param>
-  //  /// <param name="directory">Recording directory</param>
-  //  /// <returns><c>true</c> if successful.</returns>
-  //  bool CreateScheduleDetailed(IChannel channel, string title, DateTime from, DateTime to, ScheduleRecordingType recordingType, int preRecordInterval, int postRecordInterval, string directory, int priority, out ISchedule schedule);
-
-  //  /// <summary>
-  //  /// 
-  //  /// </summary>
-  //  /// <param name="channel">Channel to record.</param>
-  //  /// <param name="title">Title of the recording</param>
-  //  /// <param name="recordingType">Schedule recording type.</param>
-  //  /// <param name="preRecordInterval">Prerecording interval</param>
-  //  /// <param name="postRecordInterval">Postrecording interval</param>
-  //  /// <param name="directory">Recording directory</param>
-  //  /// <param name="priority">Schedule priority</param>
-  //  /// <param name="from">Recording time from.</param>
-  //  /// <param name="to">Recording time to.</param>
-  //  /// <param name="schedule">Schedule to edit.</param>
-  //  /// <returns></returns>
-  //  bool EditSchedule(ISchedule schedule, IChannel channel = null, string title = null, DateTime? from = null, DateTime? to = null, ScheduleRecordingType? recordingType = null, int? preRecordInterval = null, int? postRecordInterval = null, string directory = null, int? priority = null);
-
-  //  /// <summary>
-  //  /// Deletes a schedule for the given <paramref name="program"/>. If the <paramref name="recordingType"/> is set to <see cref="ScheduleRecordingType.Once"/>,
-  //  /// only the actual program schedule will be removed. If any other series type is used, the full schedule will be removed (including all single schedules).
-  //  /// </summary>
-  //  /// <param name="program">Program to cancel.</param>
-  //  /// <param name="recordingType">Schedule recording type.</param>
-  //  /// <returns><c>true</c> if successful.</returns>
-  //  bool RemoveScheduleForProgram(IProgram program, ScheduleRecordingType recordingType); // ISchedule schedule ?
-
-  //  /// <summary>
-  //  /// Deletes a given <paramref name="schedule"/>.
-  //  /// </summary>
-  //  /// <param name="schedule">Schedule to delete.</param>
-  //  /// <returns><c>true</c> if successful.</returns>
-  //  bool RemoveSchedule(ISchedule schedule);
-
-  //  /// Undo the canceling of a recording
-  //  /// </summary>
-  //  /// <param name="program">Program to uncancel.</param>
-  //  /// <returns></returns>
-  //  bool UnCancelSchedule(IProgram program);
-
-  //  /// <summary>
-  //  /// Gets the <paramref name="recordingStatus"/> for the given <paramref name="program"/>.
-  //  /// </summary>
-  //  /// <param name="program">Program.</param>
-  //  /// <param name="recordingStatus">Recording/Scheduling status.</param>
-  //  /// <returns><c>true</c> if successful.</returns>
-  //  bool GetRecordingStatus(IProgram program, out RecordingStatus recordingStatus);
-
-  //  /// <summary>
-  //  /// Gets the file or stream name of currently running recording of the given <paramref name="program"/>.
-  //  /// </summary>
-  //  /// <param name="program">Program.</param>
-  //  /// <param name="fileOrStream">Returns the filename or stream url.</param>
-  //  /// <returns><c>true</c> if successful.</returns>
-  //  bool GetRecordingFileOrStream(IProgram program, out string fileOrStream);
-
-  //  /// <summary>
-  //  /// Tries to get a list of programs for the given <paramref name="schedule"/>.
-  //  /// </summary>
-  //  /// <param name="schedule">Schedule</param>
-  //  /// <param name="programs">Returns programs</param>
-  //  /// <returns><c>true</c> if at least one program could be found</returns>
-  //  bool GetProgramsForSchedule(ISchedule schedule, out IList<IProgram> programs);
-
-  //  //bool GetSchedules(IChannel channel, out IList<ISchedule> schedules);
-  //  /// <summary>
-  //  /// Gets the list of all available schedules.
-  //  /// </summary>
-  //  /// <param name="schedules">Returns schedules</param>
-  //  /// <returns><c>true</c> if at least one schedule could be found</returns>
-  //  bool GetSchedules(out IList<ISchedule> schedules);
-
-  //  /// <summary>
-  //  /// Checks if the given <paramref name="fileName"/> refers to an active recording.
-  //  /// </summary>
-  //  /// <param name="fileName">File name</param>
-  //  /// <param name="schedule">Outputs associcated schedule</param>
-  //  /// <returns></returns>
-  //  bool IsCurrentlyRecording(string fileName, out ISchedule schedule);
-
-  //  //bool AddRule(IScheduleRule rule);
-  //  //bool RemoveRule(IScheduleRule rule);
-  //  //bool GetRules(out IList<IScheduleRule> rules);
-  //  //TODO
-  //}
-}
-=======
-#region Copyright (C) 2007-2018 Team MediaPortal
-
-/*
-    Copyright (C) 2007-2018 Team MediaPortal
-    http://www.team-mediaportal.com
-
-    This file is part of MediaPortal 2
-
-    MediaPortal 2 is free software: you can redistribute it and/or modify
-    it under the terms of the GNU General Public License as published by
-    the Free Software Foundation, either version 3 of the License, or
-    (at your option) any later version.
-
-    MediaPortal 2 is distributed in the hope that it will be useful,
-    but WITHOUT ANY WARRANTY; without even the implied warranty of
-    MERCHANTABILITY or FITNESS FOR A PARTICULAR PURPOSE. See the
-    GNU General Public License for more details.
-
-    You should have received a copy of the GNU General Public License
-    along with MediaPortal 2. If not, see <http://www.gnu.org/licenses/>.
-*/
-
-#endregion
-
-using System;
-using System.Collections.Generic;
-using System.Threading.Tasks;
-using MediaPortal.Common.Async;
-using MediaPortal.Common.Services.ServerCommunication;
-using MediaPortal.Plugins.SlimTv.Interfaces.Items;
-
-namespace MediaPortal.Plugins.SlimTv.Interfaces
-{
-  [Flags]
-  public enum RecordingStatus
-  {
-    None,
-    Scheduled,
-    SeriesScheduled,
-    RuleScheduled,
-    Recording
-  }
-
-  public enum ScheduleRecordingType
-  {
-    Once,
-    Daily,
-    Weekly,
-    EveryTimeOnThisChannel,
-    EveryTimeOnEveryChannel,
-    Weekends,
-    WorkingDays,
-    WeeklyEveryTimeOnThisChannel
-  }
-
-  public interface IScheduleControlAsync
-  {
-    /// <summary>
-    /// Creates a single or extended series schedule.
-    /// </summary>
-    /// <param name="program">Program to record.</param>
-    /// <param name="recordingType">Schedule recording type.</param>
-    /// <returns>
-    /// <see cref="AsyncResult{T}.Success"/> <c>true</c> if successful.
-    /// <see cref="AsyncResult{T}.Result"/> Returns the schedule instance.
-    /// </returns>
-    Task<AsyncResult<ISchedule>> CreateScheduleAsync(IProgram program, ScheduleRecordingType recordingType);
-
-    /// <summary>
-    /// Creates a single or extended series schedule.
-    /// </summary>
-    /// <param name="channel">Channel to record.</param>
-    /// <param name="from">Recording time from.</param>
-    /// <param name="to">Recording time to.</param>
-    /// <param name="recordingType">Schedule recording type.</param>
-    /// <returns>
-    /// <see cref="AsyncResult{T}.Success"/> <c>true</c> if successful.
-    /// <see cref="AsyncResult{T}.Result"/> Returns the schedule instance.
-    /// </returns>
-    Task<AsyncResult<ISchedule>> CreateScheduleByTimeAsync(IChannel channel, DateTime from, DateTime to, ScheduleRecordingType recordingType);
-
-    /// <summary>
-    /// Deletes a schedule for the given <paramref name="program"/>. If the <paramref name="recordingType"/> is set to <see cref="ScheduleRecordingType.Once"/>,
-    /// only the actual program schedule will be removed. If any other series type is used, the full schedule will be removed (including all single schedules).
-    /// </summary>
-    /// <param name="program">Program to cancel.</param>
-    /// <param name="recordingType">Schedule recording type.</param>
-    /// <returns><c>true</c> if successful.</returns>
-    Task<bool> RemoveScheduleForProgramAsync(IProgram program, ScheduleRecordingType recordingType); // ISchedule schedule ?
-
-    /// <summary>
-    /// Deletes a given <paramref name="schedule"/>.
-    /// </summary>
-    /// <param name="schedule">Schedule to delete.</param>
-    /// <returns><c>true</c> if successful.</returns>
-    Task<bool> RemoveScheduleAsync(ISchedule schedule);
-
-    /// <summary>
-    /// Gets the recording/scheduling status for the given <paramref name="program"/>.
-    /// </summary>
-    /// <param name="program">Program.</param>
-    /// <returns>
-    /// <see cref="AsyncResult{T}.Success"/> <c>true</c> if successful.
-    /// <see cref="AsyncResult{T}.Result"/> Recording/Scheduling status.
-    /// </returns>
-    Task<AsyncResult<RecordingStatus>> GetRecordingStatusAsync(IProgram program);
-
-    /// <summary>
-    /// Gets the file or stream name of currently running recording of the given <paramref name="program"/>.
-    /// </summary>
-    /// <param name="program">Program.</param>
-    /// <returns>
-    /// <see cref="AsyncResult{T}.Success"/> <c>true</c> if successful.
-    /// <see cref="AsyncResult{T}.Result"/> Returns the filename or stream url.
-    /// </returns>
-    Task<AsyncResult<string>> GetRecordingFileOrStreamAsync(IProgram program);
-
-    /// <summary>
-    /// Tries to get a list of programs for the given <paramref name="schedule"/>.
-    /// </summary>
-    /// <param name="schedule">Schedule</param>
-    /// <returns>
-    /// <see cref="AsyncResult{T}.Success"/> <c>true</c> if at least one program could be found.
-    /// <see cref="AsyncResult{T}.Result"/> programs.
-    /// </returns>
-    Task<AsyncResult<IList<IProgram>>> GetProgramsForScheduleAsync(ISchedule schedule);
-
-    /// <summary>
-    /// Gets the list of all available schedules.
-    /// </summary>
-    /// <returns>
-    /// <see cref="AsyncResult{T}.Success"/> <c>true</c> if at least one schedule could be found.
-    /// <see cref="AsyncResult{T}.Result"/> schedules.
-    /// </returns>
-    Task<AsyncResult<IList<ISchedule>>> GetSchedulesAsync();
-
-    /// <summary>
-    /// Checks if the given <paramref name="fileName"/> refers to an active recording.
-    /// </summary>
-    /// <param name="fileName">File name</param>
-    /// <returns>
-    /// <see cref="AsyncResult{T}.Success"/> <c>true</c> if a schedule could be found.
-    /// <see cref="AsyncResult{T}.Result"/> Outputs associcated schedule.
-    /// </returns>
-    Task<AsyncResult<ISchedule>> IsCurrentlyRecordingAsync(string fileName);
-  }
-
-  //public interface IScheduleControl
-  //{
-  //  /// <summary>
-  //  /// Creates a single or extended series schedule.
-  //  /// </summary>
-  //  /// <param name="program">Program to record.</param>
-  //  /// <param name="recordingType">Schedule recording type.</param>
-  //  /// <param name="schedule">Returns the schedule instance.</param>
-  //  /// <returns><c>true</c> if successful.</returns>
-  //  bool CreateSchedule(IProgram program, ScheduleRecordingType recordingType, out ISchedule schedule);
-
-  //  /// <summary>
-  //  /// Creates a single or extended series schedule.
-  //  /// </summary>
-  //  /// <param name="channel">Channel to record.</param>
-  //  /// <param name="from">Recording time from.</param>
-  //  /// <param name="to">Recording time to.</param>
-  //  /// <param name="recordingType">Schedule recording type.</param>
-  //  /// <param name="schedule">Returns the schedule instance.</param>
-  //  /// <returns><c>true</c> if successful.</returns>
-  //  bool CreateScheduleByTime(IChannel channel, DateTime from, DateTime to, ScheduleRecordingType recordingType, out ISchedule schedule);
-
-  //  /// <summary>
-  //  /// Deletes a schedule for the given <paramref name="program"/>. If the <paramref name="recordingType"/> is set to <see cref="ScheduleRecordingType.Once"/>,
-  //  /// only the actual program schedule will be removed. If any other series type is used, the full schedule will be removed (including all single schedules).
-  //  /// </summary>
-  //  /// <param name="program">Program to cancel.</param>
-  //  /// <param name="recordingType">Schedule recording type.</param>
-  //  /// <returns><c>true</c> if successful.</returns>
-  //  bool RemoveScheduleForProgram(IProgram program, ScheduleRecordingType recordingType); // ISchedule schedule ?
-    
-  //  /// <summary>
-  //  /// Deletes a given <paramref name="schedule"/>.
-  //  /// </summary>
-  //  /// <param name="schedule">Schedule to delete.</param>
-  //  /// <returns><c>true</c> if successful.</returns>
-  //  bool RemoveSchedule(ISchedule schedule);
-
-  //  /// <summary>
-  //  /// Gets the <paramref name="recordingStatus"/> for the given <paramref name="program"/>.
-  //  /// </summary>
-  //  /// <param name="program">Program.</param>
-  //  /// <param name="recordingStatus">Recording/Scheduling status.</param>
-  //  /// <returns><c>true</c> if successful.</returns>
-  //  bool GetRecordingStatus(IProgram program, out RecordingStatus recordingStatus);
-
-  //  /// <summary>
-  //  /// Gets the file or stream name of currently running recording of the given <paramref name="program"/>.
-  //  /// </summary>
-  //  /// <param name="program">Program.</param>
-  //  /// <param name="fileOrStream">Returns the filename or stream url.</param>
-  //  /// <returns><c>true</c> if successful.</returns>
-  //  bool GetRecordingFileOrStream(IProgram program, out string fileOrStream);
-
-  //  /// <summary>
-  //  /// Tries to get a list of programs for the given <paramref name="schedule"/>.
-  //  /// </summary>
-  //  /// <param name="schedule">Schedule</param>
-  //  /// <param name="programs">Returns programs</param>
-  //  /// <returns><c>true</c> if at least one program could be found</returns>
-  //  bool GetProgramsForSchedule(ISchedule schedule, out IList<IProgram> programs);
-
-  //  //bool GetSchedules(IChannel channel, out IList<ISchedule> schedules);
-  //  /// <summary>
-  //  /// Gets the list of all available schedules.
-  //  /// </summary>
-  //  /// <param name="schedules">Returns schedules</param>
-  //  /// <returns><c>true</c> if at least one schedule could be found</returns>
-  //  bool GetSchedules(out IList<ISchedule> schedules);
-
-  //  /// <summary>
-  //  /// Checks if the given <paramref name="fileName"/> refers to an active recording.
-  //  /// </summary>
-  //  /// <param name="fileName">File name</param>
-  //  /// <param name="schedule">Outputs associcated schedule</param>
-  //  /// <returns></returns>
-  //  bool IsCurrentlyRecording(string fileName, out ISchedule schedule);
-
-  //  //bool AddRule(IScheduleRule rule);
-  //  //bool RemoveRule(IScheduleRule rule);
-  //  //bool GetRules(out IList<IScheduleRule> rules);
-  //  //TODO
-  //}
-}
->>>>>>> 9895caa1
+#region Copyright (C) 2007-2018 Team MediaPortal
+
+/*
+    Copyright (C) 2007-2018 Team MediaPortal
+    http://www.team-mediaportal.com
+
+    This file is part of MediaPortal 2
+
+    MediaPortal 2 is free software: you can redistribute it and/or modify
+    it under the terms of the GNU General Public License as published by
+    the Free Software Foundation, either version 3 of the License, or
+    (at your option) any later version.
+
+    MediaPortal 2 is distributed in the hope that it will be useful,
+    but WITHOUT ANY WARRANTY; without even the implied warranty of
+    MERCHANTABILITY or FITNESS FOR A PARTICULAR PURPOSE. See the
+    GNU General Public License for more details.
+
+    You should have received a copy of the GNU General Public License
+    along with MediaPortal 2. If not, see <http://www.gnu.org/licenses/>.
+*/
+
+#endregion
+
+using System;
+using System.Collections.Generic;
+using System.Threading.Tasks;
+using MediaPortal.Common.Async;
+using MediaPortal.Common.Services.ServerCommunication;
+using MediaPortal.Plugins.SlimTv.Interfaces.Items;
+
+namespace MediaPortal.Plugins.SlimTv.Interfaces
+{
+  [Flags]
+  public enum RecordingStatus
+  {
+    None,
+    Scheduled,
+    SeriesScheduled,
+    RuleScheduled,
+    Recording,
+    RecordingOnce,
+    RecordingSeries,
+    RecordingManual
+  }
+
+  public enum ScheduleRecordingType
+  {
+    Once,
+    Daily,
+    Weekly,
+    EveryTimeOnThisChannel,
+    EveryTimeOnEveryChannel,
+    Weekends,
+    WorkingDays,
+    WeeklyEveryTimeOnThisChannel
+  }
+
+  public interface IScheduleControlAsync
+  {
+    /// <summary>
+    /// Creates a single or extended series schedule.
+    /// </summary>
+    /// <param name="program">Program to record.</param>
+    /// <param name="recordingType">Schedule recording type.</param>
+    /// <returns>
+    /// <see cref="AsyncResult{T}.Success"/> <c>true</c> if successful.
+    /// <see cref="AsyncResult{T}.Result"/> Returns the schedule instance.
+    /// </returns>
+    Task<AsyncResult<ISchedule>> CreateScheduleAsync(IProgram program, ScheduleRecordingType recordingType);
+
+    /// <summary>
+    /// Creates a single or extended series schedule.
+    /// </summary>
+    /// <param name="channel">Channel to record.</param>
+    /// <param name="from">Recording time from.</param>
+    /// <param name="to">Recording time to.</param>
+    /// <param name="recordingType">Schedule recording type.</param>
+    /// <param name="schedule">Returns the schedule instance.</param>
+    /// <returns>
+    /// <see cref="AsyncResult{T}.Success"/> <c>true</c> if successful.
+    /// <see cref="AsyncResult{T}.Result"/> Returns the schedule instance.
+    /// </returns>
+    Task<AsyncResult<ISchedule>> CreateScheduleByTimeAsync(IChannel channel, DateTime from, DateTime to, ScheduleRecordingType recordingType);
+
+    /// <summary>
+    /// Creates a single or extended series schedule.
+    /// </summary>
+    /// <param name="channel">Channel to record.</param>
+    /// <param name="title">Title of the recording</param>
+    /// <param name="from">Recording time from.</param>
+    /// <param name="to">Recording time to.</param>
+    /// <param name="recordingType">Schedule recording type.</param>
+    /// <param name="schedule">Returns the schedule instance.</param>
+    /// <returns>
+    /// <see cref="AsyncResult{T}.Success"/> <c>true</c> if successful.
+    /// <see cref="AsyncResult{T}.Result"/> Returns the schedule instance.
+    /// </returns>
+    Task<AsyncResult<ISchedule>> CreateScheduleByTimeAsync(IChannel channel, string title, DateTime from, DateTime to, ScheduleRecordingType recordingType);
+
+    /// <summary>
+    /// Creates a single or extended series schedule.
+    /// </summary>
+    /// <param name="channel">Channel to record.</param>
+    /// <param name="title">Title of the recording</param>
+    /// <param name="from">Recording time from.</param>
+    /// <param name="to">Recording time to.</param>
+    /// <param name="recordingType">Schedule recording type.</param>
+    /// <param name="priority">Schedule priority</param>
+    /// <param name="schedule">Returns the schedule instance.</param>
+    /// <param name="preRecordInterval">Prerecording interval</param>
+    /// <param name="postRecordInterval">Postrecording interval</param>
+    /// <param name="directory">Recording directory</param>
+    /// <returns>
+    /// <see cref="AsyncResult{T}.Success"/> <c>true</c> if successful.
+    /// <see cref="AsyncResult{T}.Result"/> Returns the schedule instance.
+    /// </returns>
+    Task<AsyncResult<ISchedule>> CreateScheduleDetailedAsync(IChannel channel, string title, DateTime from, DateTime to, ScheduleRecordingType recordingType, int preRecordInterval, int postRecordInterval, string directory, int priority);
+
+    /// <summary>
+    /// Edits a given <paramref name="schedule"/>.
+    /// </summary>
+    /// <param name="channel">Channel to record.</param>
+    /// <param name="title">Title of the recording</param>
+    /// <param name="recordingType">Schedule recording type.</param>
+    /// <param name="preRecordInterval">Prerecording interval</param>
+    /// <param name="postRecordInterval">Postrecording interval</param>
+    /// <param name="directory">Recording directory</param>
+    /// <param name="priority">Schedule priority</param>
+    /// <param name="from">Recording time from.</param>
+    /// <param name="to">Recording time to.</param>
+    /// <param name="schedule">Schedule to edit.</param>
+    /// <returns></returns>
+    Task<bool> EditScheduleAsync(ISchedule schedule, IChannel channel = null, string title = null, DateTime? from = null, DateTime? to = null, ScheduleRecordingType? recordingType = null, int? preRecordInterval = null, int? postRecordInterval = null, string directory = null, int? priority = null);
+
+    /// <summary>
+    /// Deletes a schedule for the given <paramref name="program"/>. If the <paramref name="recordingType"/> is set to <see cref="ScheduleRecordingType.Once"/>,
+    /// only the actual program schedule will be removed. If any other series type is used, the full schedule will be removed (including all single schedules).
+    /// </summary>
+    /// <param name="program">Program to cancel.</param>
+    /// <param name="recordingType">Schedule recording type.</param>
+    /// <returns><c>true</c> if successful.</returns>
+    Task<bool> RemoveScheduleForProgramAsync(IProgram program, ScheduleRecordingType recordingType); // ISchedule schedule ?
+
+    /// <summary>
+    /// Deletes a given <paramref name="schedule"/>.
+    /// </summary>
+    /// <param name="schedule">Schedule to delete.</param>
+    /// <returns><c>true</c> if successful.</returns>
+    Task<bool> RemoveScheduleAsync(ISchedule schedule);
+
+    /// <summary>
+    /// Undo the canceling of a recording
+    /// </summary>
+    /// <param name="program">Program to uncancel.</param>
+    /// <returns></returns>
+    Task<bool> UnCancelScheduleAsync(IProgram program);
+
+    /// <summary>
+    /// Gets the <paramref name="recordingStatus"/> for the given <paramref name="program"/>.
+    /// </summary>
+    /// <param name="program">Program.</param>
+    /// <returns>
+    /// <see cref="AsyncResult{T}.Success"/> <c>true</c> if successful.
+    /// <see cref="AsyncResult{T}.Result"/> Recording/Scheduling status.
+    /// </returns>
+    Task<AsyncResult<RecordingStatus>> GetRecordingStatusAsync(IProgram program);
+
+    /// <summary>
+    /// Gets the file or stream name of currently running recording of the given <paramref name="program"/>.
+    /// </summary>
+    /// <param name="program">Program.</param>
+    /// <returns>
+    /// <see cref="AsyncResult{T}.Success"/> <c>true</c> if successful.
+    /// <see cref="AsyncResult{T}.Result"/> Returns the filename or stream url.
+    /// </returns>
+    Task<AsyncResult<string>> GetRecordingFileOrStreamAsync(IProgram program);
+
+    /// <summary>
+    /// Tries to get a list of programs for the given <paramref name="schedule"/>.
+    /// </summary>
+    /// <param name="schedule">Schedule</param>
+    /// <returns>
+    /// <see cref="AsyncResult{T}.Success"/> <c>true</c> if at least one program could be found.
+    /// <see cref="AsyncResult{T}.Result"/> programs.
+    /// </returns>
+    Task<AsyncResult<IList<IProgram>>> GetProgramsForScheduleAsync(ISchedule schedule);
+
+    /// <summary>
+    /// Gets the list of all available schedules.
+    /// </summary>
+    /// <returns>
+    /// <see cref="AsyncResult{T}.Success"/> <c>true</c> if at least one schedule could be found.
+    /// <see cref="AsyncResult{T}.Result"/> schedules.
+    /// </returns>
+    Task<AsyncResult<IList<ISchedule>>> GetSchedulesAsync();
+
+    /// <summary>
+    /// Checks if the given <paramref name="fileName"/> refers to an active recording.
+    /// </summary>
+    /// <param name="fileName">File name</param>
+    /// <returns>
+    /// <see cref="AsyncResult{T}.Success"/> <c>true</c> if a schedule could be found.
+    /// <see cref="AsyncResult{T}.Result"/> Outputs associcated schedule.
+    /// </returns>
+    Task<AsyncResult<ISchedule>> IsCurrentlyRecordingAsync(string fileName);
+  }
+
+  //public interface IScheduleControl
+  //{
+  //  /// <summary>
+  //  /// Creates a single or extended series schedule.
+  //  /// </summary>
+  //  /// <param name="program">Program to record.</param>
+  //  /// <param name="recordingType">Schedule recording type.</param>
+  //  /// <param name="schedule">Returns the schedule instance.</param>
+  //  /// <returns><c>true</c> if successful.</returns>
+  //  bool CreateSchedule(IProgram program, ScheduleRecordingType recordingType, out ISchedule schedule);
+
+  //  /// <summary>
+  //  /// Creates a single or extended series schedule.
+  //  /// </summary>
+  //  /// <param name="channel">Channel to record.</param>
+  //  /// <param name="from">Recording time from.</param>
+  //  /// <param name="to">Recording time to.</param>
+  //  /// <param name="recordingType">Schedule recording type.</param>
+  //  /// <param name="schedule">Returns the schedule instance.</param>
+  //  /// <returns><c>true</c> if successful.</returns>
+  //  bool CreateScheduleByTime(IChannel channel, DateTime from, DateTime to, ScheduleRecordingType recordingType, out ISchedule schedule);
+
+  //  /// <summary>
+  //  /// Creates a single or extended series schedule.
+  //  /// </summary>
+  //  /// <param name="channel">Channel to record.</param>
+  //  /// <param name="title">Title of the recording</param>
+  //  /// <param name="from">Recording time from.</param>
+  //  /// <param name="to">Recording time to.</param>
+  //  /// <param name="recordingType">Schedule recording type.</param>
+  //  /// <param name="schedule">Returns the schedule instance.</param>
+  //  /// <returns><c>true</c> if successful.</returns>
+  //  bool CreateScheduleByTime(IChannel channel, string title, DateTime from, DateTime to, ScheduleRecordingType recordingType, out ISchedule schedule);
+
+  //  /// <summary>
+  //  /// Creates a single or extended series schedule.
+  //  /// </summary>
+  //  /// <param name="channel">Channel to record.</param>
+  //  /// <param name="title">Title of the recording</param>
+  //  /// <param name="from">Recording time from.</param>
+  //  /// <param name="to">Recording time to.</param>
+  //  /// <param name="recordingType">Schedule recording type.</param>
+  //  /// <param name="priority">Schedule priority</param>
+  //  /// <param name="schedule">Returns the schedule instance.</param>
+  //  /// <param name="preRecordInterval">Prerecording interval</param>
+  //  /// <param name="postRecordInterval">Postrecording interval</param>
+  //  /// <param name="directory">Recording directory</param>
+  //  /// <returns><c>true</c> if successful.</returns>
+  //  bool CreateScheduleDetailed(IChannel channel, string title, DateTime from, DateTime to, ScheduleRecordingType recordingType, int preRecordInterval, int postRecordInterval, string directory, int priority, out ISchedule schedule);
+
+  //  /// <summary>
+  //  /// 
+  //  /// </summary>
+  //  /// <param name="channel">Channel to record.</param>
+  //  /// <param name="title">Title of the recording</param>
+  //  /// <param name="recordingType">Schedule recording type.</param>
+  //  /// <param name="preRecordInterval">Prerecording interval</param>
+  //  /// <param name="postRecordInterval">Postrecording interval</param>
+  //  /// <param name="directory">Recording directory</param>
+  //  /// <param name="priority">Schedule priority</param>
+  //  /// <param name="from">Recording time from.</param>
+  //  /// <param name="to">Recording time to.</param>
+  //  /// <param name="schedule">Schedule to edit.</param>
+  //  /// <returns></returns>
+  //  bool EditSchedule(ISchedule schedule, IChannel channel = null, string title = null, DateTime? from = null, DateTime? to = null, ScheduleRecordingType? recordingType = null, int? preRecordInterval = null, int? postRecordInterval = null, string directory = null, int? priority = null);
+
+  //  /// <summary>
+  //  /// Deletes a schedule for the given <paramref name="program"/>. If the <paramref name="recordingType"/> is set to <see cref="ScheduleRecordingType.Once"/>,
+  //  /// only the actual program schedule will be removed. If any other series type is used, the full schedule will be removed (including all single schedules).
+  //  /// </summary>
+  //  /// <param name="program">Program to cancel.</param>
+  //  /// <param name="recordingType">Schedule recording type.</param>
+  //  /// <returns><c>true</c> if successful.</returns>
+  //  bool RemoveScheduleForProgram(IProgram program, ScheduleRecordingType recordingType); // ISchedule schedule ?
+
+  //  /// <summary>
+  //  /// Deletes a given <paramref name="schedule"/>.
+  //  /// </summary>
+  //  /// <param name="schedule">Schedule to delete.</param>
+  //  /// <returns><c>true</c> if successful.</returns>
+  //  bool RemoveSchedule(ISchedule schedule);
+
+  //  /// Undo the canceling of a recording
+  //  /// </summary>
+  //  /// <param name="program">Program to uncancel.</param>
+  //  /// <returns></returns>
+  //  bool UnCancelSchedule(IProgram program);
+
+  //  /// <summary>
+  //  /// Gets the <paramref name="recordingStatus"/> for the given <paramref name="program"/>.
+  //  /// </summary>
+  //  /// <param name="program">Program.</param>
+  //  /// <param name="recordingStatus">Recording/Scheduling status.</param>
+  //  /// <returns><c>true</c> if successful.</returns>
+  //  bool GetRecordingStatus(IProgram program, out RecordingStatus recordingStatus);
+
+  //  /// <summary>
+  //  /// Gets the file or stream name of currently running recording of the given <paramref name="program"/>.
+  //  /// </summary>
+  //  /// <param name="program">Program.</param>
+  //  /// <param name="fileOrStream">Returns the filename or stream url.</param>
+  //  /// <returns><c>true</c> if successful.</returns>
+  //  bool GetRecordingFileOrStream(IProgram program, out string fileOrStream);
+
+  //  /// <summary>
+  //  /// Tries to get a list of programs for the given <paramref name="schedule"/>.
+  //  /// </summary>
+  //  /// <param name="schedule">Schedule</param>
+  //  /// <param name="programs">Returns programs</param>
+  //  /// <returns><c>true</c> if at least one program could be found</returns>
+  //  bool GetProgramsForSchedule(ISchedule schedule, out IList<IProgram> programs);
+
+  //  //bool GetSchedules(IChannel channel, out IList<ISchedule> schedules);
+  //  /// <summary>
+  //  /// Gets the list of all available schedules.
+  //  /// </summary>
+  //  /// <param name="schedules">Returns schedules</param>
+  //  /// <returns><c>true</c> if at least one schedule could be found</returns>
+  //  bool GetSchedules(out IList<ISchedule> schedules);
+
+  //  /// <summary>
+  //  /// Checks if the given <paramref name="fileName"/> refers to an active recording.
+  //  /// </summary>
+  //  /// <param name="fileName">File name</param>
+  //  /// <param name="schedule">Outputs associcated schedule</param>
+  //  /// <returns></returns>
+  //  bool IsCurrentlyRecording(string fileName, out ISchedule schedule);
+
+  //  //bool AddRule(IScheduleRule rule);
+  //  //bool RemoveRule(IScheduleRule rule);
+  //  //bool GetRules(out IList<IScheduleRule> rules);
+  //  //TODO
+  //}
+}