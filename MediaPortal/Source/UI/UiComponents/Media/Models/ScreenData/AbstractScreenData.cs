--- conflicted
+++ resolved
@@ -1,480 +1,444 @@
-#region Copyright (C) 2007-2015 Team MediaPortal
-
-/*
-    Copyright (C) 2007-2015 Team MediaPortal
-    http://www.team-mediaportal.com
-
-    This file is part of MediaPortal 2
-
-    MediaPortal 2 is free software: you can redistribute it and/or modify
-    it under the terms of the GNU General Public License as published by
-    the Free Software Foundation, either version 3 of the License, or
-    (at your option) any later version.
-
-    MediaPortal 2 is distributed in the hope that it will be useful,
-    but WITHOUT ANY WARRANTY; without even the implied warranty of
-    MERCHANTABILITY or FITNESS FOR A PARTICULAR PURPOSE. See the
-    GNU General Public License for more details.
-
-    You should have received a copy of the GNU General Public License
-    along with MediaPortal 2. If not, see <http://www.gnu.org/licenses/>.
-*/
-
-#endregion
-
-using System.Collections.Generic;
-using MediaPortal.Common.General;
-using MediaPortal.Common.Localization;
-using MediaPortal.Common.MediaManagement;
-using MediaPortal.UI.Presentation.DataObjects;
-using MediaPortal.UiComponents.Media.General;
-using MediaPortal.UiComponents.Media.SecondaryFilter;
-using MediaPortal.Utilities;
-using MediaPortal.Utilities.Exceptions;
-
-namespace MediaPortal.UiComponents.Media.Models.ScreenData
-{
-  public abstract class AbstractScreenData
-  {
-    #region Protected fields
-
-    protected string _menuItemLabel;
-    protected string _screen;
-
-    // Lazily initialized
-    protected ItemsList _items = null;
-    protected ItemsList _originalList = null;
-    protected AbstractProperty _numItemsStrProperty = null;
-    protected AbstractProperty _numItemsProperty = null;
-<<<<<<< HEAD
-=======
-    protected AbstractProperty _totalNumItemsProperty = null;
-    protected AbstractProperty _isFilteredProperty;
->>>>>>> bda13bc9
-    protected AbstractProperty _isItemsValidProperty = null;
-    protected AbstractProperty _isItemsEmptyProperty = null;
-    protected AbstractProperty _tooManyItemsProperty = null;
-    protected AbstractProperty _showListProperty = null;
-    protected AbstractProperty _showListHintProperty = null;
-    protected AbstractProperty _listHintProperty = null;
-    protected NavigationData _navigationData = null;
-    protected IItemsFilter _filter;
-
-    protected object _syncObj = new object();
-
-    #endregion
-
-    protected AbstractScreenData(string screen, string menuItemLabel)
-    {
-      _screen = screen;
-      _menuItemLabel = menuItemLabel;
-      _filter = new RemoteNumpadFilter();
-    }
-
-    /// <summary>
-    /// Item label to be shown in the menu which leads to this screen.
-    /// </summary>
-    public string MenuItemLabel
-    {
-      get { return _menuItemLabel; }
-    }
-
-    /// <summary>
-    /// Gets the screen which is currently being shown by this model.
-    /// </summary>
-    public string Screen
-    {
-      get { return _screen; }
-    }
-
-    /// <summary>
-    /// Returns a hint text that more than our maximum number of shown items should be preented.
-    /// Can be overridden in sub classes to modify the text to be shown.
-    /// </summary>
-    public virtual string MoreThanMaxItemsHint
-    {
-      get { return LocalizationHelper.Translate(Consts.RES_MORE_THAN_MAX_ITEMS_HINT, Consts.MAX_NUM_ITEMS_VISIBLE); }
-    }
-
-    /// <summary>
-    /// Returns a hint text notifying the user that the items list is currently being built (and not ready yet).
-    /// Can be overridden in sub classes to modify the text to be shown.
-    /// </summary>
-    public virtual string ListBeingBuiltHint
-    {
-      get { return Consts.RES_LIST_BEING_BUILT_HINT; }
-    }
-
-    #region Lazy initialized properties
-
-    /// <summary>
-    /// In case the current screen shows browse local media, browse media library, audio, videos or images, this property provides a list
-    /// with the sub views and media items of the current view. In case the current screen shows a list of filter
-    /// value of a choosen filter criteria, this property provides a list of available filter values.
-    /// </summary>
-    public ItemsList Items
-    {
-      get { return _items; }
-    }
-
-    public AbstractProperty NumItemsStrProperty
-    {
-      get { return _numItemsStrProperty; }
-    }
-
-    /// <summary>
-    /// Gets a string like "No items", "One item" or "10 items". The number reflects the number of of items in the
-    /// <see cref="Items"/> list.
-    /// </summary>
-    public string NumItemsStr
-    {
-      get { return (string) _numItemsStrProperty.GetValue(); }
-      protected set { _numItemsStrProperty.SetValue(value); }
-    }
-
-    public AbstractProperty NumItemsProperty
-<<<<<<< HEAD
-    {
-      get { return _numItemsProperty; }
-    }
-
-    /// <summary>
-    /// Gets the absolute number of items in the <see cref="Items"/> list.
-    /// </summary>
-    public int NumItems
-    {
-      get { return (int) _numItemsProperty.GetValue(); }
-      protected set { _numItemsProperty.SetValue(value); }
-    }
-
-    public AbstractProperty IsItemsValidProperty
-=======
->>>>>>> bda13bc9
-    {
-      get { return _numItemsProperty; }
-    }
-
-    /// <summary>
-    /// Gets the absolute number of items in the <see cref="Items"/> list.
-    /// </summary>
-    public int NumItems
-    {
-      get { return (int) _numItemsProperty.GetValue(); }
-      protected set { _numItemsProperty.SetValue(value); }
-    }
-
-    public AbstractProperty TotalNumItemsProperty
-    {
-      get { return _totalNumItemsProperty; }
-    }
-
-    /// <summary>
-    /// Gets the total number of all items that are affected by current list.
-    /// </summary>
-    public int? TotalNumItems
-    {
-      get { return (int?)_totalNumItemsProperty.GetValue(); }
-      protected set { _totalNumItemsProperty.SetValue(value); }
-    }
-
-    public AbstractProperty IsFilteredProperty
-    {
-      get { return _isFilteredProperty; }
-    }
-
-    /// <summary>
-    /// Gets the information whether the current view is filtered by a secondary filter.
-    /// </summary>
-    public bool IsFiltered
-    {
-      get { return (bool)_isFilteredProperty.GetValue(); }
-      protected set { _isFilteredProperty.SetValue(value); }
-    }
-
-    /// <summary>
-    /// Gets the information whether the current view is valid, i.e. its content could be built and <see cref="Items"/>
-    /// contains the items of the current view.
-    /// </summary>
-    public bool IsItemsValid
-    {
-      get { return (bool) _isItemsValidProperty.GetValue(); }
-      protected set { _isItemsValidProperty.SetValue(value); }
-    }
-
-    public AbstractProperty ShowListProperty
-    {
-      get { return _showListProperty; }
-    }
-
-    /// <summary>
-    /// Gets the information whether the skin should show the items list.
-    /// </summary>
-    public bool ShowList
-    {
-      get { return (bool) _showListProperty.GetValue(); }
-      protected set { _showListProperty.SetValue(value); }
-    }
-
-    public AbstractProperty ShowListHintProperty
-    {
-      get { return _showListHintProperty; }
-    }
-
-    /// <summary>
-    /// Gets the information whether the skin should show a hint text.
-    /// </summary>
-    public bool ShowListHint
-    {
-      get { return (bool) _showListHintProperty.GetValue(); }
-      protected set { _showListHintProperty.SetValue(value); }
-    }
-
-    public AbstractProperty ListHintProperty
-    {
-      get { return _listHintProperty; }
-    }
-
-    /// <summary>
-    /// Gets a string like "Blabla too many items, please add filters, blabla" to be shown by the skin if
-    /// <see cref="ShowListHint"/> is set to <c>true</c>.
-    /// </summary>
-    public string ListHint
-    {
-      get { return (string) _listHintProperty.GetValue(); }
-      protected set { _listHintProperty.SetValue(value); }
-    }
-
-    public AbstractProperty IsItemsEmptyProperty
-    {
-      get { return _isItemsEmptyProperty; }
-    }
-
-    /// <summary>
-    /// Gets the information whether the current view is empty, i.e. <see cref="Items"/>'s count is <c>0</c>.
-    /// </summary>
-    public bool IsItemsEmpty
-    {
-      get { return (bool) _isItemsEmptyProperty.GetValue(); }
-      protected set { _isItemsEmptyProperty.SetValue(value); }
-    }
-
-    public AbstractProperty TooManyItemsProperty
-    {
-      get { return _tooManyItemsProperty; }
-    }
-
-    /// <summary>
-    /// Gets the information whether there are too many items in the current view.
-    /// </summary>
-    public bool TooManyItems
-    {
-      get { return (bool) _tooManyItemsProperty.GetValue(); }
-      protected set { _tooManyItemsProperty.SetValue(value); }
-    }
-
-    #endregion
-
-    public bool IsEnabled
-    {
-      get { return _navigationData != null; }
-    }
-
-    public Sorting.Sorting CurrentSorting
-    {
-      get
-      {
-        Sorting.Sorting result;
-        lock (_syncObj)
-        {
-          NavigationData nd = _navigationData;
-          result = nd == null ? null : nd.GetCombinedSorting();
-        }
-        return result;
-      }
-    }
-
-    /// <summary>
-    /// Invalidates the underlaying view and reloads all sub views and items.
-    /// </summary>
-    public abstract void Reload();
-
-    /// <summary>
-    /// Rebuilds the items list without invalidating the underlaying view.
-    /// </summary>
-    public abstract void UpdateItems();
-
-    /// <summary>
-    /// Allows a secondary filter of the already loaded <see cref="Items"/> by the given <paramref name="search"/> term.
-    /// </summary>
-    /// <param name="search">Search term (or key)</param>
-    public virtual void ApplySecondaryFilter(string search)
-    {
-      IItemsFilter filter = _filter;
-      if (filter == null)
-        return;
-
-      // Init backup list
-      if (_originalList == null)
-      {
-        _originalList = new ItemsList();
-        CollectionUtils.AddAll(_originalList, _items);
-      }
-      filter.Filter(_items, _originalList, search);
-
-      IsFiltered = filter.IsFiltered;
-      if (IsFiltered)
-        // Filter defined by class
-        NumItemsStr = filter.Text;
-      else
-        // Restore default text
-        NumItemsStr = Utils.BuildNumItemsStr(NumItems, TotalNumItems);
-    }
-
-    /// <summary>
-    /// Updates all data which is needed by the skin. That is all properties in the region "Lazy initialized properties"
-    /// and all properties from sub classes. After calling this method, the UI screen will be shown.
-    /// </summary>
-    public virtual void CreateScreenData(NavigationData navigationData)
-    {
-      if (IsEnabled)
-        throw new IllegalCallException("Screen data is already initialized");
-      _navigationData = navigationData;
-      _numItemsStrProperty = new WProperty(typeof(string), string.Empty);
-      _numItemsProperty = new WProperty(typeof(int), 0);
-<<<<<<< HEAD
-=======
-      _totalNumItemsProperty = new WProperty(typeof(int?), 0);
-      _isFilteredProperty = new WProperty(typeof(bool), false);
->>>>>>> bda13bc9
-      _isItemsValidProperty = new WProperty(typeof(bool), true);
-      _isItemsEmptyProperty = new WProperty(typeof(bool), true);
-      _tooManyItemsProperty = new WProperty(typeof(bool), false);
-      _showListProperty = new WProperty(typeof(bool), true);
-      _showListHintProperty = new WProperty(typeof(bool), false);
-      _listHintProperty = new WProperty(typeof(string), string.Empty);
-    }
-
-    /// <summary>
-    /// Releases all data which was created in method <see cref="CreateScreenData"/>. This method will be called when the
-    /// screen is no longer needed. After calling this method, <see cref="CreateScreenData"/> might be called again to
-    /// re-create the screen.
-    /// </summary>
-    public virtual void ReleaseScreenData()
-    {
-      _navigationData = null;
-      _numItemsStrProperty = null;
-      _numItemsProperty = null;
-      _isItemsValidProperty = null;
-      _isItemsEmptyProperty = null;
-      _tooManyItemsProperty = null;
-      _showListProperty = null;
-      _showListHintProperty = null;
-      _listHintProperty = null;
-      if (_items != null)
-        _items.Clear();
-      _items = null;
-    }
-
-    /// <summary>
-    /// Returns all media items of the current screen and all sub-screens recursively.
-    /// </summary>
-    /// <returns>Enumeration of media items.</returns>
-    public IEnumerable<MediaItem> GetAllMediaItems()
-    {
-      List<MediaItem> result = new List<MediaItem>(GetAllMediaItemsOverride());
-      Sorting.Sorting sorting = CurrentSorting;
-      if (sorting != null)
-        result.Sort(sorting);
-      return result;
-    }
-
-    protected virtual IEnumerable<MediaItem> GetAllMediaItemsOverride()
-    {
-      // Actually, this method doesn't need to be virtual because the code here is very generic -
-      // depending on the base view specification of the current screen, we collect all items.
-      // But screens like the search screen modify their list of items dynamically. Such screens must
-      // return their dynamically generated items list.
-      return _navigationData.BaseViewSpecification.GetAllMediaItems();
-    }
-
-    protected virtual void Display_ListBeingBuilt()
-    {
-      ShowList = false;
-      TooManyItems = false;
-      IsItemsEmpty = false;
-      ListHint = ListBeingBuiltHint;
-      ShowListHint = true;
-      IsItemsValid = true;
-      NumItemsStr = "?";
-      NumItems = 0;
-<<<<<<< HEAD
-=======
-      TotalNumItems = null;
-      IsFiltered = false;
->>>>>>> bda13bc9
-    }
-
-    protected virtual void Display_TooManyItems(int numItems)
-    {
-      ShowList = false;
-      TooManyItems = true;
-      IsItemsEmpty = false;
-      ListHint = MoreThanMaxItemsHint;
-      ShowListHint = true;
-      IsItemsValid = true;
-      NumItemsStr = Utils.BuildNumItemsStr(numItems, null);
-      NumItems = numItems;
-<<<<<<< HEAD
-=======
-      TotalNumItems = null;
-      IsFiltered = false;
->>>>>>> bda13bc9
-    }
-
-    protected virtual void Display_Normal(int numItems, int? total)
-    {
-      ShowList = true;
-      TooManyItems = false;
-      if (numItems == 0)
-      {
-        IsItemsEmpty = true;
-        ListHint = Consts.RES_VIEW_EMPTY;
-        ShowListHint = true;
-      }
-      else
-      {
-        IsItemsEmpty = false;
-        ListHint = string.Empty;
-        ShowListHint = false;
-      }
-      IsItemsValid = true;
-
-      NumItemsStr = Utils.BuildNumItemsStr(numItems, total);
-<<<<<<< HEAD
-      NumItems = numItems;
-=======
-
-      NumItems = numItems;
-      TotalNumItems = total;
-      IsFiltered = false;
->>>>>>> bda13bc9
-    }
-
-    protected virtual void Display_ItemsInvalid()
-    {
-      IsItemsValid = false;
-      IsItemsEmpty = false;
-      TooManyItems = false;
-      ShowList = false;
-      ShowListHint = false;
-      ListHint = string.Empty;
-      NumItemsStr = "-";
-      NumItems = 0;
-<<<<<<< HEAD
-=======
-      TotalNumItems = null;
-      IsFiltered = false;
->>>>>>> bda13bc9
-    }
-  }
-}
+#region Copyright (C) 2007-2015 Team MediaPortal
+
+/*
+    Copyright (C) 2007-2015 Team MediaPortal
+    http://www.team-mediaportal.com
+
+    This file is part of MediaPortal 2
+
+    MediaPortal 2 is free software: you can redistribute it and/or modify
+    it under the terms of the GNU General Public License as published by
+    the Free Software Foundation, either version 3 of the License, or
+    (at your option) any later version.
+
+    MediaPortal 2 is distributed in the hope that it will be useful,
+    but WITHOUT ANY WARRANTY; without even the implied warranty of
+    MERCHANTABILITY or FITNESS FOR A PARTICULAR PURPOSE. See the
+    GNU General Public License for more details.
+
+    You should have received a copy of the GNU General Public License
+    along with MediaPortal 2. If not, see <http://www.gnu.org/licenses/>.
+*/
+
+#endregion
+
+using System.Collections.Generic;
+using MediaPortal.Common.General;
+using MediaPortal.Common.Localization;
+using MediaPortal.Common.MediaManagement;
+using MediaPortal.UI.Presentation.DataObjects;
+using MediaPortal.UiComponents.Media.General;
+using MediaPortal.UiComponents.Media.SecondaryFilter;
+using MediaPortal.Utilities;
+using MediaPortal.Utilities.Exceptions;
+
+namespace MediaPortal.UiComponents.Media.Models.ScreenData
+{
+  public abstract class AbstractScreenData
+  {
+    #region Protected fields
+
+    protected string _menuItemLabel;
+    protected string _screen;
+
+    // Lazily initialized
+    protected ItemsList _items = null;
+    protected ItemsList _originalList = null;
+    protected AbstractProperty _numItemsStrProperty = null;
+    protected AbstractProperty _numItemsProperty = null;
+    protected AbstractProperty _totalNumItemsProperty = null;
+    protected AbstractProperty _isFilteredProperty;
+    protected AbstractProperty _isItemsValidProperty = null;
+    protected AbstractProperty _isItemsEmptyProperty = null;
+    protected AbstractProperty _tooManyItemsProperty = null;
+    protected AbstractProperty _showListProperty = null;
+    protected AbstractProperty _showListHintProperty = null;
+    protected AbstractProperty _listHintProperty = null;
+    protected NavigationData _navigationData = null;
+    protected IItemsFilter _filter;
+
+    protected object _syncObj = new object();
+
+    #endregion
+
+    protected AbstractScreenData(string screen, string menuItemLabel)
+    {
+      _screen = screen;
+      _menuItemLabel = menuItemLabel;
+      _filter = new RemoteNumpadFilter();
+    }
+
+    /// <summary>
+    /// Item label to be shown in the menu which leads to this screen.
+    /// </summary>
+    public string MenuItemLabel
+    {
+      get { return _menuItemLabel; }
+    }
+
+    /// <summary>
+    /// Gets the screen which is currently being shown by this model.
+    /// </summary>
+    public string Screen
+    {
+      get { return _screen; }
+    }
+
+    /// <summary>
+    /// Returns a hint text that more than our maximum number of shown items should be preented.
+    /// Can be overridden in sub classes to modify the text to be shown.
+    /// </summary>
+    public virtual string MoreThanMaxItemsHint
+    {
+      get { return LocalizationHelper.Translate(Consts.RES_MORE_THAN_MAX_ITEMS_HINT, Consts.MAX_NUM_ITEMS_VISIBLE); }
+    }
+
+    /// <summary>
+    /// Returns a hint text notifying the user that the items list is currently being built (and not ready yet).
+    /// Can be overridden in sub classes to modify the text to be shown.
+    /// </summary>
+    public virtual string ListBeingBuiltHint
+    {
+      get { return Consts.RES_LIST_BEING_BUILT_HINT; }
+    }
+
+    #region Lazy initialized properties
+
+    /// <summary>
+    /// In case the current screen shows browse local media, browse media library, audio, videos or images, this property provides a list
+    /// with the sub views and media items of the current view. In case the current screen shows a list of filter
+    /// value of a choosen filter criteria, this property provides a list of available filter values.
+    /// </summary>
+    public ItemsList Items
+    {
+      get { return _items; }
+    }
+
+    public AbstractProperty NumItemsStrProperty
+    {
+      get { return _numItemsStrProperty; }
+    }
+
+    /// <summary>
+    /// Gets a string like "No items", "One item" or "10 items". The number reflects the number of of items in the
+    /// <see cref="Items"/> list.
+    /// </summary>
+    public string NumItemsStr
+    {
+      get { return (string) _numItemsStrProperty.GetValue(); }
+      protected set { _numItemsStrProperty.SetValue(value); }
+    }
+
+    public AbstractProperty NumItemsProperty
+    {
+      get { return _numItemsProperty; }
+    }
+
+    /// <summary>
+    /// Gets the absolute number of items in the <see cref="Items"/> list.
+    /// </summary>
+    public int NumItems
+    {
+      get { return (int) _numItemsProperty.GetValue(); }
+      protected set { _numItemsProperty.SetValue(value); }
+    }
+
+    public AbstractProperty TotalNumItemsProperty
+    {
+      get { return _totalNumItemsProperty; }
+    }
+
+    /// <summary>
+    /// Gets the total number of all items that are affected by current list.
+    /// </summary>
+    public int? TotalNumItems
+    {
+      get { return (int?)_totalNumItemsProperty.GetValue(); }
+      protected set { _totalNumItemsProperty.SetValue(value); }
+    }
+
+    public AbstractProperty IsFilteredProperty
+    {
+      get { return _isFilteredProperty; }
+    }
+
+    /// <summary>
+    /// Gets the information whether the current view is filtered by a secondary filter.
+    /// </summary>
+    public bool IsFiltered
+    {
+      get { return (bool)_isFilteredProperty.GetValue(); }
+      protected set { _isFilteredProperty.SetValue(value); }
+    }
+
+    /// <summary>
+    /// Gets the information whether the current view is valid, i.e. its content could be built and <see cref="Items"/>
+    /// contains the items of the current view.
+    /// </summary>
+    public bool IsItemsValid
+    {
+      get { return (bool) _isItemsValidProperty.GetValue(); }
+      protected set { _isItemsValidProperty.SetValue(value); }
+    }
+
+    public AbstractProperty ShowListProperty
+    {
+      get { return _showListProperty; }
+    }
+
+    /// <summary>
+    /// Gets the information whether the skin should show the items list.
+    /// </summary>
+    public bool ShowList
+    {
+      get { return (bool) _showListProperty.GetValue(); }
+      protected set { _showListProperty.SetValue(value); }
+    }
+
+    public AbstractProperty ShowListHintProperty
+    {
+      get { return _showListHintProperty; }
+    }
+
+    /// <summary>
+    /// Gets the information whether the skin should show a hint text.
+    /// </summary>
+    public bool ShowListHint
+    {
+      get { return (bool) _showListHintProperty.GetValue(); }
+      protected set { _showListHintProperty.SetValue(value); }
+    }
+
+    public AbstractProperty ListHintProperty
+    {
+      get { return _listHintProperty; }
+    }
+
+    /// <summary>
+    /// Gets a string like "Blabla too many items, please add filters, blabla" to be shown by the skin if
+    /// <see cref="ShowListHint"/> is set to <c>true</c>.
+    /// </summary>
+    public string ListHint
+    {
+      get { return (string) _listHintProperty.GetValue(); }
+      protected set { _listHintProperty.SetValue(value); }
+    }
+
+    public AbstractProperty IsItemsEmptyProperty
+    {
+      get { return _isItemsEmptyProperty; }
+    }
+
+    /// <summary>
+    /// Gets the information whether the current view is empty, i.e. <see cref="Items"/>'s count is <c>0</c>.
+    /// </summary>
+    public bool IsItemsEmpty
+    {
+      get { return (bool) _isItemsEmptyProperty.GetValue(); }
+      protected set { _isItemsEmptyProperty.SetValue(value); }
+    }
+
+    public AbstractProperty TooManyItemsProperty
+    {
+      get { return _tooManyItemsProperty; }
+    }
+
+    /// <summary>
+    /// Gets the information whether there are too many items in the current view.
+    /// </summary>
+    public bool TooManyItems
+    {
+      get { return (bool) _tooManyItemsProperty.GetValue(); }
+      protected set { _tooManyItemsProperty.SetValue(value); }
+    }
+
+    #endregion
+
+    public bool IsEnabled
+    {
+      get { return _navigationData != null; }
+    }
+
+    public Sorting.Sorting CurrentSorting
+    {
+      get
+      {
+        Sorting.Sorting result;
+        lock (_syncObj)
+        {
+          NavigationData nd = _navigationData;
+          result = nd == null ? null : nd.CurrentSorting;
+        }
+        return result;
+      }
+    }
+
+    /// <summary>
+    /// Invalidates the underlaying view and reloads all sub views and items.
+    /// </summary>
+    public abstract void Reload();
+
+    /// <summary>
+    /// Rebuilds the items list without invalidating the underlaying view.
+    /// </summary>
+    public abstract void UpdateItems();
+
+    /// <summary>
+    /// Allows a secondary filter of the already loaded <see cref="Items"/> by the given <paramref name="search"/> term.
+    /// </summary>
+    /// <param name="search">Search term (or key)</param>
+    public virtual void ApplySecondaryFilter(string search)
+    {
+      IItemsFilter filter = _filter;
+      if (filter == null)
+        return;
+
+      // Init backup list
+      if (_originalList == null)
+      {
+        _originalList = new ItemsList();
+        CollectionUtils.AddAll(_originalList, _items);
+      }
+      filter.Filter(_items, _originalList, search);
+
+      IsFiltered = filter.IsFiltered;
+      if (IsFiltered)
+        // Filter defined by class
+        NumItemsStr = filter.Text;
+      else
+        // Restore default text
+        NumItemsStr = Utils.BuildNumItemsStr(NumItems, TotalNumItems);
+    }
+
+    /// <summary>
+    /// Updates all data which is needed by the skin. That is all properties in the region "Lazy initialized properties"
+    /// and all properties from sub classes. After calling this method, the UI screen will be shown.
+    /// </summary>
+    public virtual void CreateScreenData(NavigationData navigationData)
+    {
+      if (IsEnabled)
+        throw new IllegalCallException("Screen data is already initialized");
+      _navigationData = navigationData;
+      _numItemsStrProperty = new WProperty(typeof(string), string.Empty);
+      _numItemsProperty = new WProperty(typeof(int), 0);
+      _totalNumItemsProperty = new WProperty(typeof(int?), 0);
+      _isFilteredProperty = new WProperty(typeof(bool), false);
+      _isItemsValidProperty = new WProperty(typeof(bool), true);
+      _isItemsEmptyProperty = new WProperty(typeof(bool), true);
+      _tooManyItemsProperty = new WProperty(typeof(bool), false);
+      _showListProperty = new WProperty(typeof(bool), true);
+      _showListHintProperty = new WProperty(typeof(bool), false);
+      _listHintProperty = new WProperty(typeof(string), string.Empty);
+    }
+
+    /// <summary>
+    /// Releases all data which was created in method <see cref="CreateScreenData"/>. This method will be called when the
+    /// screen is no longer needed. After calling this method, <see cref="CreateScreenData"/> might be called again to
+    /// re-create the screen.
+    /// </summary>
+    public virtual void ReleaseScreenData()
+    {
+      _navigationData = null;
+      _numItemsStrProperty = null;
+      _numItemsProperty = null;
+      _isItemsValidProperty = null;
+      _isItemsEmptyProperty = null;
+      _tooManyItemsProperty = null;
+      _showListProperty = null;
+      _showListHintProperty = null;
+      _listHintProperty = null;
+      if (_items != null)
+        _items.Clear();
+      _items = null;
+    }
+
+    /// <summary>
+    /// Returns all media items of the current screen and all sub-screens recursively.
+    /// </summary>
+    /// <returns>Enumeration of media items.</returns>
+    public IEnumerable<MediaItem> GetAllMediaItems()
+    {
+      List<MediaItem> result = new List<MediaItem>(GetAllMediaItemsOverride());
+      Sorting.Sorting sorting = CurrentSorting;
+      if (sorting != null)
+        result.Sort(sorting);
+      return result;
+    }
+
+    protected virtual IEnumerable<MediaItem> GetAllMediaItemsOverride()
+    {
+      // Actually, this method doesn't need to be virtual because the code here is very generic -
+      // depending on the base view specification of the current screen, we collect all items.
+      // But screens like the search screen modify their list of items dynamically. Such screens must
+      // return their dynamically generated items list.
+      return _navigationData.BaseViewSpecification.GetAllMediaItems();
+    }
+
+    protected virtual void Display_ListBeingBuilt()
+    {
+      ShowList = false;
+      TooManyItems = false;
+      IsItemsEmpty = false;
+      ListHint = ListBeingBuiltHint;
+      ShowListHint = true;
+      IsItemsValid = true;
+      NumItemsStr = "?";
+      NumItems = 0;
+      TotalNumItems = null;
+      IsFiltered = false;
+    }
+
+    protected virtual void Display_TooManyItems(int numItems)
+    {
+      ShowList = false;
+      TooManyItems = true;
+      IsItemsEmpty = false;
+      ListHint = MoreThanMaxItemsHint;
+      ShowListHint = true;
+      IsItemsValid = true;
+      NumItemsStr = Utils.BuildNumItemsStr(numItems, null);
+      NumItems = numItems;
+      TotalNumItems = null;
+      IsFiltered = false;
+    }
+
+    protected virtual void Display_Normal(int numItems, int? total)
+    {
+      ShowList = true;
+      TooManyItems = false;
+      if (numItems == 0)
+      {
+        IsItemsEmpty = true;
+        ListHint = Consts.RES_VIEW_EMPTY;
+        ShowListHint = true;
+      }
+      else
+      {
+        IsItemsEmpty = false;
+        ListHint = string.Empty;
+        ShowListHint = false;
+      }
+      IsItemsValid = true;
+
+      NumItemsStr = Utils.BuildNumItemsStr(numItems, total);
+
+      NumItems = numItems;
+      TotalNumItems = total;
+      IsFiltered = false;
+    }
+
+    protected virtual void Display_ItemsInvalid()
+    {
+      IsItemsValid = false;
+      IsItemsEmpty = false;
+      TooManyItems = false;
+      ShowList = false;
+      ShowListHint = false;
+      ListHint = string.Empty;
+      NumItemsStr = "-";
+      NumItems = 0;
+      TotalNumItems = null;
+      IsFiltered = false;
+    }
+  }
+}