--- conflicted
+++ resolved
@@ -1,68 +1,64 @@
-#region Copyright (C) 2007-2017 Team MediaPortal
-
-/*
-    Copyright (C) 2007-2017 Team MediaPortal
-    http://www.team-mediaportal.com
-
-    This file is part of MediaPortal 2
-
-    MediaPortal 2 is free software: you can redistribute it and/or modify
-    it under the terms of the GNU General Public License as published by
-    the Free Software Foundation, either version 3 of the License, or
-    (at your option) any later version.
-
-    MediaPortal 2 is distributed in the hope that it will be useful,
-    but WITHOUT ANY WARRANTY; without even the implied warranty of
-    MERCHANTABILITY or FITNESS FOR A PARTICULAR PURPOSE. See the
-    GNU General Public License for more details.
-
-    You should have received a copy of the GNU General Public License
-    along with MediaPortal 2. If not, see <http://www.gnu.org/licenses/>.
-*/
-
-#endregion
-
-using System;
-using System.Net;
-
-namespace MediaPortal.Common.ResourceAccess
-{
-  public interface IResourceServer
-  {
-    /// <summary>
-<<<<<<< HEAD
-    /// Gets the port number on which the HttpServer with the given IP is listening.
-=======
-    /// Gets the service base url.
->>>>>>> 47a3bc1e
-    /// </summary>
-    string GetServiceUrl(IPAddress ipAddress);
-
-    void Startup();
-
-    void Shutdown();
-
-    /// <summary>
-    /// Restarts the HTTP servers (IPv4 and IPv6).
-    /// </summary>
-    /// <remarks>
-    /// This has to be done when the settings about IPv4/IPv6 or about the HTTP server port changed.
-    /// </remarks>
-    void RestartHttpServers();
-
-    /// <summary>
-    /// Adds a new HTTP middleware to the HTTP server.
-    /// </summary>
-    /// <remarks>
-    /// The HTTP module approach is implemented by Owin self host which allows to add a OwinMiddleware to the HTTP server.
-    /// </remarks>
-    /// <param name="moduleType">Type of OwinMiddleware</param>
-    void AddHttpModule(Type moduleType);
-
-    /// <summary>
-    /// Removes an HTTP module from the HTTP server.
-    /// </summary>
-    /// <param name="moduleType">Type of OwinMiddleware to remove.</param>
-    void RemoveHttpModule(Type moduleType);
-  }
-}
+#region Copyright (C) 2007-2017 Team MediaPortal
+
+/*
+    Copyright (C) 2007-2017 Team MediaPortal
+    http://www.team-mediaportal.com
+
+    This file is part of MediaPortal 2
+
+    MediaPortal 2 is free software: you can redistribute it and/or modify
+    it under the terms of the GNU General Public License as published by
+    the Free Software Foundation, either version 3 of the License, or
+    (at your option) any later version.
+
+    MediaPortal 2 is distributed in the hope that it will be useful,
+    but WITHOUT ANY WARRANTY; without even the implied warranty of
+    MERCHANTABILITY or FITNESS FOR A PARTICULAR PURPOSE. See the
+    GNU General Public License for more details.
+
+    You should have received a copy of the GNU General Public License
+    along with MediaPortal 2. If not, see <http://www.gnu.org/licenses/>.
+*/
+
+#endregion
+
+using System;
+using System.Net;
+
+namespace MediaPortal.Common.ResourceAccess
+{
+  public interface IResourceServer
+  {
+    /// <summary>
+    /// Gets the service base url.
+    /// </summary>
+    string GetServiceUrl(IPAddress ipAddress);
+
+    void Startup();
+
+    void Shutdown();
+
+    /// <summary>
+    /// Restarts the HTTP servers (IPv4 and IPv6).
+    /// </summary>
+    /// <remarks>
+    /// This has to be done when the settings about IPv4/IPv6 or about the HTTP server port changed.
+    /// </remarks>
+    void RestartHttpServers();
+
+    /// <summary>
+    /// Adds a new HTTP middleware to the HTTP server.
+    /// </summary>
+    /// <remarks>
+    /// The HTTP module approach is implemented by Owin self host which allows to add a OwinMiddleware to the HTTP server.
+    /// </remarks>
+    /// <param name="moduleType">Type of OwinMiddleware</param>
+    void AddHttpModule(Type moduleType);
+
+    /// <summary>
+    /// Removes an HTTP module from the HTTP server.
+    /// </summary>
+    /// <param name="moduleType">Type of OwinMiddleware to remove.</param>
+    void RemoveHttpModule(Type moduleType);
+  }
+}