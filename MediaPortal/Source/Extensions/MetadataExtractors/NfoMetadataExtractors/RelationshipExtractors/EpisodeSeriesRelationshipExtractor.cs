--- conflicted
+++ resolved
@@ -29,15 +29,9 @@
 using MediaPortal.Common.MediaManagement.DefaultItemAspects;
 using MediaPortal.Common.MediaManagement.Helpers;
 using MediaPortal.Common.MediaManagement.MLQueries;
-<<<<<<< HEAD
-using System.Linq;
-using MediaPortal.Extensions.OnlineLibraries;
-using MediaPortal.Common.Genres;
-=======
 using MediaPortal.Common.ResourceAccess;
 using MediaPortal.Extensions.MetadataExtractors.NfoMetadataExtractors.Extractors;
 using MediaPortal.Extensions.MetadataExtractors.NfoMetadataExtractors.NfoReaders;
->>>>>>> ca5fa06b
 using MediaPortal.Utilities.Collections;
 using System;
 using System.Collections.Generic;
@@ -131,33 +125,9 @@
       if (!seriesInfo.FromMetadata(extractedAspectData))
         return false;
 
-<<<<<<< HEAD
-      SeriesInfo seriesInfo = episodeInfo.CloneBasicInstance<SeriesInfo>();
-      UpdatePersons(aspects, seriesInfo.Actors, true);
-      UpdateCharacters(aspects, seriesInfo.Characters, true);
-      if (!UpdateSeries(aspects, seriesInfo))
-        return false;
-      GenreMapper.AssignMissingSeriesGenreIds(seriesInfo.Genres);
-
-      extractedLinkedAspects = new List<RelationshipItem>();
-      IDictionary<Guid, IList<MediaItemAspect>> seriesAspects = new Dictionary<Guid, IList<MediaItemAspect>>();
-      seriesInfo.SetMetadata(seriesAspects);
-
-      if (aspects.ContainsKey(EpisodeAspect.ASPECT_ID))
-      {
-        bool episodeVirtual = true;
-        if (MediaItemAspect.TryGetAttribute(aspects, MediaAspect.ATTR_ISVIRTUAL, false, out episodeVirtual))
-        {
-          MediaItemAspect.SetAttribute(seriesAspects, MediaAspect.ATTR_ISVIRTUAL, episodeVirtual);
-        }
-      }
-
-      if (!seriesAspects.ContainsKey(ExternalIdentifierAspect.ASPECT_ID))
-=======
       GenreMapper.AssignMissingSeriesGenreIds(seriesInfo.Genres);
       seriesInfo.SetMetadata(extractedAspectData);
       if (!extractedAspectData.ContainsKey(ExternalIdentifierAspect.ASPECT_ID))
->>>>>>> ca5fa06b
         return false;
 
       bool episodeVirtual;
