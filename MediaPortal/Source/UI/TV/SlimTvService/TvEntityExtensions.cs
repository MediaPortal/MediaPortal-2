--- conflicted
+++ resolved
@@ -55,16 +55,13 @@
         Description = tvProgram.Description,
         StartTime = tvProgram.StartTime,
         EndTime = tvProgram.EndTime,
-<<<<<<< HEAD
         SeasonNumber = tvProgram.SeriesNum,
         EpisodeNumber = tvProgram.EpisodeNum,
         EpisodeTitle = tvProgram.EpisodeName
-=======
         OriginalAirDate = tvProgram.OriginalAirDate,
         Classification = tvProgram.Classification,
         ParentalRating = tvProgram.ParentalRating,
         StarRating = tvProgram.StarRating
->>>>>>> fa199aad
       };
 
       program.RecordingStatus = tvProgram.IsRecording ? RecordingStatus.Recording : RecordingStatus.None;
@@ -146,16 +143,13 @@
           Description = tvProgram.Description,
           StartTime = tvProgram.StartTime,
           EndTime = tvProgram.EndTime,
-<<<<<<< HEAD
           SeasonNumber = tvProgram.SeriesNum,
           EpisodeNumber = tvProgram.EpisodeNum,
           EpisodeTitle = tvProgram.EpisodeName
-=======
           OriginalAirDate = tvProgram.OriginalAirDate,
           Classification = tvProgram.Classification,
           ParentalRating = tvProgram.ParentalRating,
           StarRating = tvProgram.StarRating
->>>>>>> fa199aad
         };
 
       ProgramBLL programLogic = new ProgramBLL(tvProgram);
