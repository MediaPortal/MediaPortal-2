--- conflicted
+++ resolved
@@ -263,11 +263,7 @@
             OpacityMask="{ThemeResource MediaItemsOpacityBrush}">
         <Image.Source>
           <fanart:FanArtImageSource fanart:FanArtMediaType="Movie" fanart:FanArtType="Poster" fanart:FanArtName="{Binding MediaItem.MediaItemId}"
-<<<<<<< HEAD
                                     fanart:MaxWidth="{StaticResource FANART_POSTER_WIDTH}" fanart:MaxHeight="{StaticResource FANART_POSTER_HEIGHT}"/>
-=======
-             fanart:MaxWidth="{StaticResource FANART_POSTER_WIDTH}" fanart:MaxHeight="{StaticResource FANART_POSTER_HEIGHT}"/>
->>>>>>> 94e43dd4
         </Image.Source>
       </Image>
 
@@ -1043,7 +1039,7 @@
   </Style>
 
   <Style x:Key="MediaItemsListListViewStyle" BasedOn="{ThemeResource ContentsMenuListViewStyle}">
-    <Setter Property="SelectionChanged" Value="{CommandStencil Source={StaticResource FanArtBackgroundModel}, Path=SetSelectedItem}"/>
+    <EventSetter Event="SelectionChanged" Handler="{CommandStencil Source={StaticResource FanArtBackgroundModel}, Path=SetSelectedItem}"/>
     <Setter Property="ItemTemplate"/>
     <!-- Don't inherit the ItemTemplate from ContentsMenuListViewStyle - It should remain null to make the SkinEngine choose an appropriate template -->
     <Setter Property="DataStringProvider" Value="{ThemeResource MediaItemDataStringProvider}"/>
