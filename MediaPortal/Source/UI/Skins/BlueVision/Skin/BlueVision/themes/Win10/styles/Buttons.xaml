<?xml version="1.0" encoding="utf-8"?>
<ResourceDictionary
    xmlns="www.team-mediaportal.com/2008/mpf/directx"
    xmlns:x="http://schemas.microsoft.com/winfx/2006/xaml"
    xmlns:mp_special_controls="clr-namespace:MediaPortal.UI.SkinEngine.SpecialElements.Controls;assembly=SkinEngine"
    DependsOnStyleResources="Colors,Graphics,Consts"
    >

  <!-- ***************************** Storyboards ******************************** -->

  <ResourceWrapper x:Key="GroupMenuZoomCoefficient" Resource="1"/>
  <ResourceWrapper x:Key="SquareButtonZoomCoefficient" Resource="1"/>
  <ResourceWrapper x:Key="WideButtonZoomCoefficientX" Resource="1"/>
  <ResourceWrapper x:Key="WideButtonZoomCoefficientY" Resource="1"/>

  <Storyboard x:Key="RotationStoryboard" FillBehavior="HoldEnd" RepeatBehavior="Forever">
    <DoubleAnimation
                                    Storyboard.TargetProperty="RenderTransform.Angle"
                                    From="0"
                                    To="360"
                                    Duration="0:0:2"
                                    RepeatBehavior="Forever" />
  </Storyboard>

  <!-- Base storyboard which shows an animation when a button has focus -->
  <Storyboard x:Key="FocusedButtonStoryboard_Base" FillBehavior="HoldEnd">
    <DoubleAnimationUsingKeyFrames BeginTime="00:00:00" FillBehavior="HoldEnd" Storyboard.TargetName="ButtonControlRectangle" Storyboard.TargetProperty="Opacity">
      <SplineDoubleKeyFrame KeyTime="00:00:00" Value="0"/>
      <SplineDoubleKeyFrame KeyTime="00:00:00.1" Value="1"/>
    </DoubleAnimationUsingKeyFrames>
  </Storyboard>

    <Storyboard x:Key="FocusedButtonStoryboard_Tile" FillBehavior="HoldEnd">
    <DoubleAnimationUsingKeyFrames BeginTime="00:00:00" FillBehavior="HoldEnd" Storyboard.TargetName="ButtonControlRectangle" Storyboard.TargetProperty="Opacity">
      <SplineDoubleKeyFrame KeyTime="00:00:00" Value="0"/>
      <SplineDoubleKeyFrame KeyTime="00:00:00.1" Value="2"/>
    </DoubleAnimationUsingKeyFrames>
  </Storyboard>

  <Storyboard x:Key="FocusedButtonStoryboard_Media" FillBehavior="HoldEnd">
    <DoubleAnimationUsingKeyFrames BeginTime="00:00:00" FillBehavior="HoldEnd" Storyboard.TargetName="ButtonControlRectangle" Storyboard.TargetProperty="Opacity">
      <SplineDoubleKeyFrame KeyTime="00:00:00" Value="0"/>
      <SplineDoubleKeyFrame KeyTime="00:00:00.1" Value="0.7"/>
    </DoubleAnimationUsingKeyFrames>
  </Storyboard>

  <Storyboard x:Key="FocusedMenuButtonStoryboard_Base" FillBehavior="HoldEnd">
    <ColorAnimationUsingKeyFrames FillBehavior="HoldEnd" BeginTime="00:00:00" Storyboard.TargetName="ButtonControlRectangle" Storyboard.TargetProperty="Fill.GradientStops[0].Color">
      <SplineColorKeyFrame KeyTime="{ThemeResource FocusedButtonAnimationTime1}" Value="{ThemeResource FocusedButtonGradient1Color}"/>
    </ColorAnimationUsingKeyFrames>
    <ColorAnimationUsingKeyFrames FillBehavior="HoldEnd" BeginTime="00:00:00" Storyboard.TargetName="ButtonControlRectangle" Storyboard.TargetProperty="Fill.GradientStops[1].Color">
      <SplineColorKeyFrame KeyTime="{ThemeResource FocusedButtonAnimationTime1}" Value="{ThemeResource FocusedButtonGradient3Color}"/>
    </ColorAnimationUsingKeyFrames>
  </Storyboard>

  <!-- Storyboard for buttons which are focused and which are almost square, e.g. radio buttons.
       This animation scales the button in x- and y-direction with the same factor. -->
  <Storyboard x:Key="FocusedButtonStoryboard" FillBehavior="HoldEnd">
    <StaticResource ResourceKey="FocusedButtonStoryboard_Base"/>
    <DoubleAnimationUsingKeyFrames BeginTime="00:00:00" FillBehavior="HoldEnd" Storyboard.TargetName="GrowControl" Storyboard.TargetProperty="RenderTransform.Children[0].ScaleX">
      <SplineDoubleKeyFrame KeyTime="00:00:00" Value="1"/>
      <SplineDoubleKeyFrame KeyTime="00:00:00.1" Value="{ThemeResource SquareButtonZoomCoefficient}"/>
    </DoubleAnimationUsingKeyFrames>
    <DoubleAnimationUsingKeyFrames BeginTime="00:00:00" FillBehavior="HoldEnd" Storyboard.TargetName="GrowControl" Storyboard.TargetProperty="RenderTransform.Children[0].ScaleY">
      <SplineDoubleKeyFrame KeyTime="00:00:00" Value="1"/>
      <SplineDoubleKeyFrame KeyTime="00:00:00.1" Value="{ThemeResource SquareButtonZoomCoefficient}"/>
    </DoubleAnimationUsingKeyFrames>
  </Storyboard>

  <!-- Storyboard for wide buttons which are focused, e.g. text buttons.
       This animation scales the button in x- and y-direction with different factors. -->
  <Storyboard x:Key="FocusedButtonWideStoryboard_GrowOnly" FillBehavior="HoldEnd">
    <DoubleAnimationUsingKeyFrames BeginTime="00:00:00" FillBehavior="HoldEnd" Storyboard.TargetName="GrowControl" Storyboard.TargetProperty="RenderTransform.Children[0].ScaleX">
      <SplineDoubleKeyFrame KeyTime="00:00:00" Value="1"/>
      <SplineDoubleKeyFrame KeyTime="00:00:00.1" Value="{ThemeResource WideButtonZoomCoefficientX}"/>
    </DoubleAnimationUsingKeyFrames>
    <DoubleAnimationUsingKeyFrames BeginTime="00:00:00" FillBehavior="HoldEnd" Storyboard.TargetName="GrowControl" Storyboard.TargetProperty="RenderTransform.Children[0].ScaleY">
      <SplineDoubleKeyFrame KeyTime="00:00:00" Value="1"/>
      <SplineDoubleKeyFrame KeyTime="00:00:00.1" Value="{ThemeResource WideButtonZoomCoefficientY}"/>
    </DoubleAnimationUsingKeyFrames>
  </Storyboard>

  <Storyboard x:Key="FocusedLoginButtonStoryboard" FillBehavior="HoldEnd">
    <DoubleAnimationUsingKeyFrames BeginTime="00:00:00" FillBehavior="HoldEnd" Storyboard.TargetName="GrowControl" Storyboard.TargetProperty="RenderTransform.Children[0].ScaleX">
      <SplineDoubleKeyFrame KeyTime="00:00:00" Value="1"/>
      <SplineDoubleKeyFrame KeyTime="00:00:00.1" Value="1.35"/>
    </DoubleAnimationUsingKeyFrames>
    <DoubleAnimationUsingKeyFrames BeginTime="00:00:00" FillBehavior="HoldEnd" Storyboard.TargetName="GrowControl" Storyboard.TargetProperty="RenderTransform.Children[0].ScaleY">
      <SplineDoubleKeyFrame KeyTime="00:00:00" Value="1"/>
      <SplineDoubleKeyFrame KeyTime="00:00:00.1" Value="1.35"/>
    </DoubleAnimationUsingKeyFrames>
  </Storyboard>

  <Storyboard x:Key="FocusedGroupMenuItemStoryboard_GrowOnly" FillBehavior="HoldEnd">
    <DoubleAnimationUsingKeyFrames BeginTime="00:00:00" FillBehavior="HoldEnd" Storyboard.TargetName="GrowControl" Storyboard.TargetProperty="RenderTransform.Children[0].ScaleX">
      <SplineDoubleKeyFrame KeyTime="00:00:00" Value="1"/>
      <SplineDoubleKeyFrame KeyTime="00:00:00.1" Value="{ThemeResource GroupMenuZoomCoefficient}"/>
    </DoubleAnimationUsingKeyFrames>
    <DoubleAnimationUsingKeyFrames BeginTime="00:00:00" FillBehavior="HoldEnd" Storyboard.TargetName="GrowControl" Storyboard.TargetProperty="RenderTransform.Children[0].ScaleY">
      <SplineDoubleKeyFrame KeyTime="00:00:00" Value="1"/>
      <SplineDoubleKeyFrame KeyTime="00:00:00.1" Value="{ThemeResource GroupMenuZoomCoefficient}"/>
    </DoubleAnimationUsingKeyFrames>
  </Storyboard>
  
  <Storyboard x:Key="FocusedButtonWideStoryboard" FillBehavior="HoldEnd">
    <StaticResource ResourceKey="FocusedButtonStoryboard_Base"/>
    <StaticResource ResourceKey="FocusedButtonWideStoryboard_GrowOnly"/>
  </Storyboard>
  
  <Storyboard x:Key="FocusedButtonWideStoryboard_Tile" FillBehavior="HoldEnd">
    <StaticResource ResourceKey="FocusedButtonStoryboard_Tile"/>
    <StaticResource ResourceKey="FocusedButtonWideStoryboard_GrowOnly"/>
  </Storyboard>

  <Storyboard x:Key="FocusedGroupMenuItemStoryboard" FillBehavior="HoldEnd">
    <StaticResource ResourceKey="FocusedButtonStoryboard_Tile"/>
  </Storyboard>

  <Storyboard x:Key="FocusedButtonWideStoryboard_Media" FillBehavior="HoldEnd">
    <StaticResource ResourceKey="FocusedButtonStoryboard_Media"/>
  </Storyboard>

  <Storyboard x:Key="FocusedMenuButtonWideStoryboard" FillBehavior="HoldEnd">
    <StaticResource ResourceKey="FocusedMenuButtonStoryboard_Base"/>
    <StaticResource ResourceKey="FocusedButtonWideStoryboard_GrowOnly"/>
  </Storyboard>

  <!-- Base storyboard which shows an animation when a button is pressed -->
  <Storyboard x:Key="PressedButtonStoryboard_Base" FillBehavior="HoldEnd">
    <ColorAnimationUsingKeyFrames BeginTime="00:00:00" Storyboard.TargetName="ButtonControlRectangle" Storyboard.TargetProperty="Fill.GradientStops[1].Color">
      <SplineColorKeyFrame KeyTime="00:00:00" Value="{ThemeResource PressedButtonGradientDark2Color}"/>
      <SplineColorKeyFrame KeyTime="00:00:00.2000000" Value="{ThemeResource PressedButtonGradientDark1Color}"/>
      <SplineColorKeyFrame KeyTime="00:00:00.4000000" Value="{ThemeResource PressedButtonGradientDark2Color}"/>
    </ColorAnimationUsingKeyFrames>
    <ColorAnimationUsingKeyFrames BeginTime="00:00:00" Storyboard.TargetName="ButtonControlRectangle" Storyboard.TargetProperty="Fill.GradientStops[0].Color">
      <SplineColorKeyFrame KeyTime="00:00:00" Value="{ThemeResource PressedButtonGradientLight2Color}"/>
      <SplineColorKeyFrame KeyTime="00:00:00.2000000" Value="{ThemeResource PressedButtonGradientLight1Color}"/>
      <SplineColorKeyFrame KeyTime="00:00:00.4000000" Value="{ThemeResource PressedButtonGradientLight2Color}"/>
    </ColorAnimationUsingKeyFrames>
    <ColorAnimationUsingKeyFrames BeginTime="00:00:00" Storyboard.TargetName="ButtonControlRectangle" Storyboard.TargetProperty="Stroke.Color">
      <SplineColorKeyFrame KeyTime="00:00:00" Value="{ThemeResource HighlightButtonStrokeColor}"/>
      <SplineColorKeyFrame KeyTime="00:00:00.2000000" Value="{ThemeResource HighlightButtonStrokeColor}"/>
      <SplineColorKeyFrame KeyTime="00:00:00.4000000" Value="{ThemeResource HighlightButtonStrokeColor}"/>
    </ColorAnimationUsingKeyFrames>
    <DoubleAnimationUsingKeyFrames BeginTime="00:00:00" Storyboard.TargetName="ButtonControlRectangle" Storyboard.TargetProperty="Fill.RelativeTransform.Children[0].ScaleX">
      <SplineDoubleKeyFrame KeyTime="00:00:00" Value="1.335"/>
      <SplineDoubleKeyFrame KeyTime="00:00:00.2000000" Value="1.286"/>
      <SplineDoubleKeyFrame KeyTime="00:00:00.4000000" Value="1.286"/>
    </DoubleAnimationUsingKeyFrames>
    <DoubleAnimationUsingKeyFrames BeginTime="00:00:00" Storyboard.TargetName="ButtonControlRectangle" Storyboard.TargetProperty="Fill.RelativeTransform.Children[0].ScaleY">
      <SplineDoubleKeyFrame KeyTime="00:00:00" Value="1.582"/>
      <SplineDoubleKeyFrame KeyTime="00:00:00.2000000" Value="1.526"/>
      <SplineDoubleKeyFrame KeyTime="00:00:00.4000000" Value="1.526"/>
    </DoubleAnimationUsingKeyFrames>
  </Storyboard>

  <!-- Storyboard for buttons which are pressed and which are almost square, e.g. radio buttons.
       This animation scales the button in x- and y-direction with the same factor. -->
  <Storyboard x:Key="PressedButtonStoryboard" FillBehavior="HoldEnd">
    <StaticResource ResourceKey="PressedButtonStoryboard_Base"/>
    <DoubleAnimationUsingKeyFrames BeginTime="00:00:00" FillBehavior="HoldEnd" Storyboard.TargetName="GrowControl" Storyboard.TargetProperty="RenderTransform.Children[0].ScaleX">
      <SplineDoubleKeyFrame KeyTime="00:00:00" Value="{ThemeResource SquareButtonZoomCoefficient}"/>
    </DoubleAnimationUsingKeyFrames>
    <DoubleAnimationUsingKeyFrames BeginTime="00:00:00" FillBehavior="HoldEnd" Storyboard.TargetName="GrowControl" Storyboard.TargetProperty="RenderTransform.Children[0].ScaleY">
      <SplineDoubleKeyFrame KeyTime="00:00:00" Value="{ThemeResource SquareButtonZoomCoefficient}"/>
    </DoubleAnimationUsingKeyFrames>
  </Storyboard>

  <!-- Storyboard for wide buttons which are pressed, e.g. text buttons.
       This animation scales the button in x- and y-direction with different factors. -->
  <Storyboard x:Key="PressedButtonWideStoryboard_GrowOnly" FillBehavior="HoldEnd">
    <DoubleAnimationUsingKeyFrames BeginTime="00:00:00" FillBehavior="HoldEnd" Storyboard.TargetName="GrowControl" Storyboard.TargetProperty="RenderTransform.Children[0].ScaleX">
      <SplineDoubleKeyFrame KeyTime="00:00:00" Value="{ThemeResource WideButtonZoomCoefficientX}"/>
    </DoubleAnimationUsingKeyFrames>
    <DoubleAnimationUsingKeyFrames BeginTime="00:00:00" FillBehavior="HoldEnd" Storyboard.TargetName="GrowControl" Storyboard.TargetProperty="RenderTransform.Children[0].ScaleY">
      <SplineDoubleKeyFrame KeyTime="00:00:00" Value="{ThemeResource WideButtonZoomCoefficientY}"/>
    </DoubleAnimationUsingKeyFrames>
  </Storyboard>

  <Storyboard x:Key="PressedButtonWideStoryboard" FillBehavior="HoldEnd">
    <StaticResource ResourceKey="PressedButtonStoryboard_Base"/>
    <StaticResource ResourceKey="PressedButtonWideStoryboard_GrowOnly"/>
  </Storyboard>

  <Storyboard x:Key="PressedMenuButtonWideStoryboard" FillBehavior="HoldEnd">
    <StaticResource ResourceKey="PressedButtonWideStoryboard_GrowOnly"/>
  </Storyboard>

  <!-- Storyboard whichs turns the background to be transparent for disabled buttons -->
  <Storyboard x:Key="DisabledButtonStoryboard" RepeatBehavior="Forever" Duration="00:00:01">
    <ColorAnimationUsingKeyFrames BeginTime="00:00:00" Storyboard.TargetName="ButtonBase" Storyboard.TargetProperty="Fill">
      <SplineColorKeyFrame KeyTime="00:00:00" Value="{ThemeResource ButtonBackgroundDisabledFill}"/>
    </ColorAnimationUsingKeyFrames>
    <ColorAnimationUsingKeyFrames BeginTime="00:00:00" Storyboard.TargetName="ButtonBase" Storyboard.TargetProperty="Stroke.GradientStops[0].Color">
      <SplineColorKeyFrame KeyTime="00:00:00" Value="{ThemeResource ButtonBackgroundDisabledFill}"/>
    </ColorAnimationUsingKeyFrames>
    <ColorAnimationUsingKeyFrames BeginTime="00:00:00" Storyboard.TargetName="ButtonBase" Storyboard.TargetProperty="Stroke.GradientStops[1].Color">
      <SplineColorKeyFrame KeyTime="00:00:00" Value="{ThemeResource ButtonBackgroundDisabledFill}"/>
    </ColorAnimationUsingKeyFrames>
    <ColorAnimationUsingKeyFrames BeginTime="00:00:00" Storyboard.TargetName="ButtonBase" Storyboard.TargetProperty="Stroke.GradientStops[2].Color">
      <SplineColorKeyFrame KeyTime="00:00:00" Value="{ThemeResource ButtonBackgroundDisabledFill}"/>
    </ColorAnimationUsingKeyFrames>
    <ColorAnimationUsingKeyFrames BeginTime="00:00:00" Storyboard.TargetName="ButtonBase" Storyboard.TargetProperty="Stroke.GradientStops[3].Color">
      <SplineColorKeyFrame KeyTime="00:00:00" Value="{ThemeResource ButtonBackgroundDisabledFill}"/>
    </ColorAnimationUsingKeyFrames>
  </Storyboard>


  <Storyboard x:Key="FocusedOSDButtonStoryboard" FillBehavior="HoldEnd">
    <StaticResource ResourceKey="FocusedButtonWideStoryboard_GrowOnly"/>
    <DoubleAnimationUsingKeyFrames BeginTime="00:00:00" FillBehavior="HoldEnd" Storyboard.TargetName="GrowControl" Storyboard.TargetProperty="Opacity">
      <SplineDoubleKeyFrame KeyTime="00:00:00" Value="0.6"/>
      <SplineDoubleKeyFrame KeyTime="00:00:00.20" Value="1"/>
    </DoubleAnimationUsingKeyFrames>
  </Storyboard>


  <!-- ************************* Control styles for buttons ************************* -->

  <!-- Home items button style -->
  <Style x:Key="HomeButtonControlStyle" TargetType="{x:Type Control}">
    <Setter Property="Template">
      <Setter.Value>
        <ControlTemplate>
          <Border x:Name="ButtonControlRectangle"
              IsVisible ="False"
              CornerRadius="0"
              BorderBrush="White"
              BorderThickness="2"
              Margin="-2"/>
        </ControlTemplate>
      </Setter.Value>
    </Setter>
  </Style>

  <Style x:Key="HomeButtonStyle" TargetType="{x:Type Button}">
    <Setter Property="Template">
      <Setter.Value>
        <ControlTemplate>
          <Grid x:Name="GrowControl" RenderTransformOrigin="0.5,0.5" Margin="0,1,0,1">
            <Grid.ColumnDefinitions>
              <ColumnDefinition Width="*"/>
            </Grid.ColumnDefinitions>
            <Grid.RowDefinitions>
              <RowDefinition Height="*"/>
            </Grid.RowDefinitions>
            <Grid.RenderTransform>
              <TransformGroup>
                <ScaleTransform ScaleX="1" ScaleY="1"/>
              </TransformGroup>
            </Grid.RenderTransform>
            <Control Style="{ThemeResource HomeButtonControlStyle}" VerticalAlignment="Stretch" HorizontalAlignment="Stretch"/>
            <ContentPresenter x:Name="ButtonContentPresenter" Margin="0" HorizontalAlignment="Stretch" VerticalAlignment="Stretch"/>
          </Grid>
          <ControlTemplate.Triggers>
            <Trigger Property="HasFocus" Value="True">
              <Setter TargetName="ButtonControlRectangle" Property="IsVisible" Value="True"/>
              <Trigger.EnterActions>
                <BeginStoryboard x:Name="Focused_BeginStoryboard" Storyboard="{ThemeResource FocusedButtonWideStoryboard_Tile}"/>
                <SoundPlayerAction Source="navigate.wav" DisableOnAudioOutput="True"/>
              </Trigger.EnterActions>
              <Trigger.ExitActions>
                <StopStoryboard BeginStoryboardName="Focused_BeginStoryboard"/>
              </Trigger.ExitActions>
            </Trigger>
            <Trigger Property="IsPressed" Value="True">
              <Trigger.EnterActions>
                <BeginStoryboard x:Name="Pressed_BeginStoryboard" Storyboard="{ThemeResource PressedButtonWideStoryboard}"
                    HandoffBehavior="TemporaryReplace"/>
                <SoundPlayerAction Source="click.wav" DisableOnAudioOutput="True"/>
              </Trigger.EnterActions>
              <Trigger.ExitActions>
                <StopStoryboard BeginStoryboardName="Pressed_BeginStoryboard"/>
              </Trigger.ExitActions>
            </Trigger>
            <Trigger Property="IsEnabled" Value="False">
              <Trigger.EnterActions>
                <BeginStoryboard x:Name="Disabled_BeginStoryBoard" Storyboard="{ThemeResource DisabledButtonStoryboard}"/>
              </Trigger.EnterActions>
              <Trigger.ExitActions>
                <StopStoryboard BeginStoryboardName="Disabled_BeginStoryBoard"/>
              </Trigger.ExitActions>
            </Trigger>
          </ControlTemplate.Triggers>
        </ControlTemplate>
      </Setter.Value>
    </Setter>
  </Style>

  <!-- Group tab header button style -Removed code below adds top and under bar to visualize the focused item- -->
  <Style x:Key="GroupTabHeaderButtonControlStyle" TargetType="{x:Type Control}">
    <Setter Property="Template">
      <Setter.Value>
        <ControlTemplate>
          <Rectangle x:Name="ButtonControlRectangle" StrokeThickness="2" Opacity="0" Stroke="White" HorizontalAlignment="Center" VerticalAlignment="Center" Margin="0,0,0.5,0" />
        </ControlTemplate>
      </Setter.Value>
    </Setter>
  </Style>

  <Style x:Key="GroupTabHeaderButtonStyle" TargetType="{x:Type Button}">
    <Setter Property="Template">
      <Setter.Value>
        <ControlTemplate>
          <Grid x:Name="GrowControl" RenderTransformOrigin="0.5,0.5" Margin="0,1,0,1">
            <Grid.ColumnDefinitions>
              <ColumnDefinition Width="*"/>
            </Grid.ColumnDefinitions>
            <Grid.RowDefinitions>
              <RowDefinition Height="*"/>
            </Grid.RowDefinitions>
            <Grid.RenderTransform>
              <TransformGroup>
                <ScaleTransform ScaleX="1" ScaleY="1"/>
              </TransformGroup>
            </Grid.RenderTransform>
            <Control Style="{ThemeResource GroupTabHeaderButtonControlStyle}" VerticalAlignment="Stretch" HorizontalAlignment="Stretch"/>
            <ContentPresenter x:Name="ButtonContentPresenter" Margin="0" HorizontalAlignment="Stretch" VerticalAlignment="Stretch"/>
          </Grid>
          <ControlTemplate.Triggers>
            <!-- using the ancestor GroupMenuListItem.IsActive property instead of Button.Focused for highlighting the active item so it is visible all the time -->
            <DataTrigger Binding="{Binding RelativeSource={RelativeSource Mode=FindAncestor, AncestorType=ListViewItem}, Path=Context.IsActive}" Value="False">
              <Setter Property="Opacity" Value="0.4"/>
            </DataTrigger>

            <Trigger Property="HasFocus" Value="True">
              <Trigger.EnterActions>
                <BeginStoryboard x:Name="Focused_BeginStoryboard" Storyboard="{ThemeResource FocusedGroupMenuItemStoryboard}"/>
                <SoundPlayerAction Source="navigate.wav" DisableOnAudioOutput="True"/>
              </Trigger.EnterActions>
              <Trigger.ExitActions>
                <StopStoryboard BeginStoryboardName="Focused_BeginStoryboard"/>
              </Trigger.ExitActions>
            </Trigger>
            <Trigger Property="IsPressed" Value="True">
              <Trigger.EnterActions>
                <BeginStoryboard x:Name="Pressed_BeginStoryboard" Storyboard="{ThemeResource PressedButtonWideStoryboard}"
                    HandoffBehavior="TemporaryReplace"/>
                <SoundPlayerAction Source="click.wav" DisableOnAudioOutput="True"/>
              </Trigger.EnterActions>
              <Trigger.ExitActions>
                <StopStoryboard BeginStoryboardName="Pressed_BeginStoryboard"/>
              </Trigger.ExitActions>
            </Trigger>
            <Trigger Property="IsEnabled" Value="False">
              <Trigger.EnterActions>
                <BeginStoryboard x:Name="Disabled_BeginStoryBoard" Storyboard="{ThemeResource DisabledButtonStoryboard}"/>
              </Trigger.EnterActions>
              <Trigger.ExitActions>
                <StopStoryboard BeginStoryboardName="Disabled_BeginStoryBoard"/>
              </Trigger.ExitActions>
            </Trigger>
          </ControlTemplate.Triggers>
        </ControlTemplate>
      </Setter.Value>
    </Setter>
  </Style>

  <!-- Menu and ContentsMenu style -->

  <Style x:Key="ButtonControlStyle" TargetType="{x:Type Control}">
    <Setter Property="Template">
      <Setter.Value>
        <ControlTemplate>
          <Rectangle x:Name="ButtonControlRectangle"
              Opacity="0"
              RadiusX="{ThemeResource ButtonControlRadiusX}" RadiusY="{ThemeResource ButtonControlRadiusY}"
              Margin="0,0,0,0" Fill="{ThemeResource ButtonFillColor}" Stroke="{ThemeResource ButtonStrokeColor}" StrokeThickness="0">
          </Rectangle>
        </ControlTemplate>
      </Setter.Value>
    </Setter>
  </Style>

  <Style x:Key="DialogButtonControlStyle" TargetType="{x:Type Control}">
    <Setter Property="Template">
      <Setter.Value>
        <ControlTemplate>
          <Rectangle x:Name="ButtonControlRectangle"
              Opacity="0"
              RadiusX="15" RadiusY="15"
              Margin="0" Fill="Transparent" Stroke="#999999" StrokeThickness="2">
          </Rectangle>
        </ControlTemplate>
      </Setter.Value>
    </Setter>
  </Style>

  <Style x:Key="MenuButtonControlStyle" TargetType="{x:Type Control}" BasedOn="{ThemeResource ButtonControlStyle}">
    <Setter Property="Template">
      <Setter.Value>
        <ControlTemplate>
          <Rectangle x:Name="ButtonControlRectangle"
              Opacity="0"
              RadiusX="{ThemeResource ButtonControlRadiusX}" RadiusY="{ThemeResource ButtonControlRadiusY}"
              Margin="-82,0,-53,0" Fill="#003366" Stroke="#213848" StrokeThickness="0">
          </Rectangle>
        </ControlTemplate>
      </Setter.Value>
    </Setter>
  </Style>

  <Style x:Key="EmptyButtonControlStyle" TargetType="{x:Type Control}">
    <Setter Property="Template">
      <Setter.Value>
        <ControlTemplate>
          <Rectangle x:Name="ButtonControlRectangle"
                     Fill="#00000000" StrokeThickness="0">
          </Rectangle>
        </ControlTemplate>
      </Setter.Value>
    </Setter>
  </Style>

  <Style x:Key="PopupMenuButtonControlStyle" TargetType="{x:Type Control}">
    <Setter Property="Template">
      <Setter.Value>
        <ControlTemplate>
          <Rectangle x:Name="ButtonControlRectangle"
              RadiusX="{ThemeResource ButtonControlRadiusX}" RadiusY="{ThemeResource ButtonControlRadiusY}"
              Margin="-12,0,-12,0" Opacity="1">
            <Rectangle.Fill>
              <LinearGradientBrush StartPoint="0,0" EndPoint="0,1">
                <GradientStop Color="{ThemeResource ButtonGradient1Color}" Offset="0"/>
                <GradientStop Color="{ThemeResource ButtonGradient2Color}" Offset="1"/>
              </LinearGradientBrush>
            </Rectangle.Fill>
          </Rectangle>
        </ControlTemplate>
      </Setter.Value>
    </Setter>
  </Style>
<<<<<<< HEAD

  <Style x:Key="EmptyButtonStyle" TargetType="{x:Type Button}">
    <Setter Property="Template">
      <Setter.Value>
        <ControlTemplate>
          <Grid x:Name="GrowControl" RenderTransformOrigin="0.5,0.5" Margin="2">
            <Grid.ColumnDefinitions>
              <ColumnDefinition Width="*"/>
            </Grid.ColumnDefinitions>
            <Grid.RowDefinitions>
              <RowDefinition Height="*"/>
            </Grid.RowDefinitions>
            <Grid.RenderTransform>
              <TransformGroup>
                <ScaleTransform ScaleX="1" ScaleY="1"/>
              </TransformGroup>
            </Grid.RenderTransform>
            <!--Control x:Name="ButtonControlBackground" Style="{ThemeResource EmptyButtonControlStyle}" VerticalAlignment="Stretch" HorizontalAlignment="Stretch"/-->
            <ContentPresenter x:Name="ButtonContentPresenter" HorizontalAlignment="Stretch" VerticalAlignment="Stretch"/>
          </Grid>
          <ControlTemplate.Triggers>
            <Trigger Property="HasFocus" Value="True">
              <Trigger.EnterActions>
                <BeginStoryboard x:Name="Focused_BeginStoryboard" Storyboard="{ThemeResource FocusedLoginButtonStoryboard}"/>
                <SoundPlayerAction Source="navigate.wav" DisableOnAudioOutput="True"/>
              </Trigger.EnterActions>
              <Trigger.ExitActions>
                <StopStoryboard BeginStoryboardName="Focused_BeginStoryboard"/>
              </Trigger.ExitActions>
            </Trigger>
          </ControlTemplate.Triggers>
        </ControlTemplate>
      </Setter.Value>
    </Setter>
  </Style>
=======
>>>>>>> ca5fa06b
  
  <Style x:Key="ButtonWideStyle" TargetType="{x:Type Button}">
    <Setter Property="Template">
      <Setter.Value>
        <ControlTemplate>
          <Grid x:Name="GrowControl" RenderTransformOrigin="0.5,0.5" Margin="2">
            <Grid.ColumnDefinitions>
              <ColumnDefinition Width="*"/>
            </Grid.ColumnDefinitions>
            <Grid.RowDefinitions>
              <RowDefinition Height="*"/>
            </Grid.RowDefinitions>
            <Grid.RenderTransform>
              <TransformGroup>
                <ScaleTransform ScaleX="1" ScaleY="1"/>
              </TransformGroup>
            </Grid.RenderTransform>
            <Rectangle Grid.Column="0" Grid.Row="0" Fill="#000000" Opacity="0.2" VerticalAlignment="Stretch" HorizontalAlignment="Stretch" />
            <Control x:Name="ButtonControlBackground" Style="{ThemeResource ButtonControlStyle}" VerticalAlignment="Stretch" HorizontalAlignment="Stretch"/>
            <ContentPresenter x:Name="ButtonContentPresenter" Margin="10,5,10,5" HorizontalAlignment="Stretch" VerticalAlignment="Stretch"/>
          </Grid>
          <ControlTemplate.Triggers>
            <Trigger Property="HasFocus" Value="True">
              <Trigger.EnterActions>
                <BeginStoryboard x:Name="Focused_BeginStoryboard" Storyboard="{ThemeResource FocusedButtonWideStoryboard}"/>
                <SoundPlayerAction Source="navigate.wav" DisableOnAudioOutput="True"/>
              </Trigger.EnterActions>
              <Trigger.ExitActions>
                <StopStoryboard BeginStoryboardName="Focused_BeginStoryboard"/>
              </Trigger.ExitActions>
            </Trigger>
            <Trigger Property="IsEnabled" Value="False">
              <Trigger.EnterActions>
                <BeginStoryboard x:Name="Disabled_BeginStoryBoard" Storyboard="{ThemeResource DisabledButtonStoryboard}"/>
              </Trigger.EnterActions>
              <Trigger.ExitActions>
                <StopStoryboard BeginStoryboardName="Disabled_BeginStoryBoard"/>
              </Trigger.ExitActions>
            </Trigger>
          </ControlTemplate.Triggers>
        </ControlTemplate>
      </Setter.Value>
    </Setter>
  </Style>

  <Style x:Key="MenuButtonWideStyle" TargetType="{x:Type Button}">
    <Setter Property="Template">
      <Setter.Value>
        <ControlTemplate>
          <Grid x:Name="GrowControl" RenderTransformOrigin="0.5,0.5" Margin="2">
            <Grid.ColumnDefinitions>
              <ColumnDefinition Width="*"/>
            </Grid.ColumnDefinitions>
            <Grid.RowDefinitions>
              <RowDefinition Height="*"/>
            </Grid.RowDefinitions>
            <Grid.RenderTransform>
              <TransformGroup>
                <ScaleTransform ScaleX="1" ScaleY="1"/>
              </TransformGroup>
            </Grid.RenderTransform>
            <Control x:Name="ButtonControlBackground" Style="{ThemeResource MenuButtonControlStyle}" VerticalAlignment="Stretch" HorizontalAlignment="Stretch"/>
            <ContentPresenter x:Name="ButtonContentPresenter" Margin="10,5,10,5" HorizontalAlignment="Stretch" VerticalAlignment="Stretch"/>
          </Grid>
          <ControlTemplate.Triggers>
            <Trigger Property="HasFocus" Value="True">
              <Trigger.EnterActions>
                <BeginStoryboard x:Name="Focused_BeginStoryboard" Storyboard="{ThemeResource FocusedButtonWideStoryboard}"/>
                <SoundPlayerAction Source="navigate.wav" DisableOnAudioOutput="True"/>
              </Trigger.EnterActions>
              <Trigger.ExitActions>
                <StopStoryboard BeginStoryboardName="Focused_BeginStoryboard"/>
              </Trigger.ExitActions>
            </Trigger>
            <Trigger Property="IsPressed" Value="True">
              <Trigger.EnterActions>
                <BeginStoryboard x:Name="Pressed_BeginStoryboard" Storyboard="{ThemeResource PressedButtonWideStoryboard}"
                    HandoffBehavior="TemporaryReplace"/>
                <SoundPlayerAction Source="click.wav" DisableOnAudioOutput="True"/>
              </Trigger.EnterActions>
              <Trigger.ExitActions>
                <StopStoryboard BeginStoryboardName="Pressed_BeginStoryboard"/>
              </Trigger.ExitActions>
            </Trigger>
            <Trigger Property="IsEnabled" Value="False">
              <Trigger.EnterActions>
                <BeginStoryboard x:Name="Disabled_BeginStoryBoard" Storyboard="{ThemeResource DisabledButtonStoryboard}"/>
              </Trigger.EnterActions>
              <Trigger.ExitActions>
                <StopStoryboard BeginStoryboardName="Disabled_BeginStoryBoard"/>
              </Trigger.ExitActions>
            </Trigger>
          </ControlTemplate.Triggers>
        </ControlTemplate>
      </Setter.Value>
    </Setter>
  </Style>

  <Style x:Key="PopupMenuButtonWideStyle" TargetType="{x:Type Button}">
    <Setter Property="Template">
      <Setter.Value>
        <ControlTemplate>
          <Grid x:Name="GrowControl" RenderTransformOrigin="0.5,0.5" Margin="2">
            <Grid.ColumnDefinitions>
              <ColumnDefinition Width="*"/>
            </Grid.ColumnDefinitions>
            <Grid.RowDefinitions>
              <RowDefinition Height="*"/>
            </Grid.RowDefinitions>
            <Grid.RenderTransform>
              <TransformGroup>
                <ScaleTransform ScaleX="1" ScaleY="1"/>
              </TransformGroup>
            </Grid.RenderTransform>
            <Rectangle Fill="#333333" Opacity="1" StrokeThickness="0" IsVisible="{Binding Path=Selected}" Margin="-12,0,-12,0" />
            <Control x:Name="ButtonControlBackground" Style="{ThemeResource PopupMenuButtonControlStyle}" VerticalAlignment="Stretch" HorizontalAlignment="Stretch"/>
            <ContentPresenter x:Name="ButtonContentPresenter" Margin="10,5,10,5" HorizontalAlignment="Stretch" VerticalAlignment="Stretch"/>
          </Grid>
          <ControlTemplate.Triggers>
            <Trigger Property="HasFocus" Value="True">
              <Trigger.EnterActions>
                <BeginStoryboard x:Name="Focused_BeginStoryboard" Storyboard="{ThemeResource FocusedMenuButtonWideStoryboard}"/>
                <SoundPlayerAction Source="navigate.wav" DisableOnAudioOutput="True"/>
              </Trigger.EnterActions>
              <Trigger.ExitActions>
                <StopStoryboard BeginStoryboardName="Focused_BeginStoryboard"/>
              </Trigger.ExitActions>
            </Trigger>
            <Trigger Property="IsPressed" Value="True">
              <Trigger.EnterActions>
                <BeginStoryboard x:Name="Pressed_BeginStoryboard" Storyboard="{ThemeResource PressedButtonWideStoryboard}"
                    HandoffBehavior="TemporaryReplace"/>
                <SoundPlayerAction Source="click.wav" DisableOnAudioOutput="True"/>
              </Trigger.EnterActions>
              <Trigger.ExitActions>
                <StopStoryboard BeginStoryboardName="Pressed_BeginStoryboard"/>
              </Trigger.ExitActions>
            </Trigger>
            <Trigger Property="IsEnabled" Value="False">
              <Trigger.EnterActions>
                <BeginStoryboard x:Name="Disabled_BeginStoryBoard" Storyboard="{ThemeResource DisabledButtonStoryboard}"/>
              </Trigger.EnterActions>
              <Trigger.ExitActions>
                <StopStoryboard BeginStoryboardName="Disabled_BeginStoryBoard"/>
              </Trigger.ExitActions>
            </Trigger>
          </ControlTemplate.Triggers>
        </ControlTemplate>
      </Setter.Value>
    </Setter>
  </Style>

  <!-- MediaItems style -->

  <Style x:Key="MediaItemButtonControlStyle" TargetType="{x:Type Control}">
    <Setter Property="Template">
      <Setter.Value>
        <ControlTemplate>
          <Rectangle x:Name="ButtonControlRectangle" HorizontalAlignment="Stretch"
                     Opacity="0" RadiusX="{ThemeResource ButtonControlRadiusX}" RadiusY="{ThemeResource ButtonControlRadiusY}"
                     Margin="0,0,0,0" Stroke="#213848" StrokeThickness="0">
            <Rectangle.Fill>
              <LinearGradientBrush>
                <LinearGradientBrush.GradientStops>
                  <GradientStop Offset="0" Color="{ThemeResource FocusedButtonGradient1Color}"/>
                  <GradientStop Offset="0.75" Color="{ThemeResource FocusedButtonGradient1Color}"/>
                  <GradientStop Offset="1" Color="{ThemeResource FocusedButtonGradient1Color}"/>
                </LinearGradientBrush.GradientStops>
              </LinearGradientBrush>
            </Rectangle.Fill>
          </Rectangle>
        </ControlTemplate>
      </Setter.Value>
    </Setter>
  </Style>

  <Style x:Key="MediaItemButtonCoverControlStyle" TargetType="{x:Type Control}">
    <Setter Property="Template">
      <Setter.Value>
        <ControlTemplate>
          <Border x:Name="ButtonControlRectangle"
              IsVisible ="False"
              BorderBrush="{ThemeResource MediaItemsFocusedBorderBrush}"
              BorderThickness="2.5"
              Margin="0,0,0,0">
          </Border>
        </ControlTemplate>
      </Setter.Value>
    </Setter>
  </Style>

  <Style x:Key="MediaItemButtonCoverFlowControlStyle" TargetType="{x:Type Control}">
    <Setter Property="Template">
      <Setter.Value>
        <ControlTemplate>
          <!--The focus frame is added directly in mediastyles.xaml to allow variable aspect ratios with fitting focus frame-->
          <!--Border x:Name="ButtonControlRectangle"
              IsVisible ="False"
              BorderBrush="{ThemeResource MediaItemsFocusedBorderBrush}"
              BorderThickness="2.5"
              Margin="2.5">
          </Border-->
        </ControlTemplate>
      </Setter.Value>
    </Setter>
  </Style>

  <Style x:Key="MediaItemButtonWideStyle" TargetType="{x:Type Button}">
    <Setter Property="Template">
      <Setter.Value>
        <ControlTemplate>
          <Grid x:Name="GrowControl" Margin="0,0,0,0" HorizontalAlignment="Stretch">
            <Grid.ColumnDefinitions>
              <ColumnDefinition Width="*"/>
            </Grid.ColumnDefinitions>
            <Grid.RowDefinitions>
              <RowDefinition Height="*"/>
            </Grid.RowDefinitions>
            <Grid.RenderTransform>
              <TransformGroup>
                <ScaleTransform ScaleX="1" ScaleY="1"/>
              </TransformGroup>
            </Grid.RenderTransform>
            <Control x:Name="ButtonControlBackground" Style="{ThemeResource MediaItemButtonControlStyle}" VerticalAlignment="Stretch" HorizontalAlignment="Stretch"/>
            <ContentPresenter x:Name="ButtonContentPresenter" Margin="5" HorizontalAlignment="Stretch" VerticalAlignment="Stretch"/>
          </Grid>
          <ControlTemplate.Triggers>
            <Trigger Property="HasFocus" Value="True">
              <Setter TargetName="ButtonControlRectangle" Property="IsVisible" Value="True"/>
              <Trigger.EnterActions>
                <BeginStoryboard x:Name="Focused_BeginStoryboard" Storyboard="{ThemeResource FocusedButtonWideStoryboard_Media}"/>
                <SoundPlayerAction Source="navigate.wav" DisableOnAudioOutput="True"/>
              </Trigger.EnterActions>
              <Trigger.ExitActions>
                <StopStoryboard BeginStoryboardName="Focused_BeginStoryboard"/>
              </Trigger.ExitActions>
            </Trigger>
            <Trigger Property="IsPressed" Value="True">
              <Trigger.EnterActions>
                <BeginStoryboard x:Name="Pressed_BeginStoryboard" Storyboard="{ThemeResource PressedButtonWideStoryboard}"
                    HandoffBehavior="TemporaryReplace"/>
                <SoundPlayerAction Source="click.wav" DisableOnAudioOutput="True"/>
              </Trigger.EnterActions>
              <Trigger.ExitActions>
                <StopStoryboard BeginStoryboardName="Pressed_BeginStoryboard"/>
              </Trigger.ExitActions>
            </Trigger>
            <Trigger Property="IsEnabled" Value="False">
              <Trigger.EnterActions>
                <BeginStoryboard x:Name="Disabled_BeginStoryBoard" Storyboard="{ThemeResource DisabledButtonStoryboard}"/>
              </Trigger.EnterActions>
              <Trigger.ExitActions>
                <StopStoryboard BeginStoryboardName="Disabled_BeginStoryBoard"/>
              </Trigger.ExitActions>
            </Trigger>
          </ControlTemplate.Triggers>
        </ControlTemplate>
      </Setter.Value>
    </Setter>
  </Style>

  <Style x:Key="MediaItemButtonCoverStyle" TargetType="{x:Type Button}">
    <Setter Property="Template">
      <Setter.Value>
        <ControlTemplate>
          <Grid x:Name="GrowControl" RenderTransformOrigin="0.5,0.5" Margin="0">
            <Grid.ColumnDefinitions>
              <ColumnDefinition Width="*"/>
            </Grid.ColumnDefinitions>
            <Grid.RowDefinitions>
              <RowDefinition Height="*"/>
            </Grid.RowDefinitions>
            <Grid.RenderTransform>
              <TransformGroup>
                <ScaleTransform ScaleX="1" ScaleY="1"/>
              </TransformGroup>
            </Grid.RenderTransform>
            <Control x:Name="ButtonControlBackground" Style="{ThemeResource MediaItemButtonCoverControlStyle}" 
                     VerticalAlignment="Stretch" HorizontalAlignment="Stretch" Panel.ZIndex="100"/>
            <ContentPresenter x:Name="ButtonContentPresenter" Margin="2,2,2,2" Panel.ZIndex="99"
                              HorizontalAlignment="Stretch" VerticalAlignment="Stretch"/>
          </Grid>
          <ControlTemplate.Triggers>
            <Trigger Property="HasFocus" Value="True">
              <Setter TargetName="ButtonControlRectangle" Property="IsVisible" Value="True"/>
              <Trigger.EnterActions>
                <BeginStoryboard x:Name="Focused_BeginStoryboard" Storyboard="{ThemeResource FocusedButtonWideStoryboard_Tile}"/>
                <SoundPlayerAction Source="navigate.wav" DisableOnAudioOutput="True"/>
              </Trigger.EnterActions>
              <Trigger.ExitActions>
                <StopStoryboard BeginStoryboardName="Focused_BeginStoryboard"/>
              </Trigger.ExitActions>
            </Trigger>
            <Trigger Property="IsPressed" Value="True">
              <Trigger.EnterActions>
                <BeginStoryboard x:Name="Pressed_BeginStoryboard" Storyboard="{ThemeResource PressedButtonWideStoryboard}"
                    HandoffBehavior="TemporaryReplace"/>
                <SoundPlayerAction Source="click.wav" DisableOnAudioOutput="True"/>
              </Trigger.EnterActions>
              <Trigger.ExitActions>
                <StopStoryboard BeginStoryboardName="Pressed_BeginStoryboard"/>
              </Trigger.ExitActions>
            </Trigger>
            <Trigger Property="IsEnabled" Value="False">
              <Trigger.EnterActions>
                <BeginStoryboard x:Name="Disabled_BeginStoryBoard" Storyboard="{ThemeResource DisabledButtonStoryboard}"/>
              </Trigger.EnterActions>
              <Trigger.ExitActions>
                <StopStoryboard BeginStoryboardName="Disabled_BeginStoryBoard"/>
              </Trigger.ExitActions>
            </Trigger>
          </ControlTemplate.Triggers>
        </ControlTemplate>
      </Setter.Value>
    </Setter>
  </Style>

  <Style x:Key="MediaItemButtonCoverFlowStyle" TargetType="{x:Type Button}">
    <Setter Property="Template">
      <Setter.Value>
        <ControlTemplate>
          <Grid x:Name="GrowControl" RenderTransformOrigin="0.5,0.5" Margin="0">
            <Grid.ColumnDefinitions>
              <ColumnDefinition Width="*"/>
            </Grid.ColumnDefinitions>
            <Grid.RowDefinitions>
              <RowDefinition Height="*"/>
            </Grid.RowDefinitions>
            <Grid.RenderTransform>
              <TransformGroup>
                <ScaleTransform ScaleX="1" ScaleY="1"/>
              </TransformGroup>
            </Grid.RenderTransform>
            <Control x:Name="ButtonControlBackground" Style="{ThemeResource MediaItemButtonCoverFlowControlStyle}" VerticalAlignment="Stretch" HorizontalAlignment="Stretch"/>
            <ContentPresenter x:Name="ButtonContentPresenter" Margin="2" HorizontalAlignment="Stretch" VerticalAlignment="Stretch"/>
          </Grid>
          <ControlTemplate.Triggers>
            <Trigger Property="HasFocus" Value="True">
              <Setter TargetName="ButtonControlRectangle" Property="IsVisible" Value="True"/>
              <Trigger.EnterActions>
                <BeginStoryboard x:Name="Focused_BeginStoryboard" Storyboard="{ThemeResource FocusedButtonWideStoryboard_Tile}"/>
                <SoundPlayerAction Source="navigate.wav" DisableOnAudioOutput="True"/>
              </Trigger.EnterActions>
              <Trigger.ExitActions>
                <StopStoryboard BeginStoryboardName="Focused_BeginStoryboard"/>
              </Trigger.ExitActions>
            </Trigger>
            <Trigger Property="IsPressed" Value="True">
              <Trigger.EnterActions>
                <BeginStoryboard x:Name="Pressed_BeginStoryboard" Storyboard="{ThemeResource PressedButtonWideStoryboard}"
                    HandoffBehavior="TemporaryReplace"/>
                <SoundPlayerAction Source="click.wav" DisableOnAudioOutput="True"/>
              </Trigger.EnterActions>
              <Trigger.ExitActions>
                <StopStoryboard BeginStoryboardName="Pressed_BeginStoryboard"/>
              </Trigger.ExitActions>
            </Trigger>
            <Trigger Property="IsEnabled" Value="False">
              <Trigger.EnterActions>
                <BeginStoryboard x:Name="Disabled_BeginStoryBoard" Storyboard="{ThemeResource DisabledButtonStoryboard}"/>
              </Trigger.EnterActions>
              <Trigger.ExitActions>
                <StopStoryboard BeginStoryboardName="Disabled_BeginStoryBoard"/>
              </Trigger.ExitActions>
            </Trigger>
          </ControlTemplate.Triggers>
        </ControlTemplate>
      </Setter.Value>
    </Setter>
  </Style>

  <!-- *************************** Play control buttons ****************************** -->

  <Style x:Key="BaseWindowButtonStyle" TargetType="{x:Type Button}">
    <Setter Property="Template">
      <Setter.Value>
        <ControlTemplate TargetType="{x:Type Button}">
          <Grid x:Name="GrowControl" RenderTransformOrigin="0.5,0.5" Margin="5,8,5,8" Opacity="0.6">
            <Grid.ColumnDefinitions>
              <ColumnDefinition Width="*"/>
            </Grid.ColumnDefinitions>
            <Grid.RowDefinitions>
              <RowDefinition Height="*"/>
            </Grid.RowDefinitions>
            <Grid.RenderTransform>
              <TransformGroup>
                <ScaleTransform ScaleX="1" ScaleY="1"/>
              </TransformGroup>
            </Grid.RenderTransform>
            <!-- Embedded symbol  -->
            <Control x:Name="ContentControl" Template="{DynamicResource ResourceKey=ContentControlTemplate}" />
          </Grid>
          <ControlTemplate.Triggers>
            <Trigger Property="HasFocus" Value="True">
              <Trigger.EnterActions>
                <BeginStoryboard x:Name="Focused_BeginStoryboard" Storyboard="{ThemeResource FocusedOSDButtonStoryboard}"/>
              </Trigger.EnterActions>
              <Trigger.ExitActions>
                <StopStoryboard BeginStoryboardName="Focused_BeginStoryboard"/>
              </Trigger.ExitActions>
            </Trigger>
            <Trigger Property="IsPressed" Value="True">
              <Trigger.EnterActions>
                <BeginStoryboard x:Name="Pressed_BeginStoryboard" Storyboard="{ThemeResource PressedButtonStoryboard}"
                    HandoffBehavior="TemporaryReplace"/>
              </Trigger.EnterActions>
              <Trigger.ExitActions>
                <StopStoryboard BeginStoryboardName="Pressed_BeginStoryboard"/>
              </Trigger.ExitActions>
            </Trigger>
            <Trigger Property="IsEnabled" Value="False">
              <Trigger.EnterActions>
                <BeginStoryboard x:Name="Disabled_BeginStoryboard" Storyboard="{ThemeResource DisabledButtonStoryboard}"/>
              </Trigger.EnterActions>
              <Trigger.ExitActions>
                <StopStoryboard BeginStoryboardName="Disabled_BeginStoryboard"/>
              </Trigger.ExitActions>
            </Trigger>
          </ControlTemplate.Triggers>
        </ControlTemplate>
      </Setter.Value>
    </Setter>
  </Style>
  
  <Style x:Key="BaseWindowButtonStyle_FocusFrame" TargetType="{x:Type Button}">
    <Setter Property="Template">
      <Setter.Value>
        <ControlTemplate TargetType="{x:Type Button}">
          <Grid Margin="5,8,5,8">
            <Grid.ColumnDefinitions>
              <ColumnDefinition Width="*"/>
            </Grid.ColumnDefinitions>
            <Grid.RowDefinitions>
              <RowDefinition Height="*"/>
            </Grid.RowDefinitions>
            <Control x:Name="GrowControl" Template="{DynamicResource ResourceKey=ContentControlTemplate}" Panel.ZIndex="1" Opacity="0.6"/>
            <Border VerticalAlignment="Stretch" HorizontalAlignment="Stretch" BorderBrush="White" BorderThickness="2" Margin="-2" Opacity="1" Panel.ZIndex="2"
                    IsVisible="{Binding RelativeSource={RelativeSource Mode=FindAncestor,AncestorType={x:Type Button}},Path=HasFocus}"/>
          </Grid>
          <ControlTemplate.Triggers>
            <Trigger Property="HasFocus" Value="True">
              <Trigger.EnterActions>
                <BeginStoryboard x:Name="Focused_BeginStoryboard" Storyboard="{ThemeResource FocusedOSDButtonStoryboard}"/>
              </Trigger.EnterActions>
              <Trigger.ExitActions>
                <StopStoryboard BeginStoryboardName="Focused_BeginStoryboard"/>
              </Trigger.ExitActions>
            </Trigger>
            <Trigger Property="IsEnabled" Value="False">
              <Trigger.EnterActions>
                <BeginStoryboard x:Name="Disabled_BeginStoryboard" Storyboard="{ThemeResource DisabledButtonStoryboard}"/>
              </Trigger.EnterActions>
              <Trigger.ExitActions>
                <StopStoryboard BeginStoryboardName="Disabled_BeginStoryboard"/>
              </Trigger.ExitActions>
            </Trigger>
          </ControlTemplate.Triggers>
        </ControlTemplate>
      </Setter.Value>
    </Setter>
  </Style>

  <Style x:Key="BasePlayerControlButtonStyle" BasedOn="{ThemeResource BaseWindowButtonStyle_FocusFrame}"/>

  <!-- Dark version of player buttons -->
  <Style x:Key="PlayDarkButtonStyle" BasedOn="{ThemeResource BasePlayerControlButtonStyle}">
    <Style.Resources>
      <ResourceWrapper x:Key="ContentControlTemplate" Resource="{ThemeResource PlayDarkControlTemplate}" />
    </Style.Resources>
  </Style>

  <Style x:Key="PauseDarkButtonStyle" BasedOn="{ThemeResource BasePlayerControlButtonStyle}">
    <Style.Resources>
      <ResourceWrapper x:Key="ContentControlTemplate" Resource="{ThemeResource PauseDarkControlTemplate}" />
    </Style.Resources>
  </Style>

  <Style x:Key="StopDarkButtonStyle" BasedOn="{ThemeResource BasePlayerControlButtonStyle}">
    <Style.Resources>
      <ResourceWrapper x:Key="ContentControlTemplate" Resource="{ThemeResource StopDarkControlTemplate}" />
    </Style.Resources>
  </Style>

  <Style x:Key="ForwardDarkButtonStyle" BasedOn="{ThemeResource BasePlayerControlButtonStyle}">
    <Style.Resources>
      <ResourceWrapper x:Key="ContentControlTemplate" Resource="{ThemeResource ForwardDarkControlTemplate}" />
    </Style.Resources>
  </Style>

  <Style x:Key="RewindDarkButtonStyle" BasedOn="{ThemeResource BasePlayerControlButtonStyle}">
    <Style.Resources>
      <ResourceWrapper x:Key="ContentControlTemplate" Resource="{ThemeResource RewindDarkControlTemplate}" />
    </Style.Resources>
  </Style>

  <Style x:Key="SkipForwardDarkButtonStyle" BasedOn="{ThemeResource BasePlayerControlButtonStyle}">
    <Style.Resources>
      <ResourceWrapper x:Key="ContentControlTemplate" Resource="{ThemeResource SkipForwardDarkControlTemplate}" />
    </Style.Resources>
  </Style>

  <Style x:Key="SkipBackDarkButtonStyle" BasedOn="{ThemeResource BasePlayerControlButtonStyle}">
    <Style.Resources>
      <ResourceWrapper x:Key="ContentControlTemplate" Resource="{ThemeResource SkipBackDarkControlTemplate}" />
    </Style.Resources>
  </Style>

  <!-- audio mute control style -->
  <Style x:Key="AudioActiveButtonStyle" TargetType="{x:Type CheckBox}">
    <Setter Property="Template">
      <Setter.Value>
        <ControlTemplate TargetType="{x:Type CheckBox}">
          <Grid x:Name="GrowControl" RenderTransformOrigin="0.5,0.5" Opacity="{ThemeResource PlayerControlButtonOpacity}">
            <Grid.ColumnDefinitions>
              <ColumnDefinition Width="72"/>
            </Grid.ColumnDefinitions>
            <Grid.RowDefinitions>
              <RowDefinition Height="72"/>
            </Grid.RowDefinitions>
            <Grid.RenderTransform>
              <TransformGroup>
                <ScaleTransform ScaleX="1" ScaleY="1"/>
              </TransformGroup>
            </Grid.RenderTransform>
            <Border VerticalAlignment="Stretch" HorizontalAlignment="Stretch" BorderBrush="White" BorderThickness="2" Margin="-2" Opacity="1"
                    IsVisible="{Binding RelativeSource={RelativeSource Mode=FindAncestor,AncestorType={x:Type Button}},Path=HasFocus}"/>
            <Control x:Name="Audio" Template="{ThemeResource AudioActiveControlTemplate}" VerticalAlignment="Stretch" HorizontalAlignment="Stretch"
                     IsVisible="{Binding RelativeSource={RelativeSource Mode=FindAncestor,AncestorType={x:Type mp_special_controls:PlayerControl}},Path=!IsMuted}"/>
            <Control x:Name="AudioMute" Template="{ThemeResource AudioInactiveControlTemplate}" VerticalAlignment="Stretch" HorizontalAlignment="Stretch"
                     IsVisible="{Binding RelativeSource={RelativeSource Mode=FindAncestor,AncestorType={x:Type mp_special_controls:PlayerControl}},Path=IsMuted}"/>
          </Grid>
          <ControlTemplate.Triggers>
            <Trigger Property="HasFocus" Value="True">
              <Trigger.EnterActions>
                <BeginStoryboard x:Name="Focused_BeginStoryboard" Storyboard="{ThemeResource FocusedOSDButtonStoryboard}"/>
              </Trigger.EnterActions>
              <Trigger.ExitActions>
                <StopStoryboard BeginStoryboardName="Focused_BeginStoryboard"/>
              </Trigger.ExitActions>
            </Trigger>
            <Trigger Property="IsEnabled" Value="False">
              <Trigger.EnterActions>
                <BeginStoryboard x:Name="Disabled_BeginStoryboard" Storyboard="{ThemeResource DisabledButtonStoryboard}"/>
              </Trigger.EnterActions>
              <Trigger.ExitActions>
                <StopStoryboard BeginStoryboardName="Disabled_BeginStoryboard"/>
              </Trigger.ExitActions>
            </Trigger>
          </ControlTemplate.Triggers>
        </ControlTemplate>
      </Setter.Value>
    </Setter>
  </Style>

  <Style x:Key="AudioInactiveButtonStyle" TargetType="{x:Type CheckBox}">
    <Setter Property="Template">
      <Setter.Value>
        <ControlTemplate TargetType="{x:Type CheckBox}">
          <Grid x:Name="GrowControl" RenderTransformOrigin="0.5,0.5" Opacity="{ThemeResource PlayerControlButtonOpacity}">
            <Grid.ColumnDefinitions>
              <ColumnDefinition Width="*"/>
            </Grid.ColumnDefinitions>
            <Grid.RowDefinitions>
              <RowDefinition Height="*"/>
            </Grid.RowDefinitions>
            <Grid.RenderTransform>
              <TransformGroup>
                <ScaleTransform ScaleX="1" ScaleY="1"/>
              </TransformGroup>
            </Grid.RenderTransform>
            <Border VerticalAlignment="Stretch" HorizontalAlignment="Stretch" BorderBrush="White" BorderThickness="2" Margin="-2" Opacity="1"
                    IsVisible="{Binding RelativeSource={RelativeSource Mode=FindAncestor,AncestorType={x:Type Button}},Path=HasFocus}"/>
            <Control x:Name="Audio" Template="{ThemeResource AudioInactiveControlTemplate}" VerticalAlignment="Stretch" HorizontalAlignment="Stretch"/>
          </Grid>
          <ControlTemplate.Triggers>
            <Trigger Property="HasFocus" Value="True">
              <Trigger.EnterActions>
                <BeginStoryboard x:Name="Focused_BeginStoryboard" Storyboard="{ThemeResource FocusedOSDButtonStoryboard}"/>
              </Trigger.EnterActions>
              <Trigger.ExitActions>
                <StopStoryboard BeginStoryboardName="Focused_BeginStoryboard"/>
              </Trigger.ExitActions>
            </Trigger>
            <Trigger Property="IsEnabled" Value="False">
              <Trigger.EnterActions>
                <BeginStoryboard x:Name="Disabled_BeginStoryboard" Storyboard="{ThemeResource DisabledButtonStoryboard}"/>
              </Trigger.EnterActions>
              <Trigger.ExitActions>
                <StopStoryboard BeginStoryboardName="Disabled_BeginStoryboard"/>
              </Trigger.ExitActions>
            </Trigger>
          </ControlTemplate.Triggers>
        </ControlTemplate>
      </Setter.Value>
    </Setter>
  </Style>

  <Style x:Key="NavigateBackButtonStyle" BasedOn="{ThemeResource BasePlayerControlButtonStyle}">
    <Style.Resources>
      <ResourceWrapper x:Key="ContentControlTemplate" Resource="{ThemeResource NavigateBackControlTemplate}" />
    </Style.Resources>
  </Style>

  <Style x:Key="VolUpButtonStyle" BasedOn="{ThemeResource BasePlayerControlButtonStyle}">
    <Style.Resources>
      <ResourceWrapper x:Key="ContentControlTemplate" Resource="{ThemeResource VolUpControlTemplate}" />
    </Style.Resources>
  </Style>

  <Style x:Key="VolDownButtonStyle" BasedOn="{ThemeResource BasePlayerControlButtonStyle}">
    <Style.Resources>
      <ResourceWrapper x:Key="ContentControlTemplate" Resource="{ThemeResource VolDownControlTemplate}" />
    </Style.Resources>
  </Style>

  <Style x:Key="ChannelUpButtonStyle" BasedOn="{ThemeResource BasePlayerControlButtonStyle}">
    <Style.Resources>
      <ResourceWrapper x:Key="ContentControlTemplate" Resource="{ThemeResource ChannelUpControlTemplate}" />
    </Style.Resources>
  </Style>

  <Style x:Key="ChannelDownButtonStyle" BasedOn="{ThemeResource BasePlayerControlButtonStyle}">
    <Style.Resources>
      <ResourceWrapper x:Key="ContentControlTemplate" Resource="{ThemeResource ChannelDownControlTemplate}" />
    </Style.Resources>
  </Style>

  <Style x:Key="RecordButtonStyle" BasedOn="{ThemeResource BasePlayerControlButtonStyle}">
    <Style.Resources>
      <ResourceWrapper x:Key="ContentControlTemplate" Resource="{ThemeResource RecordControlTemplate}" />
    </Style.Resources>
  </Style>

  <!-- audio mute dark control style -->
  <Style x:Key="AudioActiveDarkButtonStyle" TargetType="{x:Type CheckBox}">
    <Setter Property="Template">
      <Setter.Value>
        <ControlTemplate TargetType="{x:Type CheckBox}">
          <Grid x:Name="GrowControl" RenderTransformOrigin="0.5,0.5" Opacity="{ThemeResource PlayerControlButtonOpacity}">
            <Grid.ColumnDefinitions>
              <ColumnDefinition Width="*"/>
            </Grid.ColumnDefinitions>
            <Grid.RowDefinitions>
              <RowDefinition Height="*"/>
            </Grid.RowDefinitions>
            <Grid.RenderTransform>
              <TransformGroup>
                <ScaleTransform ScaleX="1" ScaleY="1"/>
              </TransformGroup>
            </Grid.RenderTransform>
            <Control x:Name="Audio" Template="{ThemeResource AudioActiveDarkControlTemplate}" VerticalAlignment="Stretch" HorizontalAlignment="Stretch"
                     IsVisible="{Binding RelativeSource={RelativeSource Mode=FindAncestor,AncestorType={x:Type mp_special_controls:PlayerControl}},Path=!IsMuted}"/>
            <Control x:Name="AudioMute" Template="{ThemeResource AudioInactiveDarkControlTemplate}" VerticalAlignment="Stretch" HorizontalAlignment="Stretch"
                     IsVisible="{Binding RelativeSource={RelativeSource Mode=FindAncestor,AncestorType={x:Type mp_special_controls:PlayerControl}},Path=IsMuted}"/>
          </Grid>
          <ControlTemplate.Triggers>
            <Trigger Property="HasFocus" Value="True">
              <Trigger.EnterActions>
                <BeginStoryboard x:Name="Focused_BeginStoryboard" Storyboard="{ThemeResource FocusedOSDButtonStoryboard}"/>
              </Trigger.EnterActions>
              <Trigger.ExitActions>
                <StopStoryboard BeginStoryboardName="Focused_BeginStoryboard"/>
              </Trigger.ExitActions>
            </Trigger>
            <Trigger Property="IsEnabled" Value="False">
              <Trigger.EnterActions>
                <BeginStoryboard x:Name="Disabled_BeginStoryboard" Storyboard="{ThemeResource DisabledButtonStoryboard}"/>
              </Trigger.EnterActions>
              <Trigger.ExitActions>
                <StopStoryboard BeginStoryboardName="Disabled_BeginStoryboard"/>
              </Trigger.ExitActions>
            </Trigger>
          </ControlTemplate.Triggers>
        </ControlTemplate>
      </Setter.Value>
    </Setter>
  </Style>

  <Style x:Key="AudioInactiveDarkButtonStyle" TargetType="{x:Type CheckBox}">
    <Setter Property="Template">
      <Setter.Value>
        <ControlTemplate TargetType="{x:Type CheckBox}">
          <Grid x:Name="GrowControl" RenderTransformOrigin="0.5,0.5" Opacity="{ThemeResource PlayerControlButtonOpacity}">
            <Grid.ColumnDefinitions>
              <ColumnDefinition Width="*"/>
            </Grid.ColumnDefinitions>
            <Grid.RowDefinitions>
              <RowDefinition Height="*"/>
            </Grid.RowDefinitions>
            <Grid.RenderTransform>
              <TransformGroup>
                <ScaleTransform ScaleX="1" ScaleY="1"/>
              </TransformGroup>
            </Grid.RenderTransform>
            <Control x:Name="Audio" Template="{ThemeResource AudioInactiveDarkControlTemplate}" VerticalAlignment="Stretch" HorizontalAlignment="Stretch"/>
          </Grid>
          <ControlTemplate.Triggers>
            <Trigger Property="HasFocus" Value="True">
              <Trigger.EnterActions>
                <BeginStoryboard x:Name="Focused_BeginStoryboard" Storyboard="{ThemeResource FocusedOSDButtonStoryboard}"/>
              </Trigger.EnterActions>
              <Trigger.ExitActions>
                <StopStoryboard BeginStoryboardName="Focused_BeginStoryboard"/>
              </Trigger.ExitActions>
            </Trigger>
            <Trigger Property="IsEnabled" Value="False">
              <Trigger.EnterActions>
                <BeginStoryboard x:Name="Disabled_BeginStoryboard" Storyboard="{ThemeResource DisabledButtonStoryboard}"/>
              </Trigger.EnterActions>
              <Trigger.ExitActions>
                <StopStoryboard BeginStoryboardName="Disabled_BeginStoryboard"/>
              </Trigger.ExitActions>
            </Trigger>
          </ControlTemplate.Triggers>
        </ControlTemplate>
      </Setter.Value>
    </Setter>
  </Style>
  
  <Style x:Key="TabButtonControlStyle" TargetType="{x:Type Control}">
    <Setter Property="Template">
      <Setter.Value>
        <ControlTemplate>
          <Border x:Name="ButtonControlRectangle" Height="45" Width="300" BorderThickness="0" Opacity="1" >
            <Border.Background>
              <LinearGradientBrush StartPoint="0,0.5" EndPoint="1,0.5">
                <LinearGradientBrush.GradientStops>
                  <GradientStop Color="#444444" Offset="0"  />
                  <GradientStop Color="#444444" Offset="0.95"  />
                  <GradientStop Color="#444444" Offset="1"  />
                </LinearGradientBrush.GradientStops>
              </LinearGradientBrush>
            </Border.Background>
          </Border>
        </ControlTemplate>
      </Setter.Value>
    </Setter>
  </Style>
  
  <Style x:Key="TabButtonStyle" TargetType="{x:Type RadioButton}">
    <Setter Property="Template">
      <Setter.Value>
        <ControlTemplate>
          <Grid x:Name="GrowControl" RenderTransformOrigin="0.5,1" Margin="0,0,2,0">
            <Grid.ColumnDefinitions>
              <ColumnDefinition Width="*"/>
            </Grid.ColumnDefinitions>
            <Grid.RowDefinitions>
              <RowDefinition Height="*"/>
            </Grid.RowDefinitions>
            <Control Style="{ThemeResource TabButtonControlStyle}" VerticalAlignment="Stretch" HorizontalAlignment="Stretch"/>
            <ContentPresenter x:Name="ButtonContentPresenter" Margin="0" HorizontalAlignment="Center" VerticalAlignment="Center"/>
            <Grid.RenderTransform>
              <TransformGroup>
                <ScaleTransform ScaleX="1" ScaleY="1"/>
              </TransformGroup>
            </Grid.RenderTransform>
          </Grid>
          <ControlTemplate.Triggers>
            <Trigger Property="IsChecked" Value="True">
              <Setter TargetName="ButtonControlRectangle" Property="Background" Value="{ThemeResource FocusedButtonGradient1Color}"/>
              <Trigger.EnterActions>
                <SoundPlayerAction Source="click.wav" DisableOnAudioOutput="True"/>
              </Trigger.EnterActions>
            </Trigger>
          </ControlTemplate.Triggers>
        </ControlTemplate>
      </Setter.Value>
    </Setter>
  </Style>

  <Style x:Key="PowerButtonStyle" TargetType="{x:Type Button}">
    <Setter Property="Template">
      <Setter.Value>
        <ControlTemplate TargetType="{x:Type Button}">
          <Grid x:Name="GrowControl" RenderTransformOrigin="0.5,0.5" Margin="0" Opacity="0.6" VerticalAlignment="Center">
            <Grid.ColumnDefinitions>
              <ColumnDefinition Width="72"/>
            </Grid.ColumnDefinitions>
            <Grid.RowDefinitions>
              <RowDefinition Height="72"/>
            </Grid.RowDefinitions>
            <Grid.RenderTransform>
              <TransformGroup>
                <ScaleTransform ScaleX="1" ScaleY="1"/>
              </TransformGroup>
            </Grid.RenderTransform>
            <Border VerticalAlignment="Stretch" HorizontalAlignment="Stretch" BorderBrush="White" BorderThickness="2" Margin="-2" Opacity="1"
                    IsVisible="{Binding RelativeSource={RelativeSource Mode=FindAncestor,AncestorType={x:Type Button}},Path=HasFocus}"/>
            <Control Grid.Row="0" Grid.Column="0" Style="{ThemeResource PowerControlTemplate}" />
          </Grid>
          <ControlTemplate.Triggers>
            <Trigger Property="HasFocus" Value="True">
              <Trigger.EnterActions>
                <BeginStoryboard x:Name="Focused_BeginStoryboard" Storyboard="{ThemeResource FocusedOSDButtonStoryboard}"/>
              </Trigger.EnterActions>
              <Trigger.ExitActions>
                <StopStoryboard BeginStoryboardName="Focused_BeginStoryboard"/>
              </Trigger.ExitActions>
            </Trigger>
          </ControlTemplate.Triggers>
        </ControlTemplate>
      </Setter.Value>
    </Setter>
  </Style>

  <Style x:Key="ImportingButtonStyle" TargetType="{x:Type Button}">
    <Setter Property="Template">
      <Setter.Value>
        <ControlTemplate TargetType="{x:Type Button}">
          <Grid DockPanel.Dock="Left" Height="36" Width="36">
            <Image x:Name="RecordingIcon" Source="Importing.png" Stretch="Uniform" Margin="5" 
                   HorizontalAlignment="Center" VerticalAlignment="Center" RenderTransformOrigin="0.49,0.49">
              <Image.RenderTransform>
                <RotateTransform x:Name="AnimatedRotateTransform" Angle="0" />
              </Image.RenderTransform>
              <Image.Triggers>
                <Trigger Property="IsEnabled" Value="True">
                  <Trigger.EnterActions>
                    <BeginStoryboard x:Name="Disabled_BeginStoryBoard" Storyboard="{ThemeResource RotationStoryboard}"/>
                  </Trigger.EnterActions>
                  <Trigger.ExitActions>
                    <StopStoryboard BeginStoryboardName="Disabled_BeginStoryBoard"/>
                  </Trigger.ExitActions>
                </Trigger>
              </Image.Triggers>
            </Image>
          </Grid>
        </ControlTemplate>
      </Setter.Value>
    </Setter>
  </Style>

  <Style x:Key="MenuButtonStyle" TargetType="{x:Type Button}">
    <Setter Property="Template">
      <Setter.Value>
        <ControlTemplate TargetType="{x:Type Button}">
          <Grid x:Name="GrowControl" RenderTransformOrigin="0.5,0.5" Margin="0" Opacity="0.6" VerticalAlignment="Center">
            <Grid.ColumnDefinitions>
              <ColumnDefinition Width="72"/>
            </Grid.ColumnDefinitions>
            <Grid.RowDefinitions>
              <RowDefinition Height="72"/>
            </Grid.RowDefinitions>
            <Grid.RenderTransform>
              <TransformGroup>
                <ScaleTransform ScaleX="1" ScaleY="1"/>
              </TransformGroup>
            </Grid.RenderTransform>
            <Border VerticalAlignment="Stretch" HorizontalAlignment="Stretch" BorderBrush="White" BorderThickness="2" Margin="-1" Opacity="1"
                    IsVisible="{Binding RelativeSource={RelativeSource Mode=FindAncestor,AncestorType={x:Type Button}},Path=HasFocus}"/>
            <Control Grid.Row="0" Grid.Column="0" Style="{ThemeResource MenuControlTemplate}" />
          </Grid>
          <ControlTemplate.Triggers>
            <Trigger Property="HasFocus" Value="True">
              <Trigger.EnterActions>
                <BeginStoryboard x:Name="Focused_BeginStoryboard" Storyboard="{ThemeResource FocusedOSDButtonStoryboard}"/>
              </Trigger.EnterActions>
              <Trigger.ExitActions>
                <StopStoryboard BeginStoryboardName="Focused_BeginStoryboard"/>
              </Trigger.ExitActions>
            </Trigger>
          </ControlTemplate.Triggers>
        </ControlTemplate>
      </Setter.Value>
    </Setter>
  </Style>

  <Style x:Key="DefaultCheckBoxStyle" TargetType="{x:Type CheckBox}">
    <Setter Property="Template">
      <Setter.Value>
        <ControlTemplate TargetType="{x:Type CheckBox}">
          <DockPanel Margin="0,2,0,2" LastChildFill="True">
            <Grid x:Name="GrowControl" DockPanel.Dock="Left" Margin="2,0,5,0" RenderTransformOrigin="0.5,0.5"
                  VerticalAlignment="Center" HorizontalAlignment="Center">
              <Grid.RenderTransform>
                <TransformGroup>
                  <ScaleTransform ScaleX="1" ScaleY="1"/>
                </TransformGroup>
              </Grid.RenderTransform>
              <Control Grid.Column="0" Grid.Row="0" Width="{ThemeResource CheckBoxControlWidth}" Height="{ThemeResource CheckBoxControlHeight}"
                       Style="{ThemeResource DialogButtonControlStyle}"/>
              <Ellipse Grid.Column="0" Grid.Row="0" Height="26" Width="26" Fill="#000000" Opacity="0.4" />
              <Ellipse x:Name="Check" Grid.Column="0" Grid.Row="0" Width="15" Height="15" Visibility="Hidden" Fill="White"/>
            </Grid>
            <ContentPresenter DockPanel.Dock="Center" HorizontalAlignment="Stretch" VerticalAlignment="Center"/>
          </DockPanel>
          <ControlTemplate.Triggers>
            <Trigger Property="IsChecked" Value="True">
              <Setter TargetName="Check" Property="Visibility" Value="Visible"/>
            </Trigger>
            <Trigger Property="HasFocus" Value="True">
              <Trigger.EnterActions>
                <BeginStoryboard x:Name="Focused_BeginStoryboard" Storyboard="{ThemeResource FocusedButtonStoryboard}"/>
                <SoundPlayerAction Source="navigate.wav" DisableOnAudioOutput="True"/>
              </Trigger.EnterActions>
              <Trigger.ExitActions>
                <StopStoryboard BeginStoryboardName="Focused_BeginStoryboard"/>
              </Trigger.ExitActions>
            </Trigger>
            <Trigger Property="IsEnabled" Value="False">
              <Trigger.EnterActions>
                <BeginStoryboard x:Name="Disabled_BeginStoryBoard" Storyboard="{ThemeResource DisabledButtonStoryboard}"/>
              </Trigger.EnterActions>
              <Trigger.ExitActions>
                <StopStoryboard BeginStoryboardName="Disabled_BeginStoryBoard"/>
              </Trigger.ExitActions>
            </Trigger>
          </ControlTemplate.Triggers>
        </ControlTemplate>
      </Setter.Value>
    </Setter>
  </Style>

  <!-- ***************************** Radio buttons ******************************** -->

  <Style x:Key="DefaultRadioButtonStyle" TargetType="{x:Type RadioButton}">
    <Setter Property="Template">
      <Setter.Value>
        <ControlTemplate>
          <DockPanel Margin="0,2,0,2" LastChildFill="True">
            <Grid x:Name="GrowControl" DockPanel.Dock="Left" Margin="2,0,5,0" RenderTransformOrigin="0.5,0.5"
                  VerticalAlignment="Center" HorizontalAlignment="Center">
              <Grid.RenderTransform>
                <TransformGroup>
                  <ScaleTransform ScaleX="1" ScaleY="1"/>
                </TransformGroup>
              </Grid.RenderTransform>
              <Control Grid.Column="0" Grid.Row="0" Width="{ThemeResource CheckBoxControlWidth}" Height="{ThemeResource CheckBoxControlHeight}"
                       Style="{ThemeResource DialogButtonControlStyle}"/>
              <Ellipse Grid.Column="0" Grid.Row="0" Height="26" Width="26" Fill="#000000" Opacity="0.4" />
              <Ellipse x:Name="Check" Grid.Column="0" Grid.Row="0" Width="15" Height="15" Visibility="Hidden" Fill="White"/>
            </Grid>
            <ContentPresenter DockPanel.Dock="Center" HorizontalAlignment="Stretch" VerticalAlignment="Center"/>
          </DockPanel>
          <ControlTemplate.Triggers>
            <Trigger Property="IsChecked" Value="True">
              <Setter TargetName="Check" Property="Visibility" Value="Visible"/>
            </Trigger>
            <Trigger Property="HasFocus" Value="True">
              <Trigger.EnterActions>
                <BeginStoryboard x:Name="Focused_BeginStoryboard" Storyboard="{ThemeResource FocusedButtonStoryboard}"/>
                <SoundPlayerAction Source="navigate.wav" DisableOnAudioOutput="True"/>
              </Trigger.EnterActions>
              <Trigger.ExitActions>
                <StopStoryboard BeginStoryboardName="Focused_BeginStoryboard"/>
              </Trigger.ExitActions>
            </Trigger>
            <Trigger Property="IsEnabled" Value="False">
              <Trigger.EnterActions>
                <BeginStoryboard x:Name="Disabled_BeginStoryBoard" Storyboard="{ThemeResource DisabledButtonStoryboard}"/>
              </Trigger.EnterActions>
              <Trigger.ExitActions>
                <StopStoryboard BeginStoryboardName="Disabled_BeginStoryBoard"/>
              </Trigger.ExitActions>
            </Trigger>
          </ControlTemplate.Triggers>
        </ControlTemplate>
      </Setter.Value>
    </Setter>
  </Style>

  <!-- Virtual Keyboard Styles -->
  <ResourceWrapper x:Key="VKMargin" Resource="4"/>

  <Style x:Key="KeyboardButtonControlStyle" TargetType="{x:Type Control}">
    <Setter Property="Template">
      <Setter.Value>
        <ControlTemplate>
          <Rectangle x:Name="ButtonControlRectangle"
                     Opacity="0.1"
                     Margin="0,0,0,0" Fill="White" Stroke="White" StrokeThickness="0">
          </Rectangle>
        </ControlTemplate>
      </Setter.Value>
    </Setter>
  </Style>

  <Style x:Key="VKButtonStyle" TargetType="{x:Type Button}">
    <Setter Property="Template">
      <Setter.Value>
        <ControlTemplate>
          <Grid x:Name="GrowControl" RenderTransformOrigin="0.5,0.5" Margin="2">
            <Grid.ColumnDefinitions>
              <ColumnDefinition Width="*"/>
            </Grid.ColumnDefinitions>
            <Grid.RowDefinitions>
              <RowDefinition Height="*"/>
            </Grid.RowDefinitions>
            <Grid.RenderTransform>
              <TransformGroup>
                <ScaleTransform ScaleX="1" ScaleY="1"/>
              </TransformGroup>
            </Grid.RenderTransform>
            <Control Style="{ThemeResource KeyboardButtonControlStyle}" VerticalAlignment="Stretch" HorizontalAlignment="Stretch"/>
            <ContentPresenter x:Name="ButtonContentPresenter" Margin="8,4,8,4" HorizontalAlignment="Center" VerticalAlignment="Center"/>
          </Grid>
          <ControlTemplate.Triggers>
            <Trigger Property="HasFocus" Value="True">
              <Setter TargetName="ButtonControlRectangle" Property="Opacity" Value="0.4"/>
              <Trigger.EnterActions>
                <!--BeginStoryboard x:Name="Focused_BeginStoryboard" Storyboard="{ThemeResource FocusedButtonStoryboard}"/-->
                <SoundPlayerAction Source="navigate.wav" DisableOnAudioOutput="True"/>
              </Trigger.EnterActions>
              <Trigger.ExitActions>
                <StopStoryboard BeginStoryboardName="Focused_BeginStoryboard"/>
              </Trigger.ExitActions>
            </Trigger>
            <Trigger Property="IsPressed" Value="True">
              <Setter TargetName="ButtonControlRectangle" Property="Opacity" Value="0.7"/>
              <Trigger.EnterActions>
                <BeginStoryboard x:Name="Pressed_BeginStoryboard" Storyboard="{ThemeResource PressedButtonStoryboard}"
                                 HandoffBehavior="TemporaryReplace"/>
                <SoundPlayerAction Source="click.wav" DisableOnAudioOutput="True"/>
              </Trigger.EnterActions>
              <Trigger.ExitActions>
                <StopStoryboard BeginStoryboardName="Pressed_BeginStoryboard"/>
              </Trigger.ExitActions>
            </Trigger>
            <Trigger Property="IsEnabled" Value="False">
              <Trigger.EnterActions>
                <BeginStoryboard x:Name="Disabled_BeginStoryBoard" Storyboard="{ThemeResource DisabledButtonStoryboard}"/>
              </Trigger.EnterActions>
              <Trigger.ExitActions>
                <StopStoryboard BeginStoryboardName="Disabled_BeginStoryBoard"/>
              </Trigger.ExitActions>
            </Trigger>
          </ControlTemplate.Triggers>
        </ControlTemplate>
      </Setter.Value>
    </Setter>
  </Style>

  <Style x:Key="VirtualKeyboardControlStyle" TargetType="{x:Type VirtualKeyboardControl}" >
    <Setter Property="Template">
      <Setter.Value>
        <ControlTemplate>
          <Border Background="Black" BorderBrush="{ThemeResource DialogBorderBrush}" 
                  BorderThickness="{ThemeResource VirtualKeyboardBorderThickness}">
            <StackPanel>
              <Label Content="{Binding RelativeSource={RelativeSource TemplatedParent},Path=VisibleText}"
                     IsVisible="{Binding RelativeSource={RelativeSource TemplatedParent},Path=ShowVisibleText}"
                     Color="{ThemeResource TextColor}" HorizontalAlignment="Center"/>
              <VirtualKeyboardPresenter/>
            </StackPanel>
          </Border>
        </ControlTemplate>
      </Setter.Value>
    </Setter>
  </Style>

</ResourceDictionary>
<|MERGE_RESOLUTION|>--- conflicted
+++ resolved
@@ -77,17 +77,6 @@
     <DoubleAnimationUsingKeyFrames BeginTime="00:00:00" FillBehavior="HoldEnd" Storyboard.TargetName="GrowControl" Storyboard.TargetProperty="RenderTransform.Children[0].ScaleY">
       <SplineDoubleKeyFrame KeyTime="00:00:00" Value="1"/>
       <SplineDoubleKeyFrame KeyTime="00:00:00.1" Value="{ThemeResource WideButtonZoomCoefficientY}"/>
-    </DoubleAnimationUsingKeyFrames>
-  </Storyboard>
-
-  <Storyboard x:Key="FocusedLoginButtonStoryboard" FillBehavior="HoldEnd">
-    <DoubleAnimationUsingKeyFrames BeginTime="00:00:00" FillBehavior="HoldEnd" Storyboard.TargetName="GrowControl" Storyboard.TargetProperty="RenderTransform.Children[0].ScaleX">
-      <SplineDoubleKeyFrame KeyTime="00:00:00" Value="1"/>
-      <SplineDoubleKeyFrame KeyTime="00:00:00.1" Value="1.35"/>
-    </DoubleAnimationUsingKeyFrames>
-    <DoubleAnimationUsingKeyFrames BeginTime="00:00:00" FillBehavior="HoldEnd" Storyboard.TargetName="GrowControl" Storyboard.TargetProperty="RenderTransform.Children[0].ScaleY">
-      <SplineDoubleKeyFrame KeyTime="00:00:00" Value="1"/>
-      <SplineDoubleKeyFrame KeyTime="00:00:00.1" Value="1.35"/>
     </DoubleAnimationUsingKeyFrames>
   </Storyboard>
 
@@ -400,18 +389,6 @@
     </Setter>
   </Style>
 
-  <Style x:Key="EmptyButtonControlStyle" TargetType="{x:Type Control}">
-    <Setter Property="Template">
-      <Setter.Value>
-        <ControlTemplate>
-          <Rectangle x:Name="ButtonControlRectangle"
-                     Fill="#00000000" StrokeThickness="0">
-          </Rectangle>
-        </ControlTemplate>
-      </Setter.Value>
-    </Setter>
-  </Style>
-
   <Style x:Key="PopupMenuButtonControlStyle" TargetType="{x:Type Control}">
     <Setter Property="Template">
       <Setter.Value>
@@ -430,44 +407,6 @@
       </Setter.Value>
     </Setter>
   </Style>
-<<<<<<< HEAD
-
-  <Style x:Key="EmptyButtonStyle" TargetType="{x:Type Button}">
-    <Setter Property="Template">
-      <Setter.Value>
-        <ControlTemplate>
-          <Grid x:Name="GrowControl" RenderTransformOrigin="0.5,0.5" Margin="2">
-            <Grid.ColumnDefinitions>
-              <ColumnDefinition Width="*"/>
-            </Grid.ColumnDefinitions>
-            <Grid.RowDefinitions>
-              <RowDefinition Height="*"/>
-            </Grid.RowDefinitions>
-            <Grid.RenderTransform>
-              <TransformGroup>
-                <ScaleTransform ScaleX="1" ScaleY="1"/>
-              </TransformGroup>
-            </Grid.RenderTransform>
-            <!--Control x:Name="ButtonControlBackground" Style="{ThemeResource EmptyButtonControlStyle}" VerticalAlignment="Stretch" HorizontalAlignment="Stretch"/-->
-            <ContentPresenter x:Name="ButtonContentPresenter" HorizontalAlignment="Stretch" VerticalAlignment="Stretch"/>
-          </Grid>
-          <ControlTemplate.Triggers>
-            <Trigger Property="HasFocus" Value="True">
-              <Trigger.EnterActions>
-                <BeginStoryboard x:Name="Focused_BeginStoryboard" Storyboard="{ThemeResource FocusedLoginButtonStoryboard}"/>
-                <SoundPlayerAction Source="navigate.wav" DisableOnAudioOutput="True"/>
-              </Trigger.EnterActions>
-              <Trigger.ExitActions>
-                <StopStoryboard BeginStoryboardName="Focused_BeginStoryboard"/>
-              </Trigger.ExitActions>
-            </Trigger>
-          </ControlTemplate.Triggers>
-        </ControlTemplate>
-      </Setter.Value>
-    </Setter>
-  </Style>
-=======
->>>>>>> ca5fa06b
   
   <Style x:Key="ButtonWideStyle" TargetType="{x:Type Button}">
     <Setter Property="Template">
