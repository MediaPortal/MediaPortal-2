<?xml version="1.0" encoding="utf-8"?>
<Screen
    xmlns="www.team-mediaportal.com/2008/mpf/directx"
    xmlns:x="http://schemas.microsoft.com/winfx/2006/xaml">
  <DockPanel LastChildFill="False">
    <Label DockPanel.Dock="Top" HorizontalAlignment="Center"
        Content="Focus movement test"
        Color="{ThemeResource TextColor}" Wrap="True"/>
    <Label DockPanel.Dock="Top" HorizontalAlignment="Center"
<<<<<<< HEAD
        Content="This screen shows various elements which are focusable and not focusable. The focus movement system should move the focus to the next focusable element and skip not focusable elements. Special cases are the rotated buttons on left and right side, using LayoutTransformation or RenderTransformation."
=======
        Content="This screen shows various elements which are focusable and not focusable. The focus movement system should move the focus to the next focusable element in the cursor position and skip not focusable elements. Special cases are the rotated buttons on the left side, using LayoutTransformation (red background) or RenderTransformation (yellow background)."
>>>>>>> 3762c23e
        Wrap="True" FontSize="{ThemeResource SmallFontSize}"
        Color="{ThemeResource TextColor}"/>
    <Grid x:Name="ContentPanel" DockPanel.Dock="Center" SetFocusPrio="DefaultHigh"
        HorizontalAlignment="Center" VerticalAlignment="Center">
      <Grid.ColumnDefinitions>
        <ColumnDefinition Width="200"/>
        <ColumnDefinition Width="*"/>
        <ColumnDefinition Width="200"/>
      </Grid.ColumnDefinitions>
      <Grid.RowDefinitions>
        <RowDefinition Height="Auto"/>
      </Grid.RowDefinitions>

      <Grid x:Name="LeftPanel" Grid.Row="0" Grid.Column="0" Background="Red" HorizontalAlignment="Center" VerticalAlignment="Center">
        <Button Content="By Layout" Style="{ThemeResource ButtonWideStyle}">
          <Button.LayoutTransform>
            <RotateTransform Angle="270"/>
          </Button.LayoutTransform>
        </Button>
      </Grid>

      <StackPanel x:Name="MiddlePanel" Grid.Row="0" Grid.Column="1" SetFocusPrio="DefaultHigh"
          HorizontalAlignment="Center" VerticalAlignment="Center" Orientation="Vertical">
        <Button Content="Focusable button"/>
        <Button Content="Disabled - not focusable" IsEnabled="false"/>
        <Button Content="Other focusable button"/>
        <Label Content="Not focusable label"/>
        <Button Content="Focusable button"/>
      </StackPanel>

      <Grid x:Name="RightPanel" Grid.Row="0" Grid.Column="2" Background="Yellow" HorizontalAlignment="Center" VerticalAlignment="Center">
        <Button Content="By Render" RenderTransformOrigin="0.5,0.5" Style="{ThemeResource ButtonWideStyle}">
          <Button.RenderTransform>
            <TransformGroup>
              <RotateTransform Angle="90"/>
              <TranslateTransform X="-550"/>
            </TransformGroup>
          </Button.RenderTransform>
        </Button>
      </Grid>
    </Grid>
  </DockPanel>

</Screen><|MERGE_RESOLUTION|>--- conflicted
+++ resolved
@@ -7,11 +7,7 @@
         Content="Focus movement test"
         Color="{ThemeResource TextColor}" Wrap="True"/>
     <Label DockPanel.Dock="Top" HorizontalAlignment="Center"
-<<<<<<< HEAD
-        Content="This screen shows various elements which are focusable and not focusable. The focus movement system should move the focus to the next focusable element and skip not focusable elements. Special cases are the rotated buttons on left and right side, using LayoutTransformation or RenderTransformation."
-=======
         Content="This screen shows various elements which are focusable and not focusable. The focus movement system should move the focus to the next focusable element in the cursor position and skip not focusable elements. Special cases are the rotated buttons on the left side, using LayoutTransformation (red background) or RenderTransformation (yellow background)."
->>>>>>> 3762c23e
         Wrap="True" FontSize="{ThemeResource SmallFontSize}"
         Color="{ThemeResource TextColor}"/>
     <Grid x:Name="ContentPanel" DockPanel.Dock="Center" SetFocusPrio="DefaultHigh"
