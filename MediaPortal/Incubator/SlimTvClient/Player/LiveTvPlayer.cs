#region Copyright (C) 2007-2012 Team MediaPortal

/*
    Copyright (C) 2007-2012 Team MediaPortal
    http://www.team-mediaportal.com

    This file is part of MediaPortal 2

    MediaPortal 2 is free software: you can redistribute it and/or modify
    it under the terms of the GNU General Public License as published by
    the Free Software Foundation, either version 3 of the License, or
    (at your option) any later version.

    MediaPortal 2 is distributed in the hope that it will be useful,
    but WITHOUT ANY WARRANTY; without even the implied warranty of
    MERCHANTABILITY or FITNESS FOR A PARTICULAR PURPOSE. See the
    GNU General Public License for more details.

    You should have received a copy of the GNU General Public License
    along with MediaPortal 2. If not, see <http://www.gnu.org/licenses/>.
*/

#endregion

using System;
using System.Collections.Generic;
using MediaPortal.Common;
using MediaPortal.Common.Localization;
using MediaPortal.Common.MediaManagement;
using MediaPortal.Common.ResourceAccess;
using MediaPortal.Plugins.SlimTvClient.Interfaces;
using MediaPortal.Plugins.SlimTvClient.Interfaces.Items;
using MediaPortal.UI.Players.Video;
using MediaPortal.UI.Players.Video.Tools;
using MediaPortal.UI.Presentation.Players;

namespace MediaPortal.Plugins.SlimTvClient
{
  public class LiveTvPlayer : TsVideoPlayer, IUIContributorPlayer, IChapterPlayer//, IReusablePlayer
  {
    #region Variables

    protected IList<ITimeshiftContext> _timeshiftContexes;
    protected StreamInfoHandler _chapterInfo = null;

    #endregion

    #region ctor

    /// <summary>
    /// Constructs a LiveTvPlayer player object.
    /// </summary>
    public LiveTvPlayer()
    {
      PlayerTitle = "LiveTvPlayer"; // for logging
    }

    #endregion

    #region IUIContributorPlayer Member

    public Type UIContributorType
    {
      get { return typeof(SlimTvUIContributor); }
    }

    #endregion

<<<<<<< HEAD
=======
    #region IChapterPlayer Member

    protected IList<ITimeshiftContext> _timeshiftContexes;
    protected StreamInfoHandler _chapterInfo = null;

    private void EnumerateChapters()
    {
      _chapterInfo = new StreamInfoHandler();

      IPlayerContextManager playerContextManager = ServiceRegistration.Get<IPlayerContextManager>();
      for (int index = 0; index < playerContextManager.NumActivePlayerContexts; index++)
      {
        IPlayerContext playerContext = playerContextManager.GetPlayerContext(index);
        if (playerContext == null || playerContext.CurrentPlayer != this)
          continue;

        LiveTvMediaItem liveTvMediaItem = playerContext.CurrentMediaItem as LiveTvMediaItem;
        if (liveTvMediaItem == null)
          continue;

        _timeshiftContexes = liveTvMediaItem.TimeshiftContexes;
        int i = 0;
        foreach (ITimeshiftContext timeshiftContext in _timeshiftContexes)
        {
          string program = timeshiftContext.Program != null ? timeshiftContext.Program.Title :
            ServiceRegistration.Get<ILocalization>().ToString("[SlimTvClient.NoProgram]");

          _chapterInfo.AddUnique(new StreamInfo(null, i++, string.Format("{0}: {1}", timeshiftContext.Channel.Name, program), 0));
        }
      }
    }

    public string[] Chapters
    {
      get
      {
        EnumerateChapters();
        return _chapterInfo.Count == 0 ? EMPTY_STRING_ARRAY : _chapterInfo.GetStreamNames();
      }
    }

    public void SetChapter(string chapter)
    {
      if (_chapterInfo == null)
        return;

      StreamInfo chapterInfo = _chapterInfo.FindStream(chapter);
      if (chapterInfo != null)
        CurrentTime = GetStartDuration(chapterInfo.StreamIndex);
    }

>>>>>>> 024e86a6
    public ITimeshiftContext CurrentTimeshiftContext
    {
      get
      {
        int index;
        return GetContextIndex(CurrentTime, out index) ? _timeshiftContexes[index] : null;
      }
    }

    private TimeSpan GetStartDuration(int chapterIndex)
    {
      return _timeshiftContexes[chapterIndex].TuneInTime - _timeshiftContexes[0].TuneInTime;
    }

    private bool GetContextIndex(TimeSpan timeSpan, out int index)
    {
      if (_chapterInfo == null)
        EnumerateChapters();

      TimeSpan totalTime = new TimeSpan();
      index = 0;
      foreach (ITimeshiftContext timeshiftContext in _timeshiftContexes)
      {
        if (timeSpan >= totalTime &&
          (
          (timeSpan <= totalTime + timeshiftContext.TimeshiftDuration) ||
          timeshiftContext.TimeshiftDuration.TotalSeconds == 0 /* currently playing */
          ))
          return true;

        index++;
        totalTime += timeshiftContext.TimeshiftDuration;
      }
      return false;
    }

    private TimeSpan GetContextStart(int index)
    {
      if (_chapterInfo == null)
        EnumerateChapters();

      TimeSpan totalTime = new TimeSpan();
      int i = 0;
      foreach (ITimeshiftContext timeshiftContext in _timeshiftContexes)
      {
        if (i >= index)
          break;
        i++;
        totalTime += timeshiftContext.TimeshiftDuration;
      }
      return totalTime;
    }

    private void EnumerateChapters()
    {
      _chapterInfo = new StreamInfoHandler();

      IPlayerContextManager playerContextManager = ServiceRegistration.Get<IPlayerContextManager>();
      for (int index = 0; index < playerContextManager.NumActivePlayerContexts; index++)
      {
        IPlayerContext playerContext = playerContextManager.GetPlayerContext(index);
        if (playerContext == null || playerContext.CurrentPlayer != this)
          continue;

        LiveTvMediaItem liveTvMediaItem = playerContext.CurrentMediaItem as LiveTvMediaItem;
        if (liveTvMediaItem == null)
          continue;

        _timeshiftContexes = liveTvMediaItem.TimeshiftContexes;
        int i = 0;
        foreach (ITimeshiftContext timeshiftContext in _timeshiftContexes)
        {
          string program = timeshiftContext.Program != null ? timeshiftContext.Program.Title :
            ServiceRegistration.Get<ILocalization>().ToString("[SlimTvClient.NoProgram]");

          _chapterInfo.AddUnique(new StreamInfo(null, i++,
                                                string.Format("{0}: {1}", timeshiftContext.Channel.Name,
                                                              program), 0));
        }
      }
    }

    #region IChapterPlayer overrides

    public override string[] Chapters
    {
      get
      {
        lock (SyncObj)
        {
          //if (_chapterInfo == null)
          EnumerateChapters();

          return _chapterInfo.Count == 0 ? EMPTY_STRING_ARRAY : _chapterInfo.GetStreamNames();
        }
      }
    }

    public override void SetChapter(string chapter)
    {
      lock (SyncObj)
      {
        if (_chapterInfo != null)
        {
          StreamInfo chapterInfo = _chapterInfo.FindStream(chapter);
          if (chapterInfo != null)
          {
            CurrentTime = GetStartDuration(chapterInfo.StreamIndex);
          }
        }
      }
    }

    public override bool ChaptersAvailable
    {
      get
      {
        EnumerateChapters();
        return _chapterInfo.Count > 1;
      }
    }

    public override void NextChapter()
    {
      int index;
      if (GetContextIndex(CurrentTime, out index))
        if (index < _chapterInfo.Count - 1)
          CurrentTime = GetContextStart(index + 1);
    }

    public override void PrevChapter()
    {
      int index;
      if (GetContextIndex(CurrentTime, out index))
        if (index > 0)
          CurrentTime = GetContextStart(index - 1);
    }

    public override string CurrentChapter
    {
      get
      {
        int index;
        return GetContextIndex(CurrentTime, out index) ? _chapterInfo[index].Name : string.Empty;
      }
    }

    #endregion

    #region IReusablePlayer Member

    public event RequestNextItemDlgt NextItemRequest;

    public bool NextItem(MediaItem mediaItem, StartTime startTime)
    {
      string mimeType;
      string title;
      if (!mediaItem.GetPlayData(out mimeType, out title))
        return false;
      if (mimeType != "video/livetv")
        return false;
      IResourceLocator locator = mediaItem.GetResourceLocator();
      if (locator == null)
        return false;
      Shutdown();
      SetMediaItem(locator, title);
      return true;
    }

    #endregion
  }
}<|MERGE_RESOLUTION|>--- conflicted
+++ resolved
@@ -1,294 +1,240 @@
-#region Copyright (C) 2007-2012 Team MediaPortal
-
-/*
-    Copyright (C) 2007-2012 Team MediaPortal
-    http://www.team-mediaportal.com
-
-    This file is part of MediaPortal 2
-
-    MediaPortal 2 is free software: you can redistribute it and/or modify
-    it under the terms of the GNU General Public License as published by
-    the Free Software Foundation, either version 3 of the License, or
-    (at your option) any later version.
-
-    MediaPortal 2 is distributed in the hope that it will be useful,
-    but WITHOUT ANY WARRANTY; without even the implied warranty of
-    MERCHANTABILITY or FITNESS FOR A PARTICULAR PURPOSE. See the
-    GNU General Public License for more details.
-
-    You should have received a copy of the GNU General Public License
-    along with MediaPortal 2. If not, see <http://www.gnu.org/licenses/>.
-*/
-
-#endregion
-
-using System;
-using System.Collections.Generic;
-using MediaPortal.Common;
-using MediaPortal.Common.Localization;
-using MediaPortal.Common.MediaManagement;
-using MediaPortal.Common.ResourceAccess;
-using MediaPortal.Plugins.SlimTvClient.Interfaces;
-using MediaPortal.Plugins.SlimTvClient.Interfaces.Items;
-using MediaPortal.UI.Players.Video;
-using MediaPortal.UI.Players.Video.Tools;
-using MediaPortal.UI.Presentation.Players;
-
-namespace MediaPortal.Plugins.SlimTvClient
-{
-  public class LiveTvPlayer : TsVideoPlayer, IUIContributorPlayer, IChapterPlayer//, IReusablePlayer
-  {
-    #region Variables
-
-    protected IList<ITimeshiftContext> _timeshiftContexes;
-    protected StreamInfoHandler _chapterInfo = null;
-
-    #endregion
-
-    #region ctor
-
-    /// <summary>
-    /// Constructs a LiveTvPlayer player object.
-    /// </summary>
-    public LiveTvPlayer()
-    {
-      PlayerTitle = "LiveTvPlayer"; // for logging
-    }
-
-    #endregion
-
-    #region IUIContributorPlayer Member
-
-    public Type UIContributorType
-    {
-      get { return typeof(SlimTvUIContributor); }
-    }
-
-    #endregion
-
-<<<<<<< HEAD
-=======
-    #region IChapterPlayer Member
-
-    protected IList<ITimeshiftContext> _timeshiftContexes;
-    protected StreamInfoHandler _chapterInfo = null;
-
-    private void EnumerateChapters()
-    {
-      _chapterInfo = new StreamInfoHandler();
-
-      IPlayerContextManager playerContextManager = ServiceRegistration.Get<IPlayerContextManager>();
-      for (int index = 0; index < playerContextManager.NumActivePlayerContexts; index++)
-      {
-        IPlayerContext playerContext = playerContextManager.GetPlayerContext(index);
-        if (playerContext == null || playerContext.CurrentPlayer != this)
-          continue;
-
-        LiveTvMediaItem liveTvMediaItem = playerContext.CurrentMediaItem as LiveTvMediaItem;
-        if (liveTvMediaItem == null)
-          continue;
-
-        _timeshiftContexes = liveTvMediaItem.TimeshiftContexes;
-        int i = 0;
-        foreach (ITimeshiftContext timeshiftContext in _timeshiftContexes)
-        {
-          string program = timeshiftContext.Program != null ? timeshiftContext.Program.Title :
-            ServiceRegistration.Get<ILocalization>().ToString("[SlimTvClient.NoProgram]");
-
-          _chapterInfo.AddUnique(new StreamInfo(null, i++, string.Format("{0}: {1}", timeshiftContext.Channel.Name, program), 0));
-        }
-      }
-    }
-
-    public string[] Chapters
-    {
-      get
-      {
-        EnumerateChapters();
-        return _chapterInfo.Count == 0 ? EMPTY_STRING_ARRAY : _chapterInfo.GetStreamNames();
-      }
-    }
-
-    public void SetChapter(string chapter)
-    {
-      if (_chapterInfo == null)
-        return;
-
-      StreamInfo chapterInfo = _chapterInfo.FindStream(chapter);
-      if (chapterInfo != null)
-        CurrentTime = GetStartDuration(chapterInfo.StreamIndex);
-    }
-
->>>>>>> 024e86a6
-    public ITimeshiftContext CurrentTimeshiftContext
-    {
-      get
-      {
-        int index;
-        return GetContextIndex(CurrentTime, out index) ? _timeshiftContexes[index] : null;
-      }
-    }
-
-    private TimeSpan GetStartDuration(int chapterIndex)
-    {
-      return _timeshiftContexes[chapterIndex].TuneInTime - _timeshiftContexes[0].TuneInTime;
-    }
-
-    private bool GetContextIndex(TimeSpan timeSpan, out int index)
-    {
-      if (_chapterInfo == null)
-        EnumerateChapters();
-
-      TimeSpan totalTime = new TimeSpan();
-      index = 0;
-      foreach (ITimeshiftContext timeshiftContext in _timeshiftContexes)
-      {
-        if (timeSpan >= totalTime &&
-          (
-          (timeSpan <= totalTime + timeshiftContext.TimeshiftDuration) ||
-          timeshiftContext.TimeshiftDuration.TotalSeconds == 0 /* currently playing */
-          ))
-          return true;
-
-        index++;
-        totalTime += timeshiftContext.TimeshiftDuration;
-      }
-      return false;
-    }
-
-    private TimeSpan GetContextStart(int index)
-    {
-      if (_chapterInfo == null)
-        EnumerateChapters();
-
-      TimeSpan totalTime = new TimeSpan();
-      int i = 0;
-      foreach (ITimeshiftContext timeshiftContext in _timeshiftContexes)
-      {
-        if (i >= index)
-          break;
-        i++;
-        totalTime += timeshiftContext.TimeshiftDuration;
-      }
-      return totalTime;
-    }
-
-    private void EnumerateChapters()
-    {
-      _chapterInfo = new StreamInfoHandler();
-
-      IPlayerContextManager playerContextManager = ServiceRegistration.Get<IPlayerContextManager>();
-      for (int index = 0; index < playerContextManager.NumActivePlayerContexts; index++)
-      {
-        IPlayerContext playerContext = playerContextManager.GetPlayerContext(index);
-        if (playerContext == null || playerContext.CurrentPlayer != this)
-          continue;
-
-        LiveTvMediaItem liveTvMediaItem = playerContext.CurrentMediaItem as LiveTvMediaItem;
-        if (liveTvMediaItem == null)
-          continue;
-
-        _timeshiftContexes = liveTvMediaItem.TimeshiftContexes;
-        int i = 0;
-        foreach (ITimeshiftContext timeshiftContext in _timeshiftContexes)
-        {
-          string program = timeshiftContext.Program != null ? timeshiftContext.Program.Title :
-            ServiceRegistration.Get<ILocalization>().ToString("[SlimTvClient.NoProgram]");
-
-          _chapterInfo.AddUnique(new StreamInfo(null, i++,
-                                                string.Format("{0}: {1}", timeshiftContext.Channel.Name,
-                                                              program), 0));
-        }
-      }
-    }
-
-    #region IChapterPlayer overrides
-
-    public override string[] Chapters
-    {
-      get
-      {
-        lock (SyncObj)
-        {
-          //if (_chapterInfo == null)
-          EnumerateChapters();
-
-          return _chapterInfo.Count == 0 ? EMPTY_STRING_ARRAY : _chapterInfo.GetStreamNames();
-        }
-      }
-    }
-
-    public override void SetChapter(string chapter)
-    {
-      lock (SyncObj)
-      {
-        if (_chapterInfo != null)
-        {
-          StreamInfo chapterInfo = _chapterInfo.FindStream(chapter);
-          if (chapterInfo != null)
-          {
-            CurrentTime = GetStartDuration(chapterInfo.StreamIndex);
-          }
-        }
-      }
-    }
-
-    public override bool ChaptersAvailable
-    {
-      get
-      {
-        EnumerateChapters();
-        return _chapterInfo.Count > 1;
-      }
-    }
-
-    public override void NextChapter()
-    {
-      int index;
-      if (GetContextIndex(CurrentTime, out index))
-        if (index < _chapterInfo.Count - 1)
-          CurrentTime = GetContextStart(index + 1);
-    }
-
-    public override void PrevChapter()
-    {
-      int index;
-      if (GetContextIndex(CurrentTime, out index))
-        if (index > 0)
-          CurrentTime = GetContextStart(index - 1);
-    }
-
-    public override string CurrentChapter
-    {
-      get
-      {
-        int index;
-        return GetContextIndex(CurrentTime, out index) ? _chapterInfo[index].Name : string.Empty;
-      }
-    }
-
-    #endregion
-
-    #region IReusablePlayer Member
-
-    public event RequestNextItemDlgt NextItemRequest;
-
-    public bool NextItem(MediaItem mediaItem, StartTime startTime)
-    {
-      string mimeType;
-      string title;
-      if (!mediaItem.GetPlayData(out mimeType, out title))
-        return false;
-      if (mimeType != "video/livetv")
-        return false;
-      IResourceLocator locator = mediaItem.GetResourceLocator();
-      if (locator == null)
-        return false;
-      Shutdown();
-      SetMediaItem(locator, title);
-      return true;
-    }
-
-    #endregion
-  }
+#region Copyright (C) 2007-2012 Team MediaPortal
+
+/*
+    Copyright (C) 2007-2012 Team MediaPortal
+    http://www.team-mediaportal.com
+
+    This file is part of MediaPortal 2
+
+    MediaPortal 2 is free software: you can redistribute it and/or modify
+    it under the terms of the GNU General Public License as published by
+    the Free Software Foundation, either version 3 of the License, or
+    (at your option) any later version.
+
+    MediaPortal 2 is distributed in the hope that it will be useful,
+    but WITHOUT ANY WARRANTY; without even the implied warranty of
+    MERCHANTABILITY or FITNESS FOR A PARTICULAR PURPOSE. See the
+    GNU General Public License for more details.
+
+    You should have received a copy of the GNU General Public License
+    along with MediaPortal 2. If not, see <http://www.gnu.org/licenses/>.
+*/
+
+#endregion
+
+using System;
+using System.Collections.Generic;
+using MediaPortal.Common;
+using MediaPortal.Common.Localization;
+using MediaPortal.Common.MediaManagement;
+using MediaPortal.Common.ResourceAccess;
+using MediaPortal.Plugins.SlimTvClient.Interfaces;
+using MediaPortal.Plugins.SlimTvClient.Interfaces.Items;
+using MediaPortal.UI.Players.Video;
+using MediaPortal.UI.Players.Video.Tools;
+using MediaPortal.UI.Presentation.Players;
+
+namespace MediaPortal.Plugins.SlimTvClient
+{
+  public class LiveTvPlayer : TsVideoPlayer, IUIContributorPlayer//, IReusablePlayer
+  {
+    #region Variables
+
+    protected IList<ITimeshiftContext> _timeshiftContexes;
+    protected StreamInfoHandler _chapterInfo = null;
+
+    #endregion
+
+    #region ctor
+
+    /// <summary>
+    /// Constructs a LiveTvPlayer player object.
+    /// </summary>
+    public LiveTvPlayer()
+    {
+      PlayerTitle = "LiveTvPlayer"; // for logging
+    }
+
+    #endregion
+
+    #region IUIContributorPlayer Member
+
+    public Type UIContributorType
+    {
+      get { return typeof(SlimTvUIContributor); }
+    }
+
+    #endregion
+
+    public ITimeshiftContext CurrentTimeshiftContext
+    {
+      get
+      {
+        int index;
+        return GetContextIndex(CurrentTime, out index) ? _timeshiftContexes[index] : null;
+      }
+    }
+
+    private TimeSpan GetStartDuration(int chapterIndex)
+    {
+      return _timeshiftContexes[chapterIndex].TuneInTime - _timeshiftContexes[0].TuneInTime;
+    }
+
+    private bool GetContextIndex(TimeSpan timeSpan, out int index)
+    {
+      lock (SyncObj)
+        if (_chapterInfo == null)
+          EnumerateChapters();
+
+      TimeSpan totalTime = new TimeSpan();
+      index = 0;
+      foreach (ITimeshiftContext timeshiftContext in _timeshiftContexes)
+      {
+        if (timeSpan >= totalTime &&
+          (
+          (timeSpan <= totalTime + timeshiftContext.TimeshiftDuration) ||
+          timeshiftContext.TimeshiftDuration.TotalSeconds == 0 /* currently playing */
+          ))
+          return true;
+
+        index++;
+        totalTime += timeshiftContext.TimeshiftDuration;
+      }
+      return false;
+    }
+
+    private TimeSpan GetContextStart(int index)
+    {
+      lock (SyncObj)
+        if (_chapterInfo == null)
+          EnumerateChapters();
+
+      TimeSpan totalTime = new TimeSpan();
+      int i = 0;
+      foreach (ITimeshiftContext timeshiftContext in _timeshiftContexes)
+      {
+        if (i >= index)
+          break;
+        i++;
+        totalTime += timeshiftContext.TimeshiftDuration;
+      }
+      return totalTime;
+    }
+
+    protected override void EnumerateChapters()
+    {
+      lock (SyncObj)
+        _chapterInfo = new StreamInfoHandler();
+
+      IPlayerContextManager playerContextManager = ServiceRegistration.Get<IPlayerContextManager>();
+      for (int index = 0; index < playerContextManager.NumActivePlayerContexts; index++)
+      {
+        IPlayerContext playerContext = playerContextManager.GetPlayerContext(index);
+        if (playerContext == null || playerContext.CurrentPlayer != this)
+          continue;
+
+        LiveTvMediaItem liveTvMediaItem = playerContext.CurrentMediaItem as LiveTvMediaItem;
+        if (liveTvMediaItem == null)
+          continue;
+
+        _timeshiftContexes = liveTvMediaItem.TimeshiftContexes;
+        int i = 0;
+        foreach (ITimeshiftContext timeshiftContext in _timeshiftContexes)
+        {
+          string program = timeshiftContext.Program != null ? timeshiftContext.Program.Title :
+            ServiceRegistration.Get<ILocalization>().ToString("[SlimTvClient.NoProgram]");
+
+          _chapterInfo.AddUnique(new StreamInfo(null, i++, string.Format("{0}: {1}", timeshiftContext.Channel.Name, program), 0));
+        }
+      }
+      // Enumeration can happen before a player gets active, so ensure a valid list of ITimeshiftContext
+      if (_timeshiftContexes == null)
+        _timeshiftContexes = new List<ITimeshiftContext>();
+    }
+
+    #region IChapterPlayer overrides
+
+    public override string[] Chapters
+    {
+      get
+      {
+        EnumerateChapters();
+        return _chapterInfo.Count == 0 ? EMPTY_STRING_ARRAY : _chapterInfo.GetStreamNames();
+      }
+    }
+
+    public override void SetChapter(string chapter)
+    {
+      lock (SyncObj)
+      {
+        if (_chapterInfo != null)
+        {
+          StreamInfo chapterInfo = _chapterInfo.FindStream(chapter);
+          if (chapterInfo != null)
+            CurrentTime = GetStartDuration(chapterInfo.StreamIndex);
+        }
+      }
+    }
+
+    public override bool ChaptersAvailable
+    {
+      get
+      {
+        lock (SyncObj)
+        {
+          EnumerateChapters();
+          return _chapterInfo.Count > 1;
+        }
+      }
+    }
+
+    public override void NextChapter()
+    {
+      int index;
+      if (GetContextIndex(CurrentTime, out index))
+        if (index < _chapterInfo.Count - 1)
+          CurrentTime = GetContextStart(index + 1);
+    }
+
+    public override void PrevChapter()
+    {
+      int index;
+      if (GetContextIndex(CurrentTime, out index))
+        if (index > 0)
+          CurrentTime = GetContextStart(index - 1);
+    }
+
+    public override string CurrentChapter
+    {
+      get
+      {
+        int index;
+        return GetContextIndex(CurrentTime, out index) ? _chapterInfo[index].Name : string.Empty;
+      }
+    }
+
+    #endregion
+
+    #region IReusablePlayer Member
+
+    public event RequestNextItemDlgt NextItemRequest;
+
+    public bool NextItem(MediaItem mediaItem, StartTime startTime)
+    {
+      string mimeType;
+      string title;
+      if (!mediaItem.GetPlayData(out mimeType, out title))
+        return false;
+      if (mimeType != "video/livetv")
+        return false;
+      IResourceLocator locator = mediaItem.GetResourceLocator();
+      if (locator == null)
+        return false;
+      Shutdown();
+      SetMediaItem(locator, title);
+      return true;
+    }
+
+    #endregion
+  }
 }