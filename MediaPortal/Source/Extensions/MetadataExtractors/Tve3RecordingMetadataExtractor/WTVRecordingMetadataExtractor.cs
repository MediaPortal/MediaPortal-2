#region Copyright (C) 2007-2017 Team MediaPortal

/*
    Copyright (C) 2007-2017 Team MediaPortal
    http://www.team-mediaportal.com

    This file is part of MediaPortal 2

    MediaPortal 2 is free software: you can redistribute it and/or modify
    it under the terms of the GNU General Public License as published by
    the Free Software Foundation, either version 3 of the License, or
    (at your option) any later version.

    MediaPortal 2 is distributed in the hope that it will be useful,
    but WITHOUT ANY WARRANTY; without even the implied warranty of
    MERCHANTABILITY or FITNESS FOR A PARTICULAR PURPOSE. See the
    GNU General Public License for more details.

    You should have received a copy of the GNU General Public License
    along with MediaPortal 2. If not, see <http://www.gnu.org/licenses/>.
*/

#endregion

using MCEBuddy.MetaData;
using MediaPortal.Common;
using MediaPortal.Common.Genres;
using MediaPortal.Common.Logging;
using MediaPortal.Common.MediaManagement;
using MediaPortal.Common.MediaManagement.DefaultItemAspects;
using MediaPortal.Common.MediaManagement.Helpers;
using MediaPortal.Common.ResourceAccess;
using MediaPortal.Extensions.MetadataExtractors.Aspects;
using MediaPortal.Extensions.OnlineLibraries;
using MediaPortal.Utilities;
using System;
using System.Collections;
using System.Collections.Generic;
using System.Linq;
<<<<<<< HEAD
using MediaPortal.Common.Genres;
=======
using System.Text.RegularExpressions;
using System.Threading.Tasks;
>>>>>>> ca5fa06b

namespace MediaPortal.Extensions.MetadataExtractors
{
  /// <summary>
  /// MediaPortal 2 metadata extractor for MCE WTV recordings which does an online lookup for series info.
  /// </summary>
  public class WTVRecordingSeriesMetadataExtractor : WTVRecordingMetadataExtractor
  {
    /// <summary>
    /// GUID string for the WTV Recording metadata extractor.
    /// </summary>
    private const string WTV_SERIES_METADATAEXTRACTOR_ID_STR = "2E1493A6-4898-429C-AF56-D6D7EA2AFEF3";

    /// <summary>
    /// Tve3 metadata extractor GUID.
    /// </summary>
    public new static Guid METADATAEXTRACTOR_ID = new Guid(WTV_SERIES_METADATAEXTRACTOR_ID_STR);

    protected static IList<MediaCategory> SERIES_MEDIA_CATEGORIES = new List<MediaCategory>();

    static WTVRecordingSeriesMetadataExtractor()
    {
      MediaCategory seriesCategory;
      IMediaAccessor mediaAccessor = ServiceRegistration.Get<IMediaAccessor>();
      if (!mediaAccessor.MediaCategories.TryGetValue(MEDIA_CATEGORY_NAME_SERIES, out seriesCategory))
        seriesCategory = mediaAccessor.RegisterMediaCategory(MEDIA_CATEGORY_NAME_SERIES, new List<MediaCategory> { DefaultMediaCategories.Video });
      SERIES_MEDIA_CATEGORIES.Add(seriesCategory);
    }

    public WTVRecordingSeriesMetadataExtractor()
    {
      _metadata = new MetadataExtractorMetadata(METADATAEXTRACTOR_ID, "WTV series recordings metadata extractor", MetadataExtractorPriority.Extended, false,
          SERIES_MEDIA_CATEGORIES, new[]
          {
            MediaAspect.Metadata,
            VideoAspect.Metadata,
            EpisodeAspect.Metadata,
          });
    }

    public EpisodeInfo GetSeriesFromTags(IDictionary metadata)
    {
      EpisodeInfo episodeInfo = new EpisodeInfo();
      string tmpString;

      if (TryGet(metadata, TAG_TITLE, out tmpString))
        episodeInfo.SeriesName.Text = tmpString;

      if (TryGet(metadata, TAG_EPISODENAME, out tmpString))
        episodeInfo.EpisodeName.Text = tmpString;

      if (TryGet(metadata, TAG_GENRE, out tmpString))
      {
        episodeInfo.Genres = new List<GenreInfo>(tmpString.Split(new[] { ";" }, StringSplitOptions.RemoveEmptyEntries).Select(s => new GenreInfo { Name = s }));
        GenreMapper.AssignMissingSeriesGenreIds(episodeInfo.Genres);
      }

      episodeInfo.HasChanged = true;
      return episodeInfo;
    }

    protected override async Task<bool> ExtractMetadataAsync(ILocalFsResourceAccessor lfsra, IDictionary<Guid, IList<MediaItemAspect>> extractedAspectData, bool forceQuickMode)
    {
      if (!CanExtract(lfsra, extractedAspectData))
        return false;
      if (extractedAspectData.ContainsKey(EpisodeAspect.ASPECT_ID))
        return false;

      // Handle series information
      EpisodeInfo episodeInfo = new EpisodeInfo();
      using (var rec = new MCRecMetadataEditor(lfsra.LocalFileSystemPath))
      {
        IDictionary tags = rec.GetAttributes();
        episodeInfo = GetSeriesFromTags(tags);
      }

      if (episodeInfo.IsBaseInfoPresent)
      {
        if (!forceQuickMode)
          await OnlineMatcherService.Instance.FindAndUpdateEpisodeAsync(episodeInfo).ConfigureAwait(false);
        if (episodeInfo.IsBaseInfoPresent)
          episodeInfo.SetMetadata(extractedAspectData);
      }
      return episodeInfo.IsBaseInfoPresent;
    }
  }

  /// <summary>
  /// MediaPortal 2 metadata extractor for MCE WTV recordings.
  /// </summary>
  public class WTVRecordingMetadataExtractor : IMetadataExtractor
  {
    #region Constants

    /// <summary>
    /// GUID string for the Tve3Recording metadata extractor.
    /// </summary>
    public const string METADATAEXTRACTOR_ID_STR = "8FB55236-C567-4233-ABFF-754F5A0BBD1C";

    /// <summary>
    /// Tve3 metadata extractor GUID.
    /// </summary>
    public static Guid METADATAEXTRACTOR_ID = new Guid(METADATAEXTRACTOR_ID_STR);

    public const string MEDIA_CATEGORY_NAME_SERIES = "Series";

    protected const string TAG_TITLE = "Title";
    protected const string TAG_PLOT = "WM/SubTitleDescription";
    protected const string TAG_ORIGINAL_TIME = "WM/MediaOriginalBroadcastDateTime";
    protected const string TAG_GENRE = "WM/Genre";
    protected const string TAG_CHANNEL = "WM/MediaStationName";
    protected const string TAG_EPISODENAME = "WM/SubTitle";
    protected const string TAG_STARTTIME = "WM/WMRVEncodeTime";
    protected const string TAG_ENDTIME = "WM/WMRVEndTime";

    #endregion

    #region Protected fields and classes

    protected static IList<MediaCategory> MEDIA_CATEGORIES = new List<MediaCategory>();
    protected MetadataExtractorMetadata _metadata;

    protected static Regex _yearMatcher = new Regex(@"\d{4}$", RegexOptions.Multiline);

    #endregion

    #region Ctor

    static WTVRecordingMetadataExtractor()
    {
      MEDIA_CATEGORIES.Add(DefaultMediaCategories.Video);

      // All non-default media item aspects must be registered
      IMediaItemAspectTypeRegistration miatr = ServiceRegistration.Get<IMediaItemAspectTypeRegistration>();
      miatr.RegisterLocallyKnownMediaItemAspectTypeAsync(RecordingAspect.Metadata);
    }

    public WTVRecordingMetadataExtractor()
    {
      _metadata = new MetadataExtractorMetadata(METADATAEXTRACTOR_ID, "WTV recordings metadata extractor", MetadataExtractorPriority.Extended, false,
          MEDIA_CATEGORIES, new MediaItemAspectMetadata[]
              {
                MediaAspect.Metadata,
                ProviderResourceAspect.Metadata,
                VideoAspect.Metadata,
                RecordingAspect.Metadata
              });
    }

    #endregion

    public static DateTime FromMCEFileTime(long encodeTime)
    {
      return DateTime.FromFileTime(encodeTime).AddYears(-1601);
    }

    public static bool TryGet<TE>(IDictionary dict, string key, out TE value)
    {
      value = default(TE);
      if (!dict.Contains(key))
        return false;

      var entryValue = dict[key] is MetadataItem ? (MetadataItem)dict[key] : null;
      if (entryValue != null && entryValue.Value is TE)
      {
        value = (TE)entryValue.Value;
        return true;
      }
      return false;
    }

    #region IMetadataExtractor implementation

    public MetadataExtractorMetadata Metadata
    {
      get { return _metadata; }
    }

    public async Task<bool> TryExtractMetadataAsync(IResourceAccessor mediaItemAccessor, IDictionary<Guid, IList<MediaItemAspect>> extractedAspectData, bool forceQuickMode)
    {
      try
      {
        if (!(mediaItemAccessor is IFileSystemResourceAccessor))
          return false;
        if (extractedAspectData.ContainsKey(RecordingAspect.ASPECT_ID))
          return false;

        using (LocalFsResourceAccessorHelper rah = new LocalFsResourceAccessorHelper(mediaItemAccessor))
          return await ExtractMetadataAsync(rah.LocalFsResourceAccessor, extractedAspectData, forceQuickMode).ConfigureAwait(false);

      }
      catch (Exception e)
      {
        // Only log at the info level here - And simply return false. This lets the caller know that we
        // couldn't perform our task here.
        ServiceRegistration.Get<ILogger>().Info("WTVRecordingMetadataExtractor: Exception reading resource '{0}' (Text: '{1}')", mediaItemAccessor.CanonicalLocalResourcePath, e.Message);
      }
      return false;
    }

    protected virtual Task<bool> ExtractMetadataAsync(ILocalFsResourceAccessor lfsra, IDictionary<Guid, IList<MediaItemAspect>> extractedAspectData, bool forceQuickMode)
    {
      if (!CanExtract(lfsra, extractedAspectData))
        return Task.FromResult(false);

      using (var rec = new MCRecMetadataEditor(lfsra.LocalFileSystemPath))
      {
        // Handle series information
        IDictionary tags = rec.GetAttributes();

        // Force MimeType
        IList<MultipleMediaItemAspect> providerAspects;
        MediaItemAspect.TryGetAspects(extractedAspectData, ProviderResourceAspect.Metadata, out providerAspects);
        foreach (MultipleMediaItemAspect aspect in providerAspects)
        {
          aspect.SetAttribute(ProviderResourceAspect.ATTR_MIME_TYPE, "slimtv/wtv");
        }

        MediaItemAspect.SetAttribute(extractedAspectData, MediaAspect.ATTR_ISVIRTUAL, false);
        MediaItemAspect.SetAttribute(extractedAspectData, VideoAspect.ATTR_ISDVD, false);

        string value;
        if (TryGet(tags, TAG_TITLE, out value) && !string.IsNullOrEmpty(value))
        {
          MediaItemAspect.SetAttribute(extractedAspectData, MediaAspect.ATTR_TITLE, value);
          MediaItemAspect.SetAttribute(extractedAspectData, MediaAspect.ATTR_SORT_TITLE, BaseInfo.GetSortTitle(value));
        }

        if (TryGet(tags, TAG_GENRE, out value))
        {
          List<GenreInfo> genreList = new List<GenreInfo>(value.Split(new[] { ";" }, StringSplitOptions.RemoveEmptyEntries).Select(s => new GenreInfo { Name = s }));
          GenreMapper.AssignMissingMovieGenreIds(genreList);
          foreach (GenreInfo genre in genreList)
          {
            MultipleMediaItemAspect genreAspect = MediaItemAspect.CreateAspect(extractedAspectData, GenreAspect.Metadata);
            genreAspect.SetAttribute(GenreAspect.ATTR_ID, genre.Id);
            genreAspect.SetAttribute(GenreAspect.ATTR_GENRE, genre.Name);
          }
        }

        if (TryGet(tags, TAG_PLOT, out value))
        {
          MediaItemAspect.SetAttribute(extractedAspectData, VideoAspect.ATTR_STORYPLOT, value);
        }

        if (TryGet(tags, TAG_ORIGINAL_TIME, out value))
        {
          DateTime origTime;
          if (DateTime.TryParse(value, out origTime))
            MediaItemAspect.SetAttribute(extractedAspectData, MediaAspect.ATTR_RECORDINGTIME, origTime);
        }

        if (TryGet(tags, TAG_CHANNEL, out value))
          MediaItemAspect.SetAttribute(extractedAspectData, RecordingAspect.ATTR_CHANNEL, value);

        long lValue;
        if (TryGet(tags, TAG_STARTTIME, out lValue))
          MediaItemAspect.SetAttribute(extractedAspectData, RecordingAspect.ATTR_STARTTIME, FromMCEFileTime(lValue));
        if (TryGet(tags, TAG_ENDTIME, out lValue))
          MediaItemAspect.SetAttribute(extractedAspectData, RecordingAspect.ATTR_ENDTIME, FromMCEFileTime(lValue));
      }
      return Task.FromResult(true);
    }

    protected static bool CanExtract(ILocalFsResourceAccessor lfsra, IDictionary<Guid, IList<MediaItemAspect>> extractedAspectData)
    {
      if (lfsra == null || !lfsra.IsFile)
        return false;

      string title;
      if (!MediaItemAspect.TryGetAttribute(extractedAspectData, MediaAspect.ATTR_TITLE, out title) || string.IsNullOrEmpty(title))
        return false;

      string filePath = lfsra.CanonicalLocalResourcePath.ToString();
      string lowerExtension = StringUtils.TrimToEmpty(ProviderPathHelper.GetExtension(filePath)).ToLowerInvariant();
      if (lowerExtension != ".wtv" && lowerExtension != ".dvr-ms")
        return false;
      return true;
    }

<<<<<<< HEAD
    public bool IsSingleResource(IResourceAccessor mediaItemAccessor)
=======
    public bool IsDirectorySingleResource(IResourceAccessor mediaItemAccessor)
>>>>>>> ca5fa06b
    {
      return false;
    }

    public bool IsStubResource(IResourceAccessor mediaItemAccessor)
    {
      return false;
    }

    public bool TryExtractStubItems(IResourceAccessor mediaItemAccessor, ICollection<IDictionary<Guid, IList<MediaItemAspect>>> extractedStubAspectData)
    {
      return false;
    }

    #endregion
  }
}<|MERGE_RESOLUTION|>--- conflicted
+++ resolved
@@ -37,12 +37,8 @@
 using System.Collections;
 using System.Collections.Generic;
 using System.Linq;
-<<<<<<< HEAD
-using MediaPortal.Common.Genres;
-=======
 using System.Text.RegularExpressions;
 using System.Threading.Tasks;
->>>>>>> ca5fa06b
 
 namespace MediaPortal.Extensions.MetadataExtractors
 {
@@ -323,11 +319,7 @@
       return true;
     }
 
-<<<<<<< HEAD
-    public bool IsSingleResource(IResourceAccessor mediaItemAccessor)
-=======
     public bool IsDirectorySingleResource(IResourceAccessor mediaItemAccessor)
->>>>>>> ca5fa06b
     {
       return false;
     }
