﻿#region Copyright (C) 2007-2012 Team MediaPortal

/*
    Copyright (C) 2007-2012 Team MediaPortal
    http://www.team-mediaportal.com

    This file is part of MediaPortal 2

    MediaPortal 2 is free software: you can redistribute it and/or modify
    it under the terms of the GNU General Public License as published by
    the Free Software Foundation, either version 3 of the License, or
    (at your option) any later version.

    MediaPortal 2 is distributed in the hope that it will be useful,
    but WITHOUT ANY WARRANTY; without even the implied warranty of
    MERCHANTABILITY or FITNESS FOR A PARTICULAR PURPOSE. See the
    GNU General Public License for more details.

    You should have received a copy of the GNU General Public License
    along with MediaPortal 2. If not, see <http://www.gnu.org/licenses/>.
*/

#endregion

using System;
using System.Collections.Generic;
<<<<<<< HEAD
using System.Globalization;
=======
>>>>>>> 5ba696e2
using System.IO;
using System.Net;
using System.Xml;
using MediaPortal.Common;
using MediaPortal.Common.Logging;
using MediaPortal.Common.PathManager;
<<<<<<< HEAD
using MediaPortal.Plugins.Transcoding.Service;
=======
>>>>>>> 5ba696e2
using MediaPortal.Utilities.FileSystem;
using MediaPortal.Plugins.Transcoding.Service.Profiles;

namespace MediaPortal.Plugins.MP2Extended.ResourceAccess.WSS.Profiles
{
  public class ProfileManager
  {
    private const string DEFAULT_PROFILE_ID = "WebDefault";
    private const string PROFILE_FILE_NAME = "StreamingProfiles.xml";

    public  const string TRANSCODE_PROFILE_SECTION = "MP2EXT";

    public static Dictionary<string, EndPointProfile> Profiles = new Dictionary<string, EndPointProfile>();

    public static IPAddress ResolveIpAddress(string address)
    {
      try
      { 
        // Get host IP addresses
        IPAddress[] hostIPs = Dns.GetHostAddresses(address);
        // Get local IP addresses
        IPAddress[] localIPs = Dns.GetHostAddresses(Dns.GetHostName());

        // Test if host IP equals to local IP or localhost
        foreach (IPAddress hostIP in hostIPs)
        {
          // Is localhost
          if (IPAddress.IsLoopback(hostIP)) 
            return IPAddress.Loopback;
          // Is local address
          foreach (IPAddress localIP in localIPs)
          {
            if (hostIP.Equals(localIP))
              return IPAddress.Loopback;
          }
        }
      }
      catch { }
      return IPAddress.Parse(address);
    }

    public static void LoadProfiles(bool userProfiles)
    {
      try
      {
        string profileFile = FileUtils.BuildAssemblyRelativePath(PROFILE_FILE_NAME);
        if (userProfiles)
        {
          IPathManager pathManager = ServiceRegistration.Get<IPathManager>();
          string dataPath = pathManager.GetPath("<CONFIG>");
          profileFile = Path.Combine(dataPath, PROFILE_FILE_NAME);
        }
        else
        {
          TranscodeProfileManager.ClearTranscodeProfiles(TRANSCODE_PROFILE_SECTION);
        }

        if (File.Exists(profileFile) == true)
        {
          XmlTextReader reader = new XmlTextReader(profileFile);
          EndPointProfile profile = null;
          while (reader.Read())
          {
            if (reader.NodeType != XmlNodeType.Element && reader.NodeType != XmlNodeType.EndElement)
            {
              continue;
            }
            string nodeName = reader.Name;
            #region Profile
            if (nodeName == "Profile" && reader.NodeType == XmlNodeType.Element)
            {
              profile = new EndPointProfile();
              while (reader.MoveToNextAttribute()) // Read the attributes.
              {
                if (reader.Name == "id")
                {
                  profile.ID = reader.ReadContentAsString();
                }
                else if (reader.Name == "name")
                {
                  profile.Name = reader.ReadContentAsString();
                }
                else if (reader.Name == "active")
                {
                  profile.Active = reader.ReadContentAsBoolean();
                }
                else if (reader.Name == "baseProfile")
                {
                  string parentProfileId = reader.ReadContentAsString();
                  if (Profiles.ContainsKey(parentProfileId) == true)
                  {
                    Logger.Info("ProfileManager: Profile: {0}, ParentProfile: {1}, ParentTargets: {2}", profile.Name, parentProfileId, string.Join(", ", Profiles[parentProfileId].Targets));
                    profile.Targets = new List<string>(Profiles[parentProfileId].Targets);
                    
                    profile.Settings.Thumbnails.MaxHeight = Profiles[parentProfileId].Settings.Thumbnails.MaxHeight;
                    profile.Settings.Thumbnails.MaxWidth = Profiles[parentProfileId].Settings.Thumbnails.MaxWidth;
                    profile.Settings.Thumbnails.Delivery = Profiles[parentProfileId].Settings.Thumbnails.Delivery;

                    profile.Settings.Communication.AllowChunckedTransfer = Profiles[parentProfileId].Settings.Communication.AllowChunckedTransfer;
                    profile.Settings.Communication.DefaultBufferSize = Profiles[parentProfileId].Settings.Communication.DefaultBufferSize;
                    profile.Settings.Communication.InitialBufferSize = Profiles[parentProfileId].Settings.Communication.InitialBufferSize;

                    profile.Settings.Metadata.Delivery = Profiles[parentProfileId].Settings.Metadata.Delivery;

                    profile.MediaMimeMap = new Dictionary<string, MediaMimeMapping>(Profiles[parentProfileId].MediaMimeMap);
                  }
                }
              }
            }
            #endregion Profile
            #region Targets
            else if (nodeName == "Targets" && reader.NodeType == XmlNodeType.Element)
            {
              while (reader.Read())
              {
                if (reader.Name == "Targets" && reader.NodeType == XmlNodeType.EndElement)
                {
                  break;
                }
                if (reader.Name == "Target" && reader.NodeType == XmlNodeType.Element)
                {
                  profile.Targets.Add(reader.ReadElementContentAsString().Trim());
                }
              }
            }
            #endregion Targets
            
            else if (nodeName == "WebMediaFormats" && reader.NodeType == XmlNodeType.Element)
            {
              while (reader.Read())
              {
                if (reader.Name == "WebMediaFormats" && reader.NodeType == XmlNodeType.EndElement)
                {
                  break;
                }
                if (reader.Name == "MediaFormat" && reader.NodeType == XmlNodeType.Element)
                {
                  MediaMimeMapping map = new MediaMimeMapping();
                  while (reader.MoveToNextAttribute()) // Read the attributes.
                  {
                    if (reader.Name == "mime")
                    {
                      map.MIME = reader.ReadContentAsString();
                    }
                    else if (reader.Name == "name")
                    {
                      map.MIMEName = reader.ReadContentAsString();
                    }
                  }
                  reader.Read();
                  map.MappedMediaFormat = reader.Value;
                  //Overwrite any inherited media map
                  if (profile.MediaMimeMap.ContainsKey(map.MappedMediaFormat))
                  {
                    profile.MediaMimeMap[map.MappedMediaFormat] = map;
                  }
                  else
                  {
                    profile.MediaMimeMap.Add(map.MappedMediaFormat, map);
                  }
                }
              }
            }
            else if (nodeName == "Settings" && reader.NodeType == XmlNodeType.Element)
            {
              while (reader.Read())
              {
                if (reader.Name == "Settings" && reader.NodeType == XmlNodeType.EndElement)
                {
                  break;
                }
                else if (reader.Name == "Thumbnails" && reader.NodeType == XmlNodeType.Element)
                {
                  while (reader.MoveToNextAttribute()) // Read the attributes.
                  {
                    if (reader.Name == "maxWidth")
                    {
                      profile.Settings.Thumbnails.MaxWidth = reader.ReadContentAsInt();
                    }
                    else if (reader.Name == "maxHeight")
                    {
                      profile.Settings.Thumbnails.MaxHeight = reader.ReadContentAsInt();
                    }
                    else if (reader.Name == "delivery")
                    {
                      profile.Settings.Thumbnails.Delivery = (ThumbnailDelivery)Enum.Parse(typeof(ThumbnailDelivery), reader.ReadContentAsString(), true);
                    }
                  }
                }
                else if (reader.Name == "Communication" && reader.NodeType == XmlNodeType.Element)
                {
                  while (reader.MoveToNextAttribute()) // Read the attributes.
                  {
                    if (reader.Name == "allowChunckedTransfer")
                    {
                      profile.Settings.Communication.AllowChunckedTransfer = reader.ReadContentAsBoolean();
                    }
                    else if (reader.Name == "initialBufferSize")
                    {
                      profile.Settings.Communication.InitialBufferSize = reader.ReadContentAsLong();
                    }
                    else if (reader.Name == "defaultBufferSize")
                    {
                      profile.Settings.Communication.DefaultBufferSize = reader.ReadContentAsInt();
                    }
                  }
                }
                else if (reader.Name == "Metadata" && reader.NodeType == XmlNodeType.Element)
                {
                  while (reader.MoveToNextAttribute()) // Read the attributes.
                  {
                    if (reader.Name == "delivery")
                    {
                      profile.Settings.Metadata.Delivery = (MetadataDelivery)Enum.Parse(typeof(MetadataDelivery), reader.ReadContentAsString(), true);
                    }
                  }
                }
              }
            }
            else if (nodeName == "Profile" && reader.NodeType == XmlNodeType.EndElement)
            {
              if (Profiles.ContainsKey(profile.ID))
              {
                //User profiles can override defaults
                if (userProfiles == true)
                {
                  profile.Name = profile.Name + " [User]";
                }
                Profiles[profile.ID] = profile;
              }
              else
              {
                Profiles.Add(profile.ID, profile);
              }
            }
          }
          reader.Close();

          TranscodeProfileManager.LoadTranscodeProfiles(TRANSCODE_PROFILE_SECTION, profileFile);
        }
      }
      catch (Exception e)
      {
        Logger.Info("MP2Extended: Exception reading profiles (Text: '{0}')", e.Message);
      }
    }

    public static EndPointSettings GetEndPointSettings(string profileId)
    {
      EndPointSettings settings = new EndPointSettings
      {
        PreferredAudioLanguages = MP2Extended.Settings.PreferredAudioLanguages
      };
      try
      {
        if (Profiles.ContainsKey(profileId) == true)
        {
          settings.Profile = Profiles[profileId];
        }
        else if (profileId == "None")
        {
          settings.Profile = null;
        }
        else if (Profiles.ContainsKey(DEFAULT_PROFILE_ID) == true)
        {
          settings.Profile = Profiles[DEFAULT_PROFILE_ID];
        }
      }
      catch (Exception e)
      {
        Logger.Info("MP2Extended: Exception reading profile links (Text: '{0}')", e.Message);
      }
      return settings;
    }

    private static ILogger Logger
    {
      get { return ServiceRegistration.Get<ILogger>(); }
    }
  }
}<|MERGE_RESOLUTION|>--- conflicted
+++ resolved
@@ -24,20 +24,12 @@
 
 using System;
 using System.Collections.Generic;
-<<<<<<< HEAD
-using System.Globalization;
-=======
->>>>>>> 5ba696e2
 using System.IO;
 using System.Net;
 using System.Xml;
 using MediaPortal.Common;
 using MediaPortal.Common.Logging;
 using MediaPortal.Common.PathManager;
-<<<<<<< HEAD
-using MediaPortal.Plugins.Transcoding.Service;
-=======
->>>>>>> 5ba696e2
 using MediaPortal.Utilities.FileSystem;
 using MediaPortal.Plugins.Transcoding.Service.Profiles;
 
@@ -255,8 +247,8 @@
                     }
                   }
                 }
-              }
-            }
+                    }
+                  }
             else if (nodeName == "Profile" && reader.NodeType == XmlNodeType.EndElement)
             {
               if (Profiles.ContainsKey(profile.ID))
