--- conflicted
+++ resolved
@@ -239,12 +239,9 @@
         </Control>
 
         <Grid x:Name="HomeContentGrid" Grid.Row="1" HorizontalAlignment="Right" VerticalAlignment="Top" Margin="0,-150,50,0"
-<<<<<<< HEAD
+              IsVisible="{Binding Source={StaticResource SkinSettingsModel}, Path=[WMC].EnableHomeContent}"
               DataContext="{Binding Source={StaticResource HomeContentModel}}"
               IsKeyboardFocusWithin="{Binding Source={StaticResource HomeContentModel}, Path=IsContentFocused, Mode=OneWayToSource}">
-=======
-              IsVisible="{Binding Source={StaticResource SkinSettingsModel}, Path=[WMC].EnableHomeContent}">
->>>>>>> 6a9fb42f
           <Grid.ColumnDefinitions>
             <ColumnDefinition Width="1000"/>
           </Grid.ColumnDefinitions>
@@ -394,7 +391,6 @@
                   Command="{Command Source={StaticResource HomeMenuModel},Path=MoveNextSubItem}"/>
         </Grid>
 
-<<<<<<< HEAD
         <Grid x:Name="RightButtonGrid" Grid.Row="1" HorizontalAlignment="Left" Margin="-250,0,0,-180" Panel.ZIndex="1000"
               IsEnabled="{Binding Source={StaticResource HomeContentModel}, Path=!IsContentFocused}"
               IsVisible="{Binding Source={StaticResource MouseModel},Path=IsMouseUsed}">
@@ -412,11 +408,8 @@
           </Button>
         </Grid>
 
-        <Grid x:Name="TopButtonGrid" Grid.Row="1" HorizontalAlignment="Left" VerticalAlignment="Top" Margin="160,10,0,0" Panel.ZIndex="1000"
+        <Grid x:Name="TopButtonGrid" Grid.Row="1" HorizontalAlignment="Left" VerticalAlignment="Top" Margin="160,30,0,-20" Panel.ZIndex="1000"
               IsEnabled="{Binding Source={StaticResource HomeContentModel}, Path=!IsContentFocused}"
-=======
-        <Grid x:Name="TopButtonGrid" Grid.Row="1" HorizontalAlignment="Left" VerticalAlignment="Top" Margin="160,30,0,-20" Panel.ZIndex="1000"
->>>>>>> 6a9fb42f
               IsVisible="{Binding Source={StaticResource MouseModel},Path=IsMouseUsed}">
           <Grid.ColumnDefinitions>
             <ColumnDefinition Width="Auto"/>
