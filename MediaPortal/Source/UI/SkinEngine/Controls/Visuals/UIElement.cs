--- conflicted
+++ resolved
@@ -1,2400 +1,2394 @@
-#region Copyright (C) 2007-2018 Team MediaPortal
-
-/*
-    Copyright (C) 2007-2018 Team MediaPortal
-    http://www.team-mediaportal.com
-
-    This file is part of MediaPortal 2
-
-    MediaPortal 2 is free software: you can redistribute it and/or modify
-    it under the terms of the GNU General Public License as published by
-    the Free Software Foundation, either version 3 of the License, or
-    (at your option) any later version.
-
-    MediaPortal 2 is distributed in the hope that it will be useful,
-    but WITHOUT ANY WARRANTY; without even the implied warranty of
-    MERCHANTABILITY or FITNESS FOR A PARTICULAR PURPOSE. See the
-    GNU General Public License for more details.
-
-    You should have received a copy of the GNU General Public License
-    along with MediaPortal 2. If not, see <http://www.gnu.org/licenses/>.
-*/
-
-#endregion
-
-using System;
-using System.Collections.Generic;
-using System.Linq;
-using System.Threading;
-using System.Windows.Forms;
-using MediaPortal.Common;
-using MediaPortal.Common.General;
-using MediaPortal.Common.Logging;
-using MediaPortal.UI.SkinEngine.Controls.Visuals.Effects;
-using MediaPortal.UI.SkinEngine.MpfElements;
-using MediaPortal.UI.SkinEngine.ScreenManagement;
-using MediaPortal.UI.SkinEngine.Xaml;
-using MediaPortal.Utilities;
-using SharpDX;
-using MediaPortal.UI.Control.InputManager;
-using MediaPortal.UI.SkinEngine.Commands;
-using MediaPortal.UI.SkinEngine.Controls.Visuals.Triggers;
-using MediaPortal.UI.SkinEngine.Controls.Animations;
-using MediaPortal.UI.SkinEngine.Controls.Transforms;
-using MediaPortal.UI.SkinEngine.MpfElements.Input;
-using MediaPortal.UI.SkinEngine.MpfElements.Resources;
-using MediaPortal.UI.SkinEngine.Xaml.Interfaces;
-using MediaPortal.Utilities.DeepCopy;
-using MediaPortal.UI.SkinEngine.SkinManagement;
-using SharpDX.Mathematics.Interop;
-using Effect = MediaPortal.UI.SkinEngine.Controls.Visuals.Effects2D.Effect;
-using Screen = MediaPortal.UI.SkinEngine.ScreenManagement.Screen;
-using KeyEventArgs = MediaPortal.UI.SkinEngine.MpfElements.Input.KeyEventArgs;
-using KeyEventHandler = MediaPortal.UI.SkinEngine.MpfElements.Input.KeyEventHandler;
-using MouseEventArgs = MediaPortal.UI.SkinEngine.MpfElements.Input.MouseEventArgs;
-using MouseEventHandler = MediaPortal.UI.SkinEngine.MpfElements.Input.MouseEventHandler;
-<<<<<<< HEAD
-using Size2 = SharpDX.Size2;
-using Size2F = SharpDX.Size2F;
-using Vector2 = SharpDX.Vector2;
-=======
-using Size = SharpDX.Size2;
-using SizeF = SharpDX.Size2F;
-using PointF = SharpDX.Vector2;
-using MediaPortal.UI.SkinEngine.MarkupExtensions;
->>>>>>> 88ffaddd
-
-namespace MediaPortal.UI.SkinEngine.Controls.Visuals
-{
-  #region Additional enums, delegates and classes
-
-  public enum VisibilityEnum
-  {
-    Visible = 0,
-    Hidden = 1,
-    Collapsed = 2,
-  }
-
-  public enum RoutingStrategyEnum
-  {
-    /// <summary>
-    /// Event handlers on the event source are invoked. The routed event then routes to successive parent elements until reaching the element tree root.
-    /// </summary>
-    Bubble,
-
-    /// <summary>
-    /// Only the source element itself is given the opportunity to invoke handlers in response.
-    /// </summary>
-    Direct,
-
-    /// <summary>
-    /// Initially, event handlers at the element tree root are invoked. The routed event then travels a route through successive child elements
-    /// along the route, towards the node element that is the routed event source (the element that raised the routed event).
-    /// </summary>
-    Tunnel,
-
-    /// <summary>
-    /// Event handlers of the complete visual tree starting at the element itself are invoked.
-    /// </summary>
-    VisualTree
-  }
-
-  /// <summary>
-  /// Delegate interface which decides if an UI element fulfills a special condition.
-  /// </summary>
-  public interface IMatcher
-  {
-    /// <summary>
-    /// Query method which decides if the specified <paramref name="current"/>
-    /// element fulfills the condition exposed by this class.
-    /// </summary>
-    /// <returns><c>true</c> if the specified <paramref name="current"/> element
-    /// fulfills the condition exposed by this class, else <c>false</c>.</returns>
-    bool Match(UIElement current);
-  }
-
-  /// <summary>
-  /// Finder implementation which returns an element if multiple child finders accept it.
-  /// </summary>
-  public class MultiMatcher : IMatcher
-  {
-    protected IMatcher[] _matchers;
-
-    public MultiMatcher(IMatcher[] matchers)
-    {
-      _matchers = matchers;
-    }
-
-    public bool Match(UIElement current)
-    {
-      return _matchers.All(matcher => matcher.Match(current));
-    }
-  }
-
-  /// <summary>
-  /// Matcher implementation which returns an element if it is visible.
-  /// </summary>
-  public class VisibleElementMatcher : IMatcher
-  {
-    private static VisibleElementMatcher _instance = null;
-
-    public bool Match(UIElement current)
-    {
-      return current.IsVisible;
-    }
-
-    public static VisibleElementMatcher Instance
-    {
-      get { return _instance ?? (_instance = new VisibleElementMatcher()); }
-    }
-  }
-
-  /// <summary>
-  /// Matcher implementation which looks for elements of the specified type.
-  /// </summary>
-  public class TypeMatcher : IMatcher
-  {
-    protected Type _type;
-
-    public TypeMatcher(Type type)
-    {
-      _type = type;
-    }
-
-    public bool Match(UIElement current)
-    {
-      return _type == current.GetType();
-    }
-  }
-
-  /// <summary>
-  /// Matcher implementation which looks for elements of a the given type or
-  /// of a type derived from the given type.
-  /// </summary>
-  public class SubTypeMatcher : IMatcher
-  {
-    protected Type _type;
-
-    public SubTypeMatcher(Type type)
-    {
-      _type = type;
-    }
-
-    public bool Match(UIElement current)
-    {
-      return _type.IsAssignableFrom(current.GetType());
-    }
-  }
-
-  /// <summary>
-  /// Matcher implementation which looks for elements of a specified name.
-  /// </summary>
-  public class NameMatcher : IMatcher
-  {
-    protected string _name;
-
-    public NameMatcher(string name)
-    {
-      _name = name;
-    }
-
-    public bool Match(UIElement current)
-    {
-      return _name == current.Name;
-    }
-  }
-
-  /// <summary>
-  /// Delegate interface which takes an action on an <see cref="UIElement"/>.
-  /// </summary>
-  public interface IUIElementAction
-  {
-    /// <summary>
-    /// Executes this action on the specified <paramref name="element"/>.
-    /// </summary>
-    /// <param name="element">The element to execute this action.</param>
-    void Execute(UIElement element);
-  }
-
-  /// <summary>
-  /// UI element action which sets the specified screen to ui elements.
-  /// </summary>
-  public class SetScreenAction : IUIElementAction
-  {
-    protected Screen _screen;
-
-    public SetScreenAction(Screen screen)
-    {
-      _screen = screen;
-    }
-
-    public void Execute(UIElement element)
-    {
-      element.Screen = _screen;
-    }
-  }
-
-  public struct FocusCandidate
-  {
-    public FrameworkElement Candidate;
-    public float ZIndex;
-
-    public FocusCandidate(FrameworkElement candidate, float zIndex)
-    {
-      Candidate = candidate;
-      ZIndex = zIndex;
-    }
-  }
-
-  public delegate void UIEventDelegate(string eventName);
-
-  #endregion
-
-  public abstract class UIElement : Visual, IContentEnabled, IBindingContainer
-  {
-    #region Constants
-
-    protected const string LOADED_EVENT = "UIElement.Loaded";
-    protected const string VISIBILITY_CHANGED_EVENT = "UIElement.VisibilityChanged";
-
-    public const double DELTA_DOUBLE = 0.01;
-
-    #endregion
-
-    #region Protected fields
-
-    protected AbstractProperty _nameProperty;
-    protected AbstractProperty _actualPositionProperty;
-    protected AbstractProperty _marginProperty;
-    protected AbstractProperty _triggerProperty;
-    protected AbstractProperty _renderTransformProperty;
-    protected AbstractProperty _renderTransformOriginProperty;
-    protected AbstractProperty _effectProperty;
-    protected AbstractProperty _layoutTransformProperty;
-    protected AbstractProperty _visibilityProperty;
-    protected AbstractProperty _isEnabledProperty;
-    protected AbstractProperty _opacityMaskProperty;
-    protected AbstractProperty _opacityProperty;
-    protected AbstractProperty _freezableProperty;
-    protected AbstractProperty _templateNameScopeProperty;
-    protected ResourceDictionary _resources;
-    protected ElementState _elementState = ElementState.Available;
-    protected bool _triggersInitialized = false;
-    protected bool _fireLoaded = true;
-    protected bool _allocated = false;
-    protected readonly object _renderLock = new object(); // Can be used to synchronize several accesses between render thread and other threads
-
-    #endregion
-
-    #region Ctor & maintainance
-
-    //MP2-522 this static constructor ensures that all static fields (notably RoutedEvent registrations) are initialized before an instance of this class is created
-    static UIElement()
-    {
-      RegisterEvents(typeof(UIElement));
-    }
-
-    protected UIElement()
-    {
-      Init();
-      Attach();
-    }
-
-    void Init()
-    {
-      _nameProperty = new SProperty(typeof(string), string.Empty);
-      _actualPositionProperty = new SProperty(typeof(Vector2), new Vector2(0, 0));
-      _marginProperty = new SProperty(typeof(Thickness), new Thickness(0, 0, 0, 0));
-      _resources = new ResourceDictionary();
-      _triggerProperty = new SProperty(typeof(TriggerCollection), new TriggerCollection());
-      _renderTransformProperty = new SProperty(typeof(Transform), null);
-      _layoutTransformProperty = new SProperty(typeof(Transform), null);
-      _renderTransformOriginProperty = new SProperty(typeof(Vector2), new Vector2(0, 0));
-      _effectProperty = new SProperty(typeof(Effect), null);
-      _visibilityProperty = new SProperty(typeof(VisibilityEnum), VisibilityEnum.Visible);
-      _isEnabledProperty = new SProperty(typeof(bool), true);
-      _freezableProperty = new SProperty(typeof(bool), false);
-      _opacityProperty = new SProperty(typeof(double), 1.0);
-      _templateNameScopeProperty = new SProperty(typeof(INameScope), null);
-
-      _opacityMaskProperty = new SProperty(typeof(Brushes.Brush), null);
-    }
-
-    void Attach()
-    {
-      _visibilityProperty.Attach(OnVisibilityChanged);
-    }
-
-    void Detach()
-    {
-      _visibilityProperty.Detach(OnVisibilityChanged);
-    }
-
-    public override void DeepCopy(IDeepCopyable source, ICopyManager copyManager)
-    {
-      Detach();
-      base.DeepCopy(source, copyManager);
-      UIElement el = (UIElement) source;
-      // We do not copy the focus flag, only one element can have focus
-      //HasFocus = el.HasFocus;
-      string copyName = el.Name;
-      ActualPosition = el.ActualPosition;
-      Margin = new Thickness(el.Margin);
-      Visibility = el.Visibility;
-      IsEnabled = el.IsEnabled;
-      // TODO Albert78: Implement Freezing
-      Freezable = el.Freezable;
-      Opacity = el.Opacity;
-      OpacityMask = copyManager.GetCopy(el.OpacityMask);
-      LayoutTransform = copyManager.GetCopy(el.LayoutTransform);
-      RenderTransform = copyManager.GetCopy(el.RenderTransform);
-      RenderTransformOrigin = copyManager.GetCopy(el.RenderTransformOrigin);
-      Effect = copyManager.GetCopy(el.Effect);
-      TemplateNameScope = copyManager.GetCopy(el.TemplateNameScope);
-      _resources = copyManager.GetCopy(el._resources);
-
-      foreach (TriggerBase t in el.Triggers)
-        Triggers.Add(copyManager.GetCopy(t));
-      _triggersInitialized = false;
-
-      // copy routed events
-      CopyRoutedEvents(source as UIElement, copyManager);
-
-      copyManager.CopyCompleted += (cm =>
-        {
-          // When copying, the namescopes of our parent objects might not have been initialized yet. This can be the case
-          // when the TemplateNamescope property or a LogicalParent property wasn't copied yet, for example.
-          // That's why we cannot simply copy the Name property in the DeepCopy method.
-          Name = copyName;
-          copyName = null;
-        });
-      Attach();
-    }
-
-    public override void Dispose()
-    {
-      base.Dispose();
-      foreach (UIElement child in GetChildren())
-        child.StopAndDispose();
-      foreach (TriggerBase triggerBase in Triggers)
-        triggerBase.Dispose();
-     
-      // clear the routed event handler dictionary to be sure to not keep any other object alive
-      // if the handler infos contains disposable command stencil, they'll get disposed too
-      foreach (var eventHandlerInfos in _eventHandlerDictionary.Values)
-      {
-        foreach (var eventHandlerInfo in eventHandlerInfos)
-        {
-          var disposable = eventHandlerInfo.CommandStencilHandler as IDisposable;
-          if (disposable != null) disposable.Dispose();
-        }
-      }
-      _eventHandlerDictionary.Clear();
-
-      MPF.TryCleanupAndDispose(RenderTransform);
-      MPF.TryCleanupAndDispose(LayoutTransform);
-      MPF.TryCleanupAndDispose(Effect);
-      MPF.TryCleanupAndDispose(TemplateNameScope);
-      MPF.TryCleanupAndDispose(OpacityMask);
-      MPF.TryCleanupAndDispose(_resources);
-    }
-
-    public void CleanupAndDispose()
-    {
-      SetElementState(ElementState.Disposing);
-      Deallocate();
-      ResetScreen();
-      StopAndDispose();
-    }
-
-    protected internal void StopAndDispose()
-    {
-      Screen screen = Screen;
-      if (screen != null)
-        screen.Animator.StopAll(this);
-
-      // uninitialize triggers, so they detach from the event source, ...
-      UninitializeTriggers();
-
-      Dispose(); // First dispose bindings before we can reset our VisualParent
-      VisualParent = null;
-    }
-
-    #endregion
-
-    #region Event handlers
-
-    void OnVisibilityChanged(AbstractProperty prop, object oldVal)
-    {
-      FireEvent(VISIBILITY_CHANGED_EVENT, RoutingStrategyEnum.VisualTree);
-    }
-
-    #endregion
-
-    #region Public properties & events
-
-    /// <summary>
-    /// Event handler called for all events defined by their event string like <see cref="LOADED_EVENT"/> or <see cref="VISIBILITY_CHANGED_EVENT"/>.
-    /// </summary>
-    public event UIEventDelegate EventOccured;
-
-    public ResourceDictionary Resources
-    {
-      get { return _resources; }
-    }
-
-    public AbstractProperty OpacityProperty
-    {
-      get { return _opacityProperty; }
-    }
-
-    public double Opacity
-    {
-      get { return (double) _opacityProperty.GetValue(); }
-      set { _opacityProperty.SetValue(value); }
-    }
-
-    public AbstractProperty FreezableProperty
-    {
-      get { return _freezableProperty; }
-    }
-
-    public bool Freezable
-    {
-      get { return (bool) _freezableProperty.GetValue(); }
-      set { _freezableProperty.SetValue(value); }
-    }
-
-    public AbstractProperty OpacityMaskProperty
-    {
-      get { return _opacityMaskProperty; }
-    }
-
-    public Brushes.Brush OpacityMask
-    {
-      get { return (Brushes.Brush) _opacityMaskProperty.GetValue(); }
-      set { _opacityMaskProperty.SetValue(value); }
-    }
-
-    public AbstractProperty IsEnabledProperty
-    {
-      get { return _isEnabledProperty; }
-    }
-
-    public bool IsEnabled
-    {
-      get { return (bool) _isEnabledProperty.GetValue(); }
-      set { _isEnabledProperty.SetValue(value); }
-    }
-
-    public AbstractProperty VisibilityProperty
-    {
-      get { return _visibilityProperty; }
-    }
-
-    public VisibilityEnum Visibility
-    {
-      get { return (VisibilityEnum) _visibilityProperty.GetValue(); }
-      set { _visibilityProperty.SetValue(value); }
-    }
-
-    public bool IsVisible
-    {
-      get { return Visibility == VisibilityEnum.Visible; }
-      set { Visibility = value ? VisibilityEnum.Visible : VisibilityEnum.Hidden; }
-    }
-
-    public bool IsAllocated
-    {
-      get { return _allocated; }
-    }
-
-    public AbstractProperty TriggersProperty
-    {
-      get { return _triggerProperty; }
-    }
-
-    /// <summary>
-    /// Gets or sets the list of triggers of this UI element.
-    /// </summary>
-    /// <remarks>
-    /// Before triggers are modified, <see cref="UninitializeTriggers"/> must be called to make the old triggers be reset and the new triggers
-    /// be initialized correctly.
-    /// </remarks>
-    public TriggerCollection Triggers
-    {
-      get { return (TriggerCollection)_triggerProperty.GetValue(); }
-    }
-
-    public AbstractProperty ActualPositionProperty
-    {
-      get { return _actualPositionProperty; }
-    }
-
-    public Vector2 ActualPosition
-    {
-      get { return (Vector2) _actualPositionProperty.GetValue(); }
-      set { _actualPositionProperty.SetValue(value); }
-    }
-
-    public AbstractProperty NameProperty
-    {
-      get { return _nameProperty; }
-    }
-
-    public string Name
-    {
-      get { return _nameProperty.GetValue() as string; }
-      set
-      {
-        INameScope ns = FindNameScope();
-        if (ns != null)
-          ns.UnregisterName(Name);
-        _nameProperty.SetValue(value);
-        if (ns != null)
-          try
-          {
-            ns.RegisterName(Name, this);
-          }
-          catch (ArgumentException)
-          {
-            ServiceRegistration.Get<ILogger>().Warn("Name '" + Name + "' was registered twice in namescope '" + ns + "'");
-          }
-      }
-    }
-
-    public AbstractProperty MarginProperty
-    {
-      get { return _marginProperty; }
-    }
-
-    public Thickness Margin
-    {
-      get { return (Thickness) _marginProperty.GetValue(); }
-      set { _marginProperty.SetValue(value); }
-    }
-
-    public AbstractProperty LayoutTransformProperty
-    {
-      get { return _layoutTransformProperty; }
-    }
-
-    public Transform LayoutTransform
-    {
-      get { return _layoutTransformProperty.GetValue() as Transform; }
-      set { _layoutTransformProperty.SetValue(value); }
-    }
-
-    public AbstractProperty RenderTransformProperty
-    {
-      get { return _renderTransformProperty; }
-    }
-
-    public Transform RenderTransform
-    {
-      get { return (Transform) _renderTransformProperty.GetValue(); }
-      set { _renderTransformProperty.SetValue(value); }
-    }
-
-    public AbstractProperty RenderTransformOriginProperty
-    {
-      get { return _renderTransformOriginProperty; }
-    }
-
-    public Vector2 RenderTransformOrigin
-    {
-      get { return (Vector2) _renderTransformOriginProperty.GetValue(); }
-      set { _renderTransformOriginProperty.SetValue(value); }
-    }
-    
-    public AbstractProperty EffectProperty
-    {
-      get { return _effectProperty; }
-    }
-
-    public Effect Effect
-    {
-      get { return (Effect) _effectProperty.GetValue(); }
-      set { _effectProperty.SetValue(value); }
-    }
-
-    public bool IsTemplateControlRoot
-    {
-      get { return TemplateNameScope != null; }
-    }
-
-    public AbstractProperty TemplateNameScopeProperty
-    {
-      get { return _templateNameScopeProperty; }
-    }
-
-    public INameScope TemplateNameScope
-    {
-      get { return (INameScope) _templateNameScopeProperty.GetValue(); }
-      set { _templateNameScopeProperty.SetValue(value); }
-    }
-
-    /// <summary>
-    /// The element state reflects the state flow from prepared over running to disposing.
-    /// </summary>
-    /// <remarks>
-    /// The element state is used to determine the threading model for UI elements. In the <see cref="Visuals.ElementState.Available"/>
-    /// state, the UI element is not yet rendered and thus it is safe to change values of the rendering system directly.
-    /// In state <see cref="Visuals.ElementState.Running"/>, the UI element is being rendered and thus all values affecting the
-    /// rendering system must be set via the render thread (see <see cref="UIElement.SetValueInRenderThread"/>).
-    /// In state <see cref="Visuals.ElementState.Disposing"/>, the element is about to be disposed, thus no more change triggers and
-    /// other time-consuming tasks need to be executed.
-    /// </remarks>
-    public ElementState ElementState
-    {
-      get { return _elementState; }
-      internal set
-      {
-        if (_elementState == value)
-          return;
-        _elementState = value;
-        OnUpdateElementState();
-      }
-    }
-
-    protected virtual void OnUpdateElementState()
-    {
-      if (PreparingOrRunning)
-        ActivateBindings();
-      if (_elementState == ElementState.Disposing)
-        DisposeBindings();
-    }
-
-    internal bool PreparingOrRunning
-    {
-      get { return _elementState == ElementState.Preparing || _elementState == ElementState.Running; }
-    }
-
-    #endregion
-
-    #region Layouting
-
-    /// <summary>
-    /// Adds the given <paramref name="margin"/> to the specified <param name="size"/> parameter.
-    /// </summary>
-    /// <remarks>
-    /// <see cref="float.NaN"/> values will be preserved, i.e. if a <paramref name="size"/> coordinate
-    /// is <see cref="float.NaN"/>, it won't be changed.
-    /// </remarks>
-    /// <param name="size">Size2 parameter where the margin will be added.</param>
-    /// <param name="margin">Margin to be added.</param>
-    public static void AddMargin(ref Size2F size, Thickness margin)
-    {
-      if (!float.IsNaN(size.Width))
-        size.Width += margin.Left + margin.Right;
-      if (!float.IsNaN(size.Height))
-        size.Height += margin.Top + margin.Bottom;
-    }
-
-    /// <summary>
-    /// Adds the given <paramref name="margin"/> to the specified <paramref name="rect"/>.
-    /// </summary>
-    /// <param name="rect">Inner element's rectangle where the margin will be added.</param>
-    /// <param name="margin">Margin to be added.</param>
-    public static void AddMargin(ref RectangleF rect, Thickness margin)
-    {
-      rect.X -= margin.Left;
-      rect.Y -= margin.Top;
-
-      rect.Width += margin.Left + margin.Right;
-      rect.Height += margin.Top + margin.Bottom;
-    }
-
-    /// <summary>
-    /// Removes the given <paramref name="margin"/> from the specified <param name="size"/> parameter.
-    /// </summary>
-    /// <remarks>
-    /// <see cref="float.NaN"/> values will be preserved, i.e. if a <paramref name="size"/> coordinate
-    /// is <see cref="float.NaN"/>, it won't be changed.
-    /// </remarks>
-    /// <param name="size">Size2 parameter where the margin will be removed.</param>
-    /// <param name="margin">Margin to be removed.</param>
-    public static void RemoveMargin(ref Size2F size, Thickness margin)
-    {
-      if (!float.IsNaN(size.Width))
-        size.Width -= margin.Left + margin.Right;
-      if (!float.IsNaN(size.Height))
-        size.Height -= margin.Top + margin.Bottom;
-    }
-
-    /// <summary>
-    /// Removes the given <paramref name="margin"/> from the specified <paramref name="rect"/>.
-    /// </summary>
-    /// <param name="rect">Outer element's rectangle where the margin will be removed.</param>
-    /// <param name="margin">Margin to be removed.</param>
-    public static void RemoveMargin(ref RectangleF rect, Thickness margin)
-    {
-      rect.X += margin.Left;
-      rect.Y += margin.Top;
-
-      rect.Width -= margin.Left + margin.Right;
-      rect.Height -= margin.Top + margin.Bottom;
-    }
-
-    /// <summary>
-    /// Will make this element scroll the specified <paramref name="element"/> in a visible
-    /// position inside this element's borders. The call should also be delegated to the parent element
-    /// with the original element and its updated bounds as parameter; this will make all parents also
-    /// scroll their visible range.
-    /// </summary>
-    /// <remarks>
-    /// This method will be overridden by classes which can scroll their content. Such a class
-    /// will take two actions here:
-    /// <list type="bullet">
-    /// <item>Scroll the specified <paramref name="element"/> to a visible region inside its borders,
-    /// while undoing layout transformations which will be applied to children. At the same time,
-    /// the <paramref name="elementBounds"/> should be updated to the new bounds after scrolling.</item>
-    /// <item>Call this inherited method (in <see cref="UIElement"/>), which delegates the call to
-    /// the visual parent.</item>
-    /// </list>
-    /// The call to the visual parent should use the same <paramref name="element"/> but an updated
-    /// <paramref name="elementBounds"/> rectangle. The <paramref name="elementBounds"/> parameter
-    /// should reflect the updated element's bounds after the scrolling update has taken place in the
-    /// next layout cycle.
-    /// </remarks>
-    /// <param name="element">The original element which should be made visible.</param>
-    /// <param name="elementBounds">The element's bounds which will be active after the scrolling
-    /// update.</param>
-    public virtual void BringIntoView(UIElement element, RawRectangleF elementBounds)
-    {
-      UIElement parent = VisualParent as UIElement;
-      if (parent != null)
-        parent.BringIntoView(element, elementBounds);
-    }
-
-    /// <summary>
-    /// Returns the information if the specified (absolute) coordinates are located in this element's range and
-    /// this control is visible at the given coords.
-    /// </summary>
-    /// <param name="x">Absolute X-coordinate.</param>
-    /// <param name="y">Absolute Y-coordinate.</param>
-    /// <returns><c>true</c> if the specified coordinates lay in this element's visible range.</returns>
-    public virtual bool IsInVisibleArea(float x, float y)
-    {
-      UIElement parent = VisualParent as UIElement;
-      return IsInArea(x, y) && (parent == null || parent.IsChildRenderedAt(this, x, y));
-    }
-
-    /// <summary>
-    /// Returns the information if the specified (absolute) coordinates are located in this element's range.
-    /// </summary>
-    /// <param name="x">Absolute X-coordinate.</param>
-    /// <param name="y">Absolute Y-coordinate.</param>
-    /// <returns><c>true</c> if the specified coordinates lay in this element's range.</returns>
-    public abstract bool IsInArea(float x, float y);
-
-    /// <summary>
-    /// Returns the information if the given child is rendered at the given position.
-    /// Panels will check their children in the given render order.
-    /// Controls, which clip their render output at their boundaries or which hide individual children
-    /// will check if the given child is shown.
-    /// Other controls, wich don't clip their children's render output, will simply return the return value
-    /// of their parent's <see cref="IsChildRenderedAt"/> method with <c>this</c> as argument.
-    /// </summary>
-    /// <param name="child">Child to check.</param>
-    /// <param name="x">Absolute X coordinate to check.</param>
-    /// <param name="y">Absolute Y coordinate to check.</param>
-    /// <returns><c>true</c> if the given child of this element is rendered.</returns>
-    public virtual bool IsChildRenderedAt(UIElement child, float x, float y)
-    {
-      UIElement parent = VisualParent as UIElement;
-      return parent == null ? true : parent.IsChildRenderedAt(this, x, y);
-    }
-
-    /// <summary>
-    /// Checks if this element and all visual parents are visible and thus this element might be rendered.
-    /// </summary>
-    /// <returns><c>true</c>, if the element is visible, else <c>false</c>.</returns>
-    public bool CheckVisibility()
-    {
-      if (!IsVisible)
-        return false;
-      UIElement visualParent = VisualParent as UIElement;
-      if (visualParent == null)
-        // Root element
-        return true;
-      return visualParent.CheckVisibility();
-    }
-
-    public static bool InVisualPath(UIElement possibleParent, UIElement child)
-    {
-      Visual current = child;
-      while (current != null)
-        if (ReferenceEquals(possibleParent, current))
-          return true;
-        else
-          current = current.VisualParent;
-      return false;
-    }
-
-    public static bool IsNear(double x, double y)
-    {
-      return Math.Abs(x - y) < DELTA_DOUBLE;
-    }
-
-    public static bool GreaterThanOrClose(double x, double y)
-    {
-      return x > y || IsNear(x, y);
-    }
-
-    public static bool LessThanOrClose(double x, double y)
-    {
-      return x < y || IsNear(x, y);
-    }
-
-    /// <summary>
-    /// Transforms a screen point to local element space. The <see cref="UIElement.ActualPosition"/> is also taken into account.
-    /// </summary>
-    /// <param name="point">Screen point</param>
-    /// <returns>Returns the transformed point in element coordinates.</returns>
-    public virtual Vector2 TransformScreenPoint(Vector2 point)
-    {
-      // overridden in FrameworkElement to apply transformation
-      var actualPosition = ActualPosition;
-      return new Vector2(point.X - actualPosition.X, point.Y - actualPosition.Y);
-    }
-
-    #endregion
-
-    #region Resources handling
-
-    public void SetResources(ResourceDictionary resources)
-    {
-      _resources = resources;
-    }
-
-    bool _searchingResource = false;
-
-    /// <summary>
-    /// Finds the resource with the given resource key.
-    /// </summary>
-    /// <param name="resourceKey">The resource key.</param>
-    /// <returns>Resource with the specified key, or <c>null</c> if not found.</returns>
-    public object FindResource(object resourceKey)
-    {
-      if (_searchingResource)
-        // Avoid recursive calls
-        return null;
-      _searchingResource = true;
-      try
-      {
-        object result;
-        if (Resources.TryGetValue(resourceKey, out result))
-          return result;
-        UIElement logicalParent = LogicalParent as UIElement;
-        return logicalParent != null ? logicalParent.FindResource(resourceKey) : SkinContext.SkinResources.FindStyleResource(resourceKey);
-      }
-      finally
-      {
-        _searchingResource = false;
-      }
-    }
-
-    #endregion
-
-    #region UI element state handling
-
-    public void SetScreen(Screen screen)
-    {
-      if (screen != null)
-        ForEachElementInTree_BreadthFirst(new SetScreenAction(screen));
-    }
-
-    public void ResetScreen()
-    {
-      ForEachElementInTree_BreadthFirst(new SetScreenAction(null));
-    }
-
-    /// <summary>
-    /// Sets the element state. The <see cref="Screen"/> must have been assigned before the element state is set to
-    /// <see cref="Visuals.ElementState.Running"/>.
-    /// </summary>
-    /// <param name="state"></param>
-    public void SetElementState(ElementState state)
-    {
-      ForEachElementInTree_BreadthFirst(new SetElementStateAction(state));
-    }
-
-    #endregion
-
-    #region Bindings handling
-
-    void IBindingContainer.AddBindings(IEnumerable<IBinding> bindings)
-    {
-      foreach (IBinding binding in bindings)
-        AddDeferredBinding(binding);
-      if (PreparingOrRunning)
-        ActivateBindings();
-    }
-
-    public override void SetBindingValue(IDataDescriptor dd, object value)
-    {
-      SetValueInRenderThread(dd, value);
-    }
-
-    #endregion
-
-    #region Storyboards
-
-    public void StartStoryboard(Storyboard board, HandoffBehavior handoffBehavior)
-    {
-      Screen screen = Screen;
-      if (screen == null)
-        return;
-      screen.Animator.StartStoryboard(board, this, handoffBehavior);
-    }
-
-    public void StopStoryboard(Storyboard board)
-    {
-      Screen screen = Screen;
-      if (screen == null)
-        return;
-      screen.Animator.StopStoryboard(board, this);
-    }
-
-    #endregion
-
-    #region Thread synchronization
-
-    public void SetValueInRenderThread(IDataDescriptor dataDescriptor, object value)
-    {
-      if (_elementState == ElementState.Disposing)
-        return;
-      Screen screen = Screen;
-      if (screen == null || _elementState == ElementState.Available || _elementState == ElementState.Preparing ||
-          Thread.CurrentThread == SkinContext.RenderThread)
-        dataDescriptor.Value = value;
-      else
-        screen.Animator.SetValue(dataDescriptor, value);
-    }
-
-    /// <summary>
-    /// Gets either the value of the given <paramref name="dataDescriptor"/> or, if there is a value to be set in the
-    /// render thread, that pending value.
-    /// </summary>
-    /// <param name="dataDescriptor">Data descriptor whose value should be returned.</param>
-    /// <param name="value">Pending value or current value.</param>
-    /// <returns><c>true</c>, if the returned value is pending to be set, else <c>false</c>.</returns>
-    public bool GetPendingOrCurrentValue(IDataDescriptor dataDescriptor, out object value)
-    {
-      Screen screen = Screen;
-      Animator animator = screen == null ? null : screen.Animator;
-      try
-      {
-        if (animator != null)
-        {
-          Monitor.Enter(animator.SyncObject);
-          if (animator.TryGetPendingValue(dataDescriptor, out value))
-            return true;
-        }
-        value = dataDescriptor.Value;
-      }
-      finally
-      {
-        if (animator != null)
-          Monitor.Exit(animator.SyncObject);
-      }
-      return false;
-    }
-
-    /// <summary>
-    /// Convenience method for calling <see cref="GetPendingOrCurrentValue(IDataDescriptor,out object)"/> if it is not
-    /// interesting whether the value was still pending or whether the current value was returned.
-    /// </summary>
-    /// <param name="dataDescriptor">Data descriptor whose value should be returned.</param>
-    /// <returns>Pending value or current value.</returns>
-    public object GetPendingOrCurrentValue(IDataDescriptor dataDescriptor)
-    {
-      object value;
-      GetPendingOrCurrentValue(dataDescriptor, out value);
-      return value;
-    }
-
-    #endregion
-
-    #region Events & triggers
-
-    public void FireEvent(string eventName, RoutingStrategyEnum routingStrategy)
-    {
-      if (routingStrategy == RoutingStrategyEnum.Tunnel)
-      {
-        // Tunnel strategy: All parents first, then this element
-        UIElement parent = VisualParent as UIElement;
-        if (parent != null)
-          parent.FireEvent(eventName, routingStrategy);
-      }
-      DoFireEvent(eventName);
-      switch (routingStrategy)
-      {
-        case RoutingStrategyEnum.Bubble:
-          // Bubble strategy: First this element, then all parents
-          UIElement parent = VisualParent as UIElement;
-          if (parent != null)
-            parent.FireEvent(eventName, routingStrategy);
-          break;
-        case RoutingStrategyEnum.VisualTree:
-          // VisualTree strategy: First this element, then all children
-          foreach (UIElement child in GetChildren())
-            child.FireEvent(eventName, routingStrategy);
-          break;
-      }
-    }
-
-    protected virtual void DoFireEvent(string eventName)
-    {
-      UIEventDelegate dlgt = EventOccured;
-      if (dlgt != null)
-        dlgt(eventName);
-    }
-
-    public void CheckFireLoaded()
-    {
-      if (!_fireLoaded)
-        return;
-      FireEvent(LOADED_EVENT, RoutingStrategyEnum.VisualTree);
-      _fireLoaded = false;
-    }
-
-    public void UninitializeTriggers()
-    {
-      if (!_triggersInitialized)
-        return;
-      foreach (TriggerBase trigger in Triggers)
-        trigger.Reset();
-      _triggersInitialized = false;
-    }
-
-    public void InitializeTriggers()
-    {
-      if (_triggersInitialized)
-        return;
-      foreach (TriggerBase trigger in Triggers)
-        trigger.Setup(this);
-      _triggersInitialized = true;
-    }
-
-    #endregion
-
-    #region routed events
-
-    internal static void RegisterEvents(Type type)
-    {
-      EventManager.RegisterClassHandler(type, PreviewMouseDownEvent, new MouseButtonEventHandler(OnPreviewMouseDownThunk), true);
-      EventManager.RegisterClassHandler(type, MouseDownEvent, new MouseButtonEventHandler(OnMouseDownThunk), true);
-      EventManager.RegisterClassHandler(type, PreviewMouseLeftButtonDownEvent, new MouseButtonEventHandler(OnPreviewMouseLeftButtonDownThunk), false);
-      EventManager.RegisterClassHandler(type, MouseLeftButtonDownEvent, new MouseButtonEventHandler(OnMouseLeftButtonDownThunk), false);
-      EventManager.RegisterClassHandler(type, PreviewMouseRightButtonDownEvent, new MouseButtonEventHandler(OnPreviewMouseRightButtonDownThunk), false);
-      EventManager.RegisterClassHandler(type, MouseRightButtonDownEvent, new MouseButtonEventHandler(OnMouseRightButtonDownThunk), false);
-
-      EventManager.RegisterClassHandler(type, PreviewMouseUpEvent, new MouseButtonEventHandler(OnPreviewMouseUpThunk), true);
-      EventManager.RegisterClassHandler(type, MouseUpEvent, new MouseButtonEventHandler(OnMouseUpThunk), true);
-      EventManager.RegisterClassHandler(type, PreviewMouseLeftButtonUpEvent, new MouseButtonEventHandler(OnPreviewMouseLeftButtonUpThunk), false);
-      EventManager.RegisterClassHandler(type, MouseLeftButtonUpEvent, new MouseButtonEventHandler(OnMouseLeftButtonUpThunk), false);
-      EventManager.RegisterClassHandler(type, PreviewMouseRightButtonUpEvent, new MouseButtonEventHandler(OnPreviewMouseRightButtonUpThunk), false);
-      EventManager.RegisterClassHandler(type, MouseRightButtonUpEvent, new MouseButtonEventHandler(OnMouseRightButtonUpThunk), false);
-
-      EventManager.RegisterClassHandler(type, PreviewMouseWheelEvent, new MouseWheelEventHandler(OnPreviewMouseWheelThunk), false);
-      EventManager.RegisterClassHandler(type, MouseWheelEvent, new MouseWheelEventHandler(OnMouseWheelThunk), false);
-
-      EventManager.RegisterClassHandler(type, PreviewMouseClickEvent, new MouseButtonEventHandler(OnPreviewMouseClickThunk), false);
-      EventManager.RegisterClassHandler(type, MouseClickEvent, new MouseButtonEventHandler(OnMouseClickThunk), false);
-
-      EventManager.RegisterClassHandler(type, PreviewMouseMoveEvent, new MouseEventHandler(OnPreviewMouseMoveThunk), false);
-      EventManager.RegisterClassHandler(type, MouseMoveEvent, new MouseEventHandler(OnMouseMoveThunk), false);
-
-      EventManager.RegisterClassHandler(type, PreviewKeyPressEvent, new KeyEventHandler(OnPreviewKeyPressThunk), false);
-      EventManager.RegisterClassHandler(type, KeyPressEvent, new KeyEventHandler(OnKeyPressThunk), false);
-      EventManager.RegisterClassHandler(type, BindingExtension.SourceUpdatedEvent, new DataTransferEventHandler(OnSourceUpdatedThunk), false);
-      EventManager.RegisterClassHandler(type, BindingExtension.TargetUpdatedEvent, new DataTransferEventHandler(OnTargetUpdatedThunk), false);
-    }
-
-
-    private static void OnPreviewMouseDownThunk(object sender, MouseButtonEventArgs e)
-    {
-      if (!e.Handled)
-      {
-        var uiElement = sender as UIElement;
-        if (uiElement != null)
-        {
-          uiElement.OnPreviewMouseDown(e);
-        }
-      }
-      switch (e.ChangedButton)
-      {
-        case MouseButton.Left:
-          ReRaiseEventAs(sender as UIElement, e, PreviewMouseLeftButtonDownEvent);
-          break;
-        case MouseButton.Right:
-          ReRaiseEventAs(sender as UIElement, e, PreviewMouseRightButtonDownEvent);
-          break;
-      }
-    }
-
-    /// <summary>
-    /// Invoked when unhandled PreviewMouseDown event reaches this element. This method is called before the MouseDown event is fired.
-    /// </summary>
-    /// <param name="e">The event arguments for the event.</param>
-    /// <remarks>This base implementation is empty.</remarks>
-    protected virtual void OnPreviewMouseDown(MouseButtonEventArgs e)
-    { }
-
-    public static readonly RoutedEvent PreviewMouseDownEvent = EventManager.RegisterRoutedEvent(
-      "PreviewMouseDown", RoutingStrategy.Tunnel, typeof(MouseButtonEventHandler), typeof(UIElement));
-
-    // Provide CLR accessors for the event 
-    public event MouseButtonEventHandler PreviewMouseDown
-    {
-      add { AddHandler(PreviewMouseDownEvent, value); }
-      remove { RemoveHandler(PreviewMouseDownEvent, value); }
-    }
-
-
-    private static void OnMouseDownThunk(object sender, MouseButtonEventArgs e)
-    {
-      if (!e.Handled)
-      {
-        var uiElement = sender as UIElement;
-        if (uiElement != null)
-        {
-          uiElement.OnMouseDown(e);
-        }
-      }
-      switch (e.ChangedButton)
-      {
-        case MouseButton.Left:
-          ReRaiseEventAs(sender as UIElement, e, MouseLeftButtonDownEvent);
-          break;
-        case MouseButton.Right:
-          ReRaiseEventAs(sender as UIElement, e, MouseRightButtonDownEvent);
-          break;
-      }
-    }
-
-    /// <summary>
-    /// Invoked when unhandled MouseDown event reaches this element. This method is called before the MouseDown event is fired.
-    /// </summary>
-    /// <param name="e">The event arguments for the event.</param>
-    /// <remarks>This base implementation is empty.</remarks>
-    protected virtual void OnMouseDown(MouseButtonEventArgs e)
-    { }
-
-    public static readonly RoutedEvent MouseDownEvent = EventManager.RegisterRoutedEvent(
-      "MouseDown", RoutingStrategy.Bubble, typeof(MouseButtonEventHandler), typeof(UIElement));
-
-    // Provide CLR accessors for the event 
-    public event MouseButtonEventHandler MouseDown
-    {
-      add { AddHandler(MouseDownEvent, value); }
-      remove { RemoveHandler(MouseDownEvent, value); }
-    }
-
-
-    private static void OnPreviewMouseLeftButtonDownThunk(object sender, MouseButtonEventArgs e)
-    {
-      var uiElement = sender as UIElement;
-      if (uiElement != null)
-      {
-        uiElement.OnPreviewMouseLeftButtonDown(e);
-      }
-    }
-
-    /// <summary>
-    /// Invoked when unhandled PreviewMouseLeftButtonDown event reaches this element. This method is called before the MouseLeftButtonDown event is fired.
-    /// </summary>
-    /// <param name="e">The event arguments for the event.</param>
-    /// <remarks>This base implementation is empty.</remarks>
-    protected virtual void OnPreviewMouseLeftButtonDown(MouseButtonEventArgs e)
-    { }
-
-    // since PreviewMouseLeftButtonDownEvent is raised by the PreviewMouseDownEvent, which is already tunneled, we use RoutingStrategy.Direct here!
-    public static readonly RoutedEvent PreviewMouseLeftButtonDownEvent = EventManager.RegisterRoutedEvent(
-      "PreviewMouseLeftButtonDown", RoutingStrategy.Direct, typeof(MouseButtonEventHandler), typeof(UIElement));
-
-    // Provide CLR accessors for the event 
-    public event MouseButtonEventHandler PreviewMouseLeftButtonDown
-    {
-      add { AddHandler(PreviewMouseLeftButtonDownEvent, value); }
-      remove { RemoveHandler(PreviewMouseLeftButtonDownEvent, value); }
-    }
-
-
-    private static void OnMouseLeftButtonDownThunk(object sender, MouseButtonEventArgs e)
-    {
-      var uiElement = sender as UIElement;
-      if (uiElement != null)
-      {
-        uiElement.OnMouseLeftButtonDown(e);
-      }
-    }
-
-    /// <summary>
-    /// Invoked when unhandled MouseLeftButtonDown event reaches this element. This method is called before the MouseLeftButtonDown event is fired.
-    /// </summary>
-    /// <param name="e">The event arguments for the event.</param>
-    /// <remarks>This base implementation is empty.</remarks>
-    protected virtual void OnMouseLeftButtonDown(MouseButtonEventArgs e)
-    { }
-
-    // since MouseLeftButtonDownEvent is raised by the MouseDownEvent, which is already tunneled, we use RoutingStrategy.Direct here!
-    public static readonly RoutedEvent MouseLeftButtonDownEvent = EventManager.RegisterRoutedEvent(
-      "MouseLeftButtonDown", RoutingStrategy.Direct, typeof(MouseButtonEventHandler), typeof(UIElement));
-
-    // Provide CLR accessors for the event 
-    public event MouseButtonEventHandler MouseLeftButtonDown
-    {
-      add { AddHandler(MouseLeftButtonDownEvent, value); }
-      remove { RemoveHandler(MouseLeftButtonDownEvent, value); }
-    }
-    
-
-    private static void OnPreviewMouseRightButtonDownThunk(object sender, MouseButtonEventArgs e)
-    {
-      var uiElement = sender as UIElement;
-      if (uiElement != null)
-      {
-        uiElement.OnPreviewMouseRightButtonDown(e);
-      }
-    }
-
-    /// <summary>
-    /// Invoked when unhandled PreviewMouseRightButtonDown event reaches this element. This method is called before the MouseRightButtonDown event is fired.
-    /// </summary>
-    /// <param name="e">The event arguments for the event.</param>
-    /// <remarks>This base implementation is empty.</remarks>
-    protected virtual void OnPreviewMouseRightButtonDown(MouseButtonEventArgs e)
-    { }
-
-    // since PreviewMouseRightButtonDownEvent is raised by the PreviewMouseDownEvent, which is already tunneled, we use RoutingStrategy.Direct here!
-    public static readonly RoutedEvent PreviewMouseRightButtonDownEvent = EventManager.RegisterRoutedEvent(
-      "PreviewMouseRightButtonDown", RoutingStrategy.Direct, typeof(MouseButtonEventHandler), typeof(UIElement));
-
-    // Provide CLR accessors for the event 
-    public event MouseButtonEventHandler PreviewMouseRightButtonDown
-    {
-      add { AddHandler(PreviewMouseRightButtonDownEvent, value); }
-      remove { RemoveHandler(PreviewMouseRightButtonDownEvent, value); }
-    }
-
-
-    private static void OnMouseRightButtonDownThunk(object sender, MouseButtonEventArgs e)
-    {
-      var uiElement = sender as UIElement;
-      if (uiElement != null)
-      {
-        uiElement.OnMouseRightButtonDown(e);
-      }
-    }
-
-    /// <summary>
-    /// Invoked when unhandled MouseRightButtonDown event reaches this element. This method is called before the MouseRightButtonDown event is fired.
-    /// </summary>
-    /// <param name="e">The event arguments for the event.</param>
-    /// <remarks>This base implementation is empty.</remarks>
-    protected virtual void OnMouseRightButtonDown(MouseButtonEventArgs e)
-    { }
-
-    // since MouseRightButtonDownEvent is raised by the MouseDownEvent, which is already tunneled, we use RoutingStrategy.Direct here!
-    public static readonly RoutedEvent MouseRightButtonDownEvent = EventManager.RegisterRoutedEvent(
-      "MouseRightButtonDown", RoutingStrategy.Direct, typeof(MouseButtonEventHandler), typeof(UIElement));
-
-    // Provide CLR accessors for the event 
-    public event MouseButtonEventHandler MouseRightButtonDown
-    {
-      add { AddHandler(MouseRightButtonDownEvent, value); }
-      remove { RemoveHandler(MouseRightButtonDownEvent, value); }
-    }
-    
-
-    private static void OnPreviewMouseUpThunk(object sender, MouseButtonEventArgs e)
-    {
-      if (!e.Handled)
-      {
-        var uiElement = sender as UIElement;
-        if (uiElement != null)
-        {
-          uiElement.OnPreviewMouseDown(e);
-        }
-      }
-      switch (e.ChangedButton)
-      {
-        case MouseButton.Left:
-          ReRaiseEventAs(sender as UIElement, e, PreviewMouseLeftButtonUpEvent);
-          break;
-        case MouseButton.Right:
-          ReRaiseEventAs(sender as UIElement, e, PreviewMouseRightButtonUpEvent);
-          break;
-      }
-    }
-
-    /// <summary>
-    /// Invoked when unhandled PreviewMouseUp event reaches this element. This method is called before the MouseUp event is fired.
-    /// </summary>
-    /// <param name="e">The event arguments for the event.</param>
-    /// <remarks>This base implementation is empty.</remarks>
-    protected virtual void OnPreviewMouseUp(MouseButtonEventArgs e)
-    { }
-
-    public static readonly RoutedEvent PreviewMouseUpEvent = EventManager.RegisterRoutedEvent(
-      "PreviewMouseUp", RoutingStrategy.Tunnel, typeof(MouseButtonEventHandler), typeof(UIElement));
-
-    // Provide CLR accessors for the event 
-    public event MouseButtonEventHandler PreviewMouseUp
-    {
-      add { AddHandler(PreviewMouseUpEvent, value); }
-      remove { RemoveHandler(PreviewMouseUpEvent, value); }
-    }
-
-
-    private static void OnMouseUpThunk(object sender, MouseButtonEventArgs e)
-    {
-      if (!e.Handled)
-      {
-        var uiElement = sender as UIElement;
-        if (uiElement != null)
-        {
-          uiElement.OnMouseUp(e);
-        }
-      }
-      switch (e.ChangedButton)
-      {
-        case MouseButton.Left:
-          ReRaiseEventAs(sender as UIElement, e, MouseLeftButtonUpEvent);
-          break;
-        case MouseButton.Right:
-          ReRaiseEventAs(sender as UIElement, e, MouseRightButtonUpEvent);
-          break;
-      }
-    }
-
-    /// <summary>
-    /// Invoked when unhandled MouseUp event reaches this element. This method is called before the MouseUp event is fired.
-    /// </summary>
-    /// <param name="e">The event arguments for the event.</param>
-    /// <remarks>This base implementation is empty.</remarks>
-    protected virtual void OnMouseUp(MouseButtonEventArgs e)
-    { }
-
-    public static readonly RoutedEvent MouseUpEvent = EventManager.RegisterRoutedEvent(
-      "MouseUp", RoutingStrategy.Bubble, typeof(MouseButtonEventHandler), typeof(UIElement));
-
-    // Provide CLR accessors for the event 
-    public event MouseButtonEventHandler MouseUp
-    {
-      add { AddHandler(MouseUpEvent, value); }
-      remove { RemoveHandler(MouseUpEvent, value); }
-    }
-
-
-    private static void OnPreviewMouseLeftButtonUpThunk(object sender, MouseButtonEventArgs e)
-    {
-      var uiElement = sender as UIElement;
-      if (uiElement != null)
-      {
-        uiElement.OnPreviewMouseLeftButtonUp(e);
-      }
-    }
-
-    /// <summary>
-    /// Invoked when unhandled PreviewMouseLeftButtonUp event reaches this element. This method is called before the MouseLeftButtonUp event is fired.
-    /// </summary>
-    /// <param name="e">The event arguments for the event.</param>
-    /// <remarks>This base implementation is empty.</remarks>
-    protected virtual void OnPreviewMouseLeftButtonUp(MouseButtonEventArgs e)
-    { }
-
-    // since PreviewMouseLeftButtonUpEvent is raised by the PreviewMouseUpEvent, which is already tunneled, we use RoutingStrategy.Direct here!
-    public static readonly RoutedEvent PreviewMouseLeftButtonUpEvent = EventManager.RegisterRoutedEvent(
-      "PreviewMouseLeftButtonUp", RoutingStrategy.Direct, typeof(MouseButtonEventHandler), typeof(UIElement));
-
-    // Provide CLR accessors for the event 
-    public event MouseButtonEventHandler PreviewMouseLeftButtonUp
-    {
-      add { AddHandler(PreviewMouseLeftButtonUpEvent, value); }
-      remove { RemoveHandler(PreviewMouseLeftButtonUpEvent, value); }
-    }
-
-
-    private static void OnMouseLeftButtonUpThunk(object sender, MouseButtonEventArgs e)
-    {
-      var uiElement = sender as UIElement;
-      if (uiElement != null)
-      {
-        uiElement.OnMouseLeftButtonUp(e);
-      }
-    }
-
-    /// <summary>
-    /// Invoked when unhandled MouseLeftButtonUp event reaches this element. This method is called before the MouseLeftButtonUp event is fired.
-    /// </summary>
-    /// <param name="e">The event arguments for the event.</param>
-    /// <remarks>This base implementation is empty.</remarks>
-    protected virtual void OnMouseLeftButtonUp(MouseButtonEventArgs e)
-    { }
-
-    // since MouseLeftButtonUpEvent is raised by the MouseUpEvent, which is already tunneled, we use RoutingStrategy.Direct here!
-    public static readonly RoutedEvent MouseLeftButtonUpEvent = EventManager.RegisterRoutedEvent(
-      "MouseLeftButtonUp", RoutingStrategy.Direct, typeof(MouseButtonEventHandler), typeof(UIElement));
-
-    // Provide CLR accessors for the event 
-    public event MouseButtonEventHandler MouseLeftButtonUp
-    {
-      add { AddHandler(MouseLeftButtonUpEvent, value); }
-      remove { RemoveHandler(MouseLeftButtonUpEvent, value); }
-    }
-
-
-    private static void OnPreviewMouseRightButtonUpThunk(object sender, MouseButtonEventArgs e)
-    {
-      var uiElement = sender as UIElement;
-      if (uiElement != null)
-      {
-        uiElement.OnPreviewMouseRightButtonUp(e);
-      }
-    }
-
-    /// <summary>
-    /// Invoked when unhandled PreviewMouseRightButtonUp event reaches this element. This method is called before the MouseRightButtonUp event is fired.
-    /// </summary>
-    /// <param name="e">The event arguments for the event.</param>
-    /// <remarks>This base implementation is empty.</remarks>
-    protected virtual void OnPreviewMouseRightButtonUp(MouseButtonEventArgs e)
-    { }
-
-    // since PreviewMouseRightButtonUpEvent is raised by the PreviewMouseUpEvent, which is already tunneled, we use RoutingStrategy.Direct here!
-    public static readonly RoutedEvent PreviewMouseRightButtonUpEvent = EventManager.RegisterRoutedEvent(
-      "PreviewMouseRightButtonUp", RoutingStrategy.Direct, typeof(MouseButtonEventHandler), typeof(UIElement));
-
-    // Provide CLR accessors for the event 
-    public event MouseButtonEventHandler PreviewMouseRightButtonUp
-    {
-      add { AddHandler(PreviewMouseRightButtonUpEvent, value); }
-      remove { RemoveHandler(PreviewMouseRightButtonUpEvent, value); }
-    }
-
-
-    private static void OnMouseRightButtonUpThunk(object sender, MouseButtonEventArgs e)
-    {
-      var uiElement = sender as UIElement;
-      if (uiElement != null)
-      {
-        uiElement.OnMouseRightButtonUp(e);
-      }
-    }
-
-    /// <summary>
-    /// Invoked when unhandled MouseRightButtonUp event reaches this element. This method is called before the MouseRightButtonUp event is fired.
-    /// </summary>
-    /// <param name="e">The event arguments for the event.</param>
-    /// <remarks>This base implementation is empty.</remarks>
-    protected virtual void OnMouseRightButtonUp(MouseButtonEventArgs e)
-    { }
-
-    // since MouseRightButtonUpEvent is raised by the MouseUpEvent, which is already tunneled, we use RoutingStrategy.Direct here!
-    public static readonly RoutedEvent MouseRightButtonUpEvent = EventManager.RegisterRoutedEvent(
-      "MouseRightButtonUp", RoutingStrategy.Direct, typeof(MouseButtonEventHandler), typeof(UIElement));
-
-    // Provide CLR accessors for the event 
-    public event MouseButtonEventHandler MouseRightButtonUp
-    {
-      add { AddHandler(MouseRightButtonUpEvent, value); }
-      remove { RemoveHandler(MouseRightButtonUpEvent, value); }
-    }
-
-
-    private static void OnPreviewMouseWheelThunk(object sender, MouseWheelEventArgs e)
-    {
-      var uiElement = sender as UIElement;
-      if (uiElement != null)
-      {
-        uiElement.OnPreviewMouseWheel(e);
-      }
-    }
-
-    /// <summary>
-    /// Invoked when unhandled PreviewMouseWheel event reaches this element. This method is called before the PreviewMouseWheel event is fired.
-    /// </summary>
-    /// <param name="e">The event arguments for the event.</param>
-    /// <remarks>This base implementation is empty.</remarks>
-    protected virtual void OnPreviewMouseWheel(MouseWheelEventArgs e)
-    { }
-
-    public static readonly RoutedEvent PreviewMouseWheelEvent = EventManager.RegisterRoutedEvent(
-      "PreviewMouseWheel", RoutingStrategy.Tunnel, typeof(MouseWheelEventHandler), typeof(UIElement));
-
-    // Provide CLR accessors for the event 
-    public event MouseWheelEventHandler PreviewMouseWheel
-    {
-      add { AddHandler(PreviewMouseWheelEvent, value); }
-      remove { RemoveHandler(PreviewMouseWheelEvent, value); }
-    }
-
-
-    private static void OnMouseWheelThunk(object sender, MouseWheelEventArgs e)
-    {
-      var uiElement = sender as UIElement;
-      if (uiElement != null)
-      {
-        uiElement.OnMouseWheel(e);
-      }
-    }
-
-    /// <summary>
-    /// Invoked when unhandled MouseWheel event reaches this element. This method is called before the MouseWheel event is fired.
-    /// </summary>
-    /// <param name="e">The event arguments for the event.</param>
-    /// <remarks>This base implementation is empty.</remarks>
-    protected virtual void OnMouseWheel(MouseWheelEventArgs e)
-    { }
-
-    public static readonly RoutedEvent MouseWheelEvent = EventManager.RegisterRoutedEvent(
-      "MouseWheel", RoutingStrategy.Bubble, typeof(MouseWheelEventHandler), typeof(UIElement));
-
-    // Provide CLR accessors for the event 
-    public event MouseWheelEventHandler MouseWheel
-    {
-      add { AddHandler(MouseWheelEvent, value); }
-      remove { RemoveHandler(MouseWheelEvent, value); }
-    }
-
-
-    private static void OnPreviewMouseClickThunk(object sender, MouseButtonEventArgs e)
-    {
-      var uiElement = sender as UIElement;
-      if (uiElement != null)
-      {
-        uiElement.OnPreviewMouseClick(e);
-      }
-    }
-
-    /// <summary>
-    /// Invoked when unhandled PreviewMouseClick event reaches this element. This method is called before the PreviewMouseLeftClick event is fired.
-    /// </summary>
-    /// <param name="e">The event arguments for the event.</param>
-    /// <remarks>This base implementation is empty.</remarks>
-    protected virtual void OnPreviewMouseClick(MouseButtonEventArgs e)
-    { }
-
-    public static readonly RoutedEvent PreviewMouseClickEvent = EventManager.RegisterRoutedEvent(
-      "PreviewMouseClick", RoutingStrategy.Tunnel, typeof(MouseButtonEventHandler), typeof(UIElement));
-
-    // Provide CLR accessors for the event 
-    public event MouseButtonEventHandler PreviewMouseClick
-    {
-      add { AddHandler(PreviewMouseClickEvent, value); }
-      remove { RemoveHandler(PreviewMouseClickEvent, value); }
-    }
-
-
-    private static void OnMouseClickThunk(object sender, MouseButtonEventArgs e)
-    {
-      var uiElement = sender as UIElement;
-      if (uiElement != null)
-      {
-        uiElement.OnMouseClick(e);
-      }
-    }
-
-    /// <summary>
-    /// Invoked when unhandled MouseClick event reaches this element. This method is called before the MouseClick event is fired.
-    /// </summary>
-    /// <param name="e">The event arguments for the event.</param>
-    /// <remarks>This base implementation is empty.</remarks>
-    protected virtual void OnMouseClick(MouseButtonEventArgs e)
-    { }
-
-    public static readonly RoutedEvent MouseClickEvent = EventManager.RegisterRoutedEvent(
-      "MouseClick", RoutingStrategy.Bubble, typeof(MouseButtonEventHandler), typeof(UIElement));
-
-    // Provide CLR accessors for the event 
-    public event MouseButtonEventHandler MouseClick
-    {
-      add { AddHandler(MouseClickEvent, value); }
-      remove { RemoveHandler(MouseClickEvent, value); }
-    }
-
-
-    private static void OnPreviewMouseMoveThunk(object sender, MouseEventArgs e)
-    {
-      var uiElement = sender as UIElement;
-      if (uiElement != null)
-      {
-        uiElement.OnPreviewMouseMove(e);
-      }
-    }
-
-    /// <summary>
-    /// Invoked when unhandled PreviewMouseMove event reaches this element. This method is called before the PreviewMouseMove event is fired.
-    /// </summary>
-    /// <param name="e">The event arguments for the event.</param>
-    /// <remarks>This base implementation is empty.</remarks>
-    protected virtual void OnPreviewMouseMove(MouseEventArgs e)
-    { }
-
-    public static readonly RoutedEvent PreviewMouseMoveEvent = EventManager.RegisterRoutedEvent(
-      "PreviewMouseMove", RoutingStrategy.Tunnel, typeof(MouseEventHandler), typeof(UIElement));
-
-    // Provide CLR accessors for the event 
-    public event MouseEventHandler PreviewMouseMove
-    {
-      add { AddHandler(PreviewMouseMoveEvent, value); }
-      remove { RemoveHandler(PreviewMouseMoveEvent, value); }
-    }
-
-
-    private static void OnMouseMoveThunk(object sender, MouseEventArgs e)
-    {
-      var uiElement = sender as UIElement;
-      if (uiElement != null)
-      {
-        uiElement.OnMouseMove(e);
-      }
-    }
-
-    /// <summary>
-    /// Invoked when unhandled MouseMove event reaches this element. This method is called before the MouseMove event is fired.
-    /// </summary>
-    /// <param name="e">The event arguments for the event.</param>
-    /// <remarks>This base implementation is empty.</remarks>
-    protected virtual void OnMouseMove(MouseEventArgs e)
-    { }
-
-    public static readonly RoutedEvent MouseMoveEvent = EventManager.RegisterRoutedEvent(
-      "MouseMove", RoutingStrategy.Bubble, typeof(MouseEventHandler), typeof(UIElement));
-
-    // Provide CLR accessors for the event 
-    public event MouseEventHandler MouseMove
-    {
-      add { AddHandler(MouseMoveEvent, value); }
-      remove { RemoveHandler(MouseMoveEvent, value); }
-    }
-
-
-    private static void OnPreviewKeyPressThunk(object sender, KeyEventArgs e)
-    {
-      var uiElement = sender as UIElement;
-      if (uiElement != null)
-      {
-        uiElement.OnPreviewKeyPress(e);
-      }
-    }
-
-    /// <summary>
-    /// Invoked when unhandled PreviewKeyPress event reaches this element. This method is called before the PreviewKeyPress event is fired.
-    /// </summary>
-    /// <param name="e">The event arguments for the event.</param>
-    /// <remarks>This base implementation is empty.</remarks>
-    protected virtual void OnPreviewKeyPress(KeyEventArgs e)
-    { }
-
-    public static readonly RoutedEvent PreviewKeyPressEvent = EventManager.RegisterRoutedEvent(
-      "PreviewKeyPress", RoutingStrategy.Tunnel, typeof(KeyEventHandler), typeof(UIElement));
-
-    // Provide CLR accessors for the event 
-    public event KeyEventHandler PreviewKeyPress
-    {
-      add { AddHandler(PreviewKeyPressEvent, value); }
-      remove { RemoveHandler(PreviewKeyPressEvent, value); }
-    }
-
-
-    private static void OnKeyPressThunk(object sender, KeyEventArgs e)
-    {
-      var uiElement = sender as UIElement;
-      if (uiElement != null)
-      {
-        uiElement.OnKeyPress(e);
-      }
-    }
-
-    /// <summary>
-    /// Invoked when unhandled KeyPress event reaches this element. This method is called before the KeyPress event is fired.
-    /// </summary>
-    /// <param name="e">The event arguments for the event.</param>
-    /// <remarks>This base implementation is empty.</remarks>
-    protected virtual void OnKeyPress(KeyEventArgs e)
-    { }
-
-    public static readonly RoutedEvent KeyPressEvent = EventManager.RegisterRoutedEvent(
-      "KeyPress", RoutingStrategy.Bubble, typeof(KeyPressEventHandler), typeof(UIElement));
-
-    // Provide CLR accessors for the event 
-    public event KeyPressEventHandler KeyPress
-    {
-      add { AddHandler(KeyPressEvent, value); }
-      remove { RemoveHandler(KeyPressEvent, value); }
-    }
-
-    private static void OnSourceUpdatedThunk(object sender, DataTransferEventArgs e)
-    {
-      var uiElement = sender as UIElement;
-      if (uiElement != null)
-      {
-        uiElement.OnSourceUpdated(e);
-      }
-    }
-
-    /// <summary>
-    /// Invoked when unhandled SourceUpdated event reaches this element. This method is called before the SourceUpdated event is fired.
-    /// </summary>
-    /// <param name="e">The event arguments for the event.</param>
-    /// <remarks>This base implementation is empty.</remarks>
-    protected virtual void OnSourceUpdated(DataTransferEventArgs e)
-    { }
-
-    // Provide CLR accessors for the event 
-    public event DataTransferEventHandler SourceUpdated
-    {
-      add { AddHandler(BindingExtension.SourceUpdatedEvent, value); }
-      remove { RemoveHandler(BindingExtension.SourceUpdatedEvent, value); }
-    }
-
-    private static void OnTargetUpdatedThunk(object sender, DataTransferEventArgs e)
-    {
-      var uiElement = sender as UIElement;
-      if (uiElement != null)
-      {
-        uiElement.OnTargetUpdated(e);
-      }
-    }
-
-    /// <summary>
-    /// Invoked when unhandled TargetUpdated event reaches this element. This method is called before the TargetUpdated event is fired.
-    /// </summary>
-    /// <param name="e">The event arguments for the event.</param>
-    /// <remarks>This base implementation is empty.</remarks>
-    protected virtual void OnTargetUpdated(DataTransferEventArgs e)
-    { }
-
-    // Provide CLR accessors for the event 
-    public event DataTransferEventHandler TargetUpdated
-    {
-      add { AddHandler(BindingExtension.TargetUpdatedEvent, value); }
-      remove { RemoveHandler(BindingExtension.TargetUpdatedEvent, value); }
-    }
-
-    #endregion
-
-    #region routed event handling
-
-    private readonly Dictionary<RoutedEvent, List<RoutedEventHandlerInfo>> _eventHandlerDictionary = new Dictionary<RoutedEvent, List<RoutedEventHandlerInfo>>();
-
-    /// <summary>
-    /// Adds an <see cref="RoutedEvent"/> handler to this element.
-    /// </summary>
-    /// <param name="routedEvent">Routed event identifier.</param>
-    /// <param name="handler">Handler for the event.</param>
-    public void AddHandler(RoutedEvent routedEvent, Delegate handler)
-    {
-      AddHandler(routedEvent, handler, false);
-    }
-
-    /// <summary>
-    /// Adds an <see cref="RoutedEvent"/> handler to this element, using a command stencil as handler.
-    /// </summary>
-    /// <param name="routedEvent">Routed event identifier.</param>
-    /// <param name="handler">Handler for the event.</param>
-    public void AddHandler(RoutedEvent routedEvent, ICommandStencil handler)
-    {
-      AddHandler(routedEvent, handler, false);
-    }
-
-    /// <summary>
-    /// Adds an <see cref="RoutedEvent"/> handler to this element.
-    /// </summary>
-    /// <param name="routedEvent">Routed event identifier.</param>
-    /// <param name="handler">Handler for the event.</param>
-    /// <param name="handledEventsToo"><c>true</c> if the handler should be invoked for events that has been marked as handled; <c>false</c> for the default behavior.</param>
-    public void AddHandler(RoutedEvent routedEvent, Delegate handler, bool handledEventsToo)
-    {
-      List<RoutedEventHandlerInfo> handlerList;
-      if (!_eventHandlerDictionary.TryGetValue(routedEvent, out handlerList))
-      {
-        handlerList = new List<RoutedEventHandlerInfo>(1);
-        _eventHandlerDictionary.Add(routedEvent, handlerList);
-      }
-      var handlerInfo = new RoutedEventHandlerInfo(handler, handledEventsToo);
-      handlerList.Add(handlerInfo);
-    }
-
-    /// <summary>
-    /// Adds an <see cref="RoutedEvent"/> handler to this element, using a command stencil as handler.
-    /// </summary>
-    /// <param name="routedEvent">Routed event identifier.</param>
-    /// <param name="handler">Handler for the event.</param>
-    /// <param name="handledEventsToo"><c>true</c> if the handler should be invoked for events that has been marked as handled; <c>false</c> for the default behavior.</param>
-    public void AddHandler(RoutedEvent routedEvent, ICommandStencil handler, bool handledEventsToo)
-    {
-      List<RoutedEventHandlerInfo> handlerList;
-      if (!_eventHandlerDictionary.TryGetValue(routedEvent, out handlerList))
-      {
-        handlerList = new List<RoutedEventHandlerInfo>(1);
-        _eventHandlerDictionary.Add(routedEvent, handlerList);
-      }
-      var handlerInfo = new RoutedEventHandlerInfo(handler, handledEventsToo);
-      handlerList.Add(handlerInfo);
-    }
-
-    /// <summary>
-    /// Removes an <see cref="RoutedEvent"/> handler from this element.
-    /// </summary>
-    /// <param name="routedEvent">Routed event identifier.</param>
-    /// <param name="handler">Handler of the event.</param>
-    public void RemoveHandler(RoutedEvent routedEvent, Delegate handler)
-    {
-      List<RoutedEventHandlerInfo> handlerList;
-      if (_eventHandlerDictionary.TryGetValue(routedEvent, out handlerList))
-      {
-        for (var n = 0; n < handlerList.Count; ++n)
-        {
-          if (handlerList[n].Handler == handler)
-          {
-            handlerList.RemoveAt(n);
-            break;
-          }
-        }
-      }
-    }
-
-    /// <summary>
-    /// Removes an <see cref="RoutedEvent"/> handler from this element, using a command stencil as handler.
-    /// </summary>
-    /// <param name="routedEvent">Routed event identifier.</param>
-    /// <param name="handler">Handler of the event.</param>
-    public void RemoveHandler(RoutedEvent routedEvent, ICommandStencil handler)
-    {
-      List<RoutedEventHandlerInfo> handlerList;
-      if (_eventHandlerDictionary.TryGetValue(routedEvent, out handlerList))
-      {
-        for (var n = 0; n < handlerList.Count; ++n)
-        {
-          if (handlerList[n].CommandStencilHandler == handler)
-          {
-            handlerList.RemoveAt(n);
-            break;
-          }
-        }
-      }
-    }
-
-    public void RaiseEvent(RoutedEventArgs args)
-    {
-      if (args == null) throw new ArgumentNullException("args");
-      RaiseEventImpl(this, args);
-    }
-
-    protected static void ReRaiseEventAs(UIElement sender, RoutedEventArgs args, RoutedEvent newEvent)
-    {
-      if(sender == null)
-        return;
-      if (args == null) throw new ArgumentNullException("args");
-      if (newEvent == null) throw new ArgumentNullException("newEvent");
-
-      var oldEvent = args.RoutedEvent;
-      try
-      {
-        args.RoutedEvent = newEvent;
-        RaiseEventImpl(sender, args);
-      }
-      finally
-      {
-        args.RoutedEvent = oldEvent;
-      }
-    }
-
-    private static void RaiseEventImpl(UIElement sender, RoutedEventArgs args)
-    {
-      args.Source = sender;
-      Visual visual;
-      switch (args.RoutedEvent.RoutingStrategy)
-      {
-        case RoutingStrategy.Direct:
-          InvokeEventHandlers(sender, args);
-          break;
-
-        case RoutingStrategy.Bubble:
-          visual = sender;
-          while (visual != null)
-          {
-            var uiElement = visual as UIElement;
-            if (uiElement != null) 
-              InvokeEventHandlers(uiElement, args);
-            visual = visual.VisualParent;
-          }
-          break;
-
-        case RoutingStrategy.Tunnel:
-          var stack = new List<UIElement>();
-          visual = sender;
-          while (visual != null)
-          {
-            var uiElement = visual as UIElement;
-            if (uiElement != null)
-              stack.Add(uiElement);
-            visual = visual.VisualParent;
-          }
-          for (int n = stack.Count - 1; n >= 0; --n)
-          {
-            InvokeEventHandlers(stack[n], args);
-          }
-          break;
-      }
-    }
-
-    private static void InvokeEventHandlers(UIElement source, RoutedEventArgs args)
-    {
-      args.Source = source;
-      foreach (var handler in GlobalEventManager.GetTypedClassEventHandlers(source.GetType(), args.RoutedEvent))
-      {
-        handler.InvokeHandler(source, args);
-      }
-      List<RoutedEventHandlerInfo> handlers;
-      if (source._eventHandlerDictionary.TryGetValue(args.RoutedEvent, out handlers))
-      {
-        foreach (var handler in handlers)
-        {
-          handler.InvokeHandler(source, args);
-        }
-      }
-    }
-
-    private void CopyRoutedEvents(UIElement source, ICopyManager copyManager)
-    {
-      foreach (var handlerTouple in source._eventHandlerDictionary)
-      {
-        foreach (var handlerInfo in handlerTouple.Value)
-        {
-          if (handlerInfo.CommandStencilHandler != null)
-          {
-            AddHandler(handlerTouple.Key, 
-              copyManager.GetCopy(handlerInfo.CommandStencilHandler), 
-              handlerInfo.HandledEventsToo);
-          }
-          else
-          {
-            AddHandler(handlerTouple.Key, handlerInfo.Handler, handlerInfo.HandledEventsToo);
-          }
-        }
-      }
-    }
-
-    #endregion
-
-    #region hit testing
-
-    // WPF signature: public IInputElement InputHitTest(Point point)
-    /// <summary>
-    /// Returns the hit element.
-    /// </summary>
-    /// <param name="point">Point to check.</param>
-    /// <returns><see cref="UIElement"/> that was hit or <c>null</c>.</returns>
-    public virtual UIElement InputHitTest(Vector2 point)
-    {
-      if (!IsVisible)
-        return null;
-
-      if (IsInArea(point.X, point.Y))
-      {
-        foreach (var uiElement in GetChildren().Reverse())
-        {
-          var hitElement = uiElement.InputHitTest(point);
-          if (hitElement != null)
-          {
-            return hitElement;
-          }
-        }
-        if (IsInVisibleArea(point.X, point.Y))
-        {
-          return this;
-        }
-      }
-      return null;
-    }
-
-    #endregion
-
-    #region Input handling
-
-    /// <summary>
-    /// Internal mouse move handler for focus and IsMouseOver handling
-    /// </summary>
-    /// <param name="x">Mouse x position</param>
-    /// <param name="y">Mouse y position</param>
-    /// <param name="focusCandidates">List with focus candidates. Add <c>this</c> if it is a focus candidate.</param>
-    /// <remarks>
-    /// For normal mouse move handling use On(Preview)MouseMove(object, MouseEventArgs) or (Preview)MouseMove events
-    /// </remarks>
-    internal virtual void OnMouseMove(float x, float y, ICollection<FocusCandidate> focusCandidates)
-    {
-      foreach (UIElement child in GetChildren())
-      {
-        if (!child.IsVisible) continue;
-        child.OnMouseMove(x, y, focusCandidates);
-      }
-    }
-
-    /// <summary>
-    /// Internal mouse move handler for backward compatibility
-    /// </summary>
-    /// <param name="buttons">Mouse button</param>
-    /// <param name="handled"><c>true</c> if handled; else <c>false</c>; Set to <c>true</c> if mouse click was handled.</param>
-    /// <remarks>
-    /// For normal mouse click handling use On(Preview)MouseClick(object, MouseEventArgs) or (Preview)MouseClick events
-    /// </remarks>
-    internal virtual void OnMouseClick(MouseButtons buttons, ref bool handled)
-    {
-      foreach (UIElement child in GetChildren())
-      {
-        if (!child.IsVisible) continue;
-        child.OnMouseClick(buttons, ref handled);
-      }
-    }
-
-    public virtual void OnTouchDown(TouchDownEvent touchEventArgs)
-    {
-      foreach (UIElement child in GetChildren())
-      {
-        if (!child.IsVisible) continue;
-        child.OnTouchDown(touchEventArgs);
-      }
-    }
-
-    public virtual void OnTouchUp(TouchUpEvent touchEventArgs)
-    {
-      foreach (UIElement child in GetChildren())
-      {
-        if (!child.IsVisible) continue;
-        child.OnTouchUp(touchEventArgs);
-      }
-    }
-
-    public virtual void OnTouchMove(TouchMoveEvent touchEventArgs)
-    {
-      foreach (UIElement child in GetChildren())
-      {
-        if (!child.IsVisible) continue;
-        child.OnTouchMove(touchEventArgs);
-      }
-    }
-
-    public virtual void OnTouchEnter(TouchEvent touchEventArgs)
-    {
-      foreach (UIElement child in GetChildren())
-      {
-        if (!child.IsVisible) continue;
-        child.OnTouchEnter(touchEventArgs);
-      }
-    }
-
-    public virtual void OnTouchLeave(TouchEvent touchEventArgs)
-    {
-      foreach (UIElement child in GetChildren())
-      {
-        if (!child.IsVisible) continue;
-        child.OnTouchLeave(touchEventArgs);
-      }
-    }
-
-    /// <summary>
-    /// Will be called when a key is pressed before the registered shortcuts are checked.
-    /// Derived classes may override this method to implement special priority key handling code.
-    /// </summary>
-    /// <param name="key">The key. Should be set to 'Key.None' if handled by child.</param> 
-    /// <remarks>For internal use. By default use <see cref="OnPreviewKeyPress(KeyEventArgs)"/>,</remarks>
-    internal virtual void OnKeyPreview(ref Key key)
-    {
-      foreach (UIElement child in GetChildren())
-      {
-        if (!child.IsVisible) continue;
-        child.OnKeyPreview(ref key);
-        if (key == Key.None) return;
-      }
-    }
-
-    /// <summary>
-    /// Will be called when a key is pressed. Derived classes may override this method
-    /// to implement special key handling code.
-    /// </summary>
-    /// <param name="key">The key. Should be set to 'Key.None' if handled by child.</param>
-    /// <remarks>For internal use. By default use <see cref="OnKeyPress(KeyEventArgs)"/>,</remarks>
-    internal virtual void OnKeyPressed(ref Key key)
-    {
-      foreach (UIElement child in GetChildren())
-      {
-        if (!child.IsVisible) continue;
-        child.OnKeyPressed(ref key);
-        if (key == Key.None) return;
-      }
-    }
-
-    /// <summary>
-    /// Capture mouse events for this element
-    /// </summary>
-    /// <returns>Returns <c>true</c> if the mouse was captured successfully.</returns>
-    /// <remarks>
-    /// If you want to capture the mouse for the whole subtree use <see cref="Screen.CaptureMouse(UIElement, CaptureMode)"/> 
-    /// with capture mode set to <see cref="CaptureMode.SubTree"/>.
-    /// </remarks>
-    public bool CaptureMouse()
-    {
-      return Screen.CaptureMouse(this);
-    }
-
-    /// <summary>
-    /// Releases the mouse capture, if it currently belongs to this element.
-    /// </summary>
-    /// <remarks>
-    /// If the mouse capture does not belong to this element, nothing happens. 
-    /// If you want to release the capture for any element se <see cref="Screen.CaptureMouse(UIElement, CaptureMode)"/> 
-    /// with element set to <c>null</c> and/or capture mode set to <see cref="CaptureMode.None"/>.
-    /// </remarks>
-    public void ReleaseMouseCapture()
-    {
-      if (ReferenceEquals(Screen.MouseCaptured, this))
-      {
-        Screen.CaptureMouse(null);
-      }
-    }
-
-    #endregion
-
-    #region Children management
-
-    public override INameScope FindNameScope()
-    {
-      if (this is INameScope)
-        return this as INameScope;
-      if (TemplateNameScope != null)
-        return TemplateNameScope;
-      return LogicalParent == null ? Screen : LogicalParent.FindNameScope();
-    }
-
-    /// <summary>
-    /// Adds all direct children in the visual tree to the specified <paramref name="childrenOut"/> collection.
-    /// </summary>
-    /// <param name="childrenOut">Collection to add children to.</param>
-    public virtual void AddChildren(ICollection<UIElement> childrenOut) { }
-
-    /// <summary>
-    /// Convenience method for <see cref="AddChildren"/>.
-    /// </summary>
-    /// <returns>Collection of child elements.</returns>
-    public ICollection<UIElement> GetChildren()
-    {
-      ICollection<UIElement> result = new List<UIElement>();
-      AddChildren(result);
-      return result;
-    }
-
-    /// <summary>
-    /// Steps the structure down (in direction to the child elements) along
-    /// the visual tree to find an <see cref="UIElement"/> which fulfills the
-    /// condition specified by <paramref name="matcher"/>. This method has to be
-    /// overridden in all descendants exposing visual children, for every child
-    /// this method has to be called.
-    /// This method does a depth-first search.
-    /// </summary>
-    /// <param name="matcher">Callback interface which decides whether an element
-    /// is the element searched for.</param>
-    /// <returns><see cref="UIElement"/> for which the specified
-    /// <paramref name="matcher"/> delegate returned <c>true</c>.</returns>
-    public UIElement FindElement(IMatcher matcher)
-    {
-      return FindElement_BreadthFirst(matcher);
-    }
-
-    public ICollection<UIElement> FindElements(IMatcher matcher)
-    {
-      ICollection<UIElement> result = new List<UIElement>();
-      if (matcher.Match(this))
-        result.Add(this);
-      ICollection<UIElement> children = GetChildren();
-      foreach (UIElement child in children)
-        CollectionUtils.AddAll(result, child.FindElements(matcher));
-      return result;
-    }
-
-    public UIElement FindElement_DepthFirst(IMatcher matcher)
-    {
-      Stack<UIElement> searchStack = new Stack<UIElement>();
-      IList<UIElement> elementList = new List<UIElement>();
-      searchStack.Push(this);
-      while (searchStack.Count > 0)
-      {
-        UIElement current = searchStack.Pop();
-        if (matcher.Match(current))
-          return current;
-        elementList.Clear();
-        current.AddChildren(elementList);
-        foreach (UIElement child in elementList)
-          searchStack.Push(child);
-      }
-      return null;
-    }
-
-    public UIElement FindElement_BreadthFirst(IMatcher matcher)
-    {
-      LinkedList<UIElement> searchList = new LinkedList<UIElement>(new UIElement[] { this });
-      LinkedListNode<UIElement> current;
-      while ((current = searchList.First) != null)
-      {
-        if (matcher.Match(current.Value))
-          return current.Value;
-        searchList.RemoveFirst();
-        current.Value.AddChildren(searchList);
-      }
-      return null;
-    }
-
-    public DependencyObject FindElementInNamescope(string name)
-    {
-      INameScope nameScope = FindNameScope();
-      if (nameScope != null)
-        return nameScope.FindName(name) as DependencyObject;
-      return null;
-    }
-
-    public void ForEachElementInTree_BreadthFirst(IUIElementAction action)
-    {
-      LinkedList<UIElement> searchList = new LinkedList<UIElement>(new UIElement[] { this });
-      LinkedListNode<UIElement> current;
-      while ((current = searchList.First) != null)
-      {
-        action.Execute(current.Value);
-        searchList.RemoveFirst();
-        current.Value.AddChildren(searchList);
-      }
-    }
-
-    public void ForEachElementInTree_DepthFirst(IUIElementAction action)
-    {
-      Stack<UIElement> searchStack = new Stack<UIElement>();
-      IList<UIElement> elementList = new List<UIElement>();
-      searchStack.Push(this);
-      while (searchStack.Count > 0)
-      {
-        UIElement current = searchStack.Pop();
-        action.Equals(current);
-        elementList.Clear();
-        current.AddChildren(elementList);
-        foreach (UIElement child in elementList)
-          searchStack.Push(child);
-      }
-    }
-
-    #endregion
-
-    #region UI state handling
-
-    /// <summary>
-    /// Saves the state of this <see cref="UIElement"/> and all its child elements in the given <paramref name="state"/> memento.
-    /// </summary>
-    /// <remarks>
-    /// <para>
-    /// This function is used to store a visual state of parts of the screen, for example the scroll position of containers and
-    /// the current focus. Descendants which have sensible data to store and restore can override this method.
-    /// </para>
-    /// <para>
-    /// Note that between the calls to <see cref="SaveUIState"/> and <see cref="RestoreUIState"/>, the screen might have been rebuilt and/or
-    /// changed its UI elements so elements must be able to restore their state from a memento which potentially doesn't fit any more to 100%.
-    /// So the keys in the <paramref name="state"/> dictionary should be choosen in a way that they still can be used in changed elements,
-    /// i.e. try to prevent simple int indices as keys, for example.
-    /// </para>
-    /// </remarks>
-    /// <param name="state">State memento which can be used to save the UI state.</param>
-    /// <param name="prefix">Key prefix to be used in the given <paramref name="state"/> memento dictionary.
-    /// To call <see cref="SaveUIState"/> for child elements, a <c>"/"</c> plus a descriptive string for the child element should be added,
-    /// like <c>"/children"</c>.</param>
-    public virtual void SaveUIState(IDictionary<string, object> state, string prefix)
-    {
-      SaveChildrenState(state, prefix);
-    }
-
-    /// <summary>
-    /// Restores the state of this <see cref="UIElement"/> and all its child elements from the given <paramref name="state"/> memento.
-    /// </summary>
-    /// <remarks>
-    /// <see cref="SaveUIState"/>.
-    /// <para>
-    /// Note that this memento might have been stored by the screen in a different state with different controls present so the memento
-    /// might not fit any more to the element's state. Descendants must try to restore as much of their state as they can and behave fail-safe.
-    /// </para>
-    /// </remarks>
-    /// <param name="state">State memento which was filled by <see cref="SaveUIState"/>.</param>
-    /// <param name="prefix">Key prefix which was used in the given <paramref name="state"/> memento dictionary.</param>
-    public virtual void RestoreUIState(IDictionary<string, object> state, string prefix)
-    {
-      RestoreChildrenState(state, prefix);
-    }
-
-    /// <summary>
-    /// Saves the UI state of all children in the given <paramref name="state"/> memento under the given <paramref name="prefix"/>
-    /// (see <see cref="SaveUIState"/>).
-    /// </summary>
-    /// <remarks>
-    /// This method is a generic implementation which simply saves the states of all children returned by <see cref="GetChildren"/>.
-    /// Sub classes can override this behaviour by a better implementation.
-    /// </remarks>
-    /// <param name="state">State memento which can be used to save the children's UI state.</param>
-    /// <param name="prefix">Key prefix to be used in the given <paramref name="state"/> memento dictionary.
-    /// To call <see cref="SaveUIState"/> for child elements, a <c>"/"</c> plus a descriptive string for the child element should be added,
-    /// like <c>"/children"</c>.</param>
-    protected virtual void SaveChildrenState(IDictionary<string, object> state, string prefix)
-    {
-      int i = 0;
-      foreach (UIElement child in GetChildren())
-        child.SaveUIState(state, prefix + "/Child_" + (i++));
-    }
-
-    /// <summary>
-    /// Counterpart to <see cref="SaveChildrenState"/>.
-    /// </summary>
-    /// <param name="state">State memento which was filled by <see cref="SaveChildrenState"/>.</param>
-    /// <param name="prefix">Key prefix which was used in the given <paramref name="state"/> memento dictionary.</param>
-    public virtual void RestoreChildrenState(IDictionary<string, object> state, string prefix)
-    {
-      int i = 0;
-      foreach (UIElement child in GetChildren())
-        child.RestoreUIState(state, prefix + "/Child_" + (i++));
-    }
-
-    #endregion
-
-    #region IContentEnabled members
-
-    public bool FindContentProperty(out IDataDescriptor dd)
-    {
-      return ReflectionHelper.FindMemberDescriptor(this, "Content", out dd);
-    }
-
-    #endregion
-
-    #region Base overrides
-
-    public virtual void Allocate()
-    {
-      _allocated = true;
-      foreach (FrameworkElement child in GetChildren())
-        child.Allocate();
-    }
-
-    public virtual void Deallocate()
-    {
-      _allocated = false;
-      foreach (FrameworkElement child in GetChildren())
-        child.Deallocate();
-    }
-
-    public override string ToString()
-    {
-      string name = Name;
-      return GetType().Name + (string.IsNullOrEmpty(name) ? string.Empty : (", Name: '" + name + "'")) + ", ElementState: " + _elementState;
-    }
-
-    #endregion
-  }
-}
+#region Copyright (C) 2007-2018 Team MediaPortal
+
+/*
+    Copyright (C) 2007-2018 Team MediaPortal
+    http://www.team-mediaportal.com
+
+    This file is part of MediaPortal 2
+
+    MediaPortal 2 is free software: you can redistribute it and/or modify
+    it under the terms of the GNU General Public License as published by
+    the Free Software Foundation, either version 3 of the License, or
+    (at your option) any later version.
+
+    MediaPortal 2 is distributed in the hope that it will be useful,
+    but WITHOUT ANY WARRANTY; without even the implied warranty of
+    MERCHANTABILITY or FITNESS FOR A PARTICULAR PURPOSE. See the
+    GNU General Public License for more details.
+
+    You should have received a copy of the GNU General Public License
+    along with MediaPortal 2. If not, see <http://www.gnu.org/licenses/>.
+*/
+
+#endregion
+
+using System;
+using System.Collections.Generic;
+using System.Linq;
+using System.Threading;
+using System.Windows.Forms;
+using MediaPortal.Common;
+using MediaPortal.Common.General;
+using MediaPortal.Common.Logging;
+using MediaPortal.UI.SkinEngine.Controls.Visuals.Effects;
+using MediaPortal.UI.SkinEngine.MpfElements;
+using MediaPortal.UI.SkinEngine.ScreenManagement;
+using MediaPortal.UI.SkinEngine.Xaml;
+using MediaPortal.Utilities;
+using SharpDX;
+using MediaPortal.UI.Control.InputManager;
+using MediaPortal.UI.SkinEngine.Commands;
+using MediaPortal.UI.SkinEngine.Controls.Visuals.Triggers;
+using MediaPortal.UI.SkinEngine.Controls.Animations;
+using MediaPortal.UI.SkinEngine.Controls.Transforms;
+using MediaPortal.UI.SkinEngine.MpfElements.Input;
+using MediaPortal.UI.SkinEngine.MpfElements.Resources;
+using MediaPortal.UI.SkinEngine.Xaml.Interfaces;
+using MediaPortal.Utilities.DeepCopy;
+using MediaPortal.UI.SkinEngine.SkinManagement;
+using SharpDX.Mathematics.Interop;
+using Effect = MediaPortal.UI.SkinEngine.Controls.Visuals.Effects2D.Effect;
+using Screen = MediaPortal.UI.SkinEngine.ScreenManagement.Screen;
+using KeyEventArgs = MediaPortal.UI.SkinEngine.MpfElements.Input.KeyEventArgs;
+using KeyEventHandler = MediaPortal.UI.SkinEngine.MpfElements.Input.KeyEventHandler;
+using MouseEventArgs = MediaPortal.UI.SkinEngine.MpfElements.Input.MouseEventArgs;
+using MouseEventHandler = MediaPortal.UI.SkinEngine.MpfElements.Input.MouseEventHandler;
+using Size2 = SharpDX.Size2;
+using Size2F = SharpDX.Size2F;
+using Vector2 = SharpDX.Vector2;
+using MediaPortal.UI.SkinEngine.MarkupExtensions;
+
+namespace MediaPortal.UI.SkinEngine.Controls.Visuals
+{
+  #region Additional enums, delegates and classes
+
+  public enum VisibilityEnum
+  {
+    Visible = 0,
+    Hidden = 1,
+    Collapsed = 2,
+  }
+
+  public enum RoutingStrategyEnum
+  {
+    /// <summary>
+    /// Event handlers on the event source are invoked. The routed event then routes to successive parent elements until reaching the element tree root.
+    /// </summary>
+    Bubble,
+
+    /// <summary>
+    /// Only the source element itself is given the opportunity to invoke handlers in response.
+    /// </summary>
+    Direct,
+
+    /// <summary>
+    /// Initially, event handlers at the element tree root are invoked. The routed event then travels a route through successive child elements
+    /// along the route, towards the node element that is the routed event source (the element that raised the routed event).
+    /// </summary>
+    Tunnel,
+
+    /// <summary>
+    /// Event handlers of the complete visual tree starting at the element itself are invoked.
+    /// </summary>
+    VisualTree
+  }
+
+  /// <summary>
+  /// Delegate interface which decides if an UI element fulfills a special condition.
+  /// </summary>
+  public interface IMatcher
+  {
+    /// <summary>
+    /// Query method which decides if the specified <paramref name="current"/>
+    /// element fulfills the condition exposed by this class.
+    /// </summary>
+    /// <returns><c>true</c> if the specified <paramref name="current"/> element
+    /// fulfills the condition exposed by this class, else <c>false</c>.</returns>
+    bool Match(UIElement current);
+  }
+
+  /// <summary>
+  /// Finder implementation which returns an element if multiple child finders accept it.
+  /// </summary>
+  public class MultiMatcher : IMatcher
+  {
+    protected IMatcher[] _matchers;
+
+    public MultiMatcher(IMatcher[] matchers)
+    {
+      _matchers = matchers;
+    }
+
+    public bool Match(UIElement current)
+    {
+      return _matchers.All(matcher => matcher.Match(current));
+    }
+  }
+
+  /// <summary>
+  /// Matcher implementation which returns an element if it is visible.
+  /// </summary>
+  public class VisibleElementMatcher : IMatcher
+  {
+    private static VisibleElementMatcher _instance = null;
+
+    public bool Match(UIElement current)
+    {
+      return current.IsVisible;
+    }
+
+    public static VisibleElementMatcher Instance
+    {
+      get { return _instance ?? (_instance = new VisibleElementMatcher()); }
+    }
+  }
+
+  /// <summary>
+  /// Matcher implementation which looks for elements of the specified type.
+  /// </summary>
+  public class TypeMatcher : IMatcher
+  {
+    protected Type _type;
+
+    public TypeMatcher(Type type)
+    {
+      _type = type;
+    }
+
+    public bool Match(UIElement current)
+    {
+      return _type == current.GetType();
+    }
+  }
+
+  /// <summary>
+  /// Matcher implementation which looks for elements of a the given type or
+  /// of a type derived from the given type.
+  /// </summary>
+  public class SubTypeMatcher : IMatcher
+  {
+    protected Type _type;
+
+    public SubTypeMatcher(Type type)
+    {
+      _type = type;
+    }
+
+    public bool Match(UIElement current)
+    {
+      return _type.IsAssignableFrom(current.GetType());
+    }
+  }
+
+  /// <summary>
+  /// Matcher implementation which looks for elements of a specified name.
+  /// </summary>
+  public class NameMatcher : IMatcher
+  {
+    protected string _name;
+
+    public NameMatcher(string name)
+    {
+      _name = name;
+    }
+
+    public bool Match(UIElement current)
+    {
+      return _name == current.Name;
+    }
+  }
+
+  /// <summary>
+  /// Delegate interface which takes an action on an <see cref="UIElement"/>.
+  /// </summary>
+  public interface IUIElementAction
+  {
+    /// <summary>
+    /// Executes this action on the specified <paramref name="element"/>.
+    /// </summary>
+    /// <param name="element">The element to execute this action.</param>
+    void Execute(UIElement element);
+  }
+
+  /// <summary>
+  /// UI element action which sets the specified screen to ui elements.
+  /// </summary>
+  public class SetScreenAction : IUIElementAction
+  {
+    protected Screen _screen;
+
+    public SetScreenAction(Screen screen)
+    {
+      _screen = screen;
+    }
+
+    public void Execute(UIElement element)
+    {
+      element.Screen = _screen;
+    }
+  }
+
+  public struct FocusCandidate
+  {
+    public FrameworkElement Candidate;
+    public float ZIndex;
+
+    public FocusCandidate(FrameworkElement candidate, float zIndex)
+    {
+      Candidate = candidate;
+      ZIndex = zIndex;
+    }
+  }
+
+  public delegate void UIEventDelegate(string eventName);
+
+  #endregion
+
+  public abstract class UIElement : Visual, IContentEnabled, IBindingContainer
+  {
+    #region Constants
+
+    protected const string LOADED_EVENT = "UIElement.Loaded";
+    protected const string VISIBILITY_CHANGED_EVENT = "UIElement.VisibilityChanged";
+
+    public const double DELTA_DOUBLE = 0.01;
+
+    #endregion
+
+    #region Protected fields
+
+    protected AbstractProperty _nameProperty;
+    protected AbstractProperty _actualPositionProperty;
+    protected AbstractProperty _marginProperty;
+    protected AbstractProperty _triggerProperty;
+    protected AbstractProperty _renderTransformProperty;
+    protected AbstractProperty _renderTransformOriginProperty;
+    protected AbstractProperty _effectProperty;
+    protected AbstractProperty _layoutTransformProperty;
+    protected AbstractProperty _visibilityProperty;
+    protected AbstractProperty _isEnabledProperty;
+    protected AbstractProperty _opacityMaskProperty;
+    protected AbstractProperty _opacityProperty;
+    protected AbstractProperty _freezableProperty;
+    protected AbstractProperty _templateNameScopeProperty;
+    protected ResourceDictionary _resources;
+    protected ElementState _elementState = ElementState.Available;
+    protected bool _triggersInitialized = false;
+    protected bool _fireLoaded = true;
+    protected bool _allocated = false;
+    protected readonly object _renderLock = new object(); // Can be used to synchronize several accesses between render thread and other threads
+
+    #endregion
+
+    #region Ctor & maintainance
+
+    //MP2-522 this static constructor ensures that all static fields (notably RoutedEvent registrations) are initialized before an instance of this class is created
+    static UIElement()
+    {
+      RegisterEvents(typeof(UIElement));
+    }
+
+    protected UIElement()
+    {
+      Init();
+      Attach();
+    }
+
+    void Init()
+    {
+      _nameProperty = new SProperty(typeof(string), string.Empty);
+      _actualPositionProperty = new SProperty(typeof(Vector2), new Vector2(0, 0));
+      _marginProperty = new SProperty(typeof(Thickness), new Thickness(0, 0, 0, 0));
+      _resources = new ResourceDictionary();
+      _triggerProperty = new SProperty(typeof(TriggerCollection), new TriggerCollection());
+      _renderTransformProperty = new SProperty(typeof(Transform), null);
+      _layoutTransformProperty = new SProperty(typeof(Transform), null);
+      _renderTransformOriginProperty = new SProperty(typeof(Vector2), new Vector2(0, 0));
+      _effectProperty = new SProperty(typeof(Effect), null);
+      _visibilityProperty = new SProperty(typeof(VisibilityEnum), VisibilityEnum.Visible);
+      _isEnabledProperty = new SProperty(typeof(bool), true);
+      _freezableProperty = new SProperty(typeof(bool), false);
+      _opacityProperty = new SProperty(typeof(double), 1.0);
+      _templateNameScopeProperty = new SProperty(typeof(INameScope), null);
+
+      _opacityMaskProperty = new SProperty(typeof(Brushes.Brush), null);
+    }
+
+    void Attach()
+    {
+      _visibilityProperty.Attach(OnVisibilityChanged);
+    }
+
+    void Detach()
+    {
+      _visibilityProperty.Detach(OnVisibilityChanged);
+    }
+
+    public override void DeepCopy(IDeepCopyable source, ICopyManager copyManager)
+    {
+      Detach();
+      base.DeepCopy(source, copyManager);
+      UIElement el = (UIElement) source;
+      // We do not copy the focus flag, only one element can have focus
+      //HasFocus = el.HasFocus;
+      string copyName = el.Name;
+      ActualPosition = el.ActualPosition;
+      Margin = new Thickness(el.Margin);
+      Visibility = el.Visibility;
+      IsEnabled = el.IsEnabled;
+      // TODO Albert78: Implement Freezing
+      Freezable = el.Freezable;
+      Opacity = el.Opacity;
+      OpacityMask = copyManager.GetCopy(el.OpacityMask);
+      LayoutTransform = copyManager.GetCopy(el.LayoutTransform);
+      RenderTransform = copyManager.GetCopy(el.RenderTransform);
+      RenderTransformOrigin = copyManager.GetCopy(el.RenderTransformOrigin);
+      Effect = copyManager.GetCopy(el.Effect);
+      TemplateNameScope = copyManager.GetCopy(el.TemplateNameScope);
+      _resources = copyManager.GetCopy(el._resources);
+
+      foreach (TriggerBase t in el.Triggers)
+        Triggers.Add(copyManager.GetCopy(t));
+      _triggersInitialized = false;
+
+      // copy routed events
+      CopyRoutedEvents(source as UIElement, copyManager);
+
+      copyManager.CopyCompleted += (cm =>
+        {
+          // When copying, the namescopes of our parent objects might not have been initialized yet. This can be the case
+          // when the TemplateNamescope property or a LogicalParent property wasn't copied yet, for example.
+          // That's why we cannot simply copy the Name property in the DeepCopy method.
+          Name = copyName;
+          copyName = null;
+        });
+      Attach();
+    }
+
+    public override void Dispose()
+    {
+      base.Dispose();
+      foreach (UIElement child in GetChildren())
+        child.StopAndDispose();
+      foreach (TriggerBase triggerBase in Triggers)
+        triggerBase.Dispose();
+     
+      // clear the routed event handler dictionary to be sure to not keep any other object alive
+      // if the handler infos contains disposable command stencil, they'll get disposed too
+      foreach (var eventHandlerInfos in _eventHandlerDictionary.Values)
+      {
+        foreach (var eventHandlerInfo in eventHandlerInfos)
+        {
+          var disposable = eventHandlerInfo.CommandStencilHandler as IDisposable;
+          if (disposable != null) disposable.Dispose();
+        }
+      }
+      _eventHandlerDictionary.Clear();
+
+      MPF.TryCleanupAndDispose(RenderTransform);
+      MPF.TryCleanupAndDispose(LayoutTransform);
+      MPF.TryCleanupAndDispose(Effect);
+      MPF.TryCleanupAndDispose(TemplateNameScope);
+      MPF.TryCleanupAndDispose(OpacityMask);
+      MPF.TryCleanupAndDispose(_resources);
+    }
+
+    public void CleanupAndDispose()
+    {
+      SetElementState(ElementState.Disposing);
+      Deallocate();
+      ResetScreen();
+      StopAndDispose();
+    }
+
+    protected internal void StopAndDispose()
+    {
+      Screen screen = Screen;
+      if (screen != null)
+        screen.Animator.StopAll(this);
+
+      // uninitialize triggers, so they detach from the event source, ...
+      UninitializeTriggers();
+
+      Dispose(); // First dispose bindings before we can reset our VisualParent
+      VisualParent = null;
+    }
+
+    #endregion
+
+    #region Event handlers
+
+    void OnVisibilityChanged(AbstractProperty prop, object oldVal)
+    {
+      FireEvent(VISIBILITY_CHANGED_EVENT, RoutingStrategyEnum.VisualTree);
+    }
+
+    #endregion
+
+    #region Public properties & events
+
+    /// <summary>
+    /// Event handler called for all events defined by their event string like <see cref="LOADED_EVENT"/> or <see cref="VISIBILITY_CHANGED_EVENT"/>.
+    /// </summary>
+    public event UIEventDelegate EventOccured;
+
+    public ResourceDictionary Resources
+    {
+      get { return _resources; }
+    }
+
+    public AbstractProperty OpacityProperty
+    {
+      get { return _opacityProperty; }
+    }
+
+    public double Opacity
+    {
+      get { return (double) _opacityProperty.GetValue(); }
+      set { _opacityProperty.SetValue(value); }
+    }
+
+    public AbstractProperty FreezableProperty
+    {
+      get { return _freezableProperty; }
+    }
+
+    public bool Freezable
+    {
+      get { return (bool) _freezableProperty.GetValue(); }
+      set { _freezableProperty.SetValue(value); }
+    }
+
+    public AbstractProperty OpacityMaskProperty
+    {
+      get { return _opacityMaskProperty; }
+    }
+
+    public Brushes.Brush OpacityMask
+    {
+      get { return (Brushes.Brush) _opacityMaskProperty.GetValue(); }
+      set { _opacityMaskProperty.SetValue(value); }
+    }
+
+    public AbstractProperty IsEnabledProperty
+    {
+      get { return _isEnabledProperty; }
+    }
+
+    public bool IsEnabled
+    {
+      get { return (bool) _isEnabledProperty.GetValue(); }
+      set { _isEnabledProperty.SetValue(value); }
+    }
+
+    public AbstractProperty VisibilityProperty
+    {
+      get { return _visibilityProperty; }
+    }
+
+    public VisibilityEnum Visibility
+    {
+      get { return (VisibilityEnum) _visibilityProperty.GetValue(); }
+      set { _visibilityProperty.SetValue(value); }
+    }
+
+    public bool IsVisible
+    {
+      get { return Visibility == VisibilityEnum.Visible; }
+      set { Visibility = value ? VisibilityEnum.Visible : VisibilityEnum.Hidden; }
+    }
+
+    public bool IsAllocated
+    {
+      get { return _allocated; }
+    }
+
+    public AbstractProperty TriggersProperty
+    {
+      get { return _triggerProperty; }
+    }
+
+    /// <summary>
+    /// Gets or sets the list of triggers of this UI element.
+    /// </summary>
+    /// <remarks>
+    /// Before triggers are modified, <see cref="UninitializeTriggers"/> must be called to make the old triggers be reset and the new triggers
+    /// be initialized correctly.
+    /// </remarks>
+    public TriggerCollection Triggers
+    {
+      get { return (TriggerCollection)_triggerProperty.GetValue(); }
+    }
+
+    public AbstractProperty ActualPositionProperty
+    {
+      get { return _actualPositionProperty; }
+    }
+
+    public Vector2 ActualPosition
+    {
+      get { return (Vector2) _actualPositionProperty.GetValue(); }
+      set { _actualPositionProperty.SetValue(value); }
+    }
+
+    public AbstractProperty NameProperty
+    {
+      get { return _nameProperty; }
+    }
+
+    public string Name
+    {
+      get { return _nameProperty.GetValue() as string; }
+      set
+      {
+        INameScope ns = FindNameScope();
+        if (ns != null)
+          ns.UnregisterName(Name);
+        _nameProperty.SetValue(value);
+        if (ns != null)
+          try
+          {
+            ns.RegisterName(Name, this);
+          }
+          catch (ArgumentException)
+          {
+            ServiceRegistration.Get<ILogger>().Warn("Name '" + Name + "' was registered twice in namescope '" + ns + "'");
+          }
+      }
+    }
+
+    public AbstractProperty MarginProperty
+    {
+      get { return _marginProperty; }
+    }
+
+    public Thickness Margin
+    {
+      get { return (Thickness) _marginProperty.GetValue(); }
+      set { _marginProperty.SetValue(value); }
+    }
+
+    public AbstractProperty LayoutTransformProperty
+    {
+      get { return _layoutTransformProperty; }
+    }
+
+    public Transform LayoutTransform
+    {
+      get { return _layoutTransformProperty.GetValue() as Transform; }
+      set { _layoutTransformProperty.SetValue(value); }
+    }
+
+    public AbstractProperty RenderTransformProperty
+    {
+      get { return _renderTransformProperty; }
+    }
+
+    public Transform RenderTransform
+    {
+      get { return (Transform) _renderTransformProperty.GetValue(); }
+      set { _renderTransformProperty.SetValue(value); }
+    }
+
+    public AbstractProperty RenderTransformOriginProperty
+    {
+      get { return _renderTransformOriginProperty; }
+    }
+
+    public Vector2 RenderTransformOrigin
+    {
+      get { return (Vector2) _renderTransformOriginProperty.GetValue(); }
+      set { _renderTransformOriginProperty.SetValue(value); }
+    }
+    
+    public AbstractProperty EffectProperty
+    {
+      get { return _effectProperty; }
+    }
+
+    public Effect Effect
+    {
+      get { return (Effect) _effectProperty.GetValue(); }
+      set { _effectProperty.SetValue(value); }
+    }
+
+    public bool IsTemplateControlRoot
+    {
+      get { return TemplateNameScope != null; }
+    }
+
+    public AbstractProperty TemplateNameScopeProperty
+    {
+      get { return _templateNameScopeProperty; }
+    }
+
+    public INameScope TemplateNameScope
+    {
+      get { return (INameScope) _templateNameScopeProperty.GetValue(); }
+      set { _templateNameScopeProperty.SetValue(value); }
+    }
+
+    /// <summary>
+    /// The element state reflects the state flow from prepared over running to disposing.
+    /// </summary>
+    /// <remarks>
+    /// The element state is used to determine the threading model for UI elements. In the <see cref="Visuals.ElementState.Available"/>
+    /// state, the UI element is not yet rendered and thus it is safe to change values of the rendering system directly.
+    /// In state <see cref="Visuals.ElementState.Running"/>, the UI element is being rendered and thus all values affecting the
+    /// rendering system must be set via the render thread (see <see cref="UIElement.SetValueInRenderThread"/>).
+    /// In state <see cref="Visuals.ElementState.Disposing"/>, the element is about to be disposed, thus no more change triggers and
+    /// other time-consuming tasks need to be executed.
+    /// </remarks>
+    public ElementState ElementState
+    {
+      get { return _elementState; }
+      internal set
+      {
+        if (_elementState == value)
+          return;
+        _elementState = value;
+        OnUpdateElementState();
+      }
+    }
+
+    protected virtual void OnUpdateElementState()
+    {
+      if (PreparingOrRunning)
+        ActivateBindings();
+      if (_elementState == ElementState.Disposing)
+        DisposeBindings();
+    }
+
+    internal bool PreparingOrRunning
+    {
+      get { return _elementState == ElementState.Preparing || _elementState == ElementState.Running; }
+    }
+
+    #endregion
+
+    #region Layouting
+
+    /// <summary>
+    /// Adds the given <paramref name="margin"/> to the specified <param name="size"/> parameter.
+    /// </summary>
+    /// <remarks>
+    /// <see cref="float.NaN"/> values will be preserved, i.e. if a <paramref name="size"/> coordinate
+    /// is <see cref="float.NaN"/>, it won't be changed.
+    /// </remarks>
+    /// <param name="size">Size2 parameter where the margin will be added.</param>
+    /// <param name="margin">Margin to be added.</param>
+    public static void AddMargin(ref Size2F size, Thickness margin)
+    {
+      if (!float.IsNaN(size.Width))
+        size.Width += margin.Left + margin.Right;
+      if (!float.IsNaN(size.Height))
+        size.Height += margin.Top + margin.Bottom;
+    }
+
+    /// <summary>
+    /// Adds the given <paramref name="margin"/> to the specified <paramref name="rect"/>.
+    /// </summary>
+    /// <param name="rect">Inner element's rectangle where the margin will be added.</param>
+    /// <param name="margin">Margin to be added.</param>
+    public static void AddMargin(ref RectangleF rect, Thickness margin)
+    {
+      rect.X -= margin.Left;
+      rect.Y -= margin.Top;
+
+      rect.Width += margin.Left + margin.Right;
+      rect.Height += margin.Top + margin.Bottom;
+    }
+
+    /// <summary>
+    /// Removes the given <paramref name="margin"/> from the specified <param name="size"/> parameter.
+    /// </summary>
+    /// <remarks>
+    /// <see cref="float.NaN"/> values will be preserved, i.e. if a <paramref name="size"/> coordinate
+    /// is <see cref="float.NaN"/>, it won't be changed.
+    /// </remarks>
+    /// <param name="size">Size2 parameter where the margin will be removed.</param>
+    /// <param name="margin">Margin to be removed.</param>
+    public static void RemoveMargin(ref Size2F size, Thickness margin)
+    {
+      if (!float.IsNaN(size.Width))
+        size.Width -= margin.Left + margin.Right;
+      if (!float.IsNaN(size.Height))
+        size.Height -= margin.Top + margin.Bottom;
+    }
+
+    /// <summary>
+    /// Removes the given <paramref name="margin"/> from the specified <paramref name="rect"/>.
+    /// </summary>
+    /// <param name="rect">Outer element's rectangle where the margin will be removed.</param>
+    /// <param name="margin">Margin to be removed.</param>
+    public static void RemoveMargin(ref RectangleF rect, Thickness margin)
+    {
+      rect.X += margin.Left;
+      rect.Y += margin.Top;
+
+      rect.Width -= margin.Left + margin.Right;
+      rect.Height -= margin.Top + margin.Bottom;
+    }
+
+    /// <summary>
+    /// Will make this element scroll the specified <paramref name="element"/> in a visible
+    /// position inside this element's borders. The call should also be delegated to the parent element
+    /// with the original element and its updated bounds as parameter; this will make all parents also
+    /// scroll their visible range.
+    /// </summary>
+    /// <remarks>
+    /// This method will be overridden by classes which can scroll their content. Such a class
+    /// will take two actions here:
+    /// <list type="bullet">
+    /// <item>Scroll the specified <paramref name="element"/> to a visible region inside its borders,
+    /// while undoing layout transformations which will be applied to children. At the same time,
+    /// the <paramref name="elementBounds"/> should be updated to the new bounds after scrolling.</item>
+    /// <item>Call this inherited method (in <see cref="UIElement"/>), which delegates the call to
+    /// the visual parent.</item>
+    /// </list>
+    /// The call to the visual parent should use the same <paramref name="element"/> but an updated
+    /// <paramref name="elementBounds"/> rectangle. The <paramref name="elementBounds"/> parameter
+    /// should reflect the updated element's bounds after the scrolling update has taken place in the
+    /// next layout cycle.
+    /// </remarks>
+    /// <param name="element">The original element which should be made visible.</param>
+    /// <param name="elementBounds">The element's bounds which will be active after the scrolling
+    /// update.</param>
+    public virtual void BringIntoView(UIElement element, RawRectangleF elementBounds)
+    {
+      UIElement parent = VisualParent as UIElement;
+      if (parent != null)
+        parent.BringIntoView(element, elementBounds);
+    }
+
+    /// <summary>
+    /// Returns the information if the specified (absolute) coordinates are located in this element's range and
+    /// this control is visible at the given coords.
+    /// </summary>
+    /// <param name="x">Absolute X-coordinate.</param>
+    /// <param name="y">Absolute Y-coordinate.</param>
+    /// <returns><c>true</c> if the specified coordinates lay in this element's visible range.</returns>
+    public virtual bool IsInVisibleArea(float x, float y)
+    {
+      UIElement parent = VisualParent as UIElement;
+      return IsInArea(x, y) && (parent == null || parent.IsChildRenderedAt(this, x, y));
+    }
+
+    /// <summary>
+    /// Returns the information if the specified (absolute) coordinates are located in this element's range.
+    /// </summary>
+    /// <param name="x">Absolute X-coordinate.</param>
+    /// <param name="y">Absolute Y-coordinate.</param>
+    /// <returns><c>true</c> if the specified coordinates lay in this element's range.</returns>
+    public abstract bool IsInArea(float x, float y);
+
+    /// <summary>
+    /// Returns the information if the given child is rendered at the given position.
+    /// Panels will check their children in the given render order.
+    /// Controls, which clip their render output at their boundaries or which hide individual children
+    /// will check if the given child is shown.
+    /// Other controls, wich don't clip their children's render output, will simply return the return value
+    /// of their parent's <see cref="IsChildRenderedAt"/> method with <c>this</c> as argument.
+    /// </summary>
+    /// <param name="child">Child to check.</param>
+    /// <param name="x">Absolute X coordinate to check.</param>
+    /// <param name="y">Absolute Y coordinate to check.</param>
+    /// <returns><c>true</c> if the given child of this element is rendered.</returns>
+    public virtual bool IsChildRenderedAt(UIElement child, float x, float y)
+    {
+      UIElement parent = VisualParent as UIElement;
+      return parent == null ? true : parent.IsChildRenderedAt(this, x, y);
+    }
+
+    /// <summary>
+    /// Checks if this element and all visual parents are visible and thus this element might be rendered.
+    /// </summary>
+    /// <returns><c>true</c>, if the element is visible, else <c>false</c>.</returns>
+    public bool CheckVisibility()
+    {
+      if (!IsVisible)
+        return false;
+      UIElement visualParent = VisualParent as UIElement;
+      if (visualParent == null)
+        // Root element
+        return true;
+      return visualParent.CheckVisibility();
+    }
+
+    public static bool InVisualPath(UIElement possibleParent, UIElement child)
+    {
+      Visual current = child;
+      while (current != null)
+        if (ReferenceEquals(possibleParent, current))
+          return true;
+        else
+          current = current.VisualParent;
+      return false;
+    }
+
+    public static bool IsNear(double x, double y)
+    {
+      return Math.Abs(x - y) < DELTA_DOUBLE;
+    }
+
+    public static bool GreaterThanOrClose(double x, double y)
+    {
+      return x > y || IsNear(x, y);
+    }
+
+    public static bool LessThanOrClose(double x, double y)
+    {
+      return x < y || IsNear(x, y);
+    }
+
+    /// <summary>
+    /// Transforms a screen point to local element space. The <see cref="UIElement.ActualPosition"/> is also taken into account.
+    /// </summary>
+    /// <param name="point">Screen point</param>
+    /// <returns>Returns the transformed point in element coordinates.</returns>
+    public virtual Vector2 TransformScreenPoint(Vector2 point)
+    {
+      // overridden in FrameworkElement to apply transformation
+      var actualPosition = ActualPosition;
+      return new Vector2(point.X - actualPosition.X, point.Y - actualPosition.Y);
+    }
+
+    #endregion
+
+    #region Resources handling
+
+    public void SetResources(ResourceDictionary resources)
+    {
+      _resources = resources;
+    }
+
+    bool _searchingResource = false;
+
+    /// <summary>
+    /// Finds the resource with the given resource key.
+    /// </summary>
+    /// <param name="resourceKey">The resource key.</param>
+    /// <returns>Resource with the specified key, or <c>null</c> if not found.</returns>
+    public object FindResource(object resourceKey)
+    {
+      if (_searchingResource)
+        // Avoid recursive calls
+        return null;
+      _searchingResource = true;
+      try
+      {
+        object result;
+        if (Resources.TryGetValue(resourceKey, out result))
+          return result;
+        UIElement logicalParent = LogicalParent as UIElement;
+        return logicalParent != null ? logicalParent.FindResource(resourceKey) : SkinContext.SkinResources.FindStyleResource(resourceKey);
+      }
+      finally
+      {
+        _searchingResource = false;
+      }
+    }
+
+    #endregion
+
+    #region UI element state handling
+
+    public void SetScreen(Screen screen)
+    {
+      if (screen != null)
+        ForEachElementInTree_BreadthFirst(new SetScreenAction(screen));
+    }
+
+    public void ResetScreen()
+    {
+      ForEachElementInTree_BreadthFirst(new SetScreenAction(null));
+    }
+
+    /// <summary>
+    /// Sets the element state. The <see cref="Screen"/> must have been assigned before the element state is set to
+    /// <see cref="Visuals.ElementState.Running"/>.
+    /// </summary>
+    /// <param name="state"></param>
+    public void SetElementState(ElementState state)
+    {
+      ForEachElementInTree_BreadthFirst(new SetElementStateAction(state));
+    }
+
+    #endregion
+
+    #region Bindings handling
+
+    void IBindingContainer.AddBindings(IEnumerable<IBinding> bindings)
+    {
+      foreach (IBinding binding in bindings)
+        AddDeferredBinding(binding);
+      if (PreparingOrRunning)
+        ActivateBindings();
+    }
+
+    public override void SetBindingValue(IDataDescriptor dd, object value)
+    {
+      SetValueInRenderThread(dd, value);
+    }
+
+    #endregion
+
+    #region Storyboards
+
+    public void StartStoryboard(Storyboard board, HandoffBehavior handoffBehavior)
+    {
+      Screen screen = Screen;
+      if (screen == null)
+        return;
+      screen.Animator.StartStoryboard(board, this, handoffBehavior);
+    }
+
+    public void StopStoryboard(Storyboard board)
+    {
+      Screen screen = Screen;
+      if (screen == null)
+        return;
+      screen.Animator.StopStoryboard(board, this);
+    }
+
+    #endregion
+
+    #region Thread synchronization
+
+    public void SetValueInRenderThread(IDataDescriptor dataDescriptor, object value)
+    {
+      if (_elementState == ElementState.Disposing)
+        return;
+      Screen screen = Screen;
+      if (screen == null || _elementState == ElementState.Available || _elementState == ElementState.Preparing ||
+          Thread.CurrentThread == SkinContext.RenderThread)
+        dataDescriptor.Value = value;
+      else
+        screen.Animator.SetValue(dataDescriptor, value);
+    }
+
+    /// <summary>
+    /// Gets either the value of the given <paramref name="dataDescriptor"/> or, if there is a value to be set in the
+    /// render thread, that pending value.
+    /// </summary>
+    /// <param name="dataDescriptor">Data descriptor whose value should be returned.</param>
+    /// <param name="value">Pending value or current value.</param>
+    /// <returns><c>true</c>, if the returned value is pending to be set, else <c>false</c>.</returns>
+    public bool GetPendingOrCurrentValue(IDataDescriptor dataDescriptor, out object value)
+    {
+      Screen screen = Screen;
+      Animator animator = screen == null ? null : screen.Animator;
+      try
+      {
+        if (animator != null)
+        {
+          Monitor.Enter(animator.SyncObject);
+          if (animator.TryGetPendingValue(dataDescriptor, out value))
+            return true;
+        }
+        value = dataDescriptor.Value;
+      }
+      finally
+      {
+        if (animator != null)
+          Monitor.Exit(animator.SyncObject);
+      }
+      return false;
+    }
+
+    /// <summary>
+    /// Convenience method for calling <see cref="GetPendingOrCurrentValue(IDataDescriptor,out object)"/> if it is not
+    /// interesting whether the value was still pending or whether the current value was returned.
+    /// </summary>
+    /// <param name="dataDescriptor">Data descriptor whose value should be returned.</param>
+    /// <returns>Pending value or current value.</returns>
+    public object GetPendingOrCurrentValue(IDataDescriptor dataDescriptor)
+    {
+      object value;
+      GetPendingOrCurrentValue(dataDescriptor, out value);
+      return value;
+    }
+
+    #endregion
+
+    #region Events & triggers
+
+    public void FireEvent(string eventName, RoutingStrategyEnum routingStrategy)
+    {
+      if (routingStrategy == RoutingStrategyEnum.Tunnel)
+      {
+        // Tunnel strategy: All parents first, then this element
+        UIElement parent = VisualParent as UIElement;
+        if (parent != null)
+          parent.FireEvent(eventName, routingStrategy);
+      }
+      DoFireEvent(eventName);
+      switch (routingStrategy)
+      {
+        case RoutingStrategyEnum.Bubble:
+          // Bubble strategy: First this element, then all parents
+          UIElement parent = VisualParent as UIElement;
+          if (parent != null)
+            parent.FireEvent(eventName, routingStrategy);
+          break;
+        case RoutingStrategyEnum.VisualTree:
+          // VisualTree strategy: First this element, then all children
+          foreach (UIElement child in GetChildren())
+            child.FireEvent(eventName, routingStrategy);
+          break;
+      }
+    }
+
+    protected virtual void DoFireEvent(string eventName)
+    {
+      UIEventDelegate dlgt = EventOccured;
+      if (dlgt != null)
+        dlgt(eventName);
+    }
+
+    public void CheckFireLoaded()
+    {
+      if (!_fireLoaded)
+        return;
+      FireEvent(LOADED_EVENT, RoutingStrategyEnum.VisualTree);
+      _fireLoaded = false;
+    }
+
+    public void UninitializeTriggers()
+    {
+      if (!_triggersInitialized)
+        return;
+      foreach (TriggerBase trigger in Triggers)
+        trigger.Reset();
+      _triggersInitialized = false;
+    }
+
+    public void InitializeTriggers()
+    {
+      if (_triggersInitialized)
+        return;
+      foreach (TriggerBase trigger in Triggers)
+        trigger.Setup(this);
+      _triggersInitialized = true;
+    }
+
+    #endregion
+
+    #region routed events
+
+    internal static void RegisterEvents(Type type)
+    {
+      EventManager.RegisterClassHandler(type, PreviewMouseDownEvent, new MouseButtonEventHandler(OnPreviewMouseDownThunk), true);
+      EventManager.RegisterClassHandler(type, MouseDownEvent, new MouseButtonEventHandler(OnMouseDownThunk), true);
+      EventManager.RegisterClassHandler(type, PreviewMouseLeftButtonDownEvent, new MouseButtonEventHandler(OnPreviewMouseLeftButtonDownThunk), false);
+      EventManager.RegisterClassHandler(type, MouseLeftButtonDownEvent, new MouseButtonEventHandler(OnMouseLeftButtonDownThunk), false);
+      EventManager.RegisterClassHandler(type, PreviewMouseRightButtonDownEvent, new MouseButtonEventHandler(OnPreviewMouseRightButtonDownThunk), false);
+      EventManager.RegisterClassHandler(type, MouseRightButtonDownEvent, new MouseButtonEventHandler(OnMouseRightButtonDownThunk), false);
+
+      EventManager.RegisterClassHandler(type, PreviewMouseUpEvent, new MouseButtonEventHandler(OnPreviewMouseUpThunk), true);
+      EventManager.RegisterClassHandler(type, MouseUpEvent, new MouseButtonEventHandler(OnMouseUpThunk), true);
+      EventManager.RegisterClassHandler(type, PreviewMouseLeftButtonUpEvent, new MouseButtonEventHandler(OnPreviewMouseLeftButtonUpThunk), false);
+      EventManager.RegisterClassHandler(type, MouseLeftButtonUpEvent, new MouseButtonEventHandler(OnMouseLeftButtonUpThunk), false);
+      EventManager.RegisterClassHandler(type, PreviewMouseRightButtonUpEvent, new MouseButtonEventHandler(OnPreviewMouseRightButtonUpThunk), false);
+      EventManager.RegisterClassHandler(type, MouseRightButtonUpEvent, new MouseButtonEventHandler(OnMouseRightButtonUpThunk), false);
+
+      EventManager.RegisterClassHandler(type, PreviewMouseWheelEvent, new MouseWheelEventHandler(OnPreviewMouseWheelThunk), false);
+      EventManager.RegisterClassHandler(type, MouseWheelEvent, new MouseWheelEventHandler(OnMouseWheelThunk), false);
+
+      EventManager.RegisterClassHandler(type, PreviewMouseClickEvent, new MouseButtonEventHandler(OnPreviewMouseClickThunk), false);
+      EventManager.RegisterClassHandler(type, MouseClickEvent, new MouseButtonEventHandler(OnMouseClickThunk), false);
+
+      EventManager.RegisterClassHandler(type, PreviewMouseMoveEvent, new MouseEventHandler(OnPreviewMouseMoveThunk), false);
+      EventManager.RegisterClassHandler(type, MouseMoveEvent, new MouseEventHandler(OnMouseMoveThunk), false);
+
+      EventManager.RegisterClassHandler(type, PreviewKeyPressEvent, new KeyEventHandler(OnPreviewKeyPressThunk), false);
+      EventManager.RegisterClassHandler(type, KeyPressEvent, new KeyEventHandler(OnKeyPressThunk), false);
+      EventManager.RegisterClassHandler(type, BindingExtension.SourceUpdatedEvent, new DataTransferEventHandler(OnSourceUpdatedThunk), false);
+      EventManager.RegisterClassHandler(type, BindingExtension.TargetUpdatedEvent, new DataTransferEventHandler(OnTargetUpdatedThunk), false);
+    }
+
+
+    private static void OnPreviewMouseDownThunk(object sender, MouseButtonEventArgs e)
+    {
+      if (!e.Handled)
+      {
+        var uiElement = sender as UIElement;
+        if (uiElement != null)
+        {
+          uiElement.OnPreviewMouseDown(e);
+        }
+      }
+      switch (e.ChangedButton)
+      {
+        case MouseButton.Left:
+          ReRaiseEventAs(sender as UIElement, e, PreviewMouseLeftButtonDownEvent);
+          break;
+        case MouseButton.Right:
+          ReRaiseEventAs(sender as UIElement, e, PreviewMouseRightButtonDownEvent);
+          break;
+      }
+    }
+
+    /// <summary>
+    /// Invoked when unhandled PreviewMouseDown event reaches this element. This method is called before the MouseDown event is fired.
+    /// </summary>
+    /// <param name="e">The event arguments for the event.</param>
+    /// <remarks>This base implementation is empty.</remarks>
+    protected virtual void OnPreviewMouseDown(MouseButtonEventArgs e)
+    { }
+
+    public static readonly RoutedEvent PreviewMouseDownEvent = EventManager.RegisterRoutedEvent(
+      "PreviewMouseDown", RoutingStrategy.Tunnel, typeof(MouseButtonEventHandler), typeof(UIElement));
+
+    // Provide CLR accessors for the event 
+    public event MouseButtonEventHandler PreviewMouseDown
+    {
+      add { AddHandler(PreviewMouseDownEvent, value); }
+      remove { RemoveHandler(PreviewMouseDownEvent, value); }
+    }
+
+
+    private static void OnMouseDownThunk(object sender, MouseButtonEventArgs e)
+    {
+      if (!e.Handled)
+      {
+        var uiElement = sender as UIElement;
+        if (uiElement != null)
+        {
+          uiElement.OnMouseDown(e);
+        }
+      }
+      switch (e.ChangedButton)
+      {
+        case MouseButton.Left:
+          ReRaiseEventAs(sender as UIElement, e, MouseLeftButtonDownEvent);
+          break;
+        case MouseButton.Right:
+          ReRaiseEventAs(sender as UIElement, e, MouseRightButtonDownEvent);
+          break;
+      }
+    }
+
+    /// <summary>
+    /// Invoked when unhandled MouseDown event reaches this element. This method is called before the MouseDown event is fired.
+    /// </summary>
+    /// <param name="e">The event arguments for the event.</param>
+    /// <remarks>This base implementation is empty.</remarks>
+    protected virtual void OnMouseDown(MouseButtonEventArgs e)
+    { }
+
+    public static readonly RoutedEvent MouseDownEvent = EventManager.RegisterRoutedEvent(
+      "MouseDown", RoutingStrategy.Bubble, typeof(MouseButtonEventHandler), typeof(UIElement));
+
+    // Provide CLR accessors for the event 
+    public event MouseButtonEventHandler MouseDown
+    {
+      add { AddHandler(MouseDownEvent, value); }
+      remove { RemoveHandler(MouseDownEvent, value); }
+    }
+
+
+    private static void OnPreviewMouseLeftButtonDownThunk(object sender, MouseButtonEventArgs e)
+    {
+      var uiElement = sender as UIElement;
+      if (uiElement != null)
+      {
+        uiElement.OnPreviewMouseLeftButtonDown(e);
+      }
+    }
+
+    /// <summary>
+    /// Invoked when unhandled PreviewMouseLeftButtonDown event reaches this element. This method is called before the MouseLeftButtonDown event is fired.
+    /// </summary>
+    /// <param name="e">The event arguments for the event.</param>
+    /// <remarks>This base implementation is empty.</remarks>
+    protected virtual void OnPreviewMouseLeftButtonDown(MouseButtonEventArgs e)
+    { }
+
+    // since PreviewMouseLeftButtonDownEvent is raised by the PreviewMouseDownEvent, which is already tunneled, we use RoutingStrategy.Direct here!
+    public static readonly RoutedEvent PreviewMouseLeftButtonDownEvent = EventManager.RegisterRoutedEvent(
+      "PreviewMouseLeftButtonDown", RoutingStrategy.Direct, typeof(MouseButtonEventHandler), typeof(UIElement));
+
+    // Provide CLR accessors for the event 
+    public event MouseButtonEventHandler PreviewMouseLeftButtonDown
+    {
+      add { AddHandler(PreviewMouseLeftButtonDownEvent, value); }
+      remove { RemoveHandler(PreviewMouseLeftButtonDownEvent, value); }
+    }
+
+
+    private static void OnMouseLeftButtonDownThunk(object sender, MouseButtonEventArgs e)
+    {
+      var uiElement = sender as UIElement;
+      if (uiElement != null)
+      {
+        uiElement.OnMouseLeftButtonDown(e);
+      }
+    }
+
+    /// <summary>
+    /// Invoked when unhandled MouseLeftButtonDown event reaches this element. This method is called before the MouseLeftButtonDown event is fired.
+    /// </summary>
+    /// <param name="e">The event arguments for the event.</param>
+    /// <remarks>This base implementation is empty.</remarks>
+    protected virtual void OnMouseLeftButtonDown(MouseButtonEventArgs e)
+    { }
+
+    // since MouseLeftButtonDownEvent is raised by the MouseDownEvent, which is already tunneled, we use RoutingStrategy.Direct here!
+    public static readonly RoutedEvent MouseLeftButtonDownEvent = EventManager.RegisterRoutedEvent(
+      "MouseLeftButtonDown", RoutingStrategy.Direct, typeof(MouseButtonEventHandler), typeof(UIElement));
+
+    // Provide CLR accessors for the event 
+    public event MouseButtonEventHandler MouseLeftButtonDown
+    {
+      add { AddHandler(MouseLeftButtonDownEvent, value); }
+      remove { RemoveHandler(MouseLeftButtonDownEvent, value); }
+    }
+    
+
+    private static void OnPreviewMouseRightButtonDownThunk(object sender, MouseButtonEventArgs e)
+    {
+      var uiElement = sender as UIElement;
+      if (uiElement != null)
+      {
+        uiElement.OnPreviewMouseRightButtonDown(e);
+      }
+    }
+
+    /// <summary>
+    /// Invoked when unhandled PreviewMouseRightButtonDown event reaches this element. This method is called before the MouseRightButtonDown event is fired.
+    /// </summary>
+    /// <param name="e">The event arguments for the event.</param>
+    /// <remarks>This base implementation is empty.</remarks>
+    protected virtual void OnPreviewMouseRightButtonDown(MouseButtonEventArgs e)
+    { }
+
+    // since PreviewMouseRightButtonDownEvent is raised by the PreviewMouseDownEvent, which is already tunneled, we use RoutingStrategy.Direct here!
+    public static readonly RoutedEvent PreviewMouseRightButtonDownEvent = EventManager.RegisterRoutedEvent(
+      "PreviewMouseRightButtonDown", RoutingStrategy.Direct, typeof(MouseButtonEventHandler), typeof(UIElement));
+
+    // Provide CLR accessors for the event 
+    public event MouseButtonEventHandler PreviewMouseRightButtonDown
+    {
+      add { AddHandler(PreviewMouseRightButtonDownEvent, value); }
+      remove { RemoveHandler(PreviewMouseRightButtonDownEvent, value); }
+    }
+
+
+    private static void OnMouseRightButtonDownThunk(object sender, MouseButtonEventArgs e)
+    {
+      var uiElement = sender as UIElement;
+      if (uiElement != null)
+      {
+        uiElement.OnMouseRightButtonDown(e);
+      }
+    }
+
+    /// <summary>
+    /// Invoked when unhandled MouseRightButtonDown event reaches this element. This method is called before the MouseRightButtonDown event is fired.
+    /// </summary>
+    /// <param name="e">The event arguments for the event.</param>
+    /// <remarks>This base implementation is empty.</remarks>
+    protected virtual void OnMouseRightButtonDown(MouseButtonEventArgs e)
+    { }
+
+    // since MouseRightButtonDownEvent is raised by the MouseDownEvent, which is already tunneled, we use RoutingStrategy.Direct here!
+    public static readonly RoutedEvent MouseRightButtonDownEvent = EventManager.RegisterRoutedEvent(
+      "MouseRightButtonDown", RoutingStrategy.Direct, typeof(MouseButtonEventHandler), typeof(UIElement));
+
+    // Provide CLR accessors for the event 
+    public event MouseButtonEventHandler MouseRightButtonDown
+    {
+      add { AddHandler(MouseRightButtonDownEvent, value); }
+      remove { RemoveHandler(MouseRightButtonDownEvent, value); }
+    }
+    
+
+    private static void OnPreviewMouseUpThunk(object sender, MouseButtonEventArgs e)
+    {
+      if (!e.Handled)
+      {
+        var uiElement = sender as UIElement;
+        if (uiElement != null)
+        {
+          uiElement.OnPreviewMouseDown(e);
+        }
+      }
+      switch (e.ChangedButton)
+      {
+        case MouseButton.Left:
+          ReRaiseEventAs(sender as UIElement, e, PreviewMouseLeftButtonUpEvent);
+          break;
+        case MouseButton.Right:
+          ReRaiseEventAs(sender as UIElement, e, PreviewMouseRightButtonUpEvent);
+          break;
+      }
+    }
+
+    /// <summary>
+    /// Invoked when unhandled PreviewMouseUp event reaches this element. This method is called before the MouseUp event is fired.
+    /// </summary>
+    /// <param name="e">The event arguments for the event.</param>
+    /// <remarks>This base implementation is empty.</remarks>
+    protected virtual void OnPreviewMouseUp(MouseButtonEventArgs e)
+    { }
+
+    public static readonly RoutedEvent PreviewMouseUpEvent = EventManager.RegisterRoutedEvent(
+      "PreviewMouseUp", RoutingStrategy.Tunnel, typeof(MouseButtonEventHandler), typeof(UIElement));
+
+    // Provide CLR accessors for the event 
+    public event MouseButtonEventHandler PreviewMouseUp
+    {
+      add { AddHandler(PreviewMouseUpEvent, value); }
+      remove { RemoveHandler(PreviewMouseUpEvent, value); }
+    }
+
+
+    private static void OnMouseUpThunk(object sender, MouseButtonEventArgs e)
+    {
+      if (!e.Handled)
+      {
+        var uiElement = sender as UIElement;
+        if (uiElement != null)
+        {
+          uiElement.OnMouseUp(e);
+        }
+      }
+      switch (e.ChangedButton)
+      {
+        case MouseButton.Left:
+          ReRaiseEventAs(sender as UIElement, e, MouseLeftButtonUpEvent);
+          break;
+        case MouseButton.Right:
+          ReRaiseEventAs(sender as UIElement, e, MouseRightButtonUpEvent);
+          break;
+      }
+    }
+
+    /// <summary>
+    /// Invoked when unhandled MouseUp event reaches this element. This method is called before the MouseUp event is fired.
+    /// </summary>
+    /// <param name="e">The event arguments for the event.</param>
+    /// <remarks>This base implementation is empty.</remarks>
+    protected virtual void OnMouseUp(MouseButtonEventArgs e)
+    { }
+
+    public static readonly RoutedEvent MouseUpEvent = EventManager.RegisterRoutedEvent(
+      "MouseUp", RoutingStrategy.Bubble, typeof(MouseButtonEventHandler), typeof(UIElement));
+
+    // Provide CLR accessors for the event 
+    public event MouseButtonEventHandler MouseUp
+    {
+      add { AddHandler(MouseUpEvent, value); }
+      remove { RemoveHandler(MouseUpEvent, value); }
+    }
+
+
+    private static void OnPreviewMouseLeftButtonUpThunk(object sender, MouseButtonEventArgs e)
+    {
+      var uiElement = sender as UIElement;
+      if (uiElement != null)
+      {
+        uiElement.OnPreviewMouseLeftButtonUp(e);
+      }
+    }
+
+    /// <summary>
+    /// Invoked when unhandled PreviewMouseLeftButtonUp event reaches this element. This method is called before the MouseLeftButtonUp event is fired.
+    /// </summary>
+    /// <param name="e">The event arguments for the event.</param>
+    /// <remarks>This base implementation is empty.</remarks>
+    protected virtual void OnPreviewMouseLeftButtonUp(MouseButtonEventArgs e)
+    { }
+
+    // since PreviewMouseLeftButtonUpEvent is raised by the PreviewMouseUpEvent, which is already tunneled, we use RoutingStrategy.Direct here!
+    public static readonly RoutedEvent PreviewMouseLeftButtonUpEvent = EventManager.RegisterRoutedEvent(
+      "PreviewMouseLeftButtonUp", RoutingStrategy.Direct, typeof(MouseButtonEventHandler), typeof(UIElement));
+
+    // Provide CLR accessors for the event 
+    public event MouseButtonEventHandler PreviewMouseLeftButtonUp
+    {
+      add { AddHandler(PreviewMouseLeftButtonUpEvent, value); }
+      remove { RemoveHandler(PreviewMouseLeftButtonUpEvent, value); }
+    }
+
+
+    private static void OnMouseLeftButtonUpThunk(object sender, MouseButtonEventArgs e)
+    {
+      var uiElement = sender as UIElement;
+      if (uiElement != null)
+      {
+        uiElement.OnMouseLeftButtonUp(e);
+      }
+    }
+
+    /// <summary>
+    /// Invoked when unhandled MouseLeftButtonUp event reaches this element. This method is called before the MouseLeftButtonUp event is fired.
+    /// </summary>
+    /// <param name="e">The event arguments for the event.</param>
+    /// <remarks>This base implementation is empty.</remarks>
+    protected virtual void OnMouseLeftButtonUp(MouseButtonEventArgs e)
+    { }
+
+    // since MouseLeftButtonUpEvent is raised by the MouseUpEvent, which is already tunneled, we use RoutingStrategy.Direct here!
+    public static readonly RoutedEvent MouseLeftButtonUpEvent = EventManager.RegisterRoutedEvent(
+      "MouseLeftButtonUp", RoutingStrategy.Direct, typeof(MouseButtonEventHandler), typeof(UIElement));
+
+    // Provide CLR accessors for the event 
+    public event MouseButtonEventHandler MouseLeftButtonUp
+    {
+      add { AddHandler(MouseLeftButtonUpEvent, value); }
+      remove { RemoveHandler(MouseLeftButtonUpEvent, value); }
+    }
+
+
+    private static void OnPreviewMouseRightButtonUpThunk(object sender, MouseButtonEventArgs e)
+    {
+      var uiElement = sender as UIElement;
+      if (uiElement != null)
+      {
+        uiElement.OnPreviewMouseRightButtonUp(e);
+      }
+    }
+
+    /// <summary>
+    /// Invoked when unhandled PreviewMouseRightButtonUp event reaches this element. This method is called before the MouseRightButtonUp event is fired.
+    /// </summary>
+    /// <param name="e">The event arguments for the event.</param>
+    /// <remarks>This base implementation is empty.</remarks>
+    protected virtual void OnPreviewMouseRightButtonUp(MouseButtonEventArgs e)
+    { }
+
+    // since PreviewMouseRightButtonUpEvent is raised by the PreviewMouseUpEvent, which is already tunneled, we use RoutingStrategy.Direct here!
+    public static readonly RoutedEvent PreviewMouseRightButtonUpEvent = EventManager.RegisterRoutedEvent(
+      "PreviewMouseRightButtonUp", RoutingStrategy.Direct, typeof(MouseButtonEventHandler), typeof(UIElement));
+
+    // Provide CLR accessors for the event 
+    public event MouseButtonEventHandler PreviewMouseRightButtonUp
+    {
+      add { AddHandler(PreviewMouseRightButtonUpEvent, value); }
+      remove { RemoveHandler(PreviewMouseRightButtonUpEvent, value); }
+    }
+
+
+    private static void OnMouseRightButtonUpThunk(object sender, MouseButtonEventArgs e)
+    {
+      var uiElement = sender as UIElement;
+      if (uiElement != null)
+      {
+        uiElement.OnMouseRightButtonUp(e);
+      }
+    }
+
+    /// <summary>
+    /// Invoked when unhandled MouseRightButtonUp event reaches this element. This method is called before the MouseRightButtonUp event is fired.
+    /// </summary>
+    /// <param name="e">The event arguments for the event.</param>
+    /// <remarks>This base implementation is empty.</remarks>
+    protected virtual void OnMouseRightButtonUp(MouseButtonEventArgs e)
+    { }
+
+    // since MouseRightButtonUpEvent is raised by the MouseUpEvent, which is already tunneled, we use RoutingStrategy.Direct here!
+    public static readonly RoutedEvent MouseRightButtonUpEvent = EventManager.RegisterRoutedEvent(
+      "MouseRightButtonUp", RoutingStrategy.Direct, typeof(MouseButtonEventHandler), typeof(UIElement));
+
+    // Provide CLR accessors for the event 
+    public event MouseButtonEventHandler MouseRightButtonUp
+    {
+      add { AddHandler(MouseRightButtonUpEvent, value); }
+      remove { RemoveHandler(MouseRightButtonUpEvent, value); }
+    }
+
+
+    private static void OnPreviewMouseWheelThunk(object sender, MouseWheelEventArgs e)
+    {
+      var uiElement = sender as UIElement;
+      if (uiElement != null)
+      {
+        uiElement.OnPreviewMouseWheel(e);
+      }
+    }
+
+    /// <summary>
+    /// Invoked when unhandled PreviewMouseWheel event reaches this element. This method is called before the PreviewMouseWheel event is fired.
+    /// </summary>
+    /// <param name="e">The event arguments for the event.</param>
+    /// <remarks>This base implementation is empty.</remarks>
+    protected virtual void OnPreviewMouseWheel(MouseWheelEventArgs e)
+    { }
+
+    public static readonly RoutedEvent PreviewMouseWheelEvent = EventManager.RegisterRoutedEvent(
+      "PreviewMouseWheel", RoutingStrategy.Tunnel, typeof(MouseWheelEventHandler), typeof(UIElement));
+
+    // Provide CLR accessors for the event 
+    public event MouseWheelEventHandler PreviewMouseWheel
+    {
+      add { AddHandler(PreviewMouseWheelEvent, value); }
+      remove { RemoveHandler(PreviewMouseWheelEvent, value); }
+    }
+
+
+    private static void OnMouseWheelThunk(object sender, MouseWheelEventArgs e)
+    {
+      var uiElement = sender as UIElement;
+      if (uiElement != null)
+      {
+        uiElement.OnMouseWheel(e);
+      }
+    }
+
+    /// <summary>
+    /// Invoked when unhandled MouseWheel event reaches this element. This method is called before the MouseWheel event is fired.
+    /// </summary>
+    /// <param name="e">The event arguments for the event.</param>
+    /// <remarks>This base implementation is empty.</remarks>
+    protected virtual void OnMouseWheel(MouseWheelEventArgs e)
+    { }
+
+    public static readonly RoutedEvent MouseWheelEvent = EventManager.RegisterRoutedEvent(
+      "MouseWheel", RoutingStrategy.Bubble, typeof(MouseWheelEventHandler), typeof(UIElement));
+
+    // Provide CLR accessors for the event 
+    public event MouseWheelEventHandler MouseWheel
+    {
+      add { AddHandler(MouseWheelEvent, value); }
+      remove { RemoveHandler(MouseWheelEvent, value); }
+    }
+
+
+    private static void OnPreviewMouseClickThunk(object sender, MouseButtonEventArgs e)
+    {
+      var uiElement = sender as UIElement;
+      if (uiElement != null)
+      {
+        uiElement.OnPreviewMouseClick(e);
+      }
+    }
+
+    /// <summary>
+    /// Invoked when unhandled PreviewMouseClick event reaches this element. This method is called before the PreviewMouseLeftClick event is fired.
+    /// </summary>
+    /// <param name="e">The event arguments for the event.</param>
+    /// <remarks>This base implementation is empty.</remarks>
+    protected virtual void OnPreviewMouseClick(MouseButtonEventArgs e)
+    { }
+
+    public static readonly RoutedEvent PreviewMouseClickEvent = EventManager.RegisterRoutedEvent(
+      "PreviewMouseClick", RoutingStrategy.Tunnel, typeof(MouseButtonEventHandler), typeof(UIElement));
+
+    // Provide CLR accessors for the event 
+    public event MouseButtonEventHandler PreviewMouseClick
+    {
+      add { AddHandler(PreviewMouseClickEvent, value); }
+      remove { RemoveHandler(PreviewMouseClickEvent, value); }
+    }
+
+
+    private static void OnMouseClickThunk(object sender, MouseButtonEventArgs e)
+    {
+      var uiElement = sender as UIElement;
+      if (uiElement != null)
+      {
+        uiElement.OnMouseClick(e);
+      }
+    }
+
+    /// <summary>
+    /// Invoked when unhandled MouseClick event reaches this element. This method is called before the MouseClick event is fired.
+    /// </summary>
+    /// <param name="e">The event arguments for the event.</param>
+    /// <remarks>This base implementation is empty.</remarks>
+    protected virtual void OnMouseClick(MouseButtonEventArgs e)
+    { }
+
+    public static readonly RoutedEvent MouseClickEvent = EventManager.RegisterRoutedEvent(
+      "MouseClick", RoutingStrategy.Bubble, typeof(MouseButtonEventHandler), typeof(UIElement));
+
+    // Provide CLR accessors for the event 
+    public event MouseButtonEventHandler MouseClick
+    {
+      add { AddHandler(MouseClickEvent, value); }
+      remove { RemoveHandler(MouseClickEvent, value); }
+    }
+
+
+    private static void OnPreviewMouseMoveThunk(object sender, MouseEventArgs e)
+    {
+      var uiElement = sender as UIElement;
+      if (uiElement != null)
+      {
+        uiElement.OnPreviewMouseMove(e);
+      }
+    }
+
+    /// <summary>
+    /// Invoked when unhandled PreviewMouseMove event reaches this element. This method is called before the PreviewMouseMove event is fired.
+    /// </summary>
+    /// <param name="e">The event arguments for the event.</param>
+    /// <remarks>This base implementation is empty.</remarks>
+    protected virtual void OnPreviewMouseMove(MouseEventArgs e)
+    { }
+
+    public static readonly RoutedEvent PreviewMouseMoveEvent = EventManager.RegisterRoutedEvent(
+      "PreviewMouseMove", RoutingStrategy.Tunnel, typeof(MouseEventHandler), typeof(UIElement));
+
+    // Provide CLR accessors for the event 
+    public event MouseEventHandler PreviewMouseMove
+    {
+      add { AddHandler(PreviewMouseMoveEvent, value); }
+      remove { RemoveHandler(PreviewMouseMoveEvent, value); }
+    }
+
+
+    private static void OnMouseMoveThunk(object sender, MouseEventArgs e)
+    {
+      var uiElement = sender as UIElement;
+      if (uiElement != null)
+      {
+        uiElement.OnMouseMove(e);
+      }
+    }
+
+    /// <summary>
+    /// Invoked when unhandled MouseMove event reaches this element. This method is called before the MouseMove event is fired.
+    /// </summary>
+    /// <param name="e">The event arguments for the event.</param>
+    /// <remarks>This base implementation is empty.</remarks>
+    protected virtual void OnMouseMove(MouseEventArgs e)
+    { }
+
+    public static readonly RoutedEvent MouseMoveEvent = EventManager.RegisterRoutedEvent(
+      "MouseMove", RoutingStrategy.Bubble, typeof(MouseEventHandler), typeof(UIElement));
+
+    // Provide CLR accessors for the event 
+    public event MouseEventHandler MouseMove
+    {
+      add { AddHandler(MouseMoveEvent, value); }
+      remove { RemoveHandler(MouseMoveEvent, value); }
+    }
+
+
+    private static void OnPreviewKeyPressThunk(object sender, KeyEventArgs e)
+    {
+      var uiElement = sender as UIElement;
+      if (uiElement != null)
+      {
+        uiElement.OnPreviewKeyPress(e);
+      }
+    }
+
+    /// <summary>
+    /// Invoked when unhandled PreviewKeyPress event reaches this element. This method is called before the PreviewKeyPress event is fired.
+    /// </summary>
+    /// <param name="e">The event arguments for the event.</param>
+    /// <remarks>This base implementation is empty.</remarks>
+    protected virtual void OnPreviewKeyPress(KeyEventArgs e)
+    { }
+
+    public static readonly RoutedEvent PreviewKeyPressEvent = EventManager.RegisterRoutedEvent(
+      "PreviewKeyPress", RoutingStrategy.Tunnel, typeof(KeyEventHandler), typeof(UIElement));
+
+    // Provide CLR accessors for the event 
+    public event KeyEventHandler PreviewKeyPress
+    {
+      add { AddHandler(PreviewKeyPressEvent, value); }
+      remove { RemoveHandler(PreviewKeyPressEvent, value); }
+    }
+
+
+    private static void OnKeyPressThunk(object sender, KeyEventArgs e)
+    {
+      var uiElement = sender as UIElement;
+      if (uiElement != null)
+      {
+        uiElement.OnKeyPress(e);
+      }
+    }
+
+    /// <summary>
+    /// Invoked when unhandled KeyPress event reaches this element. This method is called before the KeyPress event is fired.
+    /// </summary>
+    /// <param name="e">The event arguments for the event.</param>
+    /// <remarks>This base implementation is empty.</remarks>
+    protected virtual void OnKeyPress(KeyEventArgs e)
+    { }
+
+    public static readonly RoutedEvent KeyPressEvent = EventManager.RegisterRoutedEvent(
+      "KeyPress", RoutingStrategy.Bubble, typeof(KeyPressEventHandler), typeof(UIElement));
+
+    // Provide CLR accessors for the event 
+    public event KeyPressEventHandler KeyPress
+    {
+      add { AddHandler(KeyPressEvent, value); }
+      remove { RemoveHandler(KeyPressEvent, value); }
+    }
+
+    private static void OnSourceUpdatedThunk(object sender, DataTransferEventArgs e)
+    {
+      var uiElement = sender as UIElement;
+      if (uiElement != null)
+      {
+        uiElement.OnSourceUpdated(e);
+      }
+    }
+
+    /// <summary>
+    /// Invoked when unhandled SourceUpdated event reaches this element. This method is called before the SourceUpdated event is fired.
+    /// </summary>
+    /// <param name="e">The event arguments for the event.</param>
+    /// <remarks>This base implementation is empty.</remarks>
+    protected virtual void OnSourceUpdated(DataTransferEventArgs e)
+    { }
+
+    // Provide CLR accessors for the event 
+    public event DataTransferEventHandler SourceUpdated
+    {
+      add { AddHandler(BindingExtension.SourceUpdatedEvent, value); }
+      remove { RemoveHandler(BindingExtension.SourceUpdatedEvent, value); }
+    }
+
+    private static void OnTargetUpdatedThunk(object sender, DataTransferEventArgs e)
+    {
+      var uiElement = sender as UIElement;
+      if (uiElement != null)
+      {
+        uiElement.OnTargetUpdated(e);
+      }
+    }
+
+    /// <summary>
+    /// Invoked when unhandled TargetUpdated event reaches this element. This method is called before the TargetUpdated event is fired.
+    /// </summary>
+    /// <param name="e">The event arguments for the event.</param>
+    /// <remarks>This base implementation is empty.</remarks>
+    protected virtual void OnTargetUpdated(DataTransferEventArgs e)
+    { }
+
+    // Provide CLR accessors for the event 
+    public event DataTransferEventHandler TargetUpdated
+    {
+      add { AddHandler(BindingExtension.TargetUpdatedEvent, value); }
+      remove { RemoveHandler(BindingExtension.TargetUpdatedEvent, value); }
+    }
+
+    #endregion
+
+    #region routed event handling
+
+    private readonly Dictionary<RoutedEvent, List<RoutedEventHandlerInfo>> _eventHandlerDictionary = new Dictionary<RoutedEvent, List<RoutedEventHandlerInfo>>();
+
+    /// <summary>
+    /// Adds an <see cref="RoutedEvent"/> handler to this element.
+    /// </summary>
+    /// <param name="routedEvent">Routed event identifier.</param>
+    /// <param name="handler">Handler for the event.</param>
+    public void AddHandler(RoutedEvent routedEvent, Delegate handler)
+    {
+      AddHandler(routedEvent, handler, false);
+    }
+
+    /// <summary>
+    /// Adds an <see cref="RoutedEvent"/> handler to this element, using a command stencil as handler.
+    /// </summary>
+    /// <param name="routedEvent">Routed event identifier.</param>
+    /// <param name="handler">Handler for the event.</param>
+    public void AddHandler(RoutedEvent routedEvent, ICommandStencil handler)
+    {
+      AddHandler(routedEvent, handler, false);
+    }
+
+    /// <summary>
+    /// Adds an <see cref="RoutedEvent"/> handler to this element.
+    /// </summary>
+    /// <param name="routedEvent">Routed event identifier.</param>
+    /// <param name="handler">Handler for the event.</param>
+    /// <param name="handledEventsToo"><c>true</c> if the handler should be invoked for events that has been marked as handled; <c>false</c> for the default behavior.</param>
+    public void AddHandler(RoutedEvent routedEvent, Delegate handler, bool handledEventsToo)
+    {
+      List<RoutedEventHandlerInfo> handlerList;
+      if (!_eventHandlerDictionary.TryGetValue(routedEvent, out handlerList))
+      {
+        handlerList = new List<RoutedEventHandlerInfo>(1);
+        _eventHandlerDictionary.Add(routedEvent, handlerList);
+      }
+      var handlerInfo = new RoutedEventHandlerInfo(handler, handledEventsToo);
+      handlerList.Add(handlerInfo);
+    }
+
+    /// <summary>
+    /// Adds an <see cref="RoutedEvent"/> handler to this element, using a command stencil as handler.
+    /// </summary>
+    /// <param name="routedEvent">Routed event identifier.</param>
+    /// <param name="handler">Handler for the event.</param>
+    /// <param name="handledEventsToo"><c>true</c> if the handler should be invoked for events that has been marked as handled; <c>false</c> for the default behavior.</param>
+    public void AddHandler(RoutedEvent routedEvent, ICommandStencil handler, bool handledEventsToo)
+    {
+      List<RoutedEventHandlerInfo> handlerList;
+      if (!_eventHandlerDictionary.TryGetValue(routedEvent, out handlerList))
+      {
+        handlerList = new List<RoutedEventHandlerInfo>(1);
+        _eventHandlerDictionary.Add(routedEvent, handlerList);
+      }
+      var handlerInfo = new RoutedEventHandlerInfo(handler, handledEventsToo);
+      handlerList.Add(handlerInfo);
+    }
+
+    /// <summary>
+    /// Removes an <see cref="RoutedEvent"/> handler from this element.
+    /// </summary>
+    /// <param name="routedEvent">Routed event identifier.</param>
+    /// <param name="handler">Handler of the event.</param>
+    public void RemoveHandler(RoutedEvent routedEvent, Delegate handler)
+    {
+      List<RoutedEventHandlerInfo> handlerList;
+      if (_eventHandlerDictionary.TryGetValue(routedEvent, out handlerList))
+      {
+        for (var n = 0; n < handlerList.Count; ++n)
+        {
+          if (handlerList[n].Handler == handler)
+          {
+            handlerList.RemoveAt(n);
+            break;
+          }
+        }
+      }
+    }
+
+    /// <summary>
+    /// Removes an <see cref="RoutedEvent"/> handler from this element, using a command stencil as handler.
+    /// </summary>
+    /// <param name="routedEvent">Routed event identifier.</param>
+    /// <param name="handler">Handler of the event.</param>
+    public void RemoveHandler(RoutedEvent routedEvent, ICommandStencil handler)
+    {
+      List<RoutedEventHandlerInfo> handlerList;
+      if (_eventHandlerDictionary.TryGetValue(routedEvent, out handlerList))
+      {
+        for (var n = 0; n < handlerList.Count; ++n)
+        {
+          if (handlerList[n].CommandStencilHandler == handler)
+          {
+            handlerList.RemoveAt(n);
+            break;
+          }
+        }
+      }
+    }
+
+    public void RaiseEvent(RoutedEventArgs args)
+    {
+      if (args == null) throw new ArgumentNullException("args");
+      RaiseEventImpl(this, args);
+    }
+
+    protected static void ReRaiseEventAs(UIElement sender, RoutedEventArgs args, RoutedEvent newEvent)
+    {
+      if(sender == null)
+        return;
+      if (args == null) throw new ArgumentNullException("args");
+      if (newEvent == null) throw new ArgumentNullException("newEvent");
+
+      var oldEvent = args.RoutedEvent;
+      try
+      {
+        args.RoutedEvent = newEvent;
+        RaiseEventImpl(sender, args);
+      }
+      finally
+      {
+        args.RoutedEvent = oldEvent;
+      }
+    }
+
+    private static void RaiseEventImpl(UIElement sender, RoutedEventArgs args)
+    {
+      args.Source = sender;
+      Visual visual;
+      switch (args.RoutedEvent.RoutingStrategy)
+      {
+        case RoutingStrategy.Direct:
+          InvokeEventHandlers(sender, args);
+          break;
+
+        case RoutingStrategy.Bubble:
+          visual = sender;
+          while (visual != null)
+          {
+            var uiElement = visual as UIElement;
+            if (uiElement != null) 
+              InvokeEventHandlers(uiElement, args);
+            visual = visual.VisualParent;
+          }
+          break;
+
+        case RoutingStrategy.Tunnel:
+          var stack = new List<UIElement>();
+          visual = sender;
+          while (visual != null)
+          {
+            var uiElement = visual as UIElement;
+            if (uiElement != null)
+              stack.Add(uiElement);
+            visual = visual.VisualParent;
+          }
+          for (int n = stack.Count - 1; n >= 0; --n)
+          {
+            InvokeEventHandlers(stack[n], args);
+          }
+          break;
+      }
+    }
+
+    private static void InvokeEventHandlers(UIElement source, RoutedEventArgs args)
+    {
+      args.Source = source;
+      foreach (var handler in GlobalEventManager.GetTypedClassEventHandlers(source.GetType(), args.RoutedEvent))
+      {
+        handler.InvokeHandler(source, args);
+      }
+      List<RoutedEventHandlerInfo> handlers;
+      if (source._eventHandlerDictionary.TryGetValue(args.RoutedEvent, out handlers))
+      {
+        foreach (var handler in handlers)
+        {
+          handler.InvokeHandler(source, args);
+        }
+      }
+    }
+
+    private void CopyRoutedEvents(UIElement source, ICopyManager copyManager)
+    {
+      foreach (var handlerTouple in source._eventHandlerDictionary)
+      {
+        foreach (var handlerInfo in handlerTouple.Value)
+        {
+          if (handlerInfo.CommandStencilHandler != null)
+          {
+            AddHandler(handlerTouple.Key, 
+              copyManager.GetCopy(handlerInfo.CommandStencilHandler), 
+              handlerInfo.HandledEventsToo);
+          }
+          else
+          {
+            AddHandler(handlerTouple.Key, handlerInfo.Handler, handlerInfo.HandledEventsToo);
+          }
+        }
+      }
+    }
+
+    #endregion
+
+    #region hit testing
+
+    // WPF signature: public IInputElement InputHitTest(Point point)
+    /// <summary>
+    /// Returns the hit element.
+    /// </summary>
+    /// <param name="point">Point to check.</param>
+    /// <returns><see cref="UIElement"/> that was hit or <c>null</c>.</returns>
+    public virtual UIElement InputHitTest(Vector2 point)
+    {
+      if (!IsVisible)
+        return null;
+
+      if (IsInArea(point.X, point.Y))
+      {
+        foreach (var uiElement in GetChildren().Reverse())
+        {
+          var hitElement = uiElement.InputHitTest(point);
+          if (hitElement != null)
+          {
+            return hitElement;
+          }
+        }
+        if (IsInVisibleArea(point.X, point.Y))
+        {
+          return this;
+        }
+      }
+      return null;
+    }
+
+    #endregion
+
+    #region Input handling
+
+    /// <summary>
+    /// Internal mouse move handler for focus and IsMouseOver handling
+    /// </summary>
+    /// <param name="x">Mouse x position</param>
+    /// <param name="y">Mouse y position</param>
+    /// <param name="focusCandidates">List with focus candidates. Add <c>this</c> if it is a focus candidate.</param>
+    /// <remarks>
+    /// For normal mouse move handling use On(Preview)MouseMove(object, MouseEventArgs) or (Preview)MouseMove events
+    /// </remarks>
+    internal virtual void OnMouseMove(float x, float y, ICollection<FocusCandidate> focusCandidates)
+    {
+      foreach (UIElement child in GetChildren())
+      {
+        if (!child.IsVisible) continue;
+        child.OnMouseMove(x, y, focusCandidates);
+      }
+    }
+
+    /// <summary>
+    /// Internal mouse move handler for backward compatibility
+    /// </summary>
+    /// <param name="buttons">Mouse button</param>
+    /// <param name="handled"><c>true</c> if handled; else <c>false</c>; Set to <c>true</c> if mouse click was handled.</param>
+    /// <remarks>
+    /// For normal mouse click handling use On(Preview)MouseClick(object, MouseEventArgs) or (Preview)MouseClick events
+    /// </remarks>
+    internal virtual void OnMouseClick(MouseButtons buttons, ref bool handled)
+    {
+      foreach (UIElement child in GetChildren())
+      {
+        if (!child.IsVisible) continue;
+        child.OnMouseClick(buttons, ref handled);
+      }
+    }
+
+    public virtual void OnTouchDown(TouchDownEvent touchEventArgs)
+    {
+      foreach (UIElement child in GetChildren())
+      {
+        if (!child.IsVisible) continue;
+        child.OnTouchDown(touchEventArgs);
+      }
+    }
+
+    public virtual void OnTouchUp(TouchUpEvent touchEventArgs)
+    {
+      foreach (UIElement child in GetChildren())
+      {
+        if (!child.IsVisible) continue;
+        child.OnTouchUp(touchEventArgs);
+      }
+    }
+
+    public virtual void OnTouchMove(TouchMoveEvent touchEventArgs)
+    {
+      foreach (UIElement child in GetChildren())
+      {
+        if (!child.IsVisible) continue;
+        child.OnTouchMove(touchEventArgs);
+      }
+    }
+
+    public virtual void OnTouchEnter(TouchEvent touchEventArgs)
+    {
+      foreach (UIElement child in GetChildren())
+      {
+        if (!child.IsVisible) continue;
+        child.OnTouchEnter(touchEventArgs);
+      }
+    }
+
+    public virtual void OnTouchLeave(TouchEvent touchEventArgs)
+    {
+      foreach (UIElement child in GetChildren())
+      {
+        if (!child.IsVisible) continue;
+        child.OnTouchLeave(touchEventArgs);
+      }
+    }
+
+    /// <summary>
+    /// Will be called when a key is pressed before the registered shortcuts are checked.
+    /// Derived classes may override this method to implement special priority key handling code.
+    /// </summary>
+    /// <param name="key">The key. Should be set to 'Key.None' if handled by child.</param> 
+    /// <remarks>For internal use. By default use <see cref="OnPreviewKeyPress(KeyEventArgs)"/>,</remarks>
+    internal virtual void OnKeyPreview(ref Key key)
+    {
+      foreach (UIElement child in GetChildren())
+      {
+        if (!child.IsVisible) continue;
+        child.OnKeyPreview(ref key);
+        if (key == Key.None) return;
+      }
+    }
+
+    /// <summary>
+    /// Will be called when a key is pressed. Derived classes may override this method
+    /// to implement special key handling code.
+    /// </summary>
+    /// <param name="key">The key. Should be set to 'Key.None' if handled by child.</param>
+    /// <remarks>For internal use. By default use <see cref="OnKeyPress(KeyEventArgs)"/>,</remarks>
+    internal virtual void OnKeyPressed(ref Key key)
+    {
+      foreach (UIElement child in GetChildren())
+      {
+        if (!child.IsVisible) continue;
+        child.OnKeyPressed(ref key);
+        if (key == Key.None) return;
+      }
+    }
+
+    /// <summary>
+    /// Capture mouse events for this element
+    /// </summary>
+    /// <returns>Returns <c>true</c> if the mouse was captured successfully.</returns>
+    /// <remarks>
+    /// If you want to capture the mouse for the whole subtree use <see cref="Screen.CaptureMouse(UIElement, CaptureMode)"/> 
+    /// with capture mode set to <see cref="CaptureMode.SubTree"/>.
+    /// </remarks>
+    public bool CaptureMouse()
+    {
+      return Screen.CaptureMouse(this);
+    }
+
+    /// <summary>
+    /// Releases the mouse capture, if it currently belongs to this element.
+    /// </summary>
+    /// <remarks>
+    /// If the mouse capture does not belong to this element, nothing happens. 
+    /// If you want to release the capture for any element se <see cref="Screen.CaptureMouse(UIElement, CaptureMode)"/> 
+    /// with element set to <c>null</c> and/or capture mode set to <see cref="CaptureMode.None"/>.
+    /// </remarks>
+    public void ReleaseMouseCapture()
+    {
+      if (ReferenceEquals(Screen.MouseCaptured, this))
+      {
+        Screen.CaptureMouse(null);
+      }
+    }
+
+    #endregion
+
+    #region Children management
+
+    public override INameScope FindNameScope()
+    {
+      if (this is INameScope)
+        return this as INameScope;
+      if (TemplateNameScope != null)
+        return TemplateNameScope;
+      return LogicalParent == null ? Screen : LogicalParent.FindNameScope();
+    }
+
+    /// <summary>
+    /// Adds all direct children in the visual tree to the specified <paramref name="childrenOut"/> collection.
+    /// </summary>
+    /// <param name="childrenOut">Collection to add children to.</param>
+    public virtual void AddChildren(ICollection<UIElement> childrenOut) { }
+
+    /// <summary>
+    /// Convenience method for <see cref="AddChildren"/>.
+    /// </summary>
+    /// <returns>Collection of child elements.</returns>
+    public ICollection<UIElement> GetChildren()
+    {
+      ICollection<UIElement> result = new List<UIElement>();
+      AddChildren(result);
+      return result;
+    }
+
+    /// <summary>
+    /// Steps the structure down (in direction to the child elements) along
+    /// the visual tree to find an <see cref="UIElement"/> which fulfills the
+    /// condition specified by <paramref name="matcher"/>. This method has to be
+    /// overridden in all descendants exposing visual children, for every child
+    /// this method has to be called.
+    /// This method does a depth-first search.
+    /// </summary>
+    /// <param name="matcher">Callback interface which decides whether an element
+    /// is the element searched for.</param>
+    /// <returns><see cref="UIElement"/> for which the specified
+    /// <paramref name="matcher"/> delegate returned <c>true</c>.</returns>
+    public UIElement FindElement(IMatcher matcher)
+    {
+      return FindElement_BreadthFirst(matcher);
+    }
+
+    public ICollection<UIElement> FindElements(IMatcher matcher)
+    {
+      ICollection<UIElement> result = new List<UIElement>();
+      if (matcher.Match(this))
+        result.Add(this);
+      ICollection<UIElement> children = GetChildren();
+      foreach (UIElement child in children)
+        CollectionUtils.AddAll(result, child.FindElements(matcher));
+      return result;
+    }
+
+    public UIElement FindElement_DepthFirst(IMatcher matcher)
+    {
+      Stack<UIElement> searchStack = new Stack<UIElement>();
+      IList<UIElement> elementList = new List<UIElement>();
+      searchStack.Push(this);
+      while (searchStack.Count > 0)
+      {
+        UIElement current = searchStack.Pop();
+        if (matcher.Match(current))
+          return current;
+        elementList.Clear();
+        current.AddChildren(elementList);
+        foreach (UIElement child in elementList)
+          searchStack.Push(child);
+      }
+      return null;
+    }
+
+    public UIElement FindElement_BreadthFirst(IMatcher matcher)
+    {
+      LinkedList<UIElement> searchList = new LinkedList<UIElement>(new UIElement[] { this });
+      LinkedListNode<UIElement> current;
+      while ((current = searchList.First) != null)
+      {
+        if (matcher.Match(current.Value))
+          return current.Value;
+        searchList.RemoveFirst();
+        current.Value.AddChildren(searchList);
+      }
+      return null;
+    }
+
+    public DependencyObject FindElementInNamescope(string name)
+    {
+      INameScope nameScope = FindNameScope();
+      if (nameScope != null)
+        return nameScope.FindName(name) as DependencyObject;
+      return null;
+    }
+
+    public void ForEachElementInTree_BreadthFirst(IUIElementAction action)
+    {
+      LinkedList<UIElement> searchList = new LinkedList<UIElement>(new UIElement[] { this });
+      LinkedListNode<UIElement> current;
+      while ((current = searchList.First) != null)
+      {
+        action.Execute(current.Value);
+        searchList.RemoveFirst();
+        current.Value.AddChildren(searchList);
+      }
+    }
+
+    public void ForEachElementInTree_DepthFirst(IUIElementAction action)
+    {
+      Stack<UIElement> searchStack = new Stack<UIElement>();
+      IList<UIElement> elementList = new List<UIElement>();
+      searchStack.Push(this);
+      while (searchStack.Count > 0)
+      {
+        UIElement current = searchStack.Pop();
+        action.Equals(current);
+        elementList.Clear();
+        current.AddChildren(elementList);
+        foreach (UIElement child in elementList)
+          searchStack.Push(child);
+      }
+    }
+
+    #endregion
+
+    #region UI state handling
+
+    /// <summary>
+    /// Saves the state of this <see cref="UIElement"/> and all its child elements in the given <paramref name="state"/> memento.
+    /// </summary>
+    /// <remarks>
+    /// <para>
+    /// This function is used to store a visual state of parts of the screen, for example the scroll position of containers and
+    /// the current focus. Descendants which have sensible data to store and restore can override this method.
+    /// </para>
+    /// <para>
+    /// Note that between the calls to <see cref="SaveUIState"/> and <see cref="RestoreUIState"/>, the screen might have been rebuilt and/or
+    /// changed its UI elements so elements must be able to restore their state from a memento which potentially doesn't fit any more to 100%.
+    /// So the keys in the <paramref name="state"/> dictionary should be choosen in a way that they still can be used in changed elements,
+    /// i.e. try to prevent simple int indices as keys, for example.
+    /// </para>
+    /// </remarks>
+    /// <param name="state">State memento which can be used to save the UI state.</param>
+    /// <param name="prefix">Key prefix to be used in the given <paramref name="state"/> memento dictionary.
+    /// To call <see cref="SaveUIState"/> for child elements, a <c>"/"</c> plus a descriptive string for the child element should be added,
+    /// like <c>"/children"</c>.</param>
+    public virtual void SaveUIState(IDictionary<string, object> state, string prefix)
+    {
+      SaveChildrenState(state, prefix);
+    }
+
+    /// <summary>
+    /// Restores the state of this <see cref="UIElement"/> and all its child elements from the given <paramref name="state"/> memento.
+    /// </summary>
+    /// <remarks>
+    /// <see cref="SaveUIState"/>.
+    /// <para>
+    /// Note that this memento might have been stored by the screen in a different state with different controls present so the memento
+    /// might not fit any more to the element's state. Descendants must try to restore as much of their state as they can and behave fail-safe.
+    /// </para>
+    /// </remarks>
+    /// <param name="state">State memento which was filled by <see cref="SaveUIState"/>.</param>
+    /// <param name="prefix">Key prefix which was used in the given <paramref name="state"/> memento dictionary.</param>
+    public virtual void RestoreUIState(IDictionary<string, object> state, string prefix)
+    {
+      RestoreChildrenState(state, prefix);
+    }
+
+    /// <summary>
+    /// Saves the UI state of all children in the given <paramref name="state"/> memento under the given <paramref name="prefix"/>
+    /// (see <see cref="SaveUIState"/>).
+    /// </summary>
+    /// <remarks>
+    /// This method is a generic implementation which simply saves the states of all children returned by <see cref="GetChildren"/>.
+    /// Sub classes can override this behaviour by a better implementation.
+    /// </remarks>
+    /// <param name="state">State memento which can be used to save the children's UI state.</param>
+    /// <param name="prefix">Key prefix to be used in the given <paramref name="state"/> memento dictionary.
+    /// To call <see cref="SaveUIState"/> for child elements, a <c>"/"</c> plus a descriptive string for the child element should be added,
+    /// like <c>"/children"</c>.</param>
+    protected virtual void SaveChildrenState(IDictionary<string, object> state, string prefix)
+    {
+      int i = 0;
+      foreach (UIElement child in GetChildren())
+        child.SaveUIState(state, prefix + "/Child_" + (i++));
+    }
+
+    /// <summary>
+    /// Counterpart to <see cref="SaveChildrenState"/>.
+    /// </summary>
+    /// <param name="state">State memento which was filled by <see cref="SaveChildrenState"/>.</param>
+    /// <param name="prefix">Key prefix which was used in the given <paramref name="state"/> memento dictionary.</param>
+    public virtual void RestoreChildrenState(IDictionary<string, object> state, string prefix)
+    {
+      int i = 0;
+      foreach (UIElement child in GetChildren())
+        child.RestoreUIState(state, prefix + "/Child_" + (i++));
+    }
+
+    #endregion
+
+    #region IContentEnabled members
+
+    public bool FindContentProperty(out IDataDescriptor dd)
+    {
+      return ReflectionHelper.FindMemberDescriptor(this, "Content", out dd);
+    }
+
+    #endregion
+
+    #region Base overrides
+
+    public virtual void Allocate()
+    {
+      _allocated = true;
+      foreach (FrameworkElement child in GetChildren())
+        child.Allocate();
+    }
+
+    public virtual void Deallocate()
+    {
+      _allocated = false;
+      foreach (FrameworkElement child in GetChildren())
+        child.Deallocate();
+    }
+
+    public override string ToString()
+    {
+      string name = Name;
+      return GetType().Name + (string.IsNullOrEmpty(name) ? string.Empty : (", Name: '" + name + "'")) + ", ElementState: " + _elementState;
+    }
+
+    #endregion
+  }
+}