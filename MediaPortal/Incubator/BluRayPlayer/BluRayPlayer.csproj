﻿<?xml version="1.0" encoding="utf-8"?>
<Project ToolsVersion="12.0" DefaultTargets="Build" xmlns="http://schemas.microsoft.com/developer/msbuild/2003">
  <PropertyGroup>
    <Configuration Condition=" '$(Configuration)' == '' ">Debug</Configuration>
    <Platform Condition=" '$(Platform)' == '' ">AnyCPU</Platform>
    <ProductVersion>9.0.30729</ProductVersion>
    <SchemaVersion>2.0</SchemaVersion>
    <ProjectGuid>{7751E502-CAEF-41A9-BB69-DBA66D7D05B9}</ProjectGuid>
    <OutputType>Library</OutputType>
    <AppDesignerFolder>Properties</AppDesignerFolder>
    <RootNamespace>MediaPortal.UI.Players.Video</RootNamespace>
    <AssemblyName>BluRayPlayer</AssemblyName>
    <TargetFrameworkVersion>v4.5.1</TargetFrameworkVersion>
    <FileAlignment>512</FileAlignment>
    <TargetFrameworkProfile />
<<<<<<< HEAD
    <NuGetPackageImportStamp>07468911</NuGetPackageImportStamp>
=======
    <NuGetPackageImportStamp>fb05149b</NuGetPackageImportStamp>
    <SolutionDir Condition="$(SolutionDir) == '' Or $(SolutionDir) == '*Undefined*'">..\..\Source\</SolutionDir>
>>>>>>> ad9cc841
  </PropertyGroup>
  <PropertyGroup Condition="'$(Configuration)|$(Platform)' == 'Debug|x86'">
    <DebugSymbols>true</DebugSymbols>
    <OutputPath>bin\x86\Debug\</OutputPath>
    <DefineConstants>DEBUG;TRACE</DefineConstants>
    <DebugType>full</DebugType>
    <PlatformTarget>x86</PlatformTarget>
    <CodeAnalysisLogFile>bin\Debug\BDPlayer.dll.CodeAnalysisLog.xml</CodeAnalysisLogFile>
    <CodeAnalysisUseTypeNameInSuppression>true</CodeAnalysisUseTypeNameInSuppression>
    <CodeAnalysisModuleSuppressionsFile>GlobalSuppressions.cs</CodeAnalysisModuleSuppressionsFile>
    <ErrorReport>prompt</ErrorReport>
    <CodeAnalysisRuleSet>MinimumRecommendedRules.ruleset</CodeAnalysisRuleSet>
    <CodeAnalysisRuleSetDirectories>;C:\Program Files (x86)\Microsoft Visual Studio 10.0\Team Tools\Static Analysis Tools\\Rule Sets</CodeAnalysisRuleSetDirectories>
    <CodeAnalysisIgnoreBuiltInRuleSets>false</CodeAnalysisIgnoreBuiltInRuleSets>
    <CodeAnalysisRuleDirectories>;C:\Program Files (x86)\Microsoft Visual Studio 10.0\Team Tools\Static Analysis Tools\FxCop\\Rules</CodeAnalysisRuleDirectories>
    <CodeAnalysisIgnoreBuiltInRules>false</CodeAnalysisIgnoreBuiltInRules>
    <AllowUnsafeBlocks>true</AllowUnsafeBlocks>
    <Prefer32Bit>false</Prefer32Bit>
  </PropertyGroup>
  <PropertyGroup Condition="'$(Configuration)|$(Platform)' == 'Release|x86'">
    <OutputPath>bin\x86\Release\</OutputPath>
    <DefineConstants>TRACE</DefineConstants>
    <Optimize>true</Optimize>
    <DebugType>pdbonly</DebugType>
    <PlatformTarget>x86</PlatformTarget>
    <CodeAnalysisLogFile>bin\Release\BDPlayer.dll.CodeAnalysisLog.xml</CodeAnalysisLogFile>
    <CodeAnalysisUseTypeNameInSuppression>true</CodeAnalysisUseTypeNameInSuppression>
    <CodeAnalysisModuleSuppressionsFile>GlobalSuppressions.cs</CodeAnalysisModuleSuppressionsFile>
    <ErrorReport>prompt</ErrorReport>
    <CodeAnalysisRuleSet>MinimumRecommendedRules.ruleset</CodeAnalysisRuleSet>
    <CodeAnalysisRuleSetDirectories>;C:\Program Files (x86)\Microsoft Visual Studio 10.0\Team Tools\Static Analysis Tools\\Rule Sets</CodeAnalysisRuleSetDirectories>
    <CodeAnalysisIgnoreBuiltInRuleSets>true</CodeAnalysisIgnoreBuiltInRuleSets>
    <CodeAnalysisRuleDirectories>;C:\Program Files (x86)\Microsoft Visual Studio 10.0\Team Tools\Static Analysis Tools\FxCop\\Rules</CodeAnalysisRuleDirectories>
    <CodeAnalysisIgnoreBuiltInRules>true</CodeAnalysisIgnoreBuiltInRules>
    <AllowUnsafeBlocks>true</AllowUnsafeBlocks>
    <Prefer32Bit>false</Prefer32Bit>
  </PropertyGroup>
  <ItemGroup>
<<<<<<< HEAD
    <Reference Include="SharpDX, Version=2.6.3.0, Culture=neutral, PublicKeyToken=b4dcf0f35e5521f1, processorArchitecture=MSIL">
      <SpecificVersion>False</SpecificVersion>
      <HintPath>..\..\Packages\MediaPortal.SharpDX.2.6.3\lib\SharpDX.dll</HintPath>
    </Reference>
    <Reference Include="SharpDX.Direct2D1, Version=2.6.3.0, Culture=neutral, PublicKeyToken=b4dcf0f35e5521f1, processorArchitecture=MSIL">
      <SpecificVersion>False</SpecificVersion>
      <HintPath>..\..\Packages\MediaPortal.SharpDX.Direct2D1.2.6.3\lib\SharpDX.Direct2D1.dll</HintPath>
    </Reference>
    <Reference Include="SharpDX.Direct3D9, Version=2.6.3.0, Culture=neutral, PublicKeyToken=b4dcf0f35e5521f1, processorArchitecture=MSIL">
      <SpecificVersion>False</SpecificVersion>
      <HintPath>..\..\Packages\MediaPortal.SharpDX.Direct3D9.2.6.3\lib\SharpDX.Direct3D9.dll</HintPath>
    </Reference>
    <Reference Include="SharpDX.DXGI, Version=2.6.3.0, Culture=neutral, PublicKeyToken=b4dcf0f35e5521f1, processorArchitecture=MSIL">
      <SpecificVersion>False</SpecificVersion>
      <HintPath>..\..\Packages\MediaPortal.SharpDX.DXGI.2.6.3\lib\SharpDX.DXGI.dll</HintPath>
=======
    <Reference Include="SharpDX">
      <HintPath>$(SharpDXPackageBinDir)\SharpDX.dll</HintPath>
    </Reference>
    <Reference Include="SharpDX.Direct3D9">
      <HintPath>$(SharpDXPackageBinDir)\SharpDX.Direct3D9.dll</HintPath>
>>>>>>> ad9cc841
    </Reference>
    <Reference Include="System" />
    <Reference Include="System.Core" />
    <Reference Include="System.Drawing" />
    <Reference Include="System.Windows.Forms" />
    <Reference Include="System.Xml.Linq" />
    <Reference Include="System.Data.DataSetExtensions" />
    <Reference Include="System.Data" />
    <Reference Include="System.Xml" />
  </ItemGroup>
  <ItemGroup>
    <Compile Include="..\..\Source\Core\MediaPortal.Common\VersionInfo\VersionInfo.cs">
      <Link>Properties\VersionInfo.cs</Link>
    </Compile>
    <Compile Include="BluRayEventBuffer.cs" />
    <Compile Include="BluRayInterfaces.cs" />
    <Compile Include="BluRayOSDRenderer.cs" />
    <Compile Include="BluRayPlayer.cs" />
    <Compile Include="BluRayPlayerBuilder.cs" />
    <Compile Include="BluRayAPI.cs" />
    <Compile Include="Properties\AssemblyInfo.cs" />
    <Compile Include="Settings\BluRayPlayerSettings.cs" />
    <Compile Include="Settings\Configuration\VideoVC1Codec.cs" />
  </ItemGroup>
  <ItemGroup>
    <ProjectReference Include="..\..\Source\Core\MediaPortal.Common\MediaPortal.Common.csproj">
      <Project>{ECF060E7-CAA1-4466-851F-F80B857641EA}</Project>
      <Name>MediaPortal.Common</Name>
    </ProjectReference>
    <ProjectReference Include="..\..\Source\Core\MediaPortal.UI\MediaPortal.UI.csproj">
      <Project>{52E587D0-A274-44DA-8846-8EEAF5414923}</Project>
      <Name>MediaPortal.UI</Name>
    </ProjectReference>
    <ProjectReference Include="..\..\Source\Core\MediaPortal.Utilities\MediaPortal.Utilities.csproj">
      <Project>{4FE7B8AE-1330-424A-91A1-C68D7ABF9CB8}</Project>
      <Name>MediaPortal.Utilities</Name>
    </ProjectReference>
    <ProjectReference Include="..\..\Source\UI\Players\DirectShowWrapper\DirectShowWrapper.csproj">
      <Project>{C4A45FA7-BCD1-4B14-B6D5-051A780EB83B}</Project>
      <Name>DirectShowWrapper</Name>
    </ProjectReference>
    <ProjectReference Include="..\..\Source\UI\Players\VideoPlayer\VideoPlayers.csproj">
      <Project>{ED9A8A29-91DD-4B21-8CB8-A8B0F3EFF61C}</Project>
      <Name>VideoPlayers</Name>
    </ProjectReference>
    <ProjectReference Include="..\..\Source\UI\SkinEngine\SkinEngine.csproj">
      <Project>{7E943389-3589-40C9-B481-2E223554CC49}</Project>
      <Name>SkinEngine</Name>
    </ProjectReference>
  </ItemGroup>
  <ItemGroup>
    <Content Include="Language\strings_en.xml" />
    <Content Include="plugin.xml">
      <SubType>Designer</SubType>
    </Content>
  </ItemGroup>
  <ItemGroup>
    <None Include="packages.config" />
  </ItemGroup>
  <Import Project="$(MSBuildToolsPath)\Microsoft.CSharp.targets" />
  <PropertyGroup>
    <PostBuildEvent>mkdir "$(SolutionDir)..\Bin\$(SolutionName)\$(OutDir)Plugins\$(ProjectName)\Language"
robocopy "$(ProjectDir)Language" "$(SolutionDir)..\Bin\$(SolutionName)\$(OutDir)Plugins\$(ProjectName)\Language" /NP /XD .svn
xcopy /Y "$(ProjectDir)plugin.xml" "$(SolutionDir)..\Bin\$(SolutionName)\$(OutDir)Plugins\$(ProjectName)\"
xcopy /Y "$(TargetDir)$(ProjectName).dll"  "$(SolutionDir)..\Bin\$(SolutionName)\$(OutDir)Plugins\$(ProjectName)\"
rem xcopy /Y "$(TargetDir)BDReader.ax"  "$(SolutionDir)..\Bin\$(SolutionName)\$(OutDir)Plugins\$(ProjectName)\"
rem xcopy /Y "$(TargetDir)bluray.dll"  "$(SolutionDir)..\Bin\$(SolutionName)\$(OutDir)Plugins\$(ProjectName)\"
xcopy "$(ProjectDir)References\*.*" "$(SolutionDir)..\Bin\$(SolutionName)\$(OutDir)Plugins\$(ProjectName)\*.*" /Y
@REM Reset RoboCopy's exit code which is different from 0
IF %25ERRORLEVEL%25 LSS 8 SET ERRORLEVEL=0
</PostBuildEvent>
  </PropertyGroup>
  <Import Project="..\..\Packages\MediaPortal.BDReader.1.7.1.1\build\MediaPortal.BDReader.targets" Condition="Exists('..\..\Packages\MediaPortal.BDReader.1.7.1.1\build\MediaPortal.BDReader.targets')" />
<<<<<<< HEAD
  <Target Name="EnsureNuGetPackageBuildImports" BeforeTargets="PrepareForBuild">
    <PropertyGroup>
      <ErrorText>Dieses Projekt verweist auf mindestens ein NuGet-Paket, das auf diesem Computer fehlt. Aktivieren Sie die Wiederherstellung von NuGet-Paketen, um die fehlende Datei herunterzuladen. Weitere Informationen finden Sie unter "http://go.microsoft.com/fwlink/?LinkID=322105". Die fehlende Datei ist "{0}".</ErrorText>
    </PropertyGroup>
    <Error Condition="!Exists('..\..\Packages\MediaPortal.BDReader.1.7.1.1\build\MediaPortal.BDReader.targets')" Text="$([System.String]::Format('$(ErrorText)', '..\..\Packages\MediaPortal.BDReader.1.7.1.1\build\MediaPortal.BDReader.targets'))" />
    <Error Condition="!Exists('..\..\Packages\SharpDX.2.6.3\build\SharpDX.targets')" Text="$([System.String]::Format('$(ErrorText)', '..\..\Packages\SharpDX.2.6.3\build\SharpDX.targets'))" />
  </Target>
=======
>>>>>>> ad9cc841
  <Import Project="..\..\Packages\SharpDX.2.6.3\build\SharpDX.targets" Condition="Exists('..\..\Packages\SharpDX.2.6.3\build\SharpDX.targets')" />
  <!-- To modify your build process, add your task inside one of the targets below and uncomment it. 
       Other similar extension points exist, see Microsoft.Common.targets.
  <Target Name="BeforeBuild">
  </Target>
  <Target Name="AfterBuild">
  </Target>
  -->
</Project><|MERGE_RESOLUTION|>--- conflicted
+++ resolved
@@ -13,12 +13,8 @@
     <TargetFrameworkVersion>v4.5.1</TargetFrameworkVersion>
     <FileAlignment>512</FileAlignment>
     <TargetFrameworkProfile />
-<<<<<<< HEAD
-    <NuGetPackageImportStamp>07468911</NuGetPackageImportStamp>
-=======
     <NuGetPackageImportStamp>fb05149b</NuGetPackageImportStamp>
     <SolutionDir Condition="$(SolutionDir) == '' Or $(SolutionDir) == '*Undefined*'">..\..\Source\</SolutionDir>
->>>>>>> ad9cc841
   </PropertyGroup>
   <PropertyGroup Condition="'$(Configuration)|$(Platform)' == 'Debug|x86'">
     <DebugSymbols>true</DebugSymbols>
@@ -57,13 +53,10 @@
     <Prefer32Bit>false</Prefer32Bit>
   </PropertyGroup>
   <ItemGroup>
-<<<<<<< HEAD
-    <Reference Include="SharpDX, Version=2.6.3.0, Culture=neutral, PublicKeyToken=b4dcf0f35e5521f1, processorArchitecture=MSIL">
-      <SpecificVersion>False</SpecificVersion>
+    <Reference Include="SharpDX">
       <HintPath>..\..\Packages\MediaPortal.SharpDX.2.6.3\lib\SharpDX.dll</HintPath>
     </Reference>
-    <Reference Include="SharpDX.Direct2D1, Version=2.6.3.0, Culture=neutral, PublicKeyToken=b4dcf0f35e5521f1, processorArchitecture=MSIL">
-      <SpecificVersion>False</SpecificVersion>
+    <Reference Include="SharpDX.Direct3D9">
       <HintPath>..\..\Packages\MediaPortal.SharpDX.Direct2D1.2.6.3\lib\SharpDX.Direct2D1.dll</HintPath>
     </Reference>
     <Reference Include="SharpDX.Direct3D9, Version=2.6.3.0, Culture=neutral, PublicKeyToken=b4dcf0f35e5521f1, processorArchitecture=MSIL">
@@ -73,13 +66,6 @@
     <Reference Include="SharpDX.DXGI, Version=2.6.3.0, Culture=neutral, PublicKeyToken=b4dcf0f35e5521f1, processorArchitecture=MSIL">
       <SpecificVersion>False</SpecificVersion>
       <HintPath>..\..\Packages\MediaPortal.SharpDX.DXGI.2.6.3\lib\SharpDX.DXGI.dll</HintPath>
-=======
-    <Reference Include="SharpDX">
-      <HintPath>$(SharpDXPackageBinDir)\SharpDX.dll</HintPath>
-    </Reference>
-    <Reference Include="SharpDX.Direct3D9">
-      <HintPath>$(SharpDXPackageBinDir)\SharpDX.Direct3D9.dll</HintPath>
->>>>>>> ad9cc841
     </Reference>
     <Reference Include="System" />
     <Reference Include="System.Core" />
@@ -153,16 +139,6 @@
 </PostBuildEvent>
   </PropertyGroup>
   <Import Project="..\..\Packages\MediaPortal.BDReader.1.7.1.1\build\MediaPortal.BDReader.targets" Condition="Exists('..\..\Packages\MediaPortal.BDReader.1.7.1.1\build\MediaPortal.BDReader.targets')" />
-<<<<<<< HEAD
-  <Target Name="EnsureNuGetPackageBuildImports" BeforeTargets="PrepareForBuild">
-    <PropertyGroup>
-      <ErrorText>Dieses Projekt verweist auf mindestens ein NuGet-Paket, das auf diesem Computer fehlt. Aktivieren Sie die Wiederherstellung von NuGet-Paketen, um die fehlende Datei herunterzuladen. Weitere Informationen finden Sie unter "http://go.microsoft.com/fwlink/?LinkID=322105". Die fehlende Datei ist "{0}".</ErrorText>
-    </PropertyGroup>
-    <Error Condition="!Exists('..\..\Packages\MediaPortal.BDReader.1.7.1.1\build\MediaPortal.BDReader.targets')" Text="$([System.String]::Format('$(ErrorText)', '..\..\Packages\MediaPortal.BDReader.1.7.1.1\build\MediaPortal.BDReader.targets'))" />
-    <Error Condition="!Exists('..\..\Packages\SharpDX.2.6.3\build\SharpDX.targets')" Text="$([System.String]::Format('$(ErrorText)', '..\..\Packages\SharpDX.2.6.3\build\SharpDX.targets'))" />
-  </Target>
-=======
->>>>>>> ad9cc841
   <Import Project="..\..\Packages\SharpDX.2.6.3\build\SharpDX.targets" Condition="Exists('..\..\Packages\SharpDX.2.6.3\build\SharpDX.targets')" />
   <!-- To modify your build process, add your task inside one of the targets below and uncomment it. 
        Other similar extension points exist, see Microsoft.Common.targets.
