#region Copyright (C) 2007-2015 Team MediaPortal

/*
    Copyright (C) 2007-2015 Team MediaPortal
    http://www.team-mediaportal.com

    This file is part of MediaPortal 2

    MediaPortal 2 is free software: you can redistribute it and/or modify
    it under the terms of the GNU General Public License as published by
    the Free Software Foundation, either version 3 of the License, or
    (at your option) any later version.

    MediaPortal 2 is distributed in the hope that it will be useful,
    but WITHOUT ANY WARRANTY; without even the implied warranty of
    MERCHANTABILITY or FITNESS FOR A PARTICULAR PURPOSE. See the
    GNU General Public License for more details.

    You should have received a copy of the GNU General Public License
    along with MediaPortal 2. If not, see <http://www.gnu.org/licenses/>.
*/

#endregion

using System;
using System.Collections.Generic;
using System.Globalization;
using System.Linq;
using MediaPortal.Common;
using MediaPortal.Common.MediaManagement;
using MediaPortal.Common.MediaManagement.DefaultItemAspects;
using MediaPortal.Common.Messaging;
using MediaPortal.Common.Services.Settings;
using MediaPortal.Common.Settings;
using MediaPortal.Extensions.OnlineLibraries.Libraries.Trakt;
using MediaPortal.Extensions.OnlineLibraries.Libraries.Trakt.Authentication;
using MediaPortal.Extensions.OnlineLibraries.Libraries.Trakt.DataStructures;
using MediaPortal.UI.Presentation.Players;
using MediaPortal.UI.Presentation.Players.ResumeState;
using MediaPortal.UI.Services.Players;
using TraktSettings = MediaPortal.UiComponents.Trakt.Settings.TraktSettings;

namespace MediaPortal.UiComponents.Trakt.Service
{
  public class TraktHandler : IDisposable
  {
    private const string APP_VERSION = "0.2.0";
    private AsynchronousMessageQueue _messageQueue;
    private readonly SettingsChangeWatcher<TraktSettings> _settings = new SettingsChangeWatcher<TraktSettings>();
    private TraktScrobbleMovie _dataMovie = new TraktScrobbleMovie();
    private TraktScrobbleEpisode _dataEpisode = new TraktScrobbleEpisode();
    private TimeSpan _duration;
    private double _progress;

    public TraktHandler()
    {
      _settings.SettingsChanged += ConfigureHandler;
      ConfigureHandler();
    }

    private void ConfigureHandler(object sender, EventArgs e)
    {
      ConfigureHandler();
    }

    private void ConfigureHandler()
    {
      if (_settings.Settings.EnableTrakt)
      {
        SubscribeToMessages();
      }
      else
      {
        UnsubscribeFromMessages();
      }
    }

    void SubscribeToMessages()
    {
      if (_messageQueue != null)
        return;
      _messageQueue = new AsynchronousMessageQueue(this, new string[]
        {
           PlayerManagerMessaging.CHANNEL,
        });
      _messageQueue.MessageReceived += OnMessageReceived;
      _messageQueue.Start();
    }

    void UnsubscribeFromMessages()
    {
      if (_messageQueue == null)
        return;
      _messageQueue.Shutdown();
      _messageQueue = null;
    }

    void OnMessageReceived(AsynchronousMessageQueue queue, SystemMessage message)
    {
      if (message.ChannelName == PlayerManagerMessaging.CHANNEL)
      {
        // React to player changes
        PlayerManagerMessaging.MessageType messageType = (PlayerManagerMessaging.MessageType)message.MessageType;
        switch (messageType)
        {
          case PlayerManagerMessaging.MessageType.PlayerResumeState:
            IResumeState resumeState = (IResumeState)message.MessageData[PlayerManagerMessaging.KEY_RESUME_STATE];
            PositionResumeState positionResume = resumeState as PositionResumeState;
            if (positionResume != null)
            {
              TimeSpan resumePosition = positionResume.ResumePosition;
              _progress = Math.Min((int)(resumePosition.TotalSeconds * 100 / _duration.TotalSeconds), 100);
            }
            break;
          case PlayerManagerMessaging.MessageType.PlayerError:
          case PlayerManagerMessaging.MessageType.PlayerEnded:
          case PlayerManagerMessaging.MessageType.PlayerStopped:
            StopScrobble();
            break;
          case PlayerManagerMessaging.MessageType.PlayerStarted:
            var psc = (IPlayerSlotController)message.MessageData[PlayerManagerMessaging.PLAYER_SLOT_CONTROLLER];
            CreateScrobbleData(psc);
            StartScrobble();
            break;
        }
      }
    }

    private void CreateScrobbleData(IPlayerSlotController psc)
    {
      IPlayerContext pc = PlayerContext.GetPlayerContext(psc);
      if (pc == null || pc.CurrentMediaItem == null)
        return;
      IMediaPlaybackControl pmc = pc.CurrentPlayer as IMediaPlaybackControl;
      if (pmc == null)
        return;

      var mediaItem = pc.CurrentMediaItem;

      _duration = pmc.Duration;
      bool isMovie = mediaItem.Aspects.ContainsKey(MovieAspect.ASPECT_ID);
      bool isSeries = mediaItem.Aspects.ContainsKey(SeriesAspect.ASPECT_ID);

      if (isMovie)
        _dataMovie = CreateMovieData(mediaItem);

      if (isSeries)
        _dataEpisode = CreateEpisodeData(mediaItem);
    }

    private TraktScrobbleMovie CreateMovieData(MediaItem mediaItem)
    {
      var movieScrobbleData = new TraktScrobbleMovie
      {
        Movie = new TraktMovie
        {
          Ids = new TraktMovieId { Imdb = GetMovieImdb(mediaItem), Tmdb = GetMovieTmdb(mediaItem) },
          Title = GetMovieTitle(mediaItem),
          Year = GetVideoYear(mediaItem)
        },
        AppDate = DateTime.Now.ToString(CultureInfo.InvariantCulture),
        AppVersion = APP_VERSION
      };
      return movieScrobbleData;
    }

    private TraktScrobbleEpisode CreateEpisodeData(MediaItem mediaItem)
    {
      var episodeScrobbleData = new TraktScrobbleEpisode
      {
        Episode = new TraktEpisode
        {
          Ids = new TraktEpisodeId
          {
            Tvdb = GetSeriesTvdbId(mediaItem),
            Imdb = GetSeriesImdbId(mediaItem)
          },
          Title = GetSeriesTitle(mediaItem),
          Season = GetSeasonIndex(mediaItem),
          Number = GetEpisodeIndex(mediaItem)
        },
        Show = new TraktShow
        {
          Ids = new TraktShowId
          {
            Tvdb = GetSeriesTvdbId(mediaItem),
            Imdb = GetSeriesImdbId(mediaItem)
          },
          Title = GetSeriesTitle(mediaItem),
          Year = GetVideoYear(mediaItem)
        },
        AppDate = DateTime.Now.ToString(CultureInfo.InvariantCulture),
        AppVersion = APP_VERSION
      };

      return episodeScrobbleData;
    }

    private void StartScrobble()
    {
      ISettingsManager settingsManager = ServiceRegistration.Get<ISettingsManager>();
      TraktSettings settings = settingsManager.Load<TraktSettings>();

      if (string.IsNullOrEmpty(settings.TraktOAuthToken))
      {
        TraktLogger.Info("0Auth Token not available");
        return;
      }

<<<<<<< HEAD
      bool isMovie = pc.CurrentMediaItem.Aspects.ContainsKey(MovieAspect.ASPECT_ID);
      bool isSeries = pc.CurrentMediaItem.Aspects.ContainsKey(EpisodeAspect.ASPECT_ID);
      if (!isMovie && !isSeries)
        return false;
=======
      if (!Login())
      {
        return;
      }
>>>>>>> 38668fe5

      if (_dataMovie.Movie != null)
      {
        _dataMovie.Progress = 0;
        var response = TraktAPI.StartMovieScrobble(_dataMovie);
        TraktLogger.LogTraktResponse(response);
        return;
      }
      if (_dataEpisode != null)
      {
        _dataEpisode.Progress = 0;
        var response = TraktAPI.StartEpisodeScrobble(_dataEpisode);
        TraktLogger.LogTraktResponse(response);
        return;
      }
      TraktLogger.Info("Can't start scrobble, scrobbledata not available");
    }

    private void StopScrobble()
    {
      if (_dataMovie.Movie != null)
      {
        _dataMovie.Progress = _progress;
        var response = TraktAPI.StopMovieScrobble(_dataMovie);
        TraktLogger.LogTraktResponse(response);
        return;
      }
      if (_dataEpisode != null)
      {
        _dataEpisode.Progress = _progress;
        var response = TraktAPI.StopEpisodeScrobble(_dataEpisode);
        TraktLogger.LogTraktResponse(response);
        return;
      }
      TraktLogger.Info("Can't post stop scrobble, scrobbledata lost");
    }

    private bool Login()
    {
      ISettingsManager settingsManager = ServiceRegistration.Get<ISettingsManager>();
      TraktSettings settings = settingsManager.Load<TraktSettings>();

      TraktLogger.Info("Exchanging refresh-token for access-token");
      var response = TraktAuth.GetOAuthToken(settings.TraktOAuthToken);
      if (response == null || string.IsNullOrEmpty(response.AccessToken))
      {
<<<<<<< HEAD
        TraktMovieScrobble movie = new TraktMovieScrobble();
        if (MediaItemAspect.TryGetExternalAttribute(pc.CurrentMediaItem.Aspects, ExternalIdentifierAspect.SOURCE_IMDB, ExternalIdentifierAspect.TYPE_MOVIE, out value) && !string.IsNullOrWhiteSpace(value))
          movie.IMDBID = value;

        if (MediaItemAspect.TryGetExternalAttribute(pc.CurrentMediaItem.Aspects, ExternalIdentifierAspect.SOURCE_TMDB, ExternalIdentifierAspect.TYPE_MOVIE, out value) && !string.IsNullOrWhiteSpace(value))
          movie.TMDBID = value;
=======
        TraktLogger.Error("Unable to login to trakt");
        return false;
      }
      settings.TraktOAuthToken = response.RefreshToken;
      settingsManager.Save(settings);
      TraktLogger.Info("Successfully logged in");
>>>>>>> 38668fe5

      return true;
    }

    private string GetMovieImdb(MediaItem currMediaItem)
    {
      string value;
      return MediaItemAspect.TryGetAttribute(currMediaItem.Aspects, MovieAspect.ATTR_IMDB_ID, out value) ? value : null;
    }

<<<<<<< HEAD
        scrobbleData = movie;
      }
      if (isSeries)
      {
        TraktEpisodeScrobble series = new TraktEpisodeScrobble();
        if (MediaItemAspect.TryGetExternalAttribute(pc.CurrentMediaItem.Aspects, ExternalIdentifierAspect.SOURCE_IMDB, ExternalIdentifierAspect.TYPE_MOVIE, out value) && !string.IsNullOrWhiteSpace(value))
          series.IMDBID = value;

        if (MediaItemAspect.TryGetExternalAttribute(pc.CurrentMediaItem.Aspects, ExternalIdentifierAspect.SOURCE_TVDB, ExternalIdentifierAspect.TYPE_EPISODE, out value))
          series.SeriesID = value;

        if (MediaItemAspect.TryGetAttribute(pc.CurrentMediaItem.Aspects, EpisodeAspect.ATTR_SERIESNAME, out value) && !string.IsNullOrWhiteSpace(value))
          series.Title = value;

        if (MediaItemAspect.TryGetAttribute(pc.CurrentMediaItem.Aspects, EpisodeAspect.ATTR_FIRSTAIRED, out dtValue))
          series.Year = dtValue.Year.ToString();

        if (MediaItemAspect.TryGetAttribute(pc.CurrentMediaItem.Aspects, EpisodeAspect.ATTR_SEASON, out iValue))
          series.Season = iValue.ToString();
        List<int> intList;
        if (MediaItemAspect.TryGetAttribute(pc.CurrentMediaItem.Aspects, EpisodeAspect.ATTR_EPISODE, out intList) && intList.Any())
          series.Episode = intList.First().ToString(); // TODO: multi episode files?!
=======
    private int GetMovieTmdb(MediaItem currMediaItem)
    {
      int iValue;
      return MediaItemAspect.TryGetAttribute(currMediaItem.Aspects, MovieAspect.ATTR_TMDB_ID, out iValue) ? iValue : 0;
    }

    private int GetVideoYear(MediaItem currMediaItem)
    {
      DateTime dtValue;
      if (MediaItemAspect.TryGetAttribute(currMediaItem.Aspects, MediaAspect.ATTR_RECORDINGTIME, out dtValue))
        return dtValue.Year;

      return 0;
    }

    private string GetSeriesTitle(MediaItem currMediaItem)
    {
      string value;
      return MediaItemAspect.TryGetAttribute(currMediaItem.Aspects, SeriesAspect.ATTR_SERIESNAME, out value) ? value : null;
    }

    private int GetSeriesTvdbId(MediaItem currMediaItem)
    {
      int value;
      return MediaItemAspect.TryGetAttribute(currMediaItem.Aspects, SeriesAspect.ATTR_TVDB_ID, out value) ? value : 0;
    }
>>>>>>> 38668fe5

    private int GetSeasonIndex(MediaItem currMediaItem)
    {
      int value;
      return MediaItemAspect.TryGetAttribute(currMediaItem.Aspects, SeriesAspect.ATTR_SEASON, out value) ? value : 0;
    }

    private int GetEpisodeIndex(MediaItem currMediaItem)
    {
      List<int> intList;
      if (MediaItemAspect.TryGetAttribute(currMediaItem.Aspects, SeriesAspect.ATTR_EPISODE, out intList) && intList.Any())
        return intList.First(); // TODO: multi episode files?!

      return intList.FirstOrDefault();
    }

    private string GetSeriesImdbId(MediaItem currMediaItem)
    {
      string value;
      return MediaItemAspect.TryGetAttribute(currMediaItem.Aspects, SeriesAspect.ATTR_IMDB_ID, out value) ? value : null;
    }

    private string GetMovieTitle(MediaItem currMediaItem)
    {
      string value;
      return MediaItemAspect.TryGetAttribute(currMediaItem.Aspects, MovieAspect.ATTR_MOVIE_NAME, out value) ? value : null;
    }

    public void Dispose()
    {
      _settings.Dispose();
      UnsubscribeFromMessages();
    }
  }
}<|MERGE_RESOLUTION|>--- conflicted
+++ resolved
@@ -154,7 +154,7 @@
       {
         Movie = new TraktMovie
         {
-          Ids = new TraktMovieId { Imdb = GetMovieImdb(mediaItem), Tmdb = GetMovieTmdb(mediaItem) },
+          Ids = new TraktMovieId { Imdb = GetImdbId(mediaItem), Tmdb = GetTmdbId(mediaItem) },
           Title = GetMovieTitle(mediaItem),
           Year = GetVideoYear(mediaItem)
         },
@@ -172,8 +172,8 @@
         {
           Ids = new TraktEpisodeId
           {
-            Tvdb = GetSeriesTvdbId(mediaItem),
-            Imdb = GetSeriesImdbId(mediaItem)
+            Tvdb = GetTvdbId(mediaItem),
+            Imdb = GetImdbId(mediaItem)
           },
           Title = GetSeriesTitle(mediaItem),
           Season = GetSeasonIndex(mediaItem),
@@ -183,8 +183,8 @@
         {
           Ids = new TraktShowId
           {
-            Tvdb = GetSeriesTvdbId(mediaItem),
-            Imdb = GetSeriesImdbId(mediaItem)
+            Tvdb = GetTvdbId(mediaItem),
+            Imdb = GetImdbId(mediaItem)
           },
           Title = GetSeriesTitle(mediaItem),
           Year = GetVideoYear(mediaItem)
@@ -207,17 +207,10 @@
         return;
       }
 
-<<<<<<< HEAD
-      bool isMovie = pc.CurrentMediaItem.Aspects.ContainsKey(MovieAspect.ASPECT_ID);
-      bool isSeries = pc.CurrentMediaItem.Aspects.ContainsKey(EpisodeAspect.ASPECT_ID);
-      if (!isMovie && !isSeries)
-        return false;
-=======
       if (!Login())
       {
         return;
       }
->>>>>>> 38668fe5
 
       if (_dataMovie.Movie != null)
       {
@@ -264,61 +257,16 @@
       var response = TraktAuth.GetOAuthToken(settings.TraktOAuthToken);
       if (response == null || string.IsNullOrEmpty(response.AccessToken))
       {
-<<<<<<< HEAD
-        TraktMovieScrobble movie = new TraktMovieScrobble();
-        if (MediaItemAspect.TryGetExternalAttribute(pc.CurrentMediaItem.Aspects, ExternalIdentifierAspect.SOURCE_IMDB, ExternalIdentifierAspect.TYPE_MOVIE, out value) && !string.IsNullOrWhiteSpace(value))
-          movie.IMDBID = value;
-
-        if (MediaItemAspect.TryGetExternalAttribute(pc.CurrentMediaItem.Aspects, ExternalIdentifierAspect.SOURCE_TMDB, ExternalIdentifierAspect.TYPE_MOVIE, out value) && !string.IsNullOrWhiteSpace(value))
-          movie.TMDBID = value;
-=======
         TraktLogger.Error("Unable to login to trakt");
         return false;
       }
       settings.TraktOAuthToken = response.RefreshToken;
       settingsManager.Save(settings);
       TraktLogger.Info("Successfully logged in");
->>>>>>> 38668fe5
 
       return true;
     }
-
-    private string GetMovieImdb(MediaItem currMediaItem)
-    {
-      string value;
-      return MediaItemAspect.TryGetAttribute(currMediaItem.Aspects, MovieAspect.ATTR_IMDB_ID, out value) ? value : null;
-    }
-
-<<<<<<< HEAD
-        scrobbleData = movie;
-      }
-      if (isSeries)
-      {
-        TraktEpisodeScrobble series = new TraktEpisodeScrobble();
-        if (MediaItemAspect.TryGetExternalAttribute(pc.CurrentMediaItem.Aspects, ExternalIdentifierAspect.SOURCE_IMDB, ExternalIdentifierAspect.TYPE_MOVIE, out value) && !string.IsNullOrWhiteSpace(value))
-          series.IMDBID = value;
-
-        if (MediaItemAspect.TryGetExternalAttribute(pc.CurrentMediaItem.Aspects, ExternalIdentifierAspect.SOURCE_TVDB, ExternalIdentifierAspect.TYPE_EPISODE, out value))
-          series.SeriesID = value;
-
-        if (MediaItemAspect.TryGetAttribute(pc.CurrentMediaItem.Aspects, EpisodeAspect.ATTR_SERIESNAME, out value) && !string.IsNullOrWhiteSpace(value))
-          series.Title = value;
-
-        if (MediaItemAspect.TryGetAttribute(pc.CurrentMediaItem.Aspects, EpisodeAspect.ATTR_FIRSTAIRED, out dtValue))
-          series.Year = dtValue.Year.ToString();
-
-        if (MediaItemAspect.TryGetAttribute(pc.CurrentMediaItem.Aspects, EpisodeAspect.ATTR_SEASON, out iValue))
-          series.Season = iValue.ToString();
-        List<int> intList;
-        if (MediaItemAspect.TryGetAttribute(pc.CurrentMediaItem.Aspects, EpisodeAspect.ATTR_EPISODE, out intList) && intList.Any())
-          series.Episode = intList.First().ToString(); // TODO: multi episode files?!
-=======
-    private int GetMovieTmdb(MediaItem currMediaItem)
-    {
-      int iValue;
-      return MediaItemAspect.TryGetAttribute(currMediaItem.Aspects, MovieAspect.ATTR_TMDB_ID, out iValue) ? iValue : 0;
-    }
-
+    
     private int GetVideoYear(MediaItem currMediaItem)
     {
       DateTime dtValue;
@@ -328,41 +276,53 @@
       return 0;
     }
 
-    private string GetSeriesTitle(MediaItem currMediaItem)
+    internal static string GetSeriesTitle(MediaItem mediaItem)
     {
       string value;
-      return MediaItemAspect.TryGetAttribute(currMediaItem.Aspects, SeriesAspect.ATTR_SERIESNAME, out value) ? value : null;
-    }
-
-    private int GetSeriesTvdbId(MediaItem currMediaItem)
+      return MediaItemAspect.TryGetAttribute(mediaItem.Aspects, EpisodeAspect.ATTR_SERIES_NAME, out value) ? value : null;
+    }
+
+    internal static int GetTvdbId(MediaItem mediaItem)
+    {
+      string id;
+      return MediaItemAspect.TryGetExternalAttribute(mediaItem.Aspects, ExternalIdentifierAspect.SOURCE_TVDB, ExternalIdentifierAspect.TYPE_SERIES, out id) ?
+        Convert.ToInt32(id) :
+        0;
+    }
+
+    internal static int GetSeasonIndex(MediaItem mediaItem)
     {
       int value;
-      return MediaItemAspect.TryGetAttribute(currMediaItem.Aspects, SeriesAspect.ATTR_TVDB_ID, out value) ? value : 0;
-    }
->>>>>>> 38668fe5
-
-    private int GetSeasonIndex(MediaItem currMediaItem)
-    {
-      int value;
-      return MediaItemAspect.TryGetAttribute(currMediaItem.Aspects, SeriesAspect.ATTR_SEASON, out value) ? value : 0;
-    }
-
-    private int GetEpisodeIndex(MediaItem currMediaItem)
+      return MediaItemAspect.TryGetAttribute(mediaItem.Aspects, EpisodeAspect.ATTR_SEASON, out value) ? value : 0;
+    }
+
+    internal static int GetEpisodeIndex(MediaItem currMediaItem)
     {
       List<int> intList;
-      if (MediaItemAspect.TryGetAttribute(currMediaItem.Aspects, SeriesAspect.ATTR_EPISODE, out intList) && intList.Any())
+      if (MediaItemAspect.TryGetAttribute(currMediaItem.Aspects, EpisodeAspect.ATTR_EPISODE, out intList) && intList.Any())
         return intList.First(); // TODO: multi episode files?!
 
       return intList.FirstOrDefault();
     }
 
-    private string GetSeriesImdbId(MediaItem currMediaItem)
-    {
-      string value;
-      return MediaItemAspect.TryGetAttribute(currMediaItem.Aspects, SeriesAspect.ATTR_IMDB_ID, out value) ? value : null;
-    }
-
-    private string GetMovieTitle(MediaItem currMediaItem)
+    internal static string GetImdbId(MediaItem mediaItem)
+    {
+      string id;
+      return MediaItemAspect.TryGetExternalAttribute(mediaItem.Aspects, ExternalIdentifierAspect.SOURCE_IMDB, ExternalIdentifierAspect.TYPE_SERIES, out id) ?
+        id :
+        null;
+    }
+
+    internal static int? GetTmdbId(MediaItem mediaItem)
+    {
+      string id;
+      int tmdbId;
+      return MediaItemAspect.TryGetExternalAttribute(mediaItem.Aspects, ExternalIdentifierAspect.SOURCE_TMDB, ExternalIdentifierAspect.TYPE_SERIES, out id) && int.TryParse(id, out tmdbId) ?
+        (int?)tmdbId :
+        null;
+    }
+
+    internal static string GetMovieTitle(MediaItem currMediaItem)
     {
       string value;
       return MediaItemAspect.TryGetAttribute(currMediaItem.Aspects, MovieAspect.ATTR_MOVIE_NAME, out value) ? value : null;
