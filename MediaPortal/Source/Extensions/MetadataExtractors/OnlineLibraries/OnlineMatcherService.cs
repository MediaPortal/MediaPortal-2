--- conflicted
+++ resolved
@@ -82,10 +82,7 @@
       _seriesMatchers.Add(new SeriesFanArtTvMatcher());
 
       _subtitleMatchers.Add(new SubDbMatcher());
-<<<<<<< HEAD
-=======
       _subtitleMatchers.Add(new SubsMaxMatcher());
->>>>>>> ca74a279
 
       InitProviders();
 
