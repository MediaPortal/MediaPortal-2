--- conflicted
+++ resolved
@@ -64,17 +64,10 @@
         return;
 
       resourceStream.Seek(range.From, SeekOrigin.Begin);
-<<<<<<< HEAD
       Send(httpContext, resourceStream, range.Length);
     }
 
     protected void SendWholeFile(HttpContext httpContext, Stream resourceStream, bool onlyHeaders)
-=======
-      Send(response, resourceStream, range.Length, false);
-    }
-
-    protected void SendWholeFile(IHttpResponse response, Stream resourceStream, bool onlyHeaders, bool chunked = false)
->>>>>>> 6dacaa7d
     {
       if (httpContext.Response.StatusCode != StatusCodes.Status304NotModified) // respect the If-Modified-Since Header
         httpContext.Response.StatusCode = StatusCodes.Status200OK;
@@ -83,11 +76,7 @@
       if (onlyHeaders)
         return;
 
-<<<<<<< HEAD
       Send(httpContext, resourceStream, resourceStream.Length);
-=======
-      Send(response, resourceStream, resourceStream.Length, chunked);
->>>>>>> 6dacaa7d
     }
 
     protected void SendWholeFile(HttpContext httpContext, Stream resourceStream, ProfileMediaItem item, EndPointSettings client, bool onlyHeaders, bool partialResource, TransferMode mediaTransferMode)
@@ -128,21 +117,12 @@
       Send(httpContext, resourceStream, item, client, onlyHeaders, partialResource, byteRange);
     }
 
-<<<<<<< HEAD
     protected void Send(HttpContext httpContext, Stream resourceStream, long length)
-=======
-    protected void Send(IHttpResponse response, Stream resourceStream, long length, bool chunked)
->>>>>>> 6dacaa7d
     {
       const int BUF_LEN = 8192;
       byte[] buffer = new byte[BUF_LEN];
       int bytesRead;
-<<<<<<< HEAD
       while ((bytesRead = resourceStream.Read(buffer, 0, length > BUF_LEN ? BUF_LEN : (int)length)) > 0 && httpContext.Response.Body.CanWrite)
-=======
-      response.Chunked = chunked;
-      while ((bytesRead = resourceStream.Read(buffer, 0, length > BUF_LEN ? BUF_LEN : (int)length)) > 0)
->>>>>>> 6dacaa7d
       // Don't use Math.Min since (int) length is negative for length > Int32.MaxValue
       {
         try
@@ -156,10 +136,6 @@
           break;
         }
           
-      }
-      if (response.Chunked)
-      {
-        response.SendBody(null, 0, 0);
       }
     }
 
