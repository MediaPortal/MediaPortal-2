<?xml version="1.0" encoding="utf-8"?>
<Project xmlns="http://schemas.microsoft.com/developer/msbuild/2003" ToolsVersion="4.0">

  <PropertyGroup>
    <PluginDestination>$(SolutionDir)..\Bin\$(SolutionName)\$(OutDir)Plugins\$(ProjectName)\</PluginDestination>
  </PropertyGroup>

  <Target Name="AfterBuild">
    <ItemGroup>
      <PluginFiles Include="$(TargetDir)$(ProjectName).dll" />
      <PluginFiles Include="$(ProjectDir)plugin.xml" />
    </ItemGroup>

    <ItemGroup>
      <LanguageFiles Include="$(ProjectDir)Language\*.*" />
    </ItemGroup>

    <ItemGroup>
      <SkinFiles Include="$(ProjectDir)Skin\**\*.*" />
    </ItemGroup>

    <ItemGroup>
      <References Include="$(ProjectDir)References\freetype6.dll" />
      <References Include="$(TargetDir)SharpDX.dll" />
      <References Include="$(TargetDir)SharpDX.D3DCompiler.dll" />
      <References Include="$(TargetDir)SharpDX.Direct3D9.dll" />
      <References Include="$(TargetDir)SharpDX.Direct3D11.dll" />
      <References Include="$(TargetDir)SharpDX.Direct2D1.dll" />
      <References Include="$(TargetDir)SharpDX.DXGI.dll" />
    </ItemGroup>
<<<<<<< HEAD
  
=======

>>>>>>> ad9cc841
    <Copy SourceFiles="@(PluginFiles)" DestinationFolder="$(PluginDestination)" />
    <Copy SourceFiles="@(LanguageFiles)" DestinationFolder="$(PluginDestination)Language\" />
    <Copy SourceFiles="@(SkinFiles)" DestinationFiles="@(SkinFiles->'$(PluginDestination)Skin\%(RecursiveDir)%(Filename)%(Extension)')" />
    <Copy SourceFiles="@(References)" DestinationFolder="$(PluginDestination)" />
  </Target>

</Project><|MERGE_RESOLUTION|>--- conflicted
+++ resolved
@@ -28,11 +28,7 @@
       <References Include="$(TargetDir)SharpDX.Direct2D1.dll" />
       <References Include="$(TargetDir)SharpDX.DXGI.dll" />
     </ItemGroup>
-<<<<<<< HEAD
-  
-=======
 
->>>>>>> ad9cc841
     <Copy SourceFiles="@(PluginFiles)" DestinationFolder="$(PluginDestination)" />
     <Copy SourceFiles="@(LanguageFiles)" DestinationFolder="$(PluginDestination)Language\" />
     <Copy SourceFiles="@(SkinFiles)" DestinationFiles="@(SkinFiles->'$(PluginDestination)Skin\%(RecursiveDir)%(Filename)%(Extension)')" />
