--- conflicted
+++ resolved
@@ -9,14 +9,7 @@
     <PackageReference Include="Microsoft.CSharp" Version="4.7.0" />
     <PackageReference Include="System.Data.DataSetExtensions" Version="4.5.0" />
   </ItemGroup>
-<<<<<<< HEAD
-=======
   <ItemGroup>
-    <ProjectReference Include="..\..\..\Core\MediaPortal.Common\MediaPortal.Common.csproj">
-      <Project>{ECF060E7-CAA1-4466-851F-F80B857641EA}</Project>
-      <Name>MediaPortal.Common</Name>
-    </ProjectReference>
+    <ProjectReference Include="..\..\..\Core\MediaPortal.Common\MediaPortal.Common.csproj" />
   </ItemGroup>
-  <Import Project="$(MSBuildToolsPath)\Microsoft.CSharp.targets" />
->>>>>>> 443d6e45
 </Project>