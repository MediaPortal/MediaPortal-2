#region Copyright (C) 2007-2018 Team MediaPortal

/*
    Copyright (C) 2007-2018 Team MediaPortal
    http://www.team-mediaportal.com

    This file is part of MediaPortal 2

    MediaPortal 2 is free software: you can redistribute it and/or modify
    it under the terms of the GNU General Public License as published by
    the Free Software Foundation, either version 3 of the License, or
    (at your option) any later version.

    MediaPortal 2 is distributed in the hope that it will be useful,
    but WITHOUT ANY WARRANTY; without even the implied warranty of
    MERCHANTABILITY or FITNESS FOR A PARTICULAR PURPOSE. See the
    GNU General Public License for more details.

    You should have received a copy of the GNU General Public License
    along with MediaPortal 2. If not, see <http://www.gnu.org/licenses/>.
*/

#endregion

using System;
using System.Collections.Generic;
using System.Net;
using System.Net.Sockets;
using System.Security.Claims;
using System.Text;
using System.Threading.Tasks;
using System.Web.Http;
using MediaPortal.Common.Logging;
using MediaPortal.Common.ResourceAccess;
using MediaPortal.Common.Services.ResourceAccess.Settings;
using MediaPortal.Common.Settings;
using MediaPortal.Common.UserManagement;
using MediaPortal.Common.UserProfileDataManagement;
using MediaPortal.Utilities.Network;
using Microsoft.Owin;
using Microsoft.Owin.Hosting;
using Microsoft.Owin.Security.OAuth;
using Owin;
using UPnP.Infrastructure.Dv;

[assembly: OwinStartup(typeof(MediaPortal.Common.Services.ResourceAccess.ResourceServer))]
namespace MediaPortal.Common.Services.ResourceAccess
{
  public class ResourceServer : IResourceServer, IDisposable
  {
    public const string MEDIAPORTAL_AUTHENTICATION_TYPE = "MediaPortal";

    protected readonly List<Type> _middleWares = new List<Type>();
    protected IDisposable _httpServer;
    protected int _serverPort = UPnPServer.DEFAULT_UPNP_AND_SERVICE_PORT_NUMBER;
    protected readonly object _syncObj = new object();
    protected string _servicePrefix;

    public ResourceServer()
    {
      AddHttpModule(typeof(ResourceAccessModule));
      //CreateAndStartServer();
    }

    private void CreateAndStartServer()
    {
<<<<<<< HEAD
      ServerSettings settings = ServiceRegistration.Get<ISettingsManager>().Load<ServerSettings>();
      List<string> filters = settings.IPAddressBindingsList;
      if(NetworkUtils.UseHttpServerPort)
        _serverPort = settings.HttpServerPort == 0 ? UPnPServer.DEFAULT_UPNP_AND_SERVICE_PORT_NUMBER + 1 : settings.HttpServerPort;
      else
        _serverPort = UPnPServer.DEFAULT_UPNP_AND_SERVICE_PORT_NUMBER;

      //TODO: Why is a service prefix needed for the resource server?
      _servicePrefix = ""; // ResourceHttpAccessUrlUtils.RESOURCE_SERVER_BASE_PATH + Guid.NewGuid().GetHashCode().ToString("X");
      var startOptions = UPnPServer.BuildStartOptions(_servicePrefix, filters, _serverPort);

      lock (_syncObj)
      {
        if (_httpServer != null) //Already started
          return;

        _httpServer = WebApp.Start(startOptions, builder =>
        {
          // Configure OAuth Authorization Server
          builder.UseOAuthAuthorizationServer(new OAuthAuthorizationServerOptions
          {
            AuthenticationType = MEDIAPORTAL_AUTHENTICATION_TYPE,
            TokenEndpointPath = new PathString("/Token"),
            ApplicationCanDisplayErrors = true,
            AuthorizationCodeExpireTimeSpan = TimeSpan.FromDays(7),
#if DEBUG
            AllowInsecureHttp = true,
#endif
            // Authorization server provider which controls the lifecycle of Authorization Server
            Provider = new OAuthAuthorizationServerProvider
            {
              OnValidateClientAuthentication = ValidateClientAuthentication,
              OnGrantResourceOwnerCredentials = GrantResourceOwnerCredentials,
            }
          });
          builder.UseOAuthBearerAuthentication(new OAuthBearerAuthenticationOptions());

          // Configure Web API
          HttpConfiguration config = new HttpConfiguration();

          // Support conventional routing
          config.Routes.MapHttpRoute(
              name: "DefaultApi",
              routeTemplate: "api/{controller}/{id}",
              defaults: new { id = RouteParameter.Optional }
          );

          // Support attribute based routing
          config.MapHttpAttributeRoutes();

          // Set json as default instead of xml
          config.Formatters.JsonFormatter.MediaTypeMappings
            .Add(new System.Net.Http.Formatting.RequestHeaderMapping(
              "Accept", "text/html", StringComparison.InvariantCultureIgnoreCase, true, "application/json"));

          builder.UseWebApi(config);

          // Configure MiddleWare
          foreach (Type middleWareType in _middleWares)
=======
      try
      {
        ServerSettings settings = ServiceRegistration.Get<ISettingsManager>().Load<ServerSettings>();
        List<string> filters = settings.IPAddressBindingsList;

        _servicePrefix = ResourceHttpAccessUrlUtils.RESOURCE_SERVER_BASE_PATH + Guid.NewGuid().GetHashCode().ToString("X");
        var startOptions = UPnPServer.BuildStartOptions(_servicePrefix, filters);

        lock (_syncObj)
        {
          _httpServer = WebApp.Start(startOptions, builder =>
>>>>>>> 9895caa1
          {
            foreach (Type middleWareType in _middleWares)
            {
              builder.Use(middleWareType);
            }
          });
        }
      }
      catch(Exception ex)
      {
        ServiceRegistration.Get<ILogger>().Error("ResourceServer: Error starting HTTP servers", ex);
      }
    }

    private Task ValidateClientAuthentication(OAuthValidateClientAuthenticationContext context)
    {
      context.Validated();
      return Task.CompletedTask;
    }

    public async Task GrantResourceOwnerCredentials(OAuthGrantResourceOwnerCredentialsContext context)
    {
      var userManagement = ServiceRegistration.Get<IUserProfileDataManagement>(false);
      if (userManagement == null)
      {
        //Try client service
        IUserManagement clientUserManagement = ServiceRegistration.Get<IUserManagement>();
        userManagement = clientUserManagement.UserProfileDataManagement;
      }

      if (userManagement != null)
      {
        var user = await userManagement.GetProfileByNameAsync(context.UserName);
        if(user.Success)
        {
          var pass = GetPassword(context.Password);
          if (UserProfile.VerifyPassword(pass, user.Result.Password))
          {
            bool isAdmin = !user.Result.RestrictShares && !user.Result.RestrictAges && user.Result.ProfileType == UserProfileType.UserProfile &&
              !user.Result.EnableRestrictionGroups;

            var identity = new ClaimsIdentity(context.Options.AuthenticationType);
            identity.AddClaim(new Claim(ClaimTypes.Name, context.UserName));
            identity.AddClaim(new Claim(ClaimTypes.Sid, user.Result.ProfileId.ToString()));
            identity.AddClaim(new Claim(ClaimTypes.Role, isAdmin ? "Admin" : "User"));
            await userManagement.LoginProfileAsync(user.Result.ProfileId);

            context.Validated(identity);
            return;
          }
          else
          {
            context.Rejected();
            context.SetError("invalid_grant", "The user name or password is incorrect.");
          }
        }
      }
      context.Rejected();
      context.SetError("invalid_grant", "User management not available.");
    }

    private string GetPassword(string encoded)
    {
      byte[] converted = Convert.FromBase64String(encoded);
      return Encoding.UTF8.GetString(converted);
    }

    public void Dispose()
    {
      StopServer();
    }

    private void StopServer()
    {
      try
      {
        lock (_syncObj)
        {
          _httpServer?.Dispose();
          _httpServer = null;
        }
      }
      catch (SocketException e)
      {
        ServiceRegistration.Get<ILogger>().Warn("ResourceServer: Error stopping HTTP server", e);
      }
    }

    #region IResourceServer implementation

    public string GetServiceUrl(IPAddress ipAddress)
    {
      return ipAddress.AddressFamily == AddressFamily.InterNetworkV6 ?
        string.Format("http://[{0}]:{1}{2}", RemoveScope(ipAddress.ToString()), _serverPort, _servicePrefix) :
        string.Format("http://{0}:{1}{2}", ipAddress, _serverPort, _servicePrefix);
    }

    private string RemoveScope(string ipAddress)
    {
      // %x is appended, but if we like to connect this address, we need to remove this scope identifier
      var SCOPE_DELIMITER = "%";
      if (!ipAddress.Contains(SCOPE_DELIMITER))
        return ipAddress;
      return ipAddress.Substring(0, ipAddress.IndexOf(SCOPE_DELIMITER));
    }

    public int GetPortForIP(IPAddress ipAddress)
    {
      // We use only one server that binds to multiple addresses
      return _serverPort;
    }

    public void Startup()
    {
      CreateAndStartServer();
      ServiceRegistration.Get<ILogger>().Info("ResourceServer: HTTP servers running on {0}", GetServiceUrl(IPAddress.Any));
    }

    public void Shutdown()
    {
      ServiceRegistration.Get<ILogger>().Info("ResourceServer: Shutting down HTTP servers");
      StopServer();
    }

    public void RestartHttpServers()
    {
      ServiceRegistration.Get<ILogger>().Info("ResourceServer: Restarting HTTP servers");
      StopServer();
      CreateAndStartServer();
    }

    public void AddHttpModule(Type moduleType)
    {
      _middleWares.Add(moduleType);
      if (_httpServer != null)
      {
        // Note: the Owin pipeline is not designed to allow dynamic changes, so we have to rebuild it completely.
        StopServer();
        CreateAndStartServer();
      }
    }

    public void RemoveHttpModule(Type moduleType)
    {
      _middleWares.Remove(moduleType);
    }

    #endregion
  }
}
<|MERGE_RESOLUTION|>--- conflicted
+++ resolved
@@ -1,289 +1,268 @@
-#region Copyright (C) 2007-2018 Team MediaPortal
-
-/*
-    Copyright (C) 2007-2018 Team MediaPortal
-    http://www.team-mediaportal.com
-
-    This file is part of MediaPortal 2
-
-    MediaPortal 2 is free software: you can redistribute it and/or modify
-    it under the terms of the GNU General Public License as published by
-    the Free Software Foundation, either version 3 of the License, or
-    (at your option) any later version.
-
-    MediaPortal 2 is distributed in the hope that it will be useful,
-    but WITHOUT ANY WARRANTY; without even the implied warranty of
-    MERCHANTABILITY or FITNESS FOR A PARTICULAR PURPOSE. See the
-    GNU General Public License for more details.
-
-    You should have received a copy of the GNU General Public License
-    along with MediaPortal 2. If not, see <http://www.gnu.org/licenses/>.
-*/
-
-#endregion
-
-using System;
-using System.Collections.Generic;
-using System.Net;
-using System.Net.Sockets;
-using System.Security.Claims;
-using System.Text;
-using System.Threading.Tasks;
-using System.Web.Http;
-using MediaPortal.Common.Logging;
-using MediaPortal.Common.ResourceAccess;
-using MediaPortal.Common.Services.ResourceAccess.Settings;
-using MediaPortal.Common.Settings;
-using MediaPortal.Common.UserManagement;
-using MediaPortal.Common.UserProfileDataManagement;
-using MediaPortal.Utilities.Network;
-using Microsoft.Owin;
-using Microsoft.Owin.Hosting;
-using Microsoft.Owin.Security.OAuth;
-using Owin;
-using UPnP.Infrastructure.Dv;
-
-[assembly: OwinStartup(typeof(MediaPortal.Common.Services.ResourceAccess.ResourceServer))]
-namespace MediaPortal.Common.Services.ResourceAccess
-{
-  public class ResourceServer : IResourceServer, IDisposable
-  {
-    public const string MEDIAPORTAL_AUTHENTICATION_TYPE = "MediaPortal";
-
-    protected readonly List<Type> _middleWares = new List<Type>();
-    protected IDisposable _httpServer;
-    protected int _serverPort = UPnPServer.DEFAULT_UPNP_AND_SERVICE_PORT_NUMBER;
-    protected readonly object _syncObj = new object();
-    protected string _servicePrefix;
-
-    public ResourceServer()
-    {
-      AddHttpModule(typeof(ResourceAccessModule));
-      //CreateAndStartServer();
-    }
-
-    private void CreateAndStartServer()
-    {
-<<<<<<< HEAD
-      ServerSettings settings = ServiceRegistration.Get<ISettingsManager>().Load<ServerSettings>();
-      List<string> filters = settings.IPAddressBindingsList;
-      if(NetworkUtils.UseHttpServerPort)
-        _serverPort = settings.HttpServerPort == 0 ? UPnPServer.DEFAULT_UPNP_AND_SERVICE_PORT_NUMBER + 1 : settings.HttpServerPort;
-      else
-        _serverPort = UPnPServer.DEFAULT_UPNP_AND_SERVICE_PORT_NUMBER;
-
-      //TODO: Why is a service prefix needed for the resource server?
-      _servicePrefix = ""; // ResourceHttpAccessUrlUtils.RESOURCE_SERVER_BASE_PATH + Guid.NewGuid().GetHashCode().ToString("X");
-      var startOptions = UPnPServer.BuildStartOptions(_servicePrefix, filters, _serverPort);
-
-      lock (_syncObj)
-      {
-        if (_httpServer != null) //Already started
-          return;
-
-        _httpServer = WebApp.Start(startOptions, builder =>
-        {
-          // Configure OAuth Authorization Server
-          builder.UseOAuthAuthorizationServer(new OAuthAuthorizationServerOptions
-          {
-            AuthenticationType = MEDIAPORTAL_AUTHENTICATION_TYPE,
-            TokenEndpointPath = new PathString("/Token"),
-            ApplicationCanDisplayErrors = true,
-            AuthorizationCodeExpireTimeSpan = TimeSpan.FromDays(7),
-#if DEBUG
-            AllowInsecureHttp = true,
-#endif
-            // Authorization server provider which controls the lifecycle of Authorization Server
-            Provider = new OAuthAuthorizationServerProvider
-            {
-              OnValidateClientAuthentication = ValidateClientAuthentication,
-              OnGrantResourceOwnerCredentials = GrantResourceOwnerCredentials,
-            }
-          });
-          builder.UseOAuthBearerAuthentication(new OAuthBearerAuthenticationOptions());
-
-          // Configure Web API
-          HttpConfiguration config = new HttpConfiguration();
-
-          // Support conventional routing
-          config.Routes.MapHttpRoute(
-              name: "DefaultApi",
-              routeTemplate: "api/{controller}/{id}",
-              defaults: new { id = RouteParameter.Optional }
-          );
-
-          // Support attribute based routing
-          config.MapHttpAttributeRoutes();
-
-          // Set json as default instead of xml
-          config.Formatters.JsonFormatter.MediaTypeMappings
-            .Add(new System.Net.Http.Formatting.RequestHeaderMapping(
-              "Accept", "text/html", StringComparison.InvariantCultureIgnoreCase, true, "application/json"));
-
-          builder.UseWebApi(config);
-
-          // Configure MiddleWare
-          foreach (Type middleWareType in _middleWares)
-=======
-      try
-      {
-        ServerSettings settings = ServiceRegistration.Get<ISettingsManager>().Load<ServerSettings>();
-        List<string> filters = settings.IPAddressBindingsList;
-
-        _servicePrefix = ResourceHttpAccessUrlUtils.RESOURCE_SERVER_BASE_PATH + Guid.NewGuid().GetHashCode().ToString("X");
-        var startOptions = UPnPServer.BuildStartOptions(_servicePrefix, filters);
-
-        lock (_syncObj)
-        {
-          _httpServer = WebApp.Start(startOptions, builder =>
->>>>>>> 9895caa1
-          {
-            foreach (Type middleWareType in _middleWares)
-            {
-              builder.Use(middleWareType);
-            }
-          });
-        }
-      }
-      catch(Exception ex)
-      {
-        ServiceRegistration.Get<ILogger>().Error("ResourceServer: Error starting HTTP servers", ex);
-      }
-    }
-
-    private Task ValidateClientAuthentication(OAuthValidateClientAuthenticationContext context)
-    {
-      context.Validated();
-      return Task.CompletedTask;
-    }
-
-    public async Task GrantResourceOwnerCredentials(OAuthGrantResourceOwnerCredentialsContext context)
-    {
-      var userManagement = ServiceRegistration.Get<IUserProfileDataManagement>(false);
-      if (userManagement == null)
-      {
-        //Try client service
-        IUserManagement clientUserManagement = ServiceRegistration.Get<IUserManagement>();
-        userManagement = clientUserManagement.UserProfileDataManagement;
-      }
-
-      if (userManagement != null)
-      {
-        var user = await userManagement.GetProfileByNameAsync(context.UserName);
-        if(user.Success)
-        {
-          var pass = GetPassword(context.Password);
-          if (UserProfile.VerifyPassword(pass, user.Result.Password))
-          {
-            bool isAdmin = !user.Result.RestrictShares && !user.Result.RestrictAges && user.Result.ProfileType == UserProfileType.UserProfile &&
-              !user.Result.EnableRestrictionGroups;
-
-            var identity = new ClaimsIdentity(context.Options.AuthenticationType);
-            identity.AddClaim(new Claim(ClaimTypes.Name, context.UserName));
-            identity.AddClaim(new Claim(ClaimTypes.Sid, user.Result.ProfileId.ToString()));
-            identity.AddClaim(new Claim(ClaimTypes.Role, isAdmin ? "Admin" : "User"));
-            await userManagement.LoginProfileAsync(user.Result.ProfileId);
-
-            context.Validated(identity);
-            return;
-          }
-          else
-          {
-            context.Rejected();
-            context.SetError("invalid_grant", "The user name or password is incorrect.");
-          }
-        }
-      }
-      context.Rejected();
-      context.SetError("invalid_grant", "User management not available.");
-    }
-
-    private string GetPassword(string encoded)
-    {
-      byte[] converted = Convert.FromBase64String(encoded);
-      return Encoding.UTF8.GetString(converted);
-    }
-
-    public void Dispose()
-    {
-      StopServer();
-    }
-
-    private void StopServer()
-    {
-      try
-      {
-        lock (_syncObj)
-        {
-          _httpServer?.Dispose();
-          _httpServer = null;
-        }
-      }
-      catch (SocketException e)
-      {
-        ServiceRegistration.Get<ILogger>().Warn("ResourceServer: Error stopping HTTP server", e);
-      }
-    }
-
-    #region IResourceServer implementation
-
-    public string GetServiceUrl(IPAddress ipAddress)
-    {
-      return ipAddress.AddressFamily == AddressFamily.InterNetworkV6 ?
-        string.Format("http://[{0}]:{1}{2}", RemoveScope(ipAddress.ToString()), _serverPort, _servicePrefix) :
-        string.Format("http://{0}:{1}{2}", ipAddress, _serverPort, _servicePrefix);
-    }
-
-    private string RemoveScope(string ipAddress)
-    {
-      // %x is appended, but if we like to connect this address, we need to remove this scope identifier
-      var SCOPE_DELIMITER = "%";
-      if (!ipAddress.Contains(SCOPE_DELIMITER))
-        return ipAddress;
-      return ipAddress.Substring(0, ipAddress.IndexOf(SCOPE_DELIMITER));
-    }
-
-    public int GetPortForIP(IPAddress ipAddress)
-    {
-      // We use only one server that binds to multiple addresses
-      return _serverPort;
-    }
-
-    public void Startup()
-    {
-      CreateAndStartServer();
-      ServiceRegistration.Get<ILogger>().Info("ResourceServer: HTTP servers running on {0}", GetServiceUrl(IPAddress.Any));
-    }
-
-    public void Shutdown()
-    {
-      ServiceRegistration.Get<ILogger>().Info("ResourceServer: Shutting down HTTP servers");
-      StopServer();
-    }
-
-    public void RestartHttpServers()
-    {
-      ServiceRegistration.Get<ILogger>().Info("ResourceServer: Restarting HTTP servers");
-      StopServer();
-      CreateAndStartServer();
-    }
-
-    public void AddHttpModule(Type moduleType)
-    {
-      _middleWares.Add(moduleType);
-      if (_httpServer != null)
-      {
-        // Note: the Owin pipeline is not designed to allow dynamic changes, so we have to rebuild it completely.
-        StopServer();
-        CreateAndStartServer();
-      }
-    }
-
-    public void RemoveHttpModule(Type moduleType)
-    {
-      _middleWares.Remove(moduleType);
-    }
-
-    #endregion
-  }
-}
+#region Copyright (C) 2007-2018 Team MediaPortal
+
+/*
+    Copyright (C) 2007-2018 Team MediaPortal
+    http://www.team-mediaportal.com
+
+    This file is part of MediaPortal 2
+
+    MediaPortal 2 is free software: you can redistribute it and/or modify
+    it under the terms of the GNU General Public License as published by
+    the Free Software Foundation, either version 3 of the License, or
+    (at your option) any later version.
+
+    MediaPortal 2 is distributed in the hope that it will be useful,
+    but WITHOUT ANY WARRANTY; without even the implied warranty of
+    MERCHANTABILITY or FITNESS FOR A PARTICULAR PURPOSE. See the
+    GNU General Public License for more details.
+
+    You should have received a copy of the GNU General Public License
+    along with MediaPortal 2. If not, see <http://www.gnu.org/licenses/>.
+*/
+
+#endregion
+
+using System;
+using System.Collections.Generic;
+using System.Net;
+using System.Net.Sockets;
+using System.Security.Claims;
+using System.Text;
+using System.Threading.Tasks;
+using System.Web.Http;
+using MediaPortal.Common.Logging;
+using MediaPortal.Common.ResourceAccess;
+using MediaPortal.Common.Services.ResourceAccess.Settings;
+using MediaPortal.Common.Settings;
+using MediaPortal.Common.UserManagement;
+using MediaPortal.Common.UserProfileDataManagement;
+using MediaPortal.Utilities.Network;
+using Microsoft.Owin;
+using Microsoft.Owin.Hosting;
+using Microsoft.Owin.Security.OAuth;
+using Owin;
+using UPnP.Infrastructure.Dv;
+
+[assembly: OwinStartup(typeof(MediaPortal.Common.Services.ResourceAccess.ResourceServer))]
+namespace MediaPortal.Common.Services.ResourceAccess
+{
+  public class ResourceServer : IResourceServer, IDisposable
+  {
+    public const string MEDIAPORTAL_AUTHENTICATION_TYPE = "MediaPortal";
+
+    protected readonly List<Type> _middleWares = new List<Type>();
+    protected IDisposable _httpServer;
+    protected int _serverPort = UPnPServer.DEFAULT_UPNP_AND_SERVICE_PORT_NUMBER;
+    protected readonly object _syncObj = new object();
+    protected string _servicePrefix;
+
+    public ResourceServer()
+    {
+      AddHttpModule(typeof(ResourceAccessModule));
+      //CreateAndStartServer();
+    }
+
+    private void CreateAndStartServer()
+    {
+      ServerSettings settings = ServiceRegistration.Get<ISettingsManager>().Load<ServerSettings>();
+      List<string> filters = settings.IPAddressBindingsList;
+      if(NetworkUtils.UseHttpServerPort)
+        _serverPort = settings.HttpServerPort == 0 ? UPnPServer.DEFAULT_UPNP_AND_SERVICE_PORT_NUMBER + 1 : settings.HttpServerPort;
+      else
+        _serverPort = UPnPServer.DEFAULT_UPNP_AND_SERVICE_PORT_NUMBER;
+
+      //TODO: Why is a service prefix needed for the resource server?
+      _servicePrefix = ""; // ResourceHttpAccessUrlUtils.RESOURCE_SERVER_BASE_PATH + Guid.NewGuid().GetHashCode().ToString("X");
+      var startOptions = UPnPServer.BuildStartOptions(_servicePrefix, filters, _serverPort);
+
+      lock (_syncObj)
+      {
+        if (_httpServer != null) //Already started
+          return;
+
+        _httpServer = WebApp.Start(startOptions, builder =>
+        {
+          // Configure OAuth Authorization Server
+          builder.UseOAuthAuthorizationServer(new OAuthAuthorizationServerOptions
+          {
+            AuthenticationType = MEDIAPORTAL_AUTHENTICATION_TYPE,
+            TokenEndpointPath = new PathString("/Token"),
+            ApplicationCanDisplayErrors = true,
+            AuthorizationCodeExpireTimeSpan = TimeSpan.FromDays(7),
+#if DEBUG
+            AllowInsecureHttp = true,
+#endif
+            // Authorization server provider which controls the lifecycle of Authorization Server
+            Provider = new OAuthAuthorizationServerProvider
+            {
+              OnValidateClientAuthentication = ValidateClientAuthentication,
+              OnGrantResourceOwnerCredentials = GrantResourceOwnerCredentials,
+            }
+          });
+          builder.UseOAuthBearerAuthentication(new OAuthBearerAuthenticationOptions());
+
+          // Configure Web API
+          HttpConfiguration config = new HttpConfiguration();
+
+          // Support conventional routing
+          config.Routes.MapHttpRoute(
+              name: "DefaultApi",
+              routeTemplate: "api/{controller}/{id}",
+              defaults: new { id = RouteParameter.Optional }
+          );
+
+          // Support attribute based routing
+          config.MapHttpAttributeRoutes();
+
+          // Set json as default instead of xml
+          config.Formatters.JsonFormatter.MediaTypeMappings
+            .Add(new System.Net.Http.Formatting.RequestHeaderMapping(
+              "Accept", "text/html", StringComparison.InvariantCultureIgnoreCase, true, "application/json"));
+
+          builder.UseWebApi(config);
+
+          // Configure MiddleWare
+          foreach (Type middleWareType in _middleWares)
+          {
+            builder.Use(middleWareType);
+          }
+        });
+      }
+    }
+
+    private Task ValidateClientAuthentication(OAuthValidateClientAuthenticationContext context)
+    {
+      context.Validated();
+      return Task.CompletedTask;
+    }
+
+    public async Task GrantResourceOwnerCredentials(OAuthGrantResourceOwnerCredentialsContext context)
+    {
+      var userManagement = ServiceRegistration.Get<IUserProfileDataManagement>(false);
+      if (userManagement == null)
+      {
+        //Try client service
+        IUserManagement clientUserManagement = ServiceRegistration.Get<IUserManagement>();
+        userManagement = clientUserManagement.UserProfileDataManagement;
+      }
+
+      if (userManagement != null)
+      {
+        var user = await userManagement.GetProfileByNameAsync(context.UserName);
+        if(user.Success)
+        {
+          var pass = GetPassword(context.Password);
+          if (UserProfile.VerifyPassword(pass, user.Result.Password))
+          {
+            bool isAdmin = !user.Result.RestrictShares && !user.Result.RestrictAges && user.Result.ProfileType == UserProfileType.UserProfile &&
+              !user.Result.EnableRestrictionGroups;
+
+            var identity = new ClaimsIdentity(context.Options.AuthenticationType);
+            identity.AddClaim(new Claim(ClaimTypes.Name, context.UserName));
+            identity.AddClaim(new Claim(ClaimTypes.Sid, user.Result.ProfileId.ToString()));
+            identity.AddClaim(new Claim(ClaimTypes.Role, isAdmin ? "Admin" : "User"));
+            await userManagement.LoginProfileAsync(user.Result.ProfileId);
+
+            context.Validated(identity);
+            return;
+          }
+          else
+          {
+            context.Rejected();
+            context.SetError("invalid_grant", "The user name or password is incorrect.");
+          }
+        }
+      }
+      context.Rejected();
+      context.SetError("invalid_grant", "User management not available.");
+    }
+
+    private string GetPassword(string encoded)
+    {
+      byte[] converted = Convert.FromBase64String(encoded);
+      return Encoding.UTF8.GetString(converted);
+    }
+
+    public void Dispose()
+    {
+      StopServer();
+    }
+
+    private void StopServer()
+    {
+      try
+      {
+        lock (_syncObj)
+        {
+          _httpServer?.Dispose();
+          _httpServer = null;
+        }
+      }
+      catch (SocketException e)
+      {
+        ServiceRegistration.Get<ILogger>().Warn("ResourceServer: Error stopping HTTP server", e);
+      }
+    }
+
+    #region IResourceServer implementation
+
+    public string GetServiceUrl(IPAddress ipAddress)
+    {
+      return ipAddress.AddressFamily == AddressFamily.InterNetworkV6 ?
+        string.Format("http://[{0}]:{1}{2}", RemoveScope(ipAddress.ToString()), _serverPort, _servicePrefix) :
+        string.Format("http://{0}:{1}{2}", ipAddress, _serverPort, _servicePrefix);
+    }
+
+    private string RemoveScope(string ipAddress)
+    {
+      // %x is appended, but if we like to connect this address, we need to remove this scope identifier
+      var SCOPE_DELIMITER = "%";
+      if (!ipAddress.Contains(SCOPE_DELIMITER))
+        return ipAddress;
+      return ipAddress.Substring(0, ipAddress.IndexOf(SCOPE_DELIMITER));
+    }
+
+    public int GetPortForIP(IPAddress ipAddress)
+    {
+      // We use only one server that binds to multiple addresses
+      return _serverPort;
+    }
+
+    public void Startup()
+    {
+      CreateAndStartServer();
+      ServiceRegistration.Get<ILogger>().Info("ResourceServer: HTTP servers running on {0}", GetServiceUrl(IPAddress.Any));
+    }
+
+    public void Shutdown()
+    {
+      ServiceRegistration.Get<ILogger>().Info("ResourceServer: Shutting down HTTP servers");
+      StopServer();
+    }
+
+    public void RestartHttpServers()
+    {
+      ServiceRegistration.Get<ILogger>().Info("ResourceServer: Restarting HTTP servers");
+      StopServer();
+      CreateAndStartServer();
+    }
+
+    public void AddHttpModule(Type moduleType)
+    {
+      _middleWares.Add(moduleType);
+      if (_httpServer != null)
+      {
+        // Note: the Owin pipeline is not designed to allow dynamic changes, so we have to rebuild it completely.
+        StopServer();
+        CreateAndStartServer();
+      }
+    }
+
+    public void RemoveHttpModule(Type moduleType)
+    {
+      _middleWares.Remove(moduleType);
+    }
+
+    #endregion
+  }
+}