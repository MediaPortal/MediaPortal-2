--- conflicted
+++ resolved
@@ -24,16 +24,6 @@
 
 using System;
 using System.Collections.Generic;
-<<<<<<< HEAD
-using MediaPortal.Common;
-using MediaPortal.Common.Logging;
-using MediaPortal.Common.MediaManagement;
-using MediaPortal.Common.MediaManagement.DefaultItemAspects;
-using MediaPortal.Plugins.MediaServer.Metadata;
-using MediaPortal.Plugins.MediaServer.Profiles;
-using MediaPortal.Plugins.Transcoding.Aspects;
-using MediaPortal.Plugins.Transcoding.Service;
-=======
 using MediaPortal.Plugins.MediaServer.Profiles;
 using MediaPortal.Common.MediaManagement;
 using MediaPortal.Common.MediaManagement.DefaultItemAspects;
@@ -41,7 +31,6 @@
 using MediaPortal.Common.Logging;
 using MediaPortal.Plugins.Transcoding.Service;
 using MediaPortal.Plugins.Transcoding.Aspects;
->>>>>>> 5ba696e2
 using MediaPortal.Plugins.Transcoding.Service.Transcoders.Base;
 using MediaPortal.Plugins.Transcoding.Service.Metadata;
 using MediaPortal.Plugins.Transcoding.Service.Objects;
@@ -74,7 +63,7 @@
         IsAudio = true;
         if (item.Aspects.ContainsKey(TranscodeItemAudioAspect.ASPECT_ID) == false)
         {
-          if (item.Aspects[MediaAspect.ASPECT_ID][MediaAspect.ATTR_MIME_TYPE].ToString() == LiveTvMediaItem.MIME_TYPE_RADIO)
+          if (item[ProviderResourceAspect.Metadata].GetAttributeValue(ProviderResourceAspect.ATTR_MIME_TYPE).ToString() == LiveTvMediaItem.MIME_TYPE_RADIO)
           {
             info = MediaItemParser.ParseLiveAudioItem(item);
             sourceIsLive = true;
@@ -108,7 +97,7 @@
         IsVideo = true;
         if (item.Aspects.ContainsKey(TranscodeItemVideoAspect.ASPECT_ID) == false)
         {
-          if (item.Aspects[MediaAspect.ASPECT_ID][MediaAspect.ATTR_MIME_TYPE].ToString() == LiveTvMediaItem.MIME_TYPE_TV)
+          if (item[ProviderResourceAspect.Metadata].GetAttributeValue(ProviderResourceAspect.ATTR_MIME_TYPE).ToString() == LiveTvMediaItem.MIME_TYPE_TV)
           {
             info = MediaItemParser.ParseLiveVideoItem(item);
             sourceIsLive = true;
@@ -129,7 +118,7 @@
         Logger.Warn("Mediaitem {0} contains no required aspect information", item.MediaItemId);
         return;
       }
-    
+
       if (MediaServerPlugin.Settings.TranscodingAllowed == true)
       {
         if (IsAudio)
@@ -209,7 +198,7 @@
           DlnaMetadata.Metadata.Mime = info.Metadata.Mime;
           DlnaMetadata.Metadata.ImageContainerType = metadata.TargetImageCodec;
           DlnaMetadata.Metadata.Size = 0;
-          if(Client.EstimateTransodedSize == true)
+          if (Client.EstimateTransodedSize == true)
           {
             DlnaMetadata.Metadata.Size = info.Metadata.Size;
           }
@@ -226,7 +215,7 @@
           DlnaMetadata.Metadata.Mime = info.Metadata.Mime;
           DlnaMetadata.Metadata.AudioContainerType = metadata.TargetAudioContainer;
           DlnaMetadata.Metadata.Bitrate = 0;
-          if(metadata.TargetAudioBitrate > 0)
+          if (metadata.TargetAudioBitrate > 0)
           {
             DlnaMetadata.Metadata.Bitrate = metadata.TargetAudioBitrate;
           }
@@ -338,7 +327,7 @@
       }
       else if (info.IsVideo)
       {
-        profileList = DlnaProfiles.ResolveVideoProfile(DlnaMetadata.Metadata.VideoContainerType, DlnaMetadata.Video.Codec, DlnaMetadata.Audio[0].Codec, DlnaMetadata.Video.ProfileType, DlnaMetadata.Video.HeaderLevel, 
+        profileList = DlnaProfiles.ResolveVideoProfile(DlnaMetadata.Metadata.VideoContainerType, DlnaMetadata.Video.Codec, DlnaMetadata.Audio[0].Codec, DlnaMetadata.Video.ProfileType, DlnaMetadata.Video.HeaderLevel,
           DlnaMetadata.Video.Framerate, DlnaMetadata.Video.Width, DlnaMetadata.Video.Height, DlnaMetadata.Video.Bitrate, DlnaMetadata.Audio[0].Bitrate, DlnaMetadata.Video.TimestampType);
       }
 
@@ -359,8 +348,8 @@
           return false;
         }
         return MediaConverter.IsTranscodeRunning(_clientId, TranscodingParameter.TranscodeId);
-        }
-      }
+      }
+    }
 
     public bool StartTrancoding()
     {
@@ -373,8 +362,8 @@
       if (TranscodingParameter != null)
       {
         MediaConverter.StopTranscode(_clientId, TranscodingParameter.TranscodeId);
-          }
-        }
+      }
+    }
 
     public Guid StartStreaming()
     {
@@ -394,7 +383,7 @@
     {
       return _streams.Contains(streamId);
     }
-    public bool IsStreaming 
+    public bool IsStreaming
     {
       get
       {
