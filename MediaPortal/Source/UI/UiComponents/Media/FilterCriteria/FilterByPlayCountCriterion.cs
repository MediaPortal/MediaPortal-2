#region Copyright (C) 2007-2017 Team MediaPortal

/*
    Copyright (C) 2007-2017 Team MediaPortal
    http://www.team-mediaportal.com

    This file is part of MediaPortal 2

    MediaPortal 2 is free software: you can redistribute it and/or modify
    it under the terms of the GNU General Public License as published by
    the Free Software Foundation, either version 3 of the License, or
    (at your option) any later version.

    MediaPortal 2 is distributed in the hope that it will be useful,
    but WITHOUT ANY WARRANTY; without even the implied warranty of
    MERCHANTABILITY or FITNESS FOR A PARTICULAR PURPOSE. See the
    GNU General Public License for more details.

    You should have received a copy of the GNU General Public License
    along with MediaPortal 2. If not, see <http://www.gnu.org/licenses/>.
*/

#endregion

using System;
using System.Collections.Generic;
using System.Linq;
using System.Threading.Tasks;
using MediaPortal.Common;
using MediaPortal.Common.Exceptions;
using MediaPortal.Common.MediaManagement.MLQueries;
using MediaPortal.Common.SystemCommunication;
using MediaPortal.Common.UserManagement;
using MediaPortal.UI.ServerCommunication;
using MediaPortal.UiComponents.Media.General;
using MediaPortal.UI.Services.UserManagement;
using MediaPortal.Common.UserProfileDataManagement;
using MediaPortal.UiComponents.Media.Helpers;

namespace MediaPortal.UiComponents.Media.FilterCriteria
{
  public class FilterByPlayCountCriterion : MLFilterCriterion
  {
    #region Base overrides

    public override async Task<ICollection<FilterValue>> GetAvailableValuesAsync(IEnumerable<Guid> necessaryMIATypeIds, IFilter selectAttributeFilter, IFilter filter)
    {
      IContentDirectory cd = ServiceRegistration.Get<IServerConnectionManager>().ContentDirectory;
      if (cd == null)
        throw new NotConnectedException("The MediaLibrary is not connected");

      IUserManagement userProfileDataManagement = ServiceRegistration.Get<IUserManagement>();
      if (!userProfileDataManagement.IsValidUser)
        return new List<FilterValue>();

      IFilter unwatchedFilter = BooleanCombinationFilter.CombineFilters(BooleanOperator.Or,
        new EmptyUserDataFilter(userProfileDataManagement.CurrentUser.ProfileId, UserDataKeysKnown.KEY_PLAY_PERCENTAGE),
        new RelationalUserDataFilter(userProfileDataManagement.CurrentUser.ProfileId, UserDataKeysKnown.KEY_PLAY_PERCENTAGE, RelationalOperator.EQ, UserDataKeysKnown.GetSortablePlayPercentageString(0)));

<<<<<<< HEAD
      IFilter watchedFilter = new RelationalUserDataFilter(userProfileDataManagement.CurrentUser.ProfileId, UserDataKeysKnown.KEY_PLAY_COUNT, RelationalOperator.GT, "0");
      bool showVirtual = VirtualMediaHelper.ShowVirtualMedia(necessaryMIATypeIds);
      int numUnwatchedItems = cd.CountMediaItems(necessaryMIATypeIds, BooleanCombinationFilter.CombineFilters(BooleanOperator.And, filter, unwatchedFilter), true, showVirtual);
      int numWatchedItems = cd.CountMediaItems(necessaryMIATypeIds, BooleanCombinationFilter.CombineFilters(BooleanOperator.And, filter, watchedFilter), true, showVirtual);
=======
      IFilter watchedFilter = new RelationalUserDataFilter(userProfileDataManagement.CurrentUser.ProfileId, UserDataKeysKnown.KEY_PLAY_PERCENTAGE, RelationalOperator.GT, UserDataKeysKnown.GetSortablePlayPercentageString(0));
      bool showVirtual = VirtualMediaHelper.ShowVirtualMedia(necessaryMIATypeIds);
      var taskUnwatched = cd.CountMediaItemsAsync(necessaryMIATypeIds, BooleanCombinationFilter.CombineFilters(BooleanOperator.And, filter, unwatchedFilter), true, showVirtual);
      var taskWatched = cd.CountMediaItemsAsync(necessaryMIATypeIds, BooleanCombinationFilter.CombineFilters(BooleanOperator.And, filter, watchedFilter), true, showVirtual);
      var counts = await Task.WhenAll(taskUnwatched, taskWatched);

>>>>>>> ca5fa06b
      return new List<FilterValue>(new FilterValue[]
        {
            new FilterValue(Consts.RES_VALUE_UNWATCHED, unwatchedFilter, null, counts[0], this),
            new FilterValue(Consts.RES_VALUE_WATCHED, watchedFilter, null, counts[1], this),
        }.Where(fv => !fv.NumItems.HasValue || fv.NumItems.Value > 0));
    }

    public override Task<ICollection<FilterValue>> GroupValuesAsync(ICollection<Guid> necessaryMIATypeIds, IFilter selectAttributeFilter, IFilter filter)
    {
      return Task.FromResult((ICollection<FilterValue>)null);
    }

    #endregion
  }
}<|MERGE_RESOLUTION|>--- conflicted
+++ resolved
@@ -57,19 +57,12 @@
         new EmptyUserDataFilter(userProfileDataManagement.CurrentUser.ProfileId, UserDataKeysKnown.KEY_PLAY_PERCENTAGE),
         new RelationalUserDataFilter(userProfileDataManagement.CurrentUser.ProfileId, UserDataKeysKnown.KEY_PLAY_PERCENTAGE, RelationalOperator.EQ, UserDataKeysKnown.GetSortablePlayPercentageString(0)));
 
-<<<<<<< HEAD
-      IFilter watchedFilter = new RelationalUserDataFilter(userProfileDataManagement.CurrentUser.ProfileId, UserDataKeysKnown.KEY_PLAY_COUNT, RelationalOperator.GT, "0");
-      bool showVirtual = VirtualMediaHelper.ShowVirtualMedia(necessaryMIATypeIds);
-      int numUnwatchedItems = cd.CountMediaItems(necessaryMIATypeIds, BooleanCombinationFilter.CombineFilters(BooleanOperator.And, filter, unwatchedFilter), true, showVirtual);
-      int numWatchedItems = cd.CountMediaItems(necessaryMIATypeIds, BooleanCombinationFilter.CombineFilters(BooleanOperator.And, filter, watchedFilter), true, showVirtual);
-=======
       IFilter watchedFilter = new RelationalUserDataFilter(userProfileDataManagement.CurrentUser.ProfileId, UserDataKeysKnown.KEY_PLAY_PERCENTAGE, RelationalOperator.GT, UserDataKeysKnown.GetSortablePlayPercentageString(0));
       bool showVirtual = VirtualMediaHelper.ShowVirtualMedia(necessaryMIATypeIds);
       var taskUnwatched = cd.CountMediaItemsAsync(necessaryMIATypeIds, BooleanCombinationFilter.CombineFilters(BooleanOperator.And, filter, unwatchedFilter), true, showVirtual);
       var taskWatched = cd.CountMediaItemsAsync(necessaryMIATypeIds, BooleanCombinationFilter.CombineFilters(BooleanOperator.And, filter, watchedFilter), true, showVirtual);
       var counts = await Task.WhenAll(taskUnwatched, taskWatched);
 
->>>>>>> ca5fa06b
       return new List<FilterValue>(new FilterValue[]
         {
             new FilterValue(Consts.RES_VALUE_UNWATCHED, unwatchedFilter, null, counts[0], this),
