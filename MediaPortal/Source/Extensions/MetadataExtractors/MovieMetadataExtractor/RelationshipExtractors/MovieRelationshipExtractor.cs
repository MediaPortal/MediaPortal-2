#region Copyright (C) 2007-2017 Team MediaPortal

/*
    Copyright (C) 2007-2017 Team MediaPortal
    http://www.team-mediaportal.com

    This file is part of MediaPortal 2

    MediaPortal 2 is free software: you can redistribute it and/or modify
    it under the terms of the GNU General Public License as published by
    the Free Software Foundation, either version 3 of the License, or
    (at your option) any later version.

    MediaPortal 2 is distributed in the hope that it will be useful,
    but WITHOUT ANY WARRANTY; without even the implied warranty of
    MERCHANTABILITY or FITNESS FOR A PARTICULAR PURPOSE. See the
    GNU General Public License for more details.

    You should have received a copy of the GNU General Public License
    along with MediaPortal 2. If not, see <http://www.gnu.org/licenses/>.
*/

#endregion

using MediaPortal.Common;
using MediaPortal.Common.MediaManagement;
using MediaPortal.Common.MediaManagement.DefaultItemAspects;
using MediaPortal.Common.MediaManagement.Helpers;
using MediaPortal.Common.MediaManagement.MLQueries;
using MediaPortal.Extensions.OnlineLibraries;
using System;
using System.Collections.Generic;

namespace MediaPortal.Extensions.MetadataExtractors.MovieMetadataExtractor
{
  class MovieRelationshipExtractor : IRelationshipExtractor
  {
    #region Constants

    /// <summary>
    /// GUID string for the movie relationship metadata extractor.
    /// </summary>
    public const string METADATAEXTRACTOR_ID_STR = "BA7708DA-010E-45E1-A2B3-24B7D43443AC";

    /// <summary>
    /// Series relationship metadata extractor GUID.
    /// </summary>
    public static Guid METADATAEXTRACTOR_ID = new Guid(METADATAEXTRACTOR_ID_STR);

    #endregion

    protected RelationshipExtractorMetadata _metadata;
    private IList<IRelationshipRoleExtractor> _extractors;

    public MovieRelationshipExtractor()
    {
<<<<<<< HEAD
      _metadata = new RelationshipExtractorMetadata(METADATAEXTRACTOR_ID, "Movie relationship extractor");
=======
      _metadata = new RelationshipExtractorMetadata(METADATAEXTRACTOR_ID, "Movie relationship extractor", MetadataExtractorPriority.External);
>>>>>>> ca5fa06b
      RegisterRelationships();
      InitExtractors();
    }

    protected void InitExtractors()
    {
      _extractors = new List<IRelationshipRoleExtractor>();

      _extractors.Add(new MovieCollectionRelationshipExtractor());
      _extractors.Add(new MovieActorRelationshipExtractor());
      _extractors.Add(new MovieDirectorRelationshipExtractor());
      _extractors.Add(new MovieWriterRelationshipExtractor());
      _extractors.Add(new MovieCharacterRelationshipExtractor());
      _extractors.Add(new MovieProductionRelationshipExtractor());
      _extractors.Add(new MovieCollectionMovieRelationshipExtractor());
    }

    /// <summary>
    /// Registers all relationships that are extracted by this relationship extractor.
    /// </summary>
    protected void RegisterRelationships()
    {
      IRelationshipTypeRegistration relationshipRegistration = ServiceRegistration.Get<IRelationshipTypeRegistration>();

      //Relationships must be registered in order from movies up to all parent relationships

      //Hierarchical relationships
      relationshipRegistration.RegisterLocallyKnownRelationshipType(new RelationshipType("Movie->Collection", true,
        MovieAspect.ROLE_MOVIE, MovieCollectionAspect.ROLE_MOVIE_COLLECTION, MovieAspect.ASPECT_ID, MovieCollectionAspect.ASPECT_ID,
        MovieAspect.ATTR_MOVIE_NAME, MovieCollectionAspect.ATTR_AVAILABLE_MOVIES, true), true);

      //Simple (non hierarchical) relationships
      relationshipRegistration.RegisterLocallyKnownRelationshipType(new RelationshipType("Movie->Actor", MovieAspect.ROLE_MOVIE, PersonAspect.ROLE_ACTOR), true);
      relationshipRegistration.RegisterLocallyKnownRelationshipType(new RelationshipType("Movie->Director", MovieAspect.ROLE_MOVIE, PersonAspect.ROLE_DIRECTOR), true);
      relationshipRegistration.RegisterLocallyKnownRelationshipType(new RelationshipType("Movie->Writer", MovieAspect.ROLE_MOVIE, PersonAspect.ROLE_WRITER), true);
      relationshipRegistration.RegisterLocallyKnownRelationshipType(new RelationshipType("Movie->Character", MovieAspect.ROLE_MOVIE, CharacterAspect.ROLE_CHARACTER), true);
      relationshipRegistration.RegisterLocallyKnownRelationshipType(new RelationshipType("Movie->Production", MovieAspect.ROLE_MOVIE, CompanyAspect.ROLE_COMPANY), true);
    }

    public IDictionary<IFilter, uint> GetLastChangedItemsFilters()
    {
      Dictionary<IFilter, uint> filters = new Dictionary<IFilter, uint>();

      //Add filters for movie collections
      //We need to find movies because importer only works with files
      //The relationship extractor for movie collection should then do the update
      List<MovieCollectionInfo> changedCollections = OnlineMatcherService.Instance.GetLastChangedMovieCollections();
      foreach (MovieCollectionInfo series in changedCollections)
      {
        Dictionary<string, string> ids = new Dictionary<string, string>();
        if (series.MovieDbId > 0)
          ids.Add(ExternalIdentifierAspect.SOURCE_TMDB, series.MovieDbId.ToString());

        IFilter collectionChangedFilter = null;
        foreach (var id in ids)
        {
          if (collectionChangedFilter == null)
          {
            collectionChangedFilter = new BooleanCombinationFilter(BooleanOperator.And, new[]
            {
                new RelationalFilter(ExternalIdentifierAspect.ATTR_SOURCE, RelationalOperator.EQ, id.Key),
                new RelationalFilter(ExternalIdentifierAspect.ATTR_TYPE, RelationalOperator.EQ, ExternalIdentifierAspect.TYPE_COLLECTION),
                new RelationalFilter(ExternalIdentifierAspect.ATTR_ID, RelationalOperator.EQ, id.Value),
              });
          }
          else
          {
            collectionChangedFilter = BooleanCombinationFilter.CombineFilters(BooleanOperator.Or, collectionChangedFilter,
            new BooleanCombinationFilter(BooleanOperator.And, new[]
            {
                new RelationalFilter(ExternalIdentifierAspect.ATTR_SOURCE, RelationalOperator.EQ, id.Key),
                new RelationalFilter(ExternalIdentifierAspect.ATTR_TYPE, RelationalOperator.EQ, ExternalIdentifierAspect.TYPE_COLLECTION),
                new RelationalFilter(ExternalIdentifierAspect.ATTR_ID, RelationalOperator.EQ, id.Value),
            }));
          }
        }

        if (collectionChangedFilter != null)
          filters.Add(new FilteredRelationshipFilter(MovieAspect.ROLE_MOVIE, MovieCollectionAspect.ROLE_MOVIE_COLLECTION, collectionChangedFilter), 1);
      }

      //Add filters for changed movies
      List<MovieInfo> changedMovies = OnlineMatcherService.Instance.GetLastChangedMovies();
      foreach (MovieInfo movie in changedMovies)
      {
        Dictionary<string, string> ids = new Dictionary<string, string>();
        if (!string.IsNullOrEmpty(movie.ImdbId))
          ids.Add(ExternalIdentifierAspect.SOURCE_IMDB, movie.ImdbId);
        if (movie.MovieDbId > 0)
          ids.Add(ExternalIdentifierAspect.SOURCE_TMDB, movie.MovieDbId.ToString());
        if (movie.CinePassionId > 0)
          ids.Add(ExternalIdentifierAspect.SOURCE_CINEPASSION, movie.CinePassionId.ToString());
        if (movie.CinePassionId > 0)
          ids.Add(ExternalIdentifierAspect.SOURCE_ALLOCINE, movie.AllocinebId.ToString());

        IFilter moviesChangedFilter = null;
        foreach (var id in ids)
        {
          if (moviesChangedFilter == null)
          {
            moviesChangedFilter = new BooleanCombinationFilter(BooleanOperator.And, new[]
            {
                new RelationalFilter(ExternalIdentifierAspect.ATTR_SOURCE, RelationalOperator.EQ, id.Key),
                new RelationalFilter(ExternalIdentifierAspect.ATTR_TYPE, RelationalOperator.EQ, ExternalIdentifierAspect.TYPE_MOVIE),
                new RelationalFilter(ExternalIdentifierAspect.ATTR_ID, RelationalOperator.EQ, id.Value),
              });
          }
          else
          {
            moviesChangedFilter = BooleanCombinationFilter.CombineFilters(BooleanOperator.Or, moviesChangedFilter,
            new BooleanCombinationFilter(BooleanOperator.And, new[]
            {
                new RelationalFilter(ExternalIdentifierAspect.ATTR_SOURCE, RelationalOperator.EQ, id.Key),
                new RelationalFilter(ExternalIdentifierAspect.ATTR_TYPE, RelationalOperator.EQ, ExternalIdentifierAspect.TYPE_MOVIE),
                new RelationalFilter(ExternalIdentifierAspect.ATTR_ID, RelationalOperator.EQ, id.Value),
            }));
          }
        }

        if (moviesChangedFilter != null)
          filters.Add(moviesChangedFilter, 1);
      }

      return filters;
    }

    public void ResetLastChangedItems()
    {
      OnlineMatcherService.Instance.ResetLastChangedMovieCollections();
      OnlineMatcherService.Instance.ResetLastChangedMovies();
    }

    public RelationshipExtractorMetadata Metadata
    {
      get { return _metadata; }
    }

    public IList<IRelationshipRoleExtractor> RoleExtractors
    {
      get { return _extractors; }
    }
  }
}<|MERGE_RESOLUTION|>--- conflicted
+++ resolved
@@ -54,11 +54,7 @@
 
     public MovieRelationshipExtractor()
     {
-<<<<<<< HEAD
-      _metadata = new RelationshipExtractorMetadata(METADATAEXTRACTOR_ID, "Movie relationship extractor");
-=======
       _metadata = new RelationshipExtractorMetadata(METADATAEXTRACTOR_ID, "Movie relationship extractor", MetadataExtractorPriority.External);
->>>>>>> ca5fa06b
       RegisterRelationships();
       InitExtractors();
     }
