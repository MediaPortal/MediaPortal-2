--- conflicted
+++ resolved
@@ -37,11 +37,7 @@
     <Model x:Key="MenuModel" Id="A6C6D5DA-55FE-4b5f-AE83-B03E8BBFA177"/>
   </Screen.Resources>
   <Screen.Triggers>
-<<<<<<< HEAD
-    <EventTrigger RoutedEvent="Screen.Show">
-=======
     <EventTrigger RoutedEvent="Screen.Hide">
->>>>>>> 504fce69
       <TriggerCommand Command="{Command Source={StaticResource MenuModel}, Path=CloseMenu}"/>
     </EventTrigger>
   </Screen.Triggers>
