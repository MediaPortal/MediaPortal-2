--- conflicted
+++ resolved
@@ -170,21 +170,13 @@
     {
     }
 
-<<<<<<< HEAD
-    public static void TuneChannel(IChannel channel)
-=======
     public static async Task TuneChannel(IChannel channel)
->>>>>>> ca5fa06b
     {
       IWorkflowManager workflowManager = ServiceRegistration.Get<IWorkflowManager>();
       SlimTvClientModel model = workflowManager.GetModel(SlimTvClientModel.MODEL_ID) as SlimTvClientModel;
       if (model != null)
       {
-<<<<<<< HEAD
-        model.Tune(channel);
-=======
         await model.Tune(channel);
->>>>>>> ca5fa06b
         // Always switch to fullscreen
         workflowManager.NavigatePush(Consts.WF_STATE_ID_FULLSCREEN_VIDEO);
       }
