﻿#region Copyright (C) 2007-2015 Team MediaPortal

/*
    Copyright (C) 2007-2012 Team MediaPortal
    http://www.team-mediaportal.com

    This file is part of MediaPortal 2

    MediaPortal 2 is free software: you can redistribute it and/or modify
    it under the terms of the GNU General Public License as published by
    the Free Software Foundation, either version 3 of the License, or
    (at your option) any later version.

    MediaPortal 2 is distributed in the hope that it will be useful,
    but WITHOUT ANY WARRANTY; without even the implied warranty of
    MERCHANTABILITY or FITNESS FOR A PARTICULAR PURPOSE. See the
    GNU General Public License for more details.

    You should have received a copy of the GNU General Public License
    along with MediaPortal 2. If not, see <http://www.gnu.org/licenses/>.
*/

#endregion

using System;
using System.Collections.Generic;
using System.Drawing;
using System.Drawing.Imaging;
using System.Globalization;
using System.IO;
using System.Net;
using System.Reflection;
using System.Threading;
using HttpServer;
using HttpServer.Exceptions;
using HttpServer.HttpModules;
using HttpServer.Sessions;
using MediaPortal.Common;
using MediaPortal.Common.Logging;
using MediaPortal.Common.MediaManagement;
using MediaPortal.Common.MediaManagement.DefaultItemAspects;
using MediaPortal.Common.ResourceAccess;
using MediaPortal.Plugins.MediaServer.DLNA;
using MediaPortal.Plugins.MediaServer.Objects.MediaLibrary;
using MediaPortal.Plugins.MediaServer.Profiles;
using MediaPortal.Plugins.MediaServer.Protocols;
using MediaPortal.Plugins.Transcoding.Service;
using MediaPortal.Plugins.Transcoding.Service.Transcoders.Base;
using MediaPortal.Utilities.FileSystem;
using MediaPortal.Utilities.SystemAPI;

namespace MediaPortal.Plugins.MediaServer.ResourceAccess
{
  public class DlnaResourceAccessModule : HttpModule, IDisposable
  {
    public const long TRANSCODED_VIDEO_STREAM_MAX = 50000000000L;
    public const long TRANSCODED_AUDIO_STREAM_MAX = 900000000L;
    public const long TRANSCODED_IMAGE_STREAM_MAX = 9000000L;
    public const long TRANSCODED_SUBTITLE_STREAM_MAX = 300000L;

    private string _serverOsVersion = null;
    private string _product = null;
    private Dictionary<string, Guid> _lastMediaItem = new Dictionary<string, Guid>();
    private Dictionary<string, Dictionary<string, List<TranscodeContext>>> _currentClientTranscodes = new Dictionary<string, Dictionary<string, List<TranscodeContext>>>();

    protected enum StreamMode
    {
      Unknown,
      Normal,
      ByteRange,
      TimeRange
    }

    protected enum TransferMode
    {
      Unknown,
      Streaming,
      Interactive,
      Background
    }

    public DlnaResourceAccessModule()
    {
      _serverOsVersion = WindowsAPI.GetOsVersionString();
      Assembly assembly = Assembly.GetExecutingAssembly();
      _product = "MediaPortal 2 DLNA Server/" + AssemblyName.GetAssemblyName(assembly.Location).Version.ToString(2);
    }

    protected class Range
    {
      protected long _from;
      protected long _to;

      public Range(long from, long to)
      {
        _from = from;
        _to = to;
      }

      public long From
      {
        get { return _from; }
      }

      public long To
      {
        get { return _to; }
      }

      public long Length
      {
        get 
        {
          if (_to <= _from) return 0;
          return _to - _from; 
        }
      }
    }

    public static void Shutdown()
    {
      foreach (EndPointSettings clients in ProfileManager.ProfileLinks.Values)
      {
        foreach (DlnaMediaItem item in clients.DlnaMediaItems.Values)
        {
          try
          {
            if (item.IsStreaming)
            {
              item.StopStreaming();
              Logger.Debug("ResourceAccessModule: Stopping stream of mediaitem ", item.MediaSource.MediaItemId);
            }
          }
          catch (Exception e)
          {
            Logger.Warn("ResourceAccessModule: Error stopping stream", e);
          }
          try
          {
            if (item.IsTranscoding)
            {
              item.StopTranscoding();
              Logger.Debug("ResourceAccessModule: Aborting transcoding of mediaitem ", item.MediaSource.MediaItemId);
            }
          }
          catch (Exception e)
          {
            Logger.Warn("ResourceAccessModule: Error stopping transcoding", e);
          }
        }
      }
    }

    private long GetStreamSize(DlnaMediaItem dlnaItem)
    {
      long length = dlnaItem.DlnaMetadata.Metadata.Size;
      if (dlnaItem.IsTranscoding == true || dlnaItem.IsLive == true || length <= 0)
      //if (length <= 0)
      {
        if (dlnaItem.IsAudio) return TRANSCODED_AUDIO_STREAM_MAX;
        else if (dlnaItem.IsImage) return TRANSCODED_IMAGE_STREAM_MAX;
        else if (dlnaItem.IsVideo) return TRANSCODED_VIDEO_STREAM_MAX;
        return TRANSCODED_VIDEO_STREAM_MAX;
      }
      return length;
    }

    protected IList<Range> ParseTimeRanges(string timeRangesSpecifier, double duration)
    {
      if (string.IsNullOrEmpty(timeRangesSpecifier))
        return null;
      IList<Range> result = new List<Range>();
      try
      {
        string[] tokens = timeRangesSpecifier.Split(new char[] { '=', ':' });
        if (tokens.Length == 2 && tokens[0].Trim() == "npt")
          foreach (string rangeSpec in tokens[1].Split(new char[] { ',' }))
          {
            tokens = rangeSpec.Split(new char[] { '-' });
            if (tokens.Length != 2)
              return new Range[] { };
            if (!string.IsNullOrEmpty(tokens[0]))
            {
              if (!string.IsNullOrEmpty(tokens[1]))
                result.Add(new Range(Convert.ToInt64(TimeSpan.Parse(tokens[0], CultureInfo.InvariantCulture).TotalSeconds), Convert.ToInt64(TimeSpan.Parse(tokens[1], CultureInfo.InvariantCulture).TotalSeconds)));
              else
                result.Add(new Range(Convert.ToInt64(TimeSpan.Parse(tokens[0], CultureInfo.InvariantCulture).TotalSeconds), Convert.ToInt64(duration)));
            }
            else
            {
              result.Add(new Range(Math.Max(0, Convert.ToInt64(duration) - Convert.ToInt64(TimeSpan.Parse(tokens[1], CultureInfo.InvariantCulture).TotalSeconds)), Convert.ToInt64(duration)));
            }
          }
      }
      catch (Exception e)
      {
        Logger.Debug("ResourceAccessModule: Received illegal Range header", e);
        // As specified in RFC2616, section 14.35.1, ignore invalid range header
      }
      return result;
    }

    protected IList<Range> ParseByteRanges(string byteRangesSpecifier, long size)
    {
      if (string.IsNullOrEmpty(byteRangesSpecifier))
        return null;
      IList<Range> result = new List<Range>();
      try
      {
        string[] tokens = byteRangesSpecifier.Split(new char[] { '=', ':' });
        if (tokens.Length == 2 && tokens[0].Trim() == "bytes")
          foreach (string rangeSpec in tokens[1].Split(new char[] { ',' }))
          {
            tokens = rangeSpec.Split(new char[] { '-' });
            if (tokens.Length != 2)
              return new Range[] { };
            long start = 0;
            long end = 0;
            if (!string.IsNullOrEmpty(tokens[0]))
            {
              start = long.Parse(tokens[0]);
              if (!string.IsNullOrEmpty(tokens[1]))
              {
                end = long.Parse(tokens[1]);
              }
              else if(start < size)
              {
                end = size;
              }
            }
            else
            {
              start = Math.Max(0, size - long.Parse(tokens[1]));
              end = size;
            }
            result.Add(new Range(start, end));
          }
      }
      catch (Exception e)
      {
        Logger.Debug("ResourceAccessModule: Received illegal Range header", e);
        // As specified in RFC2616, section 14.35.1, ignore invalid range header
      }
      return result;
    }

    protected Range ConvertToByteRange(Range timeRange, DlnaMediaItem item)
    {
      if (timeRange.Length <= 0.0)
      {
        return new Range(0, item.DlnaMetadata.Metadata.Size);
      }
      long startByte = 0;
      long endByte = 0;
      if (item.IsTranscoding == true)
      {
        long length = GetStreamSize(item);
        double factor = Convert.ToDouble(length) / item.DlnaMetadata.Metadata.Duration;
        startByte = Convert.ToInt64(Convert.ToDouble(timeRange.From) * factor);
        endByte = Convert.ToInt64(Convert.ToDouble(timeRange.To) * factor);
      }
      else
      {
        double bitrate = 0;
        if (item.IsSegmented == false)
        {
          bitrate = Convert.ToDouble(item.DlnaMetadata.Metadata.Bitrate) * 1024; //Bitrate in bits/s
        }
        startByte = Convert.ToInt64((bitrate * timeRange.From) / 8.0);
        endByte = Convert.ToInt64((bitrate * timeRange.To) / 8.0);
      }
      return new Range(startByte, endByte);
    }

    protected Range ConvertToTimeRange(Range byteRange, DlnaMediaItem item)
    {
      if (byteRange.Length <= 0.0)
      {
        return new Range(0, Convert.ToInt64(item.DlnaMetadata.Metadata.Duration));
      }

      double startSeconds = 0;
      double endSeconds = 0;
      if (item.IsTranscoding == true)
      {
        long length = GetStreamSize(item);
        double factor = item.DlnaMetadata.Metadata.Duration / Convert.ToDouble(length);
        startSeconds = Convert.ToDouble(byteRange.From) * factor;
        endSeconds = Convert.ToDouble(byteRange.To) * factor;
      }
      else
      {
        double bitrate = 0;
        if (item.IsSegmented == false)
        {
          bitrate = Convert.ToDouble(item.DlnaMetadata.Metadata.Bitrate) * 1024; //Bitrate in bits/s
        }
        if (bitrate > 0)
        {
          startSeconds = Convert.ToDouble(byteRange.From) / (bitrate / 8.0);
          endSeconds = Convert.ToDouble(byteRange.To) / (bitrate / 8.0);
        }
      }
      return new Range(Convert.ToInt64(startSeconds), Convert.ToInt64(endSeconds));
    }

    protected Range ConvertToFileRange(Range requestedByteRange, DlnaMediaItem item, long length)
    {
      long toRange = requestedByteRange.To;
      long fromRange = requestedByteRange.From;
      if (toRange <= 0 || toRange > length)
      {
        toRange = length;
      }
      if (item.IsSegmented == false && item.IsTranscoding == true)
      {
        if (item.DlnaMetadata.Metadata.Size > 0 && (toRange > item.DlnaMetadata.Metadata.Size || fromRange > item.DlnaMetadata.Metadata.Size))
        {
          fromRange = Convert.ToInt64((Convert.ToDouble(fromRange) / Convert.ToDouble(length)) * Convert.ToDouble(item.DlnaMetadata.Metadata.Size));
          toRange = Convert.ToInt64((Convert.ToDouble(toRange) / Convert.ToDouble(length)) * Convert.ToDouble(item.DlnaMetadata.Metadata.Size));
        }
      }
      return new Range(fromRange, toRange);
    }

    public override bool Process(IHttpRequest request, IHttpResponse response, IHttpSession session)
    {
      var uri = request.Uri;
      Guid mediaItemGuid = Guid.Empty;
      bool bHandled = false;
      Logger.Debug("DlnaResourceAccessModule: Received request {0}", request.Uri);
      for (int i = 0; i < request.Headers.Count; i++)
        Logger.Debug(string.Format("DlnaResourceAccessModule: Header {0}: {1}={2}", i, request.Headers.GetKey(i), request.Headers.Get(i)));
      try
      {
        #region Determine profile

        EndPointSettings deviceClient = null;
        string clientId = request.Headers["remote_addr"];
        if (clientId == null)
        {
          clientId = "noip";
        }

        deviceClient = ProfileManager.DetectProfile(request.Headers);
        if (deviceClient == null || deviceClient.Profile == null)
        {
          Logger.Warn("DlnaResourceAccessModule: Client {0} has no valid link or profile", clientId);
          return false;
        }
        Logger.Debug("DlnaResourceAccessModule: Using profile {0} for client {1}", deviceClient.Profile.Name, clientId);
        GenericAccessProtocol protocolResource = GenericAccessProtocol.GetProtocolResourceHandler(deviceClient.Profile.ResourceAccessHandler);

        #endregion

        response.AddHeader("Server", _serverOsVersion + " UPnP/1.1 DLNADOC/1.50, " + _product);
        response.AddHeader("Cache-control", "no-cache");
        response.Connection = ConnectionType.Close;

        // Check the request path to see if it's for us.
        if (!uri.AbsolutePath.StartsWith(DlnaResourceAccessUtils.RESOURCE_ACCESS_PATH))
        {
          if (protocolResource.CanHandleRequest(request) == false)
            return false;
        }

        #region Handle icon request

        if (request.QueryString["aspect"].Value == "ICON")
        {
          bHandled = true;
          Logger.Debug("DlnaResourceAccessModule: Attempting to load Icon");
          using (var fs = new FileStream(FileUtils.BuildAssemblyRelativePath(string.Format("MP2_DLNA_Server_{0}.{1}", request.QueryString["size"].Value, request.QueryString["type"].Value)), FileMode.Open, FileAccess.Read))
          {
            response.ContentType = "image/" + request.QueryString["type"].Value;
            using (MemoryStream ms = new MemoryStream())
            {
              Image img = Image.FromStream(fs);
              img.Save(ms, ImageFormat.Png);
              SendResourceFile(request, response, ms, false);
            }
          }
        }

        #endregion

        if (bHandled == false)
        {
          #region Determine media item

          lock (_lastMediaItem)
          {
            if (_lastMediaItem.ContainsKey(clientId) == false)
            {
              _lastMediaItem.Add(clientId, Guid.Empty);
            }

            if (!DlnaResourceAccessUtils.ParseMediaItem(uri, out mediaItemGuid))
            {
              if (_lastMediaItem[clientId] == Guid.Empty)
              {
                throw new BadRequestException(string.Format("Illegal request syntax. Correct syntax is '{0}'", DlnaResourceAccessUtils.SYNTAX));
              }
              mediaItemGuid = _lastMediaItem[clientId];
              Logger.Debug("DlnaResourceAccessModule: Attempting to reload last mediaitem {0}", mediaItemGuid.ToString());
            }
            else
            {
              Logger.Debug("DlnaResourceAccessModule: Attempting to load mediaitem {0}", mediaItemGuid.ToString());
            }
          }

          #endregion

          #region Determine DLNA media item

          DlnaMediaItem dlnaItem = null;
          if (deviceClient.DlnaMediaItems.ContainsKey(mediaItemGuid) == false)
          {
            // Attempt to grab the media item from the database.
            MediaItem item = MediaLibraryHelper.GetMediaItem(mediaItemGuid);
            if (item == null)
              throw new BadRequestException(string.Format("Media item '{0}' not found.", mediaItemGuid));

            dlnaItem = deviceClient.GetDlnaItem(item, false);
          }
          else
          {
            dlnaItem = deviceClient.DlnaMediaItems[mediaItemGuid];
          }
          if (dlnaItem == null)
            throw new BadRequestException(string.Format("DLNA media item '{0}' not found.", mediaItemGuid));
          lock (_lastMediaItem)
          {
            _lastMediaItem[clientId] = mediaItemGuid;
          }

          #endregion

          #region Determine subtitle mode

          SubtitleCodec subTargetCodec = SubtitleCodec.Unknown;
          if (dlnaItem.IsVideo)
          {
            string subTargetMime = "";
            if (DlnaResourceAccessUtils.UseSoftCodedSubtitle(deviceClient, out subTargetCodec, out subTargetMime))
            {
              if (dlnaItem.IsTranscoded)
              {
                VideoTranscoding video = (VideoTranscoding)dlnaItem.TranscodingParameter;
                video.TargetSubtitleCodec = subTargetCodec;
                video.TargetSubtitleLanguages = deviceClient.PreferredSubtitleLanguages;
                video.TargetSubtitleMime = subTargetMime;
              }
              else
              {
                VideoTranscoding subtitle = (VideoTranscoding)dlnaItem.SubtitleTranscodingParameter;
                subtitle.TargetSubtitleCodec = subTargetCodec;
                subtitle.TargetSubtitleLanguages = deviceClient.PreferredSubtitleLanguages;
                subtitle.TargetSubtitleMime = subTargetMime;
              }
            }
          }

          #endregion

          #region Check if protocol can handle request

          using (Stream resource = protocolResource.HandleResourceRequest(request, response, session, dlnaItem))
          {
            if (resource != null)
            {
              bHandled = true;
              Logger.Debug("DlnaResourceAccessModule: Resource protocol sending request for {0}", uri.ToString());
              SendResourceFile(request, response, resource, false);
            }
          }

          if (protocolResource.HandleRequest(request, response, session, dlnaItem) == true)
          {
            bHandled = true;
          }

          #endregion

          #region Handle thumbnail request

          if (request.QueryString["aspect"].Value == "THUMBNAIL")
          {
            bHandled = true;
            Logger.Debug("DlnaResourceAccessModule: Attempting to load media item thumbnail");

            byte[] thumb = (byte[])MediaItemAspect.GetAspect(dlnaItem.MediaSource.Aspects, ThumbnailLargeAspect.Metadata).GetAttributeValue(ThumbnailLargeAspect.ATTR_THUMBNAIL);
            if (thumb != null && thumb.Length > 0)
            {
              response.ContentType = "image/jpeg";
              using (MemoryStream ms = new MemoryStream((byte[])thumb))
              {
                SendResourceFile(request, response, ms, false);
              }
            }
            else
            {
              Logger.Debug("DlnaResourceAccessModule: Thumbnail was empty for mediaitem {0}", mediaItemGuid.ToString());
            }
          }

          #endregion

          #region Handle subtitle request

          if (request.QueryString["aspect"].Value == "SUBTITLE")
          {
            bHandled = true;
            if (dlnaItem.IsTranscoded)
            {
              using (var subStream = MediaConverter.GetSubtitleStream((VideoTranscoding)dlnaItem.TranscodingParameter))
              {
                response.ContentType = ((VideoTranscoding)dlnaItem.TranscodingParameter).TargetSubtitleMime;
                if (subStream != null)
                {
                  Logger.Debug("DlnaResourceAccessModule: Sending transcoded subtitle file for {0}", uri.ToString());
                  SendResourceFile(request, response, subStream, false);
                }
              }
            }
            else
            {
              using (var subStream = MediaConverter.GetSubtitleStream((VideoTranscoding)dlnaItem.SubtitleTranscodingParameter))
              {
                response.ContentType = ((VideoTranscoding)dlnaItem.SubtitleTranscodingParameter).TargetSubtitleMime;
                if (subStream != null)
                {
                  Logger.Debug("DlnaResourceAccessModule: Sending transcoded subtitle file for {0}", uri.ToString());
                  SendResourceFile(request, response, subStream, false);
                }
              }
            }
          }

          #endregion

          if (bHandled == false)
          {
            // Grab the mimetype from the media item and set the Content Type header.
            if (dlnaItem.DlnaMime == null)
              throw new InternalServerException("Media item has bad mime type, re-import media item");
            response.ContentType = dlnaItem.DlnaMime;

            #region Determine transfer mode

            TransferMode mediaTransferMode = TransferMode.Interactive;
            if (dlnaItem.IsVideo || dlnaItem.IsAudio)
            {
              mediaTransferMode = TransferMode.Streaming;
            }
            if (!string.IsNullOrEmpty(request.Headers["transferMode.dlna.org"]))
            {
              string transferMode = request.Headers["transferMode.dlna.org"];
              Logger.Debug("DlnaResourceAccessModule: Requested transfer of type " + transferMode);
              if (transferMode == "Streaming")
              {
                mediaTransferMode = TransferMode.Streaming;
              }
              else if (transferMode == "Interactive")
              {
                mediaTransferMode = TransferMode.Interactive;
              }
              else if (transferMode == "Background")
              {
                mediaTransferMode = TransferMode.Background;
              }
            }

            #endregion

            #region Determine streaming mode

            StreamMode requestedStreamingMode = StreamMode.Normal;
            string rangeSpecifier = null;
            string byteRangesSpecifier = request.Headers["Range"];
            if (byteRangesSpecifier != null)
            {
              rangeSpecifier = byteRangesSpecifier;
              Logger.Debug("DlnaResourceAccessModule: Requesting range {1} for mediaitem {0}", mediaItemGuid.ToString(), byteRangesSpecifier);
              if (byteRangesSpecifier.Contains("npt=") == true)
              {
                requestedStreamingMode = StreamMode.TimeRange;
              }
              else
              {
                requestedStreamingMode = StreamMode.ByteRange;
              }
            }

            string timeRangesSpecifier = request.Headers["TimeSeekRange.dlna.org"];
            if (timeRangesSpecifier != null)
            {
              rangeSpecifier = timeRangesSpecifier;
              Logger.Debug("DlnaResourceAccessModule: Requesting range {1} for mediaitem {0}", mediaItemGuid.ToString(), timeRangesSpecifier);
              if (timeRangesSpecifier.Contains("npt=") == true)
              {
                requestedStreamingMode = StreamMode.TimeRange;
              }
            }

            #endregion

            Logger.Debug("DlnaResourceAccessModule: Attempting transcoding for mediaitem {0} in mode {1}", mediaItemGuid.ToString(), requestedStreamingMode.ToString());
            if (dlnaItem.StartTrancoding() == false)
            {
              Logger.Debug("DlnaResourceAccessModule: Transcoding busy for mediaitem {0}", mediaItemGuid.ToString());
              response.Status = HttpStatusCode.InternalServerError;
              response.Chunked = false;
              response.ContentLength = 0;
              response.ContentType = null;
              Logger.Debug("DlnaResourceAccessModule: Sending headers: " + response.SendHeaders());
              return true;
            }

            Stream resourceStream = null;

            #region Check for HLS segment

            long segmentNumber = -1;
            if (resourceStream == null && dlnaItem.IsSegmented)
            {
              int startIndex = request.Uri.AbsoluteUri.LastIndexOf("/") + 1;
              string fileName = request.Uri.AbsoluteUri.Substring(startIndex);
              string mime = MediaConverter.GetHlsFileMime(fileName);
              segmentNumber = MediaConverter.GetHlsSegmentSequence(fileName);
              if (string.IsNullOrEmpty(mime) == false)
              {
                string segmentFile = Path.Combine(dlnaItem.SegmentDir, fileName);
                if (File.Exists(segmentFile) == true)
                {
                  resourceStream = MediaConverter.GetReadyFileBuffer(segmentFile);
                  response.ContentType = mime;
                }
                else
                {
                  Logger.Error("DlnaResourceAccessModule: Unable to find segment file {0}", fileName);

                  response.Status = HttpStatusCode.InternalServerError;
                  response.Chunked = false;
                  response.ContentLength = 0;
                  response.ContentType = null;
                  Logger.Debug("DlnaResourceAccessModule: Sending headers: " + response.SendHeaders());
                  return true;
                }
              }
            }

            #endregion

            #region Check for original file usage

            if (resourceStream == null && dlnaItem.IsTranscoded == false)
            {
              resourceStream = MediaConverter.GetReadyFileBuffer((ILocalFsResourceAccessor)dlnaItem.DlnaMetadata.Metadata.Source);
            }

            #endregion

            #region Process range request

            IList<Range> ranges = null;
            Range timeRange = null;
            Range byteRange = null;
            if (requestedStreamingMode == StreamMode.TimeRange)
            {
              double duration = dlnaItem.DlnaMetadata.Metadata.Duration;
              //if (dlnaItem.IsSegmented)
              //{
              //  //Is this possible?
              //  duration = MediaConverter.HLSSegmentTimeInSeconds;
              //}
              ranges = ParseTimeRanges(rangeSpecifier, duration);
              if (ranges == null || ranges.Count == 0)
              {
                //At least 1 range is needed
                response.Status = HttpStatusCode.RequestedRangeNotSatisfiable;
                response.Chunked = false;
                response.ContentLength = 0;
                response.ContentType = null;
                Logger.Debug("DlnaResourceAccessModule: Sending headers: " + response.SendHeaders());
                return true;
              }
            }
            else if (requestedStreamingMode == StreamMode.ByteRange)
            {
              long lSize = GetStreamSize(dlnaItem);
              //if (dlnaItem.IsSegmented)
              //{
              //  //TODO: Check if this is works
              //  lSize = resourceStream.Length;
              //}
              ranges = ParseByteRanges(rangeSpecifier, lSize);
              if (ranges == null || ranges.Count == 0)
              {
                //At least 1 range is needed
                response.Status = HttpStatusCode.RequestedRangeNotSatisfiable;
                response.Chunked = false;
                response.ContentLength = 0;
                response.ContentType = null;
                Logger.Debug("DlnaResourceAccessModule: Sending headers: " + response.SendHeaders());
                return true;
              }
            }

            if (dlnaItem.IsSegmented == false && dlnaItem.IsTranscoding == true && mediaTransferMode == TransferMode.Streaming)
            {
              if ((requestedStreamingMode == StreamMode.ByteRange || requestedStreamingMode == StreamMode.TimeRange) && (ranges == null || ranges.Count == 0))
              {
                //At least 1 range is needed
                response.Status = HttpStatusCode.RequestedRangeNotSatisfiable;
                response.Chunked = false;
                response.ContentLength = 0;
                response.ContentType = null;
                Logger.Debug("DlnaResourceAccessModule: Sending headers: " + response.SendHeaders());
                return true;
              }
            }
            if (ranges != null && ranges.Count > 0)
            {
              //Use only last range
              if (requestedStreamingMode == StreamMode.ByteRange)
              {
                byteRange = ranges[ranges.Count - 1];
                timeRange = ConvertToTimeRange(byteRange, dlnaItem);
              }
              else if (requestedStreamingMode == StreamMode.TimeRange)
              {
                timeRange = ranges[ranges.Count - 1];
                byteRange = ConvertToByteRange(timeRange, dlnaItem);
              }
            }
            if (timeRange == null)
            {
              timeRange = new Range(0, 0);
            }
            if (byteRange == null)
            {
              byteRange = new Range(0, 0);
            }

            #endregion

            #region Handle transcoding

            bool partialResource = false;
            TranscodeContext context = null;
            if (resourceStream == null)
            {
              context = MediaConverter.GetMediaStream(dlnaItem.TranscodingParameter, timeRange.From, timeRange.Length, true);
              context.InUse = true;
              partialResource = context.Partial;
              dlnaItem.SegmentDir = context.SegmentDir;
              resourceStream = context.TranscodedStream;
              if (dlnaItem.IsTranscoding == false || (context.Partial == false && context.TargetFileSize > 0 && context.TargetFileSize > dlnaItem.DlnaMetadata.Metadata.Size))
              {
                dlnaItem.DlnaMetadata.Metadata.Size = context.TargetFileSize;
              }

              lock (_currentClientTranscodes)
              {
                if (_currentClientTranscodes.ContainsKey(clientId) == false)
                {
                  _currentClientTranscodes.Add(clientId, new Dictionary<string, List<TranscodeContext>>());
                }
                if(_currentClientTranscodes[clientId].Count > 0 && _currentClientTranscodes[clientId].ContainsKey(dlnaItem.TranscodingParameter.TranscodeId) == false)
                {
                  //Don't waste resources on transcoding if the client wants different media item
                  Logger.Debug("DlnaResourceAccessModule: Ending {0} transcodes for client {1}", _currentClientTranscodes[clientId].Count, clientId);
                  foreach(var transcodeContexts in _currentClientTranscodes[clientId].Values)
                  {
                    foreach (var transcodeContext in transcodeContexts)
                    {
                      if (transcodeContext.Running) transcodeContext.Stop();
                      transcodeContext.InUse = false;
                    }
                  }
                  _currentClientTranscodes[clientId].Clear();
                }
                if(_currentClientTranscodes[clientId].ContainsKey(dlnaItem.TranscodingParameter.TranscodeId) == false)
                {
                  _currentClientTranscodes[clientId].Add(dlnaItem.TranscodingParameter.TranscodeId, new List<TranscodeContext>());
                }
                _currentClientTranscodes[clientId][dlnaItem.TranscodingParameter.TranscodeId].Add(context);
              }
            }

            #endregion

            #region Create and send response

            if (resourceStream == null)
            {
              response.Status = HttpStatusCode.InternalServerError;
              response.Chunked = false;
              response.ContentLength = 0;
              response.ContentType = null;
              Logger.Debug("DlnaResourceAccessModule: Sending headers: " + response.SendHeaders());
              return true;
            }

            if (dlnaItem.IsStreamable == false)
            {
              Logger.Debug("DlnaResourceAccessModule: Live transcoding of mediaitem {0} is not possible because of media container", mediaItemGuid.ToString());
            }

            // HTTP/1.1 RFC2616 section 14.25 'If-Modified-Since'
            if (!string.IsNullOrEmpty(request.Headers["If-Modified-Since"]))
            {
              DateTime lastRequest = DateTime.Parse(request.Headers["If-Modified-Since"]);
              if (lastRequest.CompareTo(dlnaItem.LastUpdated) <= 0)
                response.Status = HttpStatusCode.NotModified;
            }

            // HTTP/1.1 RFC2616 section 14.29 'Last-Modified'
            response.AddHeader("Last-Modified", dlnaItem.LastUpdated.ToUniversalTime().ToString("r"));

            // DLNA Requirement: [7.4.26.1-6]
            // Since the DLNA spec allows contentFeatures.dlna.org with any request, we'll put it in.
            if (!string.IsNullOrEmpty(request.Headers["getcontentFeatures.dlna.org"]))
            {
              if (request.Headers["getcontentFeatures.dlna.org"] != "1")
              {
                // DLNA Requirement [7.4.26.5]
                throw new BadRequestException("Illegal value for getcontentFeatures.dlna.org");
              }

              var dlnaString = DlnaProtocolInfoFactory.GetProfileInfo(dlnaItem, deviceClient.Profile.ProtocolInfo).ToString();
              response.AddHeader("contentFeatures.dlna.org", dlnaString);
              Logger.Debug("DlnaResourceAccessModule: Returning contentFeatures {0}", dlnaString);
            }

            // DLNA Requirement: [7.4.55-57]
            // TODO: Bad implementation of requirement
            if (mediaTransferMode == TransferMode.Streaming)
            {
              response.AddHeader("transferMode.dlna.org", "Streaming");
            }
            else if (mediaTransferMode == TransferMode.Interactive)
            {
              response.AddHeader("transferMode.dlna.org", "Interactive");
            }
            else if (mediaTransferMode == TransferMode.Background)
            {
              response.AddHeader("transferMode.dlna.org", "Background");
            }
            response.AddHeader("realTimeInfo.dlna.org", "DLNA.ORG_TLAG=*");

            try
            {
              bool onlyHeaders = request.Method == Method.Header || response.Status == HttpStatusCode.NotModified;
              if (requestedStreamingMode == StreamMode.TimeRange)
              {
                Logger.Debug("DlnaResourceAccessModule: Sending time range header only: {0}", onlyHeaders.ToString());
                if (timeRange != null && byteRange != null)
                {
                  // We only support one range
                  SendTimeRange(request, response, resourceStream, dlnaItem, deviceClient, timeRange, byteRange, onlyHeaders, partialResource, mediaTransferMode);
                  return true;
                }
              }
              else if (requestedStreamingMode == StreamMode.ByteRange)
              {
                Logger.Debug("DlnaResourceAccessModule: Sending byte range header only: {0}", onlyHeaders.ToString());
                if (byteRange != null)
                {
                  // We only support one range
                  SendByteRange(request, response, resourceStream, dlnaItem, deviceClient, byteRange, onlyHeaders, partialResource, mediaTransferMode);
                  return true;
                }
              }
              Logger.Debug("DlnaResourceAccessModule: Sending file header only: {0}", onlyHeaders.ToString());
              SendWholeFile(request, response, resourceStream, dlnaItem, deviceClient, onlyHeaders, partialResource, mediaTransferMode);
            }
            finally
            {
              if (context != null)
              {
                //Update current segment
                if (segmentNumber >= 0 && context.Segmented) context.CurrentSegment = segmentNumber;
                context.InUse = false;
              }
            }

            #endregion
          }
        }
      }
      catch (FileNotFoundException ex)
      {
        throw new InternalServerException(string.Format("Failed to proccess media item '{0}'", mediaItemGuid), ex);
      }

      return true;
    }

    protected void SendTimeRange(IHttpRequest request, IHttpResponse response, Stream resourceStream, DlnaMediaItem item, EndPointSettings client, Range timeRange, Range byteRange, bool onlyHeaders, bool partialResource, TransferMode mediaTransferMode)
    {
      if (item.IsTranscoding)
      {
        //Transcoding delay
        Thread.Sleep(1000);
      }
      double duration = item.DlnaMetadata.Metadata.Duration;
      if (timeRange.From > Convert.ToInt64(duration))
      {
        response.Status = HttpStatusCode.RequestedRangeNotSatisfiable;
        response.Chunked = false;
        response.ContentLength = 0;
        response.ContentType = null;
        Logger.Debug("DlnaResourceAccessModule: Sending headers: " + response.SendHeaders());
        return;
      }

      long length = byteRange.Length;
      if (item.IsSegmented == false && item.IsTranscoding == true)
      {
        length = GetStreamSize(item);
      }
      else
      {
        length = resourceStream.Length;
      }
      Range fileRange = ConvertToFileRange(byteRange, item, length);

      response.Status = HttpStatusCode.PartialContent;
      response.ContentLength = byteRange.Length;
      if (timeRange.Length == 0)
      {
        response.AddHeader("TimeSeekRange.dlna.org", string.Format("npt={0}-", timeRange.From));
      }
      else if (duration == 0)
      {
        response.AddHeader("TimeSeekRange.dlna.org", string.Format("npt={0}-{1}", timeRange.From, timeRange.To - 1));
      }
      else
      {
        response.AddHeader("TimeSeekRange.dlna.org", string.Format("npt={0}-{1}/{2}", timeRange.From, timeRange.To - 1, Convert.ToInt64(duration)));
      }
      response.AddHeader("X-Content-Duration", item.DlnaMetadata.Metadata.Duration.ToString("0.00", CultureInfo.InvariantCulture));
      response.AddHeader("Content-Duration", item.DlnaMetadata.Metadata.Duration.ToString("0.00", CultureInfo.InvariantCulture));

      if (mediaTransferMode == TransferMode.Streaming && request.HttpVersion == HttpHelper.HTTP11 && client.Profile.Settings.Communication.AllowChunckedTransfer)
      {
        response.Chunked = true;
      }
      else
      {
        response.Chunked = false;
      }

      Send(request, response, resourceStream, item, client, onlyHeaders, partialResource, fileRange);
    }

    protected void SendByteRange(IHttpRequest request, IHttpResponse response, Stream resourceStream, DlnaMediaItem item, EndPointSettings client, Range range, bool onlyHeaders, bool partialResource, TransferMode mediaTransferMode)
    {
      if (range.From > 0 && range.From == range.To)
      {
        response.Status = HttpStatusCode.RequestedRangeNotSatisfiable;
        response.Chunked = false;
        response.ContentLength = 0;
        response.ContentType = null;
        Logger.Debug("DlnaResourceAccessModule: Sending headers: " + response.SendHeaders());
        return;
      }
      long length = range.Length;
      if (item.IsSegmented == false && item.IsTranscoding == true)
      {
        length = GetStreamSize(item);
      }
      else
      {
        length = resourceStream.Length;
      }
      Range fileRange = ConvertToFileRange(range, item, length);
      if (fileRange.From < 0 || length <= fileRange.From)
      {
        response.Status = HttpStatusCode.RequestedRangeNotSatisfiable;
        response.Chunked = false;
        response.ContentLength = 0;
        response.ContentType = null;
        Logger.Debug("DlnaResourceAccessModule: Sending headers: " + response.SendHeaders());
        return;
      }
      if (partialResource == false && WaitForMinimumFileSize(resourceStream, fileRange.From) == false)
      {
        response.Status = HttpStatusCode.RequestedRangeNotSatisfiable;
        response.Chunked = false;
        response.ContentLength = 0;
        response.ContentType = null;
        Logger.Debug("DlnaResourceAccessModule: Sending headers: " + response.SendHeaders());
        return;
      }
      if(range.From > length || range.To > length)
      {
        range = fileRange;
      }

      response.Status = HttpStatusCode.PartialContent;
      response.ContentLength = range.Length;

      if (range.Length == 0)
      {
        response.AddHeader("Content-Range", string.Format("bytes {0}-", range.From));
      }
      else if(length <= 0)
      {
        response.AddHeader("Content-Range", string.Format("bytes {0}-{1}", range.From, range.To - 1));
      }
      else
      {
        response.AddHeader("Content-Range", string.Format("bytes {0}-{1}/{2}", range.From, range.To - 1, length));
      }
      response.AddHeader("X-Content-Duration", item.DlnaMetadata.Metadata.Duration.ToString("0.00", CultureInfo.InvariantCulture));
      response.AddHeader("Content-Duration", item.DlnaMetadata.Metadata.Duration.ToString("0.00", CultureInfo.InvariantCulture));

      if (mediaTransferMode == TransferMode.Streaming && request.HttpVersion == HttpHelper.HTTP11 && client.Profile.Settings.Communication.AllowChunckedTransfer)// && item.IsTranscoding == true)
      {
        response.Chunked = true;
      }
      else
      {
        response.Chunked = false;
      }

      Send(request, response, resourceStream, item, client, onlyHeaders, partialResource, fileRange);
    }

<<<<<<< HEAD
    protected void SendWholeFile(IHttpRequest request, IHttpResponse response, Stream resourceStream, DlnaMediaItem item, EndPointSettings client, bool onlyHeaders, TransferMode mediaTransferMode)
=======
    protected void SendWholeFile(IHttpRequest request, IHttpResponse response, Stream resourceStream, DlnaMediaItem item, Profiles.EndPointSettings client, bool onlyHeaders, bool partialResource, TransferMode mediaTransferMode)
>>>>>>> ae8a2c99
    {
      if (WaitForMinimumFileSize(resourceStream, 1) == false)
      {
        response.Status = HttpStatusCode.RequestedRangeNotSatisfiable;
        response.Chunked = false;
        response.ContentLength = 0;
        response.ContentType = null;
        Logger.Debug("DlnaResourceAccessModule: Sending headers: " + response.SendHeaders());
        return;
      }

      long length = GetStreamSize(item);
      if (resourceStream.CanSeek == true && (item.IsTranscoding == false || item.IsSegmented == true))
      {
        length = resourceStream.Length;
      }

      if (resourceStream.CanSeek == false && request.HttpVersion == HttpHelper.HTTP11 && client.Profile.Settings.Communication.AllowChunckedTransfer)
      {
        response.Status = HttpStatusCode.PartialContent;
        response.ContentLength = 0;
        response.Chunked = true;
      }
      else
      {
        response.Status = HttpStatusCode.OK;
        response.ContentLength = length;
        response.Chunked = false;
      }

      Range byteRange = new Range(0, response.ContentLength);
      Send(request, response, resourceStream, item, client, onlyHeaders, partialResource, byteRange);
    }

    protected void SendResourceFile(IHttpRequest request, IHttpResponse response, Stream resourceStream, bool onlyHeaders)
    {
      response.Status = HttpStatusCode.OK;
      response.Chunked = false;
      response.ContentLength = resourceStream.Length;
      Logger.Debug("DlnaResourceAccessModule: Sending headers: " + response.SendHeaders());

      if (onlyHeaders)
        return;

      Logger.Debug("Sending resource file");
      resourceStream.Seek(0, SeekOrigin.Begin);
      const int BUF_LEN = 8192;
      byte[] buffer = new byte[BUF_LEN];
      int bytesRead;
      long count = 0;
      long length = resourceStream.Length;

      while ((bytesRead = resourceStream.Read(buffer, 0, length > BUF_LEN ? BUF_LEN : (int)length)) > 0)
      {
        length -= bytesRead;
        count += bytesRead;
        if (response.SendBody(buffer, 0, bytesRead) == false)
        {
          Logger.Debug("Connection lost after {0} bytes", count);
          break;
        }
      }
      Logger.Debug("Sending resource file complete");
    }

    private bool WaitForMinimumFileSize(Stream resourceStream, long minimumSize)
    {
      if (resourceStream.CanSeek == false)
        return resourceStream.CanRead;

      int iTry = 20;
      while (iTry > 0 && minimumSize > resourceStream.Length)
      {
        Thread.Sleep(100);
        iTry--;
      }
      if (iTry <= 0)
      {
        return false;
      }
      return true;
    }

    protected void Send(IHttpRequest request, IHttpResponse response, Stream resourceStream, DlnaMediaItem item, EndPointSettings client, bool onlyHeaders, bool partialResource, Range byteRange)
    {
      Logger.Debug("DlnaResourceAccessModule: Sending headers: " + response.SendHeaders());

      if (onlyHeaders)
        return;

      Guid streamID = item.StartStreaming();
      if (streamID == Guid.Empty)
      {
        Logger.Error("DlnaResourceAccessModule: Unable to start stream");
        return;
      }
      try
      {
        Logger.Debug("Sending chunked: {0}", response.Chunked.ToString());
        string clientID = request.Headers["remote_addr"];
        int bufferSize = client.Profile.Settings.Communication.DefaultBufferSize;
        if(bufferSize <= 0)
        {
          bufferSize = 1500;
        }
        byte[] buffer = new byte[bufferSize];
        int bytesRead;
        long count = 0;
        bool isStream = false;
        long waitForSize = 0;
        if (byteRange.Length == 0 || (byteRange.Length > 0 && byteRange.Length >= client.Profile.Settings.Communication.InitialBufferSize))
        {
          waitForSize = client.Profile.Settings.Communication.InitialBufferSize;
        }
        if (partialResource == false)
        {
          if (waitForSize < byteRange.From) waitForSize = byteRange.From;
        }
        if (WaitForMinimumFileSize(resourceStream, waitForSize) == false)
        {
          Logger.Error("DlnaResourceAccessModule: Unable to send stream beacause of invalid length: {0} ({1} required)", resourceStream.Length, waitForSize);
          return;
        }

        long start = 0;
        if (partialResource == false)
        {
          start = byteRange.From;
        }
        if (resourceStream.CanSeek)
          resourceStream.Seek(start, SeekOrigin.Begin);
        long length = byteRange.Length;
        if (length <= 0 || item.IsLive || (item.IsSegmented == false && item.IsTranscoding == true))
        {
          isStream = true;
          length = bufferSize;
        }
        int emptyCount = 0;
        while (item.IsStreamActive(streamID) && length > 0)
        {
          bytesRead = resourceStream.Read(buffer, 0, length > bufferSize ? bufferSize : (int)length);
          count += bytesRead;
          if (isStream)
          {
            if (resourceStream.CanSeek)
              length = resourceStream.Length - count;
            else if (bytesRead > 0)
              length = bufferSize;
            else
              length = 0;
          }
          else
          {
            length -= bytesRead;
          }
          if (bytesRead > 0)
          {
            emptyCount = 0;
            if (response.SendBody(buffer, 0, bytesRead) == false)
            {
              Logger.Debug("DlnaResourceAccessModule: Connection lost after {0} bytes", count);
              break;
            }
          }
          else
          {
            emptyCount++;
          }
          if (resourceStream.CanSeek)
          {
            if (item.IsTranscoding == false && resourceStream.Position == resourceStream.Length)
            {
              //No more data will be available
              length = 0;
            }
            if (item.IsSegmented == false && item.IsTranscoding)
            {
              long startWaitStreamLength = resourceStream.Length;
              int iWaits = 10;
              while (isStream && item.IsStreamActive(streamID) && item.IsTranscoding && length == 0)
              {
                Thread.Sleep(10);
                length = resourceStream.Length - start - count;
                Logger.Debug("DlnaResourceAccessModule: Buffer underrun delay {0}/{1}", count, resourceStream.Length - start);
                if (startWaitStreamLength == resourceStream.Length && iWaits <= 0) break; //Stream is not getting any bigger
                iWaits--;
              }
            }
          }
          else
          {
            if (emptyCount > 2) Thread.Sleep(10);
            if (emptyCount > 10) break; //Stream is not getting any bigger
          }
        }
        if (response.Chunked)
        {
          response.SendBody(null, 0, 0);
          Logger.Debug("DlnaResourceAccessModule: Sending final chunck");
        }
      }
      finally
      {
        // closes the Stream so that FFMpeg can replace the playlist file in case of HLS
        resourceStream.Close();
        item.StopStreaming(streamID);
        Logger.Debug("DlnaResourceAccessModule: Sending complete");
      }
    }

    public void Dispose()
    {
      Shutdown();
    }

    internal static ILogger Logger
    {
      get { return ServiceRegistration.Get<ILogger>(); }
    }
  }
}<|MERGE_RESOLUTION|>--- conflicted
+++ resolved
@@ -1031,11 +1031,7 @@
       Send(request, response, resourceStream, item, client, onlyHeaders, partialResource, fileRange);
     }
 
-<<<<<<< HEAD
-    protected void SendWholeFile(IHttpRequest request, IHttpResponse response, Stream resourceStream, DlnaMediaItem item, EndPointSettings client, bool onlyHeaders, TransferMode mediaTransferMode)
-=======
     protected void SendWholeFile(IHttpRequest request, IHttpResponse response, Stream resourceStream, DlnaMediaItem item, Profiles.EndPointSettings client, bool onlyHeaders, bool partialResource, TransferMode mediaTransferMode)
->>>>>>> ae8a2c99
     {
       if (WaitForMinimumFileSize(resourceStream, 1) == false)
       {
