--- conflicted
+++ resolved
@@ -63,11 +63,7 @@
         };
 
     /// <summary>
-<<<<<<< HEAD
-    /// Tries to match series by checking the <paramref name="folderOrFileLfsra"/> for known patterns. The match is only successful,
-=======
     /// Tries to match series by checking the <paramref name="folderOrFileName"/> for known patterns. The match is only successful,
->>>>>>> 9a0a22be
     /// if the <see cref="EpisodeInfo.IsCompleteMatch"/> is <c>true</c>.
     /// </summary>
     /// <param name="folderOrFileLfsra"><see cref="ILocalFsResourceAccessor"/> to file</param>
@@ -80,7 +76,7 @@
 
     /// <summary>
     /// Tries to match series by checking the <paramref name="folderOrFileName"/> for known patterns. The match is only successful,
-    /// if the <see cref="EpisodeInfo.IsCompleteMatch"/> is <c>true</c>.
+    /// if the <see cref="SeriesInfo.IsCompleteMatch"/> is <c>true</c>.
     /// </summary>
     /// <param name="folderOrFileName">Full path to file</param>
     /// <param name="episodeInfo">Returns the parsed EpisodeInfo</param>
