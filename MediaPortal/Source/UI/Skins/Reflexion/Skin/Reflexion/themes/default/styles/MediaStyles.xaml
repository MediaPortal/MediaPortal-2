<?xml version="1.0" encoding="utf-8"?>
<ResourceDictionary
    xmlns="www.team-mediaportal.com/2008/mpf/directx"
    xmlns:x="http://schemas.microsoft.com/winfx/2006/xaml"
    xmlns:collections="clr-namespace:MediaPortal.UI.Presentation.DataObjects;assembly=MediaPortal.UI"
    xmlns:navitems="clr-namespace:MediaPortal.UiComponents.Media.Models.Navigation;assembly=Media"
    xmlns:mp_special_controls="clr-namespace:MediaPortal.UI.SkinEngine.SpecialElements.Controls;assembly=SkinEngine"
    xmlns:media="clr-namespace:MediaPortal.UiComponents.Media.Models.AspectWrappers;assembly=Media"
    xmlns:aspect="clr-namespace:MediaPortal.Common.MediaManagement.DefaultItemAspects;assembly=MediaPortal.Common"
    xmlns:fanart="clr-namespace:MediaPortal.Extensions.UserServices.FanArtService.Client;assembly=FanArtService.Client"
    DependsOnStyleResources="OSD,FullScreenContentConsts,MediaButtons,MediaColors,MediaConsts,Consts,Colors,Buttons,OtherControls,Widgets"
    >

  <Model x:Key="FanArtBackgroundModel" Id="8F42C8E9-E8A3-475C-A50A-99E1E644DC91"/>

  <fanart:MediaItemAspectToBoolConverter x:Key="MediaItemAspectToBoolConverter" />

  <!-- ***************************************** OSD ************************************************** -->
  <Storyboard x:Key="OSDCurrentPlayerControlStoryboard" FillBehavior="Stop">
    <!-- TODO: nicer background cycle effect -->
    <ColorAnimationUsingKeyFrames RepeatBehavior="Forever" AutoReverse="true" BeginTime="00:00:00"
        Storyboard.TargetName="OSDInfoArea" Storyboard.TargetProperty="Fill.GradientStops[0].Color">
      <SplineColorKeyFrame KeyTime="00:00:00" Value="{ThemeResource OSDCurrentPlayerControlBackgroundColor1}"/>
    </ColorAnimationUsingKeyFrames>
    <!--<ColorAnimationUsingKeyFrames RepeatBehavior="Forever" AutoReverse="true" BeginTime="00:00:00"
        Storyboard.TargetName="OSDInfoArea" Storyboard.TargetProperty="Fill.GradientStops[1].Color">
      <SplineColorKeyFrame KeyTime="00:00:00" Value="{ThemeResource OSDCurrentPlayerControlBackgroundColor2}"/>
    </ColorAnimationUsingKeyFrames>
    <ColorAnimationUsingKeyFrames RepeatBehavior="Forever" AutoReverse="true" BeginTime="00:00:00"
        Storyboard.TargetName="OSDInfoArea" Storyboard.TargetProperty="Fill.GradientStops[2].Color">
      <SplineColorKeyFrame KeyTime="00:00:00" Value="{ThemeResource OSDCurrentPlayerControlBackgroundColor3}"/>
    </ColorAnimationUsingKeyFrames>-->
  </Storyboard>

  <Style x:Key="PrimaryVideoOSDStyle" TargetType="{x:Type mp_special_controls:PlayerControl}">
    <Setter Property="Template">
      <Setter.Value>
        <ControlTemplate TargetType="{x:Type mp_special_controls:PlayerControl}">
          <ControlTemplate.Resources>
            <Model x:Key="VideoPlayerModel" Id="4E2301B4-3C17-4a1d-8DE5-2CEA169A0256"/>
          </ControlTemplate.Resources>

          <Control Style="{ThemeResource OSDContainer}" Width="{ThemeResource FullScreenContentVideoPrimaryPlayerOSDWidth}" DataContext="{Binding RelativeSource={RelativeSource TemplatedParent}}">
            <Control.Resources>
              <ControlTemplate x:Key="OSD_InfoArea_Template">

                <Grid x:Name="PlayerGrid" Margin="10,0,10,0"
                HorizontalAlignment="Stretch" VerticalAlignment="Stretch">
                  <Grid.ColumnDefinitions>
                    <ColumnDefinition Width="{StaticResource FANART_POSTER_WIDTH}"/>
                    <ColumnDefinition Width="*"/>
                  </Grid.ColumnDefinitions>
                  <Grid.RowDefinitions>
                    <RowDefinition Height="Auto"/>
                    <RowDefinition Height="*"/>
                  </Grid.RowDefinitions>

                  <Label x:Name="VideoName" Content="{Binding Path=MediaItemTitle}" Color="{ThemeResource TextColor}" Grid.Column="1" Grid.Row="0"
                          FontSize="{StaticResource BigFontSize}" Margin="20,0,0,0"  Scroll="Auto" HorizontalAlignment="Left" VerticalAlignment="Center"/>
                </Grid>
              </ControlTemplate>

              <ControlTemplate x:Key="OSD_Cover_Template">
                <Grid>
                  <media:MovieAspectWrapper MediaItem="{Binding Path=MediaItem}">
                    <media:MovieAspectWrapper.IsVisible>
                      <MultiBinding Converter="{StaticResource MediaItemAspectToBoolConverter}">
                        <Binding Path="MediaItem" />
                        <Binding Source="{x:Static aspect:MovieAspect.ASPECT_ID}" />
                      </MultiBinding>
                    </media:MovieAspectWrapper.IsVisible>
                    <media:MovieAspectWrapper.Template>
                      <ControlTemplate>
                        <Image Width="{StaticResource MEDIA_POSTER_WIDTH}" Height="{StaticResource MEDIA_POSTER_HEIGHT}" Stretch="Uniform"
                               Source="{Binding RelativeSource={RelativeSource TemplatedParent}, Path=MediaItem}"/>
                      </ControlTemplate>
                    </media:MovieAspectWrapper.Template>
                  </media:MovieAspectWrapper>

<<<<<<< HEAD:MediaPortal/Source/UI/Skins/Reflexion/Skin/Reflexion/themes/default/styles/MediaStyles.xaml
                  <media:EpisodeAspectWrapper MediaItem="{Binding Path=MediaItem}">
                    <media:EpisodeAspectWrapper.IsVisible>
                      <MultiBinding Converter="{StaticResource MediaItemAspectToBoolConverter}">
                        <Binding Path="MediaItem" />
                        <Binding Source="{x:Static aspect:EpisodeAspect.ASPECT_ID}" />
                      </MultiBinding>
                    </media:EpisodeAspectWrapper.IsVisible>
                    <media:EpisodeAspectWrapper.Template>
=======
                  <media:SeriesAspectWrapper MediaItem="{Binding Path=MediaItem}">
                    <media:SeriesAspectWrapper.IsVisible>
                      <MultiBinding Converter="{StaticResource MediaItemAspectToBoolConverter}">
                        <Binding Path="MediaItem" />
                        <Binding Source="{x:Static aspect:SeriesAspect.ASPECT_ID}" />
                      </MultiBinding>
                    </media:SeriesAspectWrapper.IsVisible>
                    <media:SeriesAspectWrapper.Template>
>>>>>>> FreakyJ/FEAT_WifiRemoteForMP2:MediaPortal/Source/UI/Skins/Reflexion/Skin/Reflexion/themes/default/styles/MediaStyles.xaml
                      <ControlTemplate>
                        <Image Width="{StaticResource MEDIA_POSTER_WIDTH}" Height="{StaticResource MEDIA_POSTER_HEIGHT}" Stretch="Uniform"
                               FallbackSource="{Binding RelativeSource={RelativeSource TemplatedParent}, Path=MediaItem}">
                          <Image.Source>
                            <fanart:FanArtImageSource fanart:FanArtMediaType="Series" fanart:FanArtType="Poster"
                                    fanart:FanArtName="{Binding RelativeSource={RelativeSource TemplatedParent}, Path=SeriesName}"
                                    fanart:MaxWidth="{StaticResource FANART_POSTER_WIDTH}" fanart:MaxHeight="{StaticResource FANART_POSTER_HEIGHT}"/>
                          </Image.Source>
                        </Image>
                      </ControlTemplate>
<<<<<<< HEAD:MediaPortal/Source/UI/Skins/Reflexion/Skin/Reflexion/themes/default/styles/MediaStyles.xaml
                    </media:EpisodeAspectWrapper.Template>
                  </media:EpisodeAspectWrapper>
=======
                    </media:SeriesAspectWrapper.Template>
                  </media:SeriesAspectWrapper>
>>>>>>> FreakyJ/FEAT_WifiRemoteForMP2:MediaPortal/Source/UI/Skins/Reflexion/Skin/Reflexion/themes/default/styles/MediaStyles.xaml
                </Grid>
              </ControlTemplate>

              <ControlTemplate x:Key="OSD_Progress_Template">

                <DockPanel LastChildFill="true" Margin="3">
                  <Grid DockPanel.Dock="Center" HorizontalAlignment="Stretch">
                    <Grid.ColumnDefinitions>
                      <ColumnDefinition Width="200"/>
                      <ColumnDefinition Width="150"/>
                      <ColumnDefinition Width="*"/>
                      <ColumnDefinition Width="350"/>
                    </Grid.ColumnDefinitions>
                    <Grid.RowDefinitions>
                      <RowDefinition Height="15"/>
                      <RowDefinition Height="Auto"/>
                    </Grid.RowDefinitions>

                    <Label x:Name="PlayerStateLabel" Grid.Column="0" Grid.Row="1" HorizontalAlignment="Left"
                        Content="{Binding PlayerStateText}" Scroll="Auto"
                        Color="{ThemeResource TextColor}" />

                    <Label x:Name="CurrentTimeLabel" Grid.Column="1" Grid.Row="1"  Content="{Binding CurrentTime}"
                        Color="{ThemeResource TextColor}"  Margin="0,0,20,0" HorizontalAlignment="Right"/>

                    <Border x:Name="BgProgressbar" Grid.Row="1" Grid.Column="2"
                      HorizontalAlignment="Stretch" VerticalAlignment="Center"
                      BorderBrush="Black" CornerRadius="2" BorderThickness="1">
                      <Border.Background>
                        <RadialGradientBrush Center="0.5,-0" GradientOrigin="0.5,0" RadiusX="0.9" RadiusY="0.5">
                          <GradientStop Offset="0" Color="{ThemeResource OSDProgressBarBackgroundGradient1Color}"/>
                          <GradientStop Offset="1" Color="{ThemeResource OSDProgressBarBackgroundGradient2Color}"/>
                        </RadialGradientBrush>
                      </Border.Background>
                      <ProgressBar x:Name="ProgressBar" Height="10" HorizontalAlignment="Stretch" VerticalAlignment="Center"
                        Value="{Binding Path=PercentPlayed}"/>
                    </Border>

                    <Label x:Name="VideoDurationLabel" Grid.Column="3" Grid.Row="1" Margin="20,0,0,0"
                        Content="{Binding Duration}" 
                        HorizontalAlignment="Left" VerticalAlignment="Center"
                        Color="{ThemeResource TextColor}"/>


                  </Grid>
                  <!-- PlayerGrid -->
                </DockPanel>
              </ControlTemplate>
              <ControlTemplate x:Key="OSD_Controls_Template">
                <StackPanel x:Name="PlayControlsPanel" Orientation="Horizontal"
                        VerticalAlignment="Center" HorizontalAlignment="Center">
                  <!-- Morpheus_xx: we want to see buttons always, not only when using mouse // IsVisible="{Binding ShowMouseControls}" -->
                  <Button x:Name="SkipBackButton" Style="{ThemeResource SkipBackButtonStyle}" Margin="5,0,5,0" IsVisible="{Binding CanSkipBack}"
                          Command="{Command Previous}"/>
                  <Button x:Name="RewindButton" Style="{ThemeResource RewindButtonStyle}" Margin="5,0,5,0" IsVisible="{Binding CanSeekBackward}"
                          Command="{Command SeekBackward}"/>
                  <Button x:Name="PlayButton" Style="{ThemeResource PlayButtonStyle}" Margin="5,0,5,0" IsVisible="{Binding CanPlay}"
                          Command="{Command Play}"/>
                  <Button x:Name="PauseButton" Style="{ThemeResource PauseButtonStyle}" Margin="5,0,5,0" IsVisible="{Binding CanPause}"
                          Command="{Command Pause}"/>
                  <Button x:Name="StopButton" Style="{ThemeResource StopButtonStyle}" Margin="5,0,5,0" IsVisible="{Binding CanStop}"
                          Command="{Command Stop}"/>
                  <Button x:Name="ForwardButton" Style="{ThemeResource ForwardButtonStyle}" Margin="5,0,5,0" IsVisible="{Binding CanSeekForward}"
                          Command="{Command SeekForward}"/>
                  <Button x:Name="SkipForwardButton" Style="{ThemeResource SkipForwardButtonStyle}" Margin="5,0,5,0" IsVisible="{Binding CanSkipForward}"
                          Command="{Command Next}"/>
                  <Button x:Name="SelectTitleButton" Style="{ThemeResource ShowDvdMenuButtonStyle}" Margin="5,0,5,0"
                          IsVisible="{Binding Source={StaticResource VideoPlayerModel},Path=PlayerUIContributor.TitlesAvailable}"
                          Command="{Command Source={StaticResource VideoPlayerModel},Path=PlayerUIContributor.OpenChooseTitleDialog}"/>
                  <Button x:Name="PreviousChapterButton" Style="{ThemeResource PreviousChapterButtonStyle}" Margin="5,0,5,0"
                          IsVisible="{Binding Source={StaticResource VideoPlayerModel},Path=PlayerUIContributor.ChaptersAvailable}"
                          Command="{Command Source={StaticResource VideoPlayerModel},Path=PlayerUIContributor.PrevChapter}"/>
                  <Button x:Name="SelectChapterButton" Style="{ThemeResource SelectChapterButtonStyle}" Margin="5,0,5,0"
                          IsVisible="{Binding Source={StaticResource VideoPlayerModel},Path=PlayerUIContributor.ChaptersAvailable}"
                          Command="{Command Source={StaticResource VideoPlayerModel},Path=PlayerUIContributor.OpenChooseChapterDialog}"/>
                  <Button x:Name="NextChapterButton" Style="{ThemeResource NextChapterButtonStyle}" Margin="5,0,5,0"
                          IsVisible="{Binding Source={StaticResource VideoPlayerModel},Path=PlayerUIContributor.ChaptersAvailable}"
                          Command="{Command Source={StaticResource VideoPlayerModel},Path=PlayerUIContributor.NextChapter}"/>
                  <Button x:Name="SelectSubtitleButton" Style="{ThemeResource SelectSubtitleButtonStyle}" Margin="5,0,5,0"
                          IsVisible="{Binding Source={StaticResource VideoPlayerModel},Path=PlayerUIContributor.SubtitlesAvailable}"
                          Command="{Command Source={StaticResource VideoPlayerModel},Path=PlayerUIContributor.OpenChooseSubtitleDialog}"/>

                  <Button x:Name="AudioActiveButton" IsVisible="{Binding IsAudio}" Style="{ThemeResource AudioActiveButtonStyle}"
                        Command="{Command AudioButtonPressed}"/>

                </StackPanel>
                <!-- PlayControlsPanel -->
              </ControlTemplate>
            </Control.Resources>
          </Control>
          <ControlTemplate.Triggers>
            <Trigger Property="IsCurrentPlayer" Value="True">
              <Trigger.EnterActions>
                <BeginStoryboard x:Name="CurrentPlayer_BeginStoryboard" Storyboard="{ThemeResource OSDCurrentPlayerControlStoryboard}"/>
              </Trigger.EnterActions>
              <Trigger.ExitActions>
                <StopStoryboard BeginStoryboardName="CurrentPlayer_BeginStoryboard"/>
              </Trigger.ExitActions>
            </Trigger>
          </ControlTemplate.Triggers>
        </ControlTemplate>
      </Setter.Value>
    </Setter>
    <Setter Property="PlayerContext" Value="PrimaryPlayer"/>
  </Style>

  <Style x:Key="PrimaryDvdOSDStyle" TargetType="{x:Type mp_special_controls:PlayerControl}">
    <Setter Property="Template">
      <Setter.Value>
        <ControlTemplate TargetType="{x:Type mp_special_controls:PlayerControl}">
          <ControlTemplate.Resources>
            <Model x:Key="VideoPlayerModel" Id="4E2301B4-3C17-4a1d-8DE5-2CEA169A0256"/>
          </ControlTemplate.Resources>

          <Control Style="{ThemeResource OSDContainer}" Width="{ThemeResource FullScreenContentVideoPrimaryPlayerOSDWidth}" DataContext="{Binding RelativeSource={RelativeSource TemplatedParent}}">
            <Control.Resources>
              <ControlTemplate x:Key="OSD_InfoArea_Template">

                <Grid x:Name="PlayerGrid" Margin="10,0,10,0"
                HorizontalAlignment="Stretch" VerticalAlignment="Stretch">
                  <Grid.ColumnDefinitions>
                    <ColumnDefinition Width="*"/>
                  </Grid.ColumnDefinitions>
                  <Grid.RowDefinitions>
                    <RowDefinition Height="Auto"/>
                    <RowDefinition Height="Auto"/>
                    <RowDefinition Height="Auto"/>
                    <RowDefinition Height="*"/>
                  </Grid.RowDefinitions>
                  <DockPanel Grid.Column="0" Grid.Row="0" LastChildFill="true" Margin="3">

                    <Grid DockPanel.Dock="Center">
                      <Grid.ColumnDefinitions>
                        <ColumnDefinition Width="*"/>
                      </Grid.ColumnDefinitions>
                      <Grid.RowDefinitions>
                        <RowDefinition Height="*"/>
                      </Grid.RowDefinitions>
                      <Label x:Name="VideoName" Content="{Binding Path=MediaItemTitle}" Color="{ThemeResource TextColor}"
                          Scroll="Auto" HorizontalAlignment="Left" VerticalAlignment="Center"/>
                    </Grid>
                  </DockPanel>
                </Grid>
              </ControlTemplate>

              <ControlTemplate x:Key="OSD_Progress_Template">

                <DockPanel LastChildFill="true" Margin="3">
                  <Grid DockPanel.Dock="Center" HorizontalAlignment="Stretch">
                    <Grid.ColumnDefinitions>
                      <ColumnDefinition Width="200"/>
                      <ColumnDefinition Width="150"/>
                      <ColumnDefinition Width="*"/>
                      <ColumnDefinition Width="350"/>
                    </Grid.ColumnDefinitions>
                    <Grid.RowDefinitions>
                      <RowDefinition Height="15"/>
                      <RowDefinition Height="Auto"/>
                    </Grid.RowDefinitions>

                    <Label x:Name="PlayerStateLabel" Grid.Column="0" Grid.Row="1" HorizontalAlignment="Left"
                        Content="{Binding PlayerStateText}" Scroll="Auto"
                        Color="{ThemeResource TextColor}" />

                    <Label x:Name="CurrentTimeLabel" Grid.Column="1" Grid.Row="1"  Content="{Binding CurrentTime}"
                        Color="{ThemeResource TextColor}"  Margin="0,0,20,0" HorizontalAlignment="Right"/>

                    <Border x:Name="BgProgressbar" Grid.Row="1" Grid.Column="2"
                      HorizontalAlignment="Stretch" VerticalAlignment="Center"
                      BorderBrush="Black" CornerRadius="2" BorderThickness="1">
                      <Border.Background>
                        <RadialGradientBrush Center="0.5,-0" GradientOrigin="0.5,0" RadiusX="0.9" RadiusY="0.5">
                          <GradientStop Offset="0" Color="{ThemeResource OSDProgressBarBackgroundGradient1Color}"/>
                          <GradientStop Offset="1" Color="{ThemeResource OSDProgressBarBackgroundGradient2Color}"/>
                        </RadialGradientBrush>
                      </Border.Background>
                      <ProgressBar x:Name="ProgressBar" Height="10" HorizontalAlignment="Stretch" VerticalAlignment="Center"
                        Value="{Binding Path=PercentPlayed}"/>
                    </Border>

                    <Label x:Name="VideoDurationLabel" Grid.Column="3" Grid.Row="1" Margin="20,0,0,0"
                        Content="{Binding Duration}" 
                        HorizontalAlignment="Left" VerticalAlignment="Center"
                        Color="{ThemeResource TextColor}"/>

                  </Grid>
                  <!-- PlayerGrid -->
                </DockPanel>
              </ControlTemplate>

              <ControlTemplate x:Key="OSD_Controls_Template">

                <StackPanel x:Name="PlayControlsPanel" Orientation="Horizontal" 
                  VerticalAlignment="Center" HorizontalAlignment="Center">
                  <!-- Morpheus_xx: we want to see buttons always, not only when using mouse // IsVisible="{Binding ShowMouseControls}" -->
                  <Button x:Name="SkipBackButton" Style="{ThemeResource SkipBackButtonStyle}" Margin="5,0,5,0" IsVisible="{Binding CanSkipBack}"
                    Command="{Command Previous}"/>
                  <Button x:Name="RewindButton" Style="{ThemeResource RewindButtonStyle}" Margin="5,0,5,0" IsVisible="{Binding CanSeekBackward}"
                    Command="{Command SeekBackward}"/>
                  <Button x:Name="PlayButton" Style="{ThemeResource PlayButtonStyle}" Margin="5,0,5,0" IsVisible="{Binding CanPlay}"
                    Command="{Command Play}"/>
                  <Button x:Name="PauseButton" Style="{ThemeResource PauseButtonStyle}" Margin="5,0,5,0" IsVisible="{Binding CanPause}"
                    Command="{Command Pause}"/>
                  <Button x:Name="StopButton" Style="{ThemeResource StopButtonStyle}" Margin="5,0,5,0" IsVisible="{Binding CanStop}"
                    Command="{Command Stop}"/>
                  <Button x:Name="ForwardButton" Style="{ThemeResource ForwardButtonStyle}" Margin="5,0,5,0" IsVisible="{Binding CanSeekForward}"
                    Command="{Command SeekForward}"/>
                  <Button x:Name="SkipForwardButton" Style="{ThemeResource SkipForwardButtonStyle}" Margin="5,0,5,0" IsVisible="{Binding CanSkipForward}"
                    Command="{Command Next}"/>

                  <!-- DVD specific feature buttons -->
                  <StackPanel x:Name="DvdButtons" Orientation="Horizontal" VerticalAlignment="Stretch" HorizontalAlignment="Stretch"
                    DataContext="{Binding Source={StaticResource VideoPlayerModel},Path=PlayerUIContributor}">
                    <Button x:Name="ShowDvdMenuButton" Style="{ThemeResource ShowDvdMenuButtonStyle}" Margin="5,0,5,0" 
                      Command="{Command ShowDvdMenu}"/>
                    <Button x:Name="PreviousChapterButton" Style="{ThemeResource PreviousChapterButtonStyle}" Margin="5,0,5,0" 
                      IsVisible="{Binding ChaptersAvailable}"
                      Command="{Command PrevChapter}"/>
                    <Button x:Name="SelectChapterButton" Style="{ThemeResource SelectChapterButtonStyle}" Margin="5,0,5,0" 
                      IsVisible="{Binding ChaptersAvailable}"
                      Command="{Command OpenChooseChapterDialog}"/>
                    <Button x:Name="NextChapterButton" Style="{ThemeResource NextChapterButtonStyle}" Margin="5,0,5,0" 
                      IsVisible="{Binding ChaptersAvailable}"
                      Command="{Command NextChapter}"/>
                    <Button x:Name="SelectSubtitleButton" Style="{ThemeResource SelectSubtitleButtonStyle}" Margin="5,0,5,0" 
                      IsVisible="{Binding SubtitlesAvailable}"
                      Command="{Command OpenChooseSubtitleDialog}"/>

                  </StackPanel>
                  <!-- DvdButtons -->

                  <Button x:Name="AudioActiveButton" IsVisible="{Binding IsAudio}" Style="{ThemeResource AudioActiveButtonStyle}"
                        Command="{Command AudioButtonPressed}"/>

                </StackPanel>
                <!-- PlayControlsPanel -->
              </ControlTemplate>

            </Control.Resources>
          </Control>
          <ControlTemplate.Triggers>
            <Trigger Property="IsCurrentPlayer" Value="True">
              <Trigger.EnterActions>
                <BeginStoryboard x:Name="CurrentPlayer_BeginStoryboard" Storyboard="{ThemeResource OSDCurrentPlayerControlStoryboard}"/>
              </Trigger.EnterActions>
              <Trigger.ExitActions>
                <StopStoryboard BeginStoryboardName="CurrentPlayer_BeginStoryboard"/>
              </Trigger.ExitActions>
            </Trigger>
          </ControlTemplate.Triggers>
        </ControlTemplate>
      </Setter.Value>
    </Setter>
    <Setter Property="PlayerContext" Value="PrimaryPlayer"/>
  </Style>

  <Style x:Key="PrimaryImageOSDStyle" TargetType="{x:Type mp_special_controls:PlayerControl}">
    <Setter Property="Template">
      <Setter.Value>
        <ControlTemplate TargetType="{x:Type mp_special_controls:PlayerControl}">

          <Control Style="{ThemeResource OSDContainer}" Width="{ThemeResource FullScreenContentVideoPrimaryPlayerOSDWidth}" DataContext="{Binding RelativeSource={RelativeSource TemplatedParent}}">
            <Control.Resources>
              <ControlTemplate x:Key="OSD_InfoArea_Template">

                <DockPanel x:Name="HeadLine" Grid.Row="0" Grid.Column="0" LastChildFill="True">
                  <Label x:Name="ImageName" DockPanel.Dock="Center" Margin="3" Content="{Binding Path=MediaItemTitle}" Scroll="Auto"
                    Color="{ThemeResource TextColor}" HorizontalAlignment="Left" VerticalAlignment="Center"/>
                </DockPanel>
                <!-- HeadLine -->
              </ControlTemplate>

              <ControlTemplate x:Key="OSD_Progress_Template">
              </ControlTemplate>

              <ControlTemplate x:Key="OSD_Controls_Template">
                <StackPanel x:Name="PlayControlsPanel" Orientation="Horizontal" 
                  VerticalAlignment="Center" HorizontalAlignment="Center">
                  <!-- Morpheus_xx: we want to see buttons always, not only when using mouse // IsVisible="{Binding ShowMouseControls}" -->
                  <Button x:Name="SkipBackButton" Style="{ThemeResource SkipBackButtonStyle}" Margin="5,0,5,0" IsVisible="{Binding CanSkipBack}"
                    Command="{Command Previous}"/>
                  <Button x:Name="PlayButton" Style="{ThemeResource PlayButtonStyle}" Margin="5,0,5,0" IsVisible="{Binding CanPlay}"
                    Command="{Command Play}"/>
                  <Button x:Name="PauseButton" Style="{ThemeResource PauseButtonStyle}" Margin="5,0,5,0" IsVisible="{Binding CanPause}"
                    Command="{Command Pause}"/>
                  <Button x:Name="StopButton" Style="{ThemeResource StopButtonStyle}" Margin="5,0,5,0" IsVisible="{Binding CanStop}"
                    Command="{Command Stop}"/>
                  <Button x:Name="SkipForwardButton" Style="{ThemeResource SkipForwardButtonStyle}" Margin="5,0,5,0" IsVisible="{Binding CanSkipForward}"
                    Command="{Command Next}"/>

                  <Button x:Name="AudioActiveButton" IsVisible="{Binding IsAudio}" Style="{ThemeResource AudioActiveButtonStyle}"
                        Command="{Command AudioButtonPressed}"/>
                </StackPanel>
                <!-- PlayControlsPanel -->
              </ControlTemplate>
            </Control.Resources>
          </Control>
          <ControlTemplate.Triggers>
            <Trigger Property="IsCurrentPlayer" Value="True">
              <Trigger.EnterActions>
                <BeginStoryboard x:Name="CurrentPlayer_BeginStoryboard" Storyboard="{ThemeResource OSDCurrentPlayerControlStoryboard}"/>
              </Trigger.EnterActions>
              <Trigger.ExitActions>
                <StopStoryboard BeginStoryboardName="CurrentPlayer_BeginStoryboard"/>
              </Trigger.ExitActions>
            </Trigger>
          </ControlTemplate.Triggers>
        </ControlTemplate>
      </Setter.Value>
    </Setter>
    <Setter Property="PlayerContext" Value="PrimaryPlayer"/>
  </Style>

  <Storyboard x:Key="PressedPiPOSDButtonStoryboard" FillBehavior="HoldEnd">
    <ColorAnimationUsingKeyFrames BeginTime="00:00:00" RepeatBehavior="Forever" AutoReverse="True" Storyboard.TargetName="PiPControlBorder" Storyboard.TargetProperty="BorderBrush.Color">
      <SplineColorKeyFrame KeyTime="00:00:00" Value="{ThemeResource PipBorderColor}"/>
      <SplineColorKeyFrame KeyTime="{ThemeResource PressedPiPOSDButtonAnimationTime2}" Value="{ThemeResource OSDPipBorderFocusColor}"/>
    </ColorAnimationUsingKeyFrames>
    <DoubleAnimationUsingKeyFrames BeginTime="00:00:00" FillBehavior="HoldEnd" Storyboard.TargetName="PiPButton" Storyboard.TargetProperty="RenderTransform.Children[0].ScaleX">
      <SplineDoubleKeyFrame KeyTime="00:00:00" Value="1"/>
      <SplineDoubleKeyFrame KeyTime="{ThemeResource PressedPiPOSDButtonAnimationTime1}" Value="{ThemeResource SquareButtonZoomCoefficient}"/>
    </DoubleAnimationUsingKeyFrames>
    <DoubleAnimationUsingKeyFrames BeginTime="00:00:00" FillBehavior="HoldEnd" Storyboard.TargetName="PiPButton" Storyboard.TargetProperty="RenderTransform.Children[0].ScaleY">
      <SplineDoubleKeyFrame KeyTime="00:00:00" Value="1"/>
      <SplineDoubleKeyFrame KeyTime="{ThemeResource PressedPiPOSDButtonAnimationTime1}" Value="{ThemeResource SquareButtonZoomCoefficient}"/>
    </DoubleAnimationUsingKeyFrames>
  </Storyboard>

  <Style x:Key="SecondaryMediaOSDStyle" TargetType="{x:Type mp_special_controls:PlayerControl}">
    <Setter Property="FixedImageHeight" Value="{ThemeResource FullScreenContentVideoSecondaryPlayerOSDPipHeight}"/>
    <Setter Property="Template">
      <Setter.Value>
        <ControlTemplate TargetType="{x:Type mp_special_controls:PlayerControl}">
          <Control x:Name="PiPOSDBorder"
               Style="{ThemeResource SmallGlassBorder}" 
               DataContext="{Binding RelativeSource={RelativeSource TemplatedParent}}"
               VerticalAlignment="Stretch" HorizontalAlignment="Stretch" DockPanel.Dock="Center">
            <Control.Resources>
              <ResourceWrapper x:Key="ControlWidth" Resource="400"/>
              <ResourceWrapper x:Key="ControlHeight" Resource="350"/>
              <ControlTemplate x:Key="MakeGlass">
                <Border x:Name="OSD_Background" BorderBrush="{ThemeResource OSDPlayControlBorderColor}"
                  CornerRadius="{ThemeResource OSDPlayControlCornerRadius}" BorderThickness="{ThemeResource OSDPlayControlBorderThickness}"
                        Background="{ThemeResource DialogBackgroundBrush}">
                  <!--Morpheus_xx: removed to use shared background brush, same as dialog background
                  <Border.Background>
                    <LinearGradientBrush StartPoint="0.5,0" EndPoint="0.5,1">
                      <GradientStop Offset="0" Color="{ThemeResource OSDPlayerControlBackgroundColor1}"/>
                      <GradientStop Offset="0.5" Color="{ThemeResource OSDPlayerControlBackgroundColor2}"/>
                      <GradientStop Offset="1" Color="{ThemeResource OSDPlayerControlBackgroundColor3}"/>
                    </LinearGradientBrush >
                  </Border.Background>-->
                  <Grid x:Name="PlayerGrid" Grid.Column="2" Grid.Row="0" Margin="10,0,10,0" HorizontalAlignment="Stretch" VerticalAlignment="Stretch">
                    <Grid.ColumnDefinitions>
                      <ColumnDefinition Width="*"/>
                    </Grid.ColumnDefinitions>
                    <Grid.RowDefinitions>
                      <RowDefinition Height="Auto"/>
                      <RowDefinition Height="*"/>
                      <RowDefinition Height="Auto"/>
                      <RowDefinition Height="Auto"/>
                    </Grid.RowDefinitions>
                    <DockPanel x:Name="PiPHeaderPanel" Grid.Column="0" Grid.Row="0" LastChildFill="true" Margin="3">
                      <Grid x:Name="AudioPanel" DockPanel.Dock="Right" HorizontalAlignment="Right" Margin="4,0,0,0" IsVisible="{Binding HasAudio}">
                        <Grid x:Name="Audio_NoMouse" IsVisible="{Binding !ShowMouseControls}" VerticalAlignment="Center" HorizontalAlignment="Center">
                          <!-- Must be located the same as Audio_Mouse -->
                          <Control x:Name="AudioSimple" IsVisible="{Binding IsAudio}" Template="{ThemeResource AudioActiveControlTemplate}"/>
                          <Control x:Name="MuteOnOffSimple" Template="{ThemeResource MuteOnOffControlTemplate}">
                            <Control.IsVisible>
                              <MultiBinding Converter="{StaticResource ExpressionMultiValueConverter}" ConverterParameter="{}{0} &amp;&amp; {1}">
                                <Binding Path="IsAudio"/>
                                <Binding Path="IsMuted"/>
                              </MultiBinding>
                            </Control.IsVisible>
                          </Control>
                        </Grid>
                        <Grid x:Name="Audio_Mouse" IsVisible="{Binding ShowMouseControls}" VerticalAlignment="Center" HorizontalAlignment="Center">
                          <!-- Must be located the same as Audio_NoMouse -->
                          <Button x:Name="AudioActiveButton" IsVisible="{Binding IsAudio}" Style="{ThemeResource AudioActiveButtonStyle}"
                            Command="{Command AudioButtonPressed}"/>
                          <Button x:Name="AudioInactiveButton" IsVisible="{Binding !IsAudio}" Style="{ThemeResource AudioInactiveButtonStyle}"
                            Command="{Command AudioButtonPressed}"/>
                        </Grid>
                        <Grid.LayoutTransform>
                          <TransformGroup>
                            <ScaleTransform ScaleX="0.6" ScaleY="0.6"/>
                          </TransformGroup>
                        </Grid.LayoutTransform>
                      </Grid>
                      <Grid DockPanel.Dock="Center">
                        <!-- Has to be last control in DockPanel, LastChildFill! -->
                        <Grid.ColumnDefinitions>
                          <ColumnDefinition Width="*"/>
                        </Grid.ColumnDefinitions>
                        <Grid.RowDefinitions>
                          <RowDefinition Height="*"/>
                        </Grid.RowDefinitions>
                        <Label x:Name="MediaName" Content="{Binding Path=MediaItemTitle}" Color="{ThemeResource TextColor}" Scroll="Auto"
                          HorizontalAlignment="Left" VerticalAlignment="Center" FontSize="{ThemeResource SmallFontSize}"
                          MaxWidth="{ThemeResource FullScreenContentVideoSecondaryPlayerOSDTextMaxWidth}"/>
                      </Grid>
                    </DockPanel>
                    <!-- PiPHeaderPanel -->
                    <Button x:Name="PiPButton" Grid.Column="0" Grid.Row="1" Margin="5"
                      Style="{ThemeResource PipControlStyle}" RenderTransformOrigin="0.5,0.5"
                      VerticalAlignment="Center" HorizontalAlignment="Center"
                      Command="{Command SwitchPip}" IsVisible="{Binding IsPip}">
                      <Button.RenderTransform>
                        <TransformGroup>
                          <ScaleTransform ScaleX="1" ScaleY="1"/>
                        </TransformGroup>
                      </Button.RenderTransform>
                      <Button.Triggers>
                        <Trigger Property="HasFocus" Value="True">
                          <Trigger.EnterActions>
                            <BeginStoryboard x:Name="Focused_BeginStoryboard" Storyboard="{ThemeResource PressedPiPOSDButtonStoryboard}"/>
                          </Trigger.EnterActions>
                          <Trigger.ExitActions>
                            <StopStoryboard BeginStoryboardName="Focused_BeginStoryboard"/>
                          </Trigger.ExitActions>
                        </Trigger>
                      </Button.Triggers>
                    </Button>
                    <!-- PiPButton -->
                    <Label x:Name="PlayerStateLabel" Grid.Column="0" Grid.Row="2" HorizontalAlignment="Center" Color="{ThemeResource TextColor}" FontSize="{ThemeResource SmallerFontSize}"
                      Content="{Binding PlayerStateText}" Scroll="Auto" MaxWidth="{ThemeResource FullScreenContentVideoSecondaryPlayerOSDTextMaxWidth}"/>
                    <StackPanel x:Name="PlayControlsPanel" Orientation="Horizontal" Grid.Column="0" Grid.Row="3" Margin="10,10,10,0"
                      VerticalAlignment="Center" HorizontalAlignment="Center" IsVisible="{Binding ShowMouseControls}" >
                      <Button x:Name="SkipBackButton" Style="{ThemeResource SkipBackButtonStyle}" Margin="5,0,5,0" IsVisible="{Binding CanSkipBack}"
                        Command="{Command Previous}"/>
                      <Button x:Name="RewindButton" Style="{ThemeResource RewindButtonStyle}" Margin="5,0,5,0" IsVisible="{Binding CanSeekBackward}"
                        Command="{Command SeekBackward}"/>
                      <Button x:Name="PlayButton" Style="{ThemeResource PlayButtonStyle}" Margin="5,0,5,0" IsVisible="{Binding CanPlay}"
                        Command="{Command Play}"/>
                      <Button x:Name="PauseButton" Style="{ThemeResource PauseButtonStyle}" Margin="5,0,5,0" IsVisible="{Binding CanPause}"
                        Command="{Command Pause}"/>
                      <Button x:Name="StopButton" Style="{ThemeResource StopButtonStyle}" Margin="5,0,5,0" IsVisible="{Binding CanStop}"
                        Command="{Command Stop}"/>
                      <Button x:Name="ForwardButton" Style="{ThemeResource ForwardButtonStyle}" Margin="5,0,5,0" IsVisible="{Binding CanSeekForward}"
                        Command="{Command SeekForward}"/>
                      <Button x:Name="SkipForwardButton" Style="{ThemeResource SkipForwardButtonStyle}" Margin="5,0,5,0" IsVisible="{Binding CanSkipForward}"
                        Command="{Command Next}"/>
                      <StackPanel.LayoutTransform>
                        <TransformGroup>
                          <ScaleTransform ScaleX="0.6" ScaleY="0.6"/>
                        </TransformGroup>
                      </StackPanel.LayoutTransform>
                    </StackPanel>
                    <!-- PlayControlsPanel -->
                  </Grid>
                  <!-- PlayerGrid -->
                </Border>
                <!-- OSD_Background -->
                <ControlTemplate.Triggers>
                  <Trigger Property="IsCurrentPlayer" Value="True">
                    <Trigger.EnterActions>
                      <BeginStoryboard x:Name="CurrentPlayer_BeginStoryboard" Storyboard="{ThemeResource OSDCurrentPlayerControlStoryboard}"/>
                    </Trigger.EnterActions>
                    <Trigger.ExitActions>
                      <StopStoryboard BeginStoryboardName="CurrentPlayer_BeginStoryboard"/>
                    </Trigger.ExitActions>
                  </Trigger>
                </ControlTemplate.Triggers>
              </ControlTemplate>
            </Control.Resources>
          </Control>
        </ControlTemplate>
      </Setter.Value>
    </Setter>
    <Setter Property="PlayerContext" Value="SecondaryPlayer"/>
  </Style>

  <!-- 
    Media Navigation styles.
    We provide different control styles for thumbnail list and grid views for each navigation item (filter, audio, video,...).
  -->
  <Model x:Key="ViewModeModel" Id="6997CD35-63F0-4F96-8997-E18C9382E2DC"/>

  <!-- Fallback data template, if data template for actual item type is not defined -->
  <DataTemplate DataType="{x:Type navitems:NavigationItem}">
    <Grid x:Name="ItemControl">
      <Grid.ColumnDefinitions>
        <ColumnDefinition Width="*"/>
        <ColumnDefinition Width="Auto"/>
      </Grid.ColumnDefinitions>
      <Label x:Name="ItemLabel" Grid.Column="0" Content="{Binding SimpleTitle}"
          Color="{ThemeResource TextColor}" FontSize="{ThemeResource SmallFontSize}"/>
      <Label x:Name="NumItems" Grid.Column="1" Content="{Binding NumItems}"
          Color="{ThemeResource TextColor}" FontSize="{ThemeResource SmallFontSize}"/>
    </Grid>
  </DataTemplate>

  <!-- Filter -->
  <ControlTemplate x:Key="ListViewFilterItemTemplate">
    <Grid x:Name="ItemControl">
      <Grid.ColumnDefinitions>
        <ColumnDefinition Width="Auto"/>
        <ColumnDefinition Width="*"/>
        <ColumnDefinition Width="Auto"/>
      </Grid.ColumnDefinitions>
      <Grid.RowDefinitions>
        <RowDefinition Height="Auto"/>
        <RowDefinition Height="Auto"/>
      </Grid.RowDefinitions>
      <DockPanel LastChildFill="True" Grid.Row="0" Grid.Column="0" Grid.RowSpan="2" Margin="0,0,4,0">
        <Image x:Name="ItemTypeSmall" Stretch="Uniform"
            Source="FilterSmall.png" Width="{StaticResource MEDIA_THUMB_WIDTH_S}" Height="{StaticResource MEDIA_THUMB_HEIGHT_S}">
          <Image.IsVisible>
            <Binding Source="{StaticResource ViewModeModel}" Path="LayoutSize" Converter="{StaticResource ExpressionValueConverter}" ConverterParameter="{}{0} == {LayoutSize}.{Small}"/>
          </Image.IsVisible>
        </Image>
        <Image x:Name="ItemTypeMedium" Stretch="Uniform"
            Source="FilterSmall.png" Width="{StaticResource MEDIA_THUMB_WIDTH_M}" Height="{StaticResource MEDIA_THUMB_HEIGHT_M}">
          <Image.IsVisible>
            <Binding Source="{StaticResource ViewModeModel}" Path="LayoutSize" Converter="{StaticResource ExpressionValueConverter}" ConverterParameter="{}{0} == {LayoutSize}.{Medium}"/>
          </Image.IsVisible>
        </Image>
        <Image x:Name="ItemTypeLarge" Stretch="Uniform"
            Source="FilterLarge.png" Width="{StaticResource MEDIA_THUMB_WIDTH_L}" Height="{StaticResource MEDIA_THUMB_HEIGHT_L}">
          <Image.IsVisible>
            <Binding Source="{StaticResource ViewModeModel}" Path="LayoutSize" Converter="{StaticResource ExpressionValueConverter}" ConverterParameter="{}{0} == {LayoutSize}.{Large}"/>
          </Image.IsVisible>
        </Image>
      </DockPanel>
      <Label x:Name="ItemLabel" Grid.Row="0" Grid.Column="1" Content="{Binding SimpleTitle}"
          Color="{ThemeResource TextColor}" FontSize="{ThemeResource SmallFontSize}"/>
      <Label x:Name="NumItems" Grid.Row="0" Grid.Column="2" Content="{Binding NumItems}"
          Color="{ThemeResource TextColor}" FontSize="{ThemeResource SmallFontSize}"/>
    </Grid>
  </ControlTemplate>

  <ControlTemplate x:Key="GridViewFilterItemTemplate">
    <Grid x:Name="ItemControl">
      <Grid.ColumnDefinitions>
        <ColumnDefinition Width="{StaticResource GRIDVIEW_FILTER_WIDTH}"/>
      </Grid.ColumnDefinitions>
      <Grid.RowDefinitions>
        <RowDefinition Height="{StaticResource GRIDVIEW_FILTER_HEIGHT}"/>
        <RowDefinition Height="Auto"/>
      </Grid.RowDefinitions>
      <Image x:Name="ItemTypeImage" Grid.Row="0" Grid.Column="0" Stretch="Uniform" Margin="0,0,0,0" Source="FilterLarge.png"
           Width="{StaticResource MEDIA_THUMB_WIDTH_L}" Height="{StaticResource MEDIA_THUMB_HEIGHT_L}"/>
      <Label x:Name="ItemLabel" Grid.Row="1" Grid.Column="0" Content="{Binding SimpleTitle}"
          Color="{ThemeResource TextColor}" FontSize="{ThemeResource SmallFontSize}"/>
    </Grid>
  </ControlTemplate>

  <!-- Container -->
  <ControlTemplate x:Key="ListViewContainerItemTemplate">
    <Grid x:Name="ItemControl">
      <Grid.ColumnDefinitions>
        <ColumnDefinition Width="Auto"/>
        <ColumnDefinition Width="*"/>
        <ColumnDefinition Width="Auto"/>
      </Grid.ColumnDefinitions>
      <Grid.RowDefinitions>
        <RowDefinition Height="Auto"/>
        <RowDefinition Height="Auto"/>
      </Grid.RowDefinitions>
      <DockPanel LastChildFill="True" Grid.Row="0" Grid.Column="0" Grid.RowSpan="2" Margin="0,0,4,0">
        <Image x:Name="ItemTypeSmall" Stretch="Uniform"
            Source="NavigationSmall.png" Width="{StaticResource MEDIA_THUMB_WIDTH_S}" Height="{StaticResource MEDIA_THUMB_HEIGHT_S}">
          <Image.IsVisible>
            <Binding Source="{StaticResource ViewModeModel}" Path="LayoutSize" Converter="{StaticResource ExpressionValueConverter}" ConverterParameter="{}{0} == {LayoutSize}.{Small}"/>
          </Image.IsVisible>
        </Image>
        <Image x:Name="ItemTypeMedium" Stretch="Uniform"
            Source="NavigationSmall.png" Width="{StaticResource MEDIA_THUMB_WIDTH_M}" Height="{StaticResource MEDIA_THUMB_HEIGHT_M}">
          <Image.IsVisible>
            <Binding Source="{StaticResource ViewModeModel}" Path="LayoutSize" Converter="{StaticResource ExpressionValueConverter}" ConverterParameter="{}{0} == {LayoutSize}.{Medium}"/>
          </Image.IsVisible>
        </Image>
        <Image x:Name="ItemTypeLarge" Stretch="Uniform"
            Source="NavigationLarge.png" Width="{StaticResource MEDIA_THUMB_WIDTH_L}" Height="{StaticResource MEDIA_THUMB_HEIGHT_L}">
          <Image.IsVisible>
            <Binding Source="{StaticResource ViewModeModel}" Path="LayoutSize" Converter="{StaticResource ExpressionValueConverter}" ConverterParameter="{}{0} == {LayoutSize}.{Large}"/>
          </Image.IsVisible>
        </Image>
      </DockPanel>
      <Label x:Name="ItemLabel" Grid.Row="0" Grid.Column="1" Content="{Binding SimpleTitle}"
          Color="{ThemeResource TextColor}" FontSize="{ThemeResource SmallFontSize}"/>
      <Label x:Name="NumItems" Grid.Row="0" Grid.Column="2" Content="{Binding NumItems}"
          Color="{ThemeResource TextColor}" FontSize="{ThemeResource SmallFontSize}"/>
    </Grid>
  </ControlTemplate>

  <ControlTemplate x:Key="GridViewContainerItemTemplate">
    <Grid x:Name="ItemControl">
      <Grid.ColumnDefinitions>
        <ColumnDefinition Width="{StaticResource GRIDVIEW_FILTER_WIDTH}"/>
      </Grid.ColumnDefinitions>
      <Grid.RowDefinitions>
        <RowDefinition Height="{StaticResource GRIDVIEW_FILTER_HEIGHT}"/>
        <RowDefinition Height="Auto"/>
      </Grid.RowDefinitions>
      <Image x:Name="ItemTypeImage" Grid.Row="0" Stretch="Uniform" Source="NavigationLarge.png"
           Width="{StaticResource MEDIA_THUMB_WIDTH_L}" Height="{StaticResource MEDIA_THUMB_HEIGHT_L}"/>
      <Label x:Name="ItemLabel" Grid.Row="1" Content="{Binding SimpleTitle}" Color="{ThemeResource TextColor}"
           FontSize="{ThemeResource SmallFontSize}" HorizontalAlignment="Center"/>
    </Grid>
  </ControlTemplate>

  <!-- Movie -->
  <ControlTemplate x:Key="ListViewMovieItemTemplate">
    <Grid x:Name="ItemControl">
      <Grid.ColumnDefinitions>
        <ColumnDefinition Width="*"/>
      </Grid.ColumnDefinitions>
      <Grid.RowDefinitions>
        <RowDefinition Height="*"/>
      </Grid.RowDefinitions>
      <Label x:Name="ItemLabel" Grid.Row="0" Grid.Column="0" Content="{Binding SimpleTitle}" Margin="5"
          Color="{ThemeResource TextColor}" FontSize="{ThemeResource SmallFontSize}"/>
    </Grid>
  </ControlTemplate>

  <!-- Video -->
  <ControlTemplate x:Key="ListViewVideoItemTemplate">
    <Grid x:Name="ItemControl">
      <Grid.ColumnDefinitions>
        <ColumnDefinition Width="Auto"/>
        <ColumnDefinition Width="*"/>
        <ColumnDefinition Width="Auto"/>
      </Grid.ColumnDefinitions>
      <Grid.RowDefinitions>
        <RowDefinition Height="Auto"/>
        <RowDefinition Height="Auto"/>
      </Grid.RowDefinitions>
      <DockPanel LastChildFill="True" Grid.Row="0" Grid.Column="0" Grid.RowSpan="2" Margin="0,0,4,0">
        <Image x:Name="ItemTypeSmall" Stretch="Uniform"
            Source="{Binding MediaItem}" FallbackSource="VideoSmall.png" Width="{StaticResource MEDIA_THUMB_WIDTH_S}" Height="{StaticResource MEDIA_THUMB_HEIGHT_S}">
          <Image.IsVisible>
            <Binding Source="{StaticResource ViewModeModel}" Path="LayoutSize" Converter="{StaticResource ExpressionValueConverter}" ConverterParameter="{}{0} == {LayoutSize}.{Small}"/>
          </Image.IsVisible>
        </Image>
        <Image x:Name="ItemTypeMedium" Stretch="Uniform"
            Source="{Binding MediaItem}" FallbackSource="VideoSmall.png" Width="{StaticResource MEDIA_THUMB_WIDTH_M}" Height="{StaticResource MEDIA_THUMB_HEIGHT_M}">
          <Image.IsVisible>
            <Binding Source="{StaticResource ViewModeModel}" Path="LayoutSize" Converter="{StaticResource ExpressionValueConverter}" ConverterParameter="{}{0} == {LayoutSize}.{Medium}"/>
          </Image.IsVisible>
        </Image>
        <Image x:Name="ItemTypeLarge" Stretch="Uniform"
            Source="{Binding MediaItem}" FallbackSource="VideoLarge.png" Width="{StaticResource MEDIA_THUMB_WIDTH_L}" Height="{StaticResource MEDIA_THUMB_HEIGHT_L}">
          <Image.IsVisible>
            <Binding Source="{StaticResource ViewModeModel}" Path="LayoutSize" Converter="{StaticResource ExpressionValueConverter}" ConverterParameter="{}{0} == {LayoutSize}.{Large}"/>
          </Image.IsVisible>
        </Image>
      </DockPanel>
      <Label x:Name="ItemLabel" Grid.Row="0" Grid.Column="1" Content="{Binding SimpleTitle}"
          Color="{ThemeResource TextColor}" FontSize="{ThemeResource SmallFontSize}"/>
      <Label x:Name="Duration" Grid.Row="0" Grid.Column="2" Content="{Binding Duration}"
          Color="{ThemeResource TextColor}" FontSize="{ThemeResource SmallFontSize}"/>
      <Grid x:Name="Details" Grid.Row="1" Grid.Column="1" Grid.ColumnSpan="2" HorizontalAlignment="Stretch">
        <Grid.IsVisible>
          <Binding Source="{StaticResource ViewModeModel}" Path="LayoutSize" Converter="{StaticResource ExpressionValueConverter}" ConverterParameter="{}{0} != {LayoutSize}.{Small}"/>
        </Grid.IsVisible>
        <Grid.ColumnDefinitions>
          <ColumnDefinition Width="Auto"/>
          <ColumnDefinition Width="200"/>
          <ColumnDefinition Width="Auto"/>
          <ColumnDefinition Width="200"/>
        </Grid.ColumnDefinitions>
        <Label x:Name="VideoEncodingTitle" Grid.Column="0" Content="Video: " FontSize="{ThemeResource SmallFontSize}" Color="{StaticResource MediaDetailsColor}"/>
        <Label x:Name="VideoEncoding" Grid.Column="1" Content="{Binding VideoEncoding}" FontSize="{ThemeResource SmallFontSize}" Color="{StaticResource MediaDetailsColor}"/>
        <Label x:Name="AudioEncodingTitle" Grid.Column="2" Content="Audio: " FontSize="{ThemeResource SmallFontSize}" Color="{StaticResource MediaDetailsColor}"/>
        <Label x:Name="AudioEncoding" Grid.Column="3" Content="{Binding AudioEncoding}" FontSize="{ThemeResource SmallFontSize}" Color="{StaticResource MediaDetailsColor}"/>
      </Grid>
    </Grid>
  </ControlTemplate>

  <ControlTemplate x:Key="GridViewVideoItemTemplate">
    <Grid x:Name="ItemControl">
      <Grid.ColumnDefinitions>
        <ColumnDefinition Width="{StaticResource GRIDVIEW_FILTER_WIDTH}"/>
      </Grid.ColumnDefinitions>
      <Grid.RowDefinitions>
        <RowDefinition Height="{StaticResource GRIDVIEW_FILTER_HEIGHT}"/>
        <RowDefinition Height="Auto"/>
      </Grid.RowDefinitions>
      <Image x:Name="ItemTypeImage" Grid.Row="0" Stretch="Uniform" Source="{Binding MediaItem}"
           Thumbnail="True" Width="{StaticResource MEDIA_THUMB_WIDTH_L}" Height="{StaticResource MEDIA_THUMB_HEIGHT_L}"
           FallbackSource="VideoLarge.png"/>
      <Label x:Name="ItemLabel" Grid.Row="1" Content="{Binding SimpleTitle}" FontSize="{ThemeResource SmallFontSize}"
           Color="{ThemeResource TextColor}" HorizontalAlignment="Center"/>
    </Grid>
  </ControlTemplate>

  <!-- Audio -->
  <ControlTemplate x:Key="ListViewAudioItemTemplate">
    <Grid x:Name="ItemControl">
      <Grid.ColumnDefinitions>
        <ColumnDefinition Width="Auto"/>
        <ColumnDefinition Width="*"/>
        <ColumnDefinition Width="Auto"/>
      </Grid.ColumnDefinitions>
      <Grid.RowDefinitions>
        <RowDefinition Height="Auto"/>
      </Grid.RowDefinitions>
      <DockPanel LastChildFill="True" Grid.Row="0" Grid.Column="0" Margin="0,0,4,0">
        <Image x:Name="ItemTypeSmall" Stretch="Uniform"
            Source="{Binding MediaItem}" FallbackSource="AudioSmall.png" Width="{StaticResource MEDIA_THUMB_WIDTH_S}" Height="{StaticResource MEDIA_THUMB_HEIGHT_S}">
          <Image.IsVisible>
            <Binding Source="{StaticResource ViewModeModel}" Path="LayoutSize" Converter="{StaticResource ExpressionValueConverter}" ConverterParameter="{}{0} == {LayoutSize}.{Small}"/>
          </Image.IsVisible>
        </Image>
        <Image x:Name="ItemTypeMedium" Stretch="Uniform"
            Source="{Binding MediaItem}" FallbackSource="AudioSmall.png" Width="{StaticResource MEDIA_THUMB_WIDTH_M}" Height="{StaticResource MEDIA_THUMB_HEIGHT_M}">
          <Image.IsVisible>
            <Binding Source="{StaticResource ViewModeModel}" Path="LayoutSize" Converter="{StaticResource ExpressionValueConverter}" ConverterParameter="{}{0} == {LayoutSize}.{Medium}"/>
          </Image.IsVisible>
        </Image>
        <Image x:Name="ItemTypeLarge" Stretch="Uniform"
            Source="{Binding MediaItem}" FallbackSource="AudioLarge.png" Width="{StaticResource MEDIA_THUMB_WIDTH_L}" Height="{StaticResource MEDIA_THUMB_HEIGHT_L}">
          <Image.IsVisible>
            <Binding Source="{StaticResource ViewModeModel}" Path="LayoutSize" Converter="{StaticResource ExpressionValueConverter}" ConverterParameter="{}{0} == {LayoutSize}.{Large}"/>
          </Image.IsVisible>
        </Image>
      </DockPanel>
      <Label x:Name="ItemLabel" Grid.Column="1" Content="{Binding SimpleTitle}"
          Color="{ThemeResource TextColor}" FontSize="{ThemeResource SmallFontSize}"/>
      <Label x:Name="Duration" Grid.Column="2" Content="{Binding Duration}"
          Color="{ThemeResource TextColor}" FontSize="{ThemeResource SmallFontSize}"/>
    </Grid>
  </ControlTemplate>

  <ControlTemplate x:Key="GridViewAudioItemTemplate">
    <Grid x:Name="ItemControl">
      <Grid.ColumnDefinitions>
        <ColumnDefinition Width="{StaticResource GRIDVIEW_FILTER_WIDTH}"/>
      </Grid.ColumnDefinitions>
      <Grid.RowDefinitions>
        <RowDefinition Height="{StaticResource GRIDVIEW_FILTER_HEIGHT}"/>
        <RowDefinition Height="Auto"/>
      </Grid.RowDefinitions>
      <Image x:Name="ItemTypeAudio" Grid.Row="0" Stretch="Uniform" Source="{Binding MediaItem}" FallbackSource="AudioLarge.png"
           Width="{StaticResource MEDIA_THUMB_WIDTH_L}" Height="{StaticResource MEDIA_THUMB_HEIGHT_L}"/>
      <Label x:Name="ItemLabel" Grid.Row="1" Content="{Binding SimpleTitle}"
          Color="{ThemeResource TextColor}" FontSize="{ThemeResource SmallFontSize}"
          HorizontalAlignment="Center"/>
    </Grid>
  </ControlTemplate>

  <!-- Audio Album -->
  <ControlTemplate x:Key="ListViewAlbumItemTemplate">
    <Grid x:Name="ItemControl">
      <Grid.ColumnDefinitions>
        <ColumnDefinition Width="Auto"/>
        <ColumnDefinition Width="*"/>
        <ColumnDefinition Width="Auto"/>
      </Grid.ColumnDefinitions>
      <Grid.RowDefinitions>
        <RowDefinition Height="Auto"/>
      </Grid.RowDefinitions>
      <DockPanel LastChildFill="True" Grid.Row="0" Grid.Column="0" Margin="0,0,4,0">
        <Image x:Name="ItemTypeSmall" Stretch="Uniform" FallbackSource="AudioSmall.png" Width="{StaticResource MEDIA_THUMB_WIDTH_S}" Height="{StaticResource MEDIA_THUMB_HEIGHT_S}">
          <Image.Source>
            <fanart:FanArtImageSource fanart:FanArtMediaType="Album" fanart:FanArtType="Poster" fanart:FanArtName="{Binding SimpleTitle}"
                    fanart:MaxWidth="{StaticResource FANART_POSTER_WIDTH}" fanart:MaxHeight="{StaticResource FANART_POSTER_HEIGHT}"/>
          </Image.Source>
          <Image.IsVisible>
            <Binding Source="{StaticResource ViewModeModel}" Path="LayoutSize" Converter="{StaticResource ExpressionValueConverter}" ConverterParameter="{}{0} == {LayoutSize}.{Small}"/>
          </Image.IsVisible>
        </Image>
        <Image x:Name="ItemTypeMedium" Stretch="Uniform" FallbackSource="AudioSmall.png" Width="{StaticResource MEDIA_THUMB_WIDTH_M}" Height="{StaticResource MEDIA_THUMB_HEIGHT_M}">
          <Image.Source>
            <fanart:FanArtImageSource fanart:FanArtMediaType="Album" fanart:FanArtType="Poster" fanart:FanArtName="{Binding SimpleTitle}"
                    fanart:MaxWidth="{StaticResource FANART_POSTER_WIDTH}" fanart:MaxHeight="{StaticResource FANART_POSTER_HEIGHT}"/>
          </Image.Source>
          <Image.IsVisible>
            <Binding Source="{StaticResource ViewModeModel}" Path="LayoutSize" Converter="{StaticResource ExpressionValueConverter}" ConverterParameter="{}{0} == {LayoutSize}.{Medium}"/>
          </Image.IsVisible>
        </Image>
        <Image x:Name="ItemTypeLarge" Stretch="Uniform" FallbackSource="AudioLarge.png" Width="{StaticResource MEDIA_THUMB_WIDTH_L}" Height="{StaticResource MEDIA_THUMB_HEIGHT_L}">
          <Image.Source>
            <fanart:FanArtImageSource fanart:FanArtMediaType="Album" fanart:FanArtType="Poster" fanart:FanArtName="{Binding SimpleTitle}"
                    fanart:MaxWidth="{StaticResource FANART_POSTER_WIDTH}" fanart:MaxHeight="{StaticResource FANART_POSTER_HEIGHT}"/>
          </Image.Source>
          <Image.IsVisible>
            <Binding Source="{StaticResource ViewModeModel}" Path="LayoutSize" Converter="{StaticResource ExpressionValueConverter}" ConverterParameter="{}{0} == {LayoutSize}.{Large}"/>
          </Image.IsVisible>
        </Image>
      </DockPanel>
      <Label x:Name="ItemLabel" Grid.Column="1" Content="{Binding SimpleTitle}" Color="{ThemeResource TextColor}" FontSize="{ThemeResource SmallFontSize}" />
      <Label x:Name="Duration" Grid.Column="2" Content="{Binding Duration}" Color="{ThemeResource TextColor}" FontSize="{ThemeResource SmallFontSize}"/>
    </Grid>
  </ControlTemplate>

  <ControlTemplate x:Key="GridViewAlbumItemTemplate">
    <Grid x:Name="ItemControl">
      <Grid.ColumnDefinitions>
        <ColumnDefinition Width="{StaticResource GRIDVIEW_FILTER_WIDTH}"/>
      </Grid.ColumnDefinitions>
      <Grid.RowDefinitions>
        <RowDefinition Height="{StaticResource GRIDVIEW_FILTER_HEIGHT}"/>
        <RowDefinition Height="Auto"/>
      </Grid.RowDefinitions>
      <Image x:Name="ItemTypeAudio" Grid.Row="0" Stretch="Uniform" FallbackSource="AudioLarge.png"
           Width="{StaticResource MEDIA_THUMB_WIDTH_L}" Height="{StaticResource MEDIA_THUMB_HEIGHT_L}">
        <Image.Source>
          <fanart:FanArtImageSource fanart:FanArtMediaType="Album" fanart:FanArtType="Poster" fanart:FanArtName="{Binding SimpleTitle}"
                    fanart:MaxWidth="{StaticResource FANART_POSTER_WIDTH}" fanart:MaxHeight="{StaticResource FANART_POSTER_HEIGHT}"/>
        </Image.Source>
      </Image>
      <Label x:Name="ItemLabel" Grid.Row="1" Content="{Binding SimpleTitle}" Color="{ThemeResource TextColor}" FontSize="{ThemeResource SmallFontSize}" HorizontalAlignment="Center" />
    </Grid>
  </ControlTemplate>

  <!-- Image -->
  <ControlTemplate x:Key="ListViewImageItemTemplate">
    <Grid x:Name="ItemControl">
      <Grid.ColumnDefinitions>
        <ColumnDefinition Width="Auto"/>
        <ColumnDefinition Width="*"/>
        <ColumnDefinition Width="Auto"/>
      </Grid.ColumnDefinitions>
      <Grid.RowDefinitions>
        <RowDefinition Height="Auto"/>
        <RowDefinition Height="Auto"/>
      </Grid.RowDefinitions>
      <DockPanel LastChildFill="True" Grid.Row="0" Grid.Column="0" Grid.RowSpan="2" Margin="0,0,4,0">
        <Image x:Name="ItemTypeSmall" Stretch="Uniform"
            Source="{Binding MediaItem}" FallbackSource="ImageSmall.png" Width="{StaticResource MEDIA_THUMB_WIDTH_S}" Height="{StaticResource MEDIA_THUMB_HEIGHT_S}">
          <Image.IsVisible>
            <Binding Source="{StaticResource ViewModeModel}" Path="LayoutSize" Converter="{StaticResource ExpressionValueConverter}" ConverterParameter="{}{0} == {LayoutSize}.{Small}"/>
          </Image.IsVisible>
        </Image>
        <Image x:Name="ItemTypeMedium" Stretch="Uniform"
            Source="{Binding MediaItem}" FallbackSource="ImageSmall.png" Width="{StaticResource MEDIA_THUMB_WIDTH_M}" Height="{StaticResource MEDIA_THUMB_HEIGHT_M}">
          <Image.IsVisible>
            <Binding Source="{StaticResource ViewModeModel}" Path="LayoutSize" Converter="{StaticResource ExpressionValueConverter}" ConverterParameter="{}{0} == {LayoutSize}.{Medium}"/>
          </Image.IsVisible>
        </Image>
        <Image x:Name="ItemTypeLarge" Stretch="Uniform"
            Source="{Binding MediaItem}" FallbackSource="ImageLarge.png" Width="{StaticResource MEDIA_THUMB_WIDTH_L}" Height="{StaticResource MEDIA_THUMB_HEIGHT_L}">
          <Image.IsVisible>
            <Binding Source="{StaticResource ViewModeModel}" Path="LayoutSize" Converter="{StaticResource ExpressionValueConverter}" ConverterParameter="{}{0} == {LayoutSize}.{Large}"/>
          </Image.IsVisible>
        </Image>
      </DockPanel>
      <Label x:Name="ItemLabel" Grid.Row="0" Grid.Column="1" Content="{Binding SimpleTitle}"
          Color="{ThemeResource TextColor}" FontSize="{ThemeResource SmallFontSize}"/>
      <Label x:Name="Size" Grid.Row="0" Grid.Column="2" Content="{Binding Size}"
          Color="{ThemeResource TextColor}" FontSize="{ThemeResource SmallFontSize}"/>
      <Grid x:Name="Details" Grid.Row="1" Grid.Column="1" Grid.ColumnSpan="2" HorizontalAlignment="Stretch">
        <Grid.IsVisible>
          <Binding Source="{StaticResource ViewModeModel}" Path="LayoutSize" Converter="{StaticResource ExpressionValueConverter}" ConverterParameter="{}{0} != {LayoutSize}.{Small}"/>
        </Grid.IsVisible>
        <Grid.ColumnDefinitions>
          <ColumnDefinition Width="Auto"/>
          <ColumnDefinition Width="200"/>
          <ColumnDefinition Width="Auto"/>
          <ColumnDefinition Width="200"/>
        </Grid.ColumnDefinitions>
        <Label x:Name="FileTypeTitle" Grid.Column="0" Content="File type: " FontSize="{ThemeResource SmallFontSize}" Color="{StaticResource MediaDetailsColor}"/>
        <Label x:Name="FileType" Grid.Column="1" Content="{Binding Extension}" FontSize="{ThemeResource SmallFontSize}" Color="{StaticResource MediaDetailsColor}"/>
        <Label x:Name="MimeTypeTitle" Grid.Column="2" Content="Mime type: " FontSize="{ThemeResource SmallFontSize}" Color="{StaticResource MediaDetailsColor}"/>
        <Label x:Name="MimeType" Grid.Column="3" Content="{Binding MimeType}" FontSize="{ThemeResource SmallFontSize}" Color="{StaticResource MediaDetailsColor}"/>
      </Grid>
    </Grid>
  </ControlTemplate>

  <ControlTemplate x:Key="GridViewImageItemTemplate">
    <Grid x:Name="ItemControl">
      <Grid.ColumnDefinitions>
        <ColumnDefinition Width="{StaticResource GRIDVIEW_FILTER_WIDTH}"/>
      </Grid.ColumnDefinitions>
      <Grid.RowDefinitions>
        <RowDefinition Height="{StaticResource GRIDVIEW_FILTER_HEIGHT}"/>
        <RowDefinition Height="Auto"/>
      </Grid.RowDefinitions>
      <!-- For grid layout, we only support large layout size -->
      <Image x:Name="ItemTypeImage" Grid.Row="0" Stretch="Uniform" Source="{Binding MediaItem}"
           Thumbnail="True" Width="{StaticResource MEDIA_THUMB_WIDTH_L}" Height="{StaticResource MEDIA_THUMB_HEIGHT_L}"
           FallbackSource="ImageLarge.png"/>
      <Label x:Name="ItemLabel" Grid.Row="1" Content="{Binding SimpleTitle}"
          Color="{ThemeResource TextColor}" FontSize="{ThemeResource SmallFontSize}"
          HorizontalAlignment="Center"/>
    </Grid>
  </ControlTemplate>

  <!-- Specific media navigation data templates -->
  <DataTemplate DataType="{x:Type navitems:ContainerItem}">
    <Control>
      <Control.Template>
        <MultiBinding Converter="{StaticResource ExpressionMultiValueConverter}" ConverterParameter="{}{0} == {LayoutType}.{ListLayout} ? {1} : {2}">
          <Binding Source="{StaticResource ViewModeModel}" Path="LayoutType"/>
          <Binding Source="{StaticResource ListViewContainerItemTemplate}"/>
          <Binding Source="{StaticResource GridViewContainerItemTemplate}"/>
        </MultiBinding>
      </Control.Template>
    </Control>
  </DataTemplate>

  <DataTemplate DataType="{x:Type navitems:FilterItem}">
    <Control>
      <Control.Template>
        <MultiBinding Converter="{StaticResource ExpressionMultiValueConverter}" ConverterParameter="{}{0} == {LayoutType}.{ListLayout} ? {1} : {2}">
          <Binding Source="{StaticResource ViewModeModel}" Path="LayoutType"/>
          <Binding Source="{StaticResource ListViewFilterItemTemplate}"/>
          <Binding Source="{StaticResource GridViewFilterItemTemplate}"/>
        </MultiBinding>
      </Control.Template>
    </Control>
  </DataTemplate>

  <!-- For movie we like to have only a simple list here, without thumbs  -->
  <DataTemplate DataType="{x:Type navitems:MovieItem}">
    <Control Template="{StaticResource ListViewMovieItemTemplate}"/>
  </DataTemplate>

  <DataTemplate DataType="{x:Type navitems:MovieFilterItem}">
    <Control Template="{StaticResource ListViewMovieItemTemplate}"/>
  </DataTemplate>

  <DataTemplate DataType="{x:Type navitems:VideoItem}">
    <Control>
      <Control.Template>
        <MultiBinding Converter="{StaticResource ExpressionMultiValueConverter}" ConverterParameter="{}{0} == {LayoutType}.{ListLayout} ? {1} : {2}">
          <Binding Source="{StaticResource ViewModeModel}" Path="LayoutType"/>
          <Binding Source="{StaticResource ListViewVideoItemTemplate}"/>
          <Binding Source="{StaticResource GridViewVideoItemTemplate}"/>
        </MultiBinding>
      </Control.Template>
    </Control>
  </DataTemplate>

  <DataTemplate DataType="{x:Type navitems:AudioItem}">
    <Control>
      <Control.Template>
        <MultiBinding Converter="{StaticResource ExpressionMultiValueConverter}" ConverterParameter="{}{0} == {LayoutType}.{ListLayout} ? {1} : {2}">
          <Binding Source="{StaticResource ViewModeModel}" Path="LayoutType"/>
          <Binding Source="{StaticResource ListViewAudioItemTemplate}"/>
          <Binding Source="{StaticResource GridViewAudioItemTemplate}"/>
        </MultiBinding>
      </Control.Template>
    </Control>
  </DataTemplate>

  <DataTemplate DataType="{x:Type navitems:AlbumFilterItem}">
    <Control>
      <Control.Template>
        <MultiBinding Converter="{StaticResource ExpressionMultiValueConverter}" ConverterParameter="{}{0} == {LayoutType}.{ListLayout} ? {1} : {2}">
          <Binding Source="{StaticResource ViewModeModel}" Path="LayoutType"/>
          <Binding Source="{StaticResource ListViewAlbumItemTemplate}"/>
          <Binding Source="{StaticResource GridViewAlbumItemTemplate}"/>
        </MultiBinding>
      </Control.Template>
    </Control>
  </DataTemplate>

  <DataTemplate DataType="{x:Type navitems:ImageItem}">
    <Control>
      <Control.Template>
        <MultiBinding Converter="{StaticResource ExpressionMultiValueConverter}" ConverterParameter="{}{0} == {LayoutType}.{ListLayout} ? {1} : {2}">
          <Binding Source="{StaticResource ViewModeModel}" Path="LayoutType"/>
          <Binding Source="{StaticResource ListViewImageItemTemplate}"/>
          <Binding Source="{StaticResource GridViewImageItemTemplate}"/>
        </MultiBinding>
      </Control.Template>
    </Control>
  </DataTemplate>

  <DataStringProvider x:Key="MediaItemDataStringProvider" Path="SimpleTitle"/>

  <!-- An item list container represented by a standard "Button", scrolling its "ItemLabel" label when focused -->
  <Style x:Key="MediaItemContainerStyle" BasedOn="{ThemeResource DefaultItemContainerStyle}">
    <Setter Property="Template">
      <Setter.Value>
        <ControlTemplate TargetType="{x:Type ListViewItem}">
          <Button Style="{ThemeResource ButtonWideGlassStyle}"
              Command="{DynamicResource ResourceKey=Menu_Command}"
              IsEnabled="{Binding Enabled}" SetFocus="{Binding Path=Selected,Mode=OneTime}">
            <Button.Triggers>
              <Trigger Property="HasFocus" Value="True">
                <Setter TargetName="ItemLabel" Property="Scroll" Value="Auto"/>
              </Trigger>
            </Button.Triggers>
          </Button>
        </ControlTemplate>
      </Setter.Value>
    </Setter>
  </Style>

  <Model x:Key="MediaItemsActionModel" Id="970649B2-CAE8-4830-A985-E5E78F3CB24F"/>

  <!-- An item list container used for MediaItems. Additionally to the standard "Button", it adds a context menu command  -->
  <Style x:Key="MediaItemWithContextMenuContainerStyle" BasedOn="{ThemeResource DefaultItemContainerStyle}">
    <Setter Property="Template">
      <Setter.Value>
        <ControlTemplate TargetType="{x:Type ListViewItem}">
          <Button Style="{ThemeResource ButtonWideStyle}"
              Command="{DynamicResource ResourceKey=Menu_Command}"
              IsEnabled="{Binding Enabled}" SetFocus="{Binding Path=Selected,Mode=OneTime}">
            <Button.Triggers>
              <Trigger Property="HasFocus" Value="True">
                <Setter TargetName="ItemLabel" Property="Scroll" Value="Auto"/>
                <Setter Property="StackPanel.ZIndex" Value="100.0"/>
              </Trigger>
            </Button.Triggers>
            <Button.ContextMenuCommand>
              <Command Source="{StaticResource MediaItemsActionModel}" Path="ShowMediaItemActions" Parameters="{LateBoundValue BindingValue={Binding MediaItem}}"/>
            </Button.ContextMenuCommand>
          </Button>
        </ControlTemplate>
      </Setter.Value>
    </Setter>
  </Style>

  <Style x:Key="MediaItemsListListViewStyle" BasedOn="{ThemeResource ContentsMenuListViewStyle}">
    <EventSetter Event="SelectionChanged" Handler="{CommandStencil Source={StaticResource FanArtBackgroundModel}, Path=SetSelectedItem}"/>
    <Setter Property="ItemTemplate"/>
    <!-- Don't inherit the ItemTemplate from ContentsMenuListViewStyle - It should remain null to make the SkinEngine choose an appropriate template -->
    <Setter Property="DataStringProvider" Value="{ThemeResource MediaItemDataStringProvider}"/>
    <Setter Property="ItemContainerStyle" Value="{ThemeResource MediaItemWithContextMenuContainerStyle}"/>
    <Setter Property="Template">
      <Setter.Value>
        <ControlTemplate TargetType="{x:Type ListView}">
          <ScrollViewer CanContentScroll="True" Margin="5"
              HorizontalScrollBarVisibility="Disabled" HorizontalAlignment="Stretch" VerticalAlignment="Stretch">
            <ItemsPresenter VerticalAlignment="Stretch" HorizontalAlignment="Stretch"/>
          </ScrollViewer>
        </ControlTemplate>
      </Setter.Value>
    </Setter>
    <BindingSetter Property="ItemsPanel">
      <BindingSetter.BindingWrapper>
        <BindingWrapper>
          <BindingWrapper.Binding>
            <MultiBinding Converter="{StaticResource ExpressionMultiValueConverter}" ConverterParameter="{}{0} == {LayoutType}.{ListLayout} ? {1} : {2}">
              <Binding Source="{StaticResource ViewModeModel}" Path="LayoutType"/>
              <Binding>
                <Binding.Source>
                  <ItemsPanelTemplate>
                    <VirtualizingStackPanel x:Name="ListItemsHost" IsItemsHost="True"/>
                  </ItemsPanelTemplate>
                </Binding.Source>
              </Binding>
              <Binding>
                <Binding.Source>
                  <ItemsPanelTemplate>
                    <VirtualizingWrapPanel x:Name="GridItemsHost" IsItemsHost="True"/>
                  </ItemsPanelTemplate>
                </Binding.Source>
              </Binding>
            </MultiBinding>
          </BindingWrapper.Binding>
        </BindingWrapper>
      </BindingSetter.BindingWrapper>
    </BindingSetter>
  </Style>

  <ControlTemplate x:Key="MovieItemTemplate" />

  <Style x:Key="MoviesListViewStyle" BasedOn="{ThemeResource MenuListViewStyle}">
    <EventSetter Event="SelectionChanged" Handler="{CommandStencil Source={StaticResource FanArtBackgroundModel}, Path=SetSelectedItem}"/>
    <Setter Property="ItemTemplate" Value="{ThemeResource MovieItemTemplate}"/>
  </Style>


  <!-- ************************************** Playlist ************************************************ -->

  <Style x:Key="RemoveButtonStyle" TargetType="{x:Type Button}">
    <Setter Property="Template">
      <Setter.Value>
        <ControlTemplate TargetType="{x:Type Button}">
          <Grid x:Name="GrowControl" RenderTransformOrigin="0.5,0.5">
            <Grid.ColumnDefinitions>
              <ColumnDefinition Width="*"/>
            </Grid.ColumnDefinitions>
            <Grid.RowDefinitions>
              <RowDefinition Height="*"/>
            </Grid.RowDefinitions>
            <Grid.RenderTransform>
              <TransformGroup>
                <ScaleTransform ScaleX="1" ScaleY="1"/>
              </TransformGroup>
            </Grid.RenderTransform>
            <Control Style="{ThemeResource ButtonControlStyle}"
                VerticalAlignment="Stretch" HorizontalAlignment="Stretch"/>
            <Path x:Name="Cross1"
                VerticalAlignment="Stretch" HorizontalAlignment="Stretch"
                Margin="10" Stretch="Fill"
                Stroke="{ThemeResource DeleteCrossColor}" StrokeThickness="2" Data="M2,2 L23,23 z"/>
            <Path x:Name="Cross2"
                VerticalAlignment="Stretch" HorizontalAlignment="Stretch"
                Margin="10" Stretch="Fill"
                Stroke="{ThemeResource DeleteCrossColor}" StrokeThickness="2" Data="M2,23 L23,2 z"/>
          </Grid>
          <ControlTemplate.Triggers>
            <Trigger Property="HasFocus" Value="True">
              <Trigger.EnterActions>
                <BeginStoryboard x:Name="Focused_BeginStoryboard" Storyboard="{ThemeResource FocusedButtonStoryboard}"/>
              </Trigger.EnterActions>
              <Trigger.ExitActions>
                <StopStoryboard BeginStoryboardName="Focused_BeginStoryboard"/>
              </Trigger.ExitActions>
            </Trigger>
            <Trigger Property="IsPressed" Value="True">
              <Trigger.EnterActions>
                <BeginStoryboard x:Name="Pressed_BeginStoryboard" Storyboard="{ThemeResource PressedButtonStoryboard}"
                    HandoffBehavior="TemporaryReplace"/>
              </Trigger.EnterActions>
              <Trigger.ExitActions>
                <StopStoryboard BeginStoryboardName="Pressed_BeginStoryboard"/>
              </Trigger.ExitActions>
            </Trigger>
          </ControlTemplate.Triggers>
        </ControlTemplate>
      </Setter.Value>
    </Setter>
  </Style>

  <Style x:Key="PlaylistItemContainerStyle" BasedOn="{ThemeResource DefaultItemContainerStyle}">
    <Setter Property="Template">
      <Setter.Value>
        <ControlTemplate TargetType="{x:Type ListViewItem}">
          <Button x:Name="ItemButton"
              Style="{ThemeResource ButtonWideStyle}" Context="{Binding}"
              VerticalAlignment="Stretch" HorizontalAlignment="Stretch"
              Command="{DynamicResource ResourceKey=Select_Command}">
            <Button.Triggers>
              <Trigger Property="HasFocus" Value="True">
                <Setter TargetName="ItemNameLabel" Property="Scroll" Value="Auto"/>
              </Trigger>
            </Button.Triggers>
          </Button>
        </ControlTemplate>
      </Setter.Value>
    </Setter>
  </Style>

  <Style x:Key="PlaylistMoveUpButtonStyle" TargetType="{x:Type Button}" BasedOn="{ThemeResource ArrowButtonUpStyle}"/>

  <Style x:Key="PlaylistMoveDownButtonStyle" TargetType="{x:Type Button}" BasedOn="{ThemeResource ArrowButtonDownStyle}"/>

  <Style x:Key="EditPlaylistItemContainerStyle" BasedOn="{ThemeResource DefaultItemContainerStyle}">
    <Setter Property="Template">
      <Setter.Value>
        <ControlTemplate TargetType="{x:Type ListViewItem}">
          <Border Background="{StaticResource ButtonBackgroundFill}" CornerRadius="{ThemeResource TextBoxCornerRadius}">
            <Grid x:Name="ParentPanel" Margin="5,2,2,2">
              <Grid.RowDefinitions>
                <RowDefinition Height="Auto"/>
              </Grid.RowDefinitions>
              <Grid.ColumnDefinitions>
                <ColumnDefinition Width="*"/>
                <ColumnDefinition Width="Auto"/>
                <ColumnDefinition Width="Auto"/>
                <ColumnDefinition Width="Auto"/>
              </Grid.ColumnDefinitions>
              <ContentPresenter x:Name="PlaylistItemData" Grid.Column="0" Grid.Row="0" Margin="0,0,10,0"
                  VerticalAlignment="Center" HorizontalAlignment="Stretch"/>
              <Button x:Name="MoveUpButton" Grid.Column="1" Grid.Row="0" Margin="3" Width="30" Height="30"
                  VerticalAlignment="Center" HorizontalAlignment="Center"
                  Style="{ThemeResource PlaylistMoveUpButtonStyle}" Context="{Binding}"
                  Command="{DynamicResource ResourceKey=MoveUp_Command}"
                  SetFocus="{Binding Path=AdditionalProperties[IsUpButtonFocused],Mode=OneTime}"/>
              <Button x:Name="MoveDownButton" Grid.Column="2" Grid.Row="0" Margin="3" Width="30" Height="30"
                  VerticalAlignment="Center" HorizontalAlignment="Center"
                  Style="{ThemeResource PlaylistMoveDownButtonStyle}" Context="{Binding}"
                  Command="{DynamicResource ResourceKey=MoveDown_Command}"
                  SetFocus="{Binding Path=AdditionalProperties[IsDownButtonFocused],Mode=OneTime}"/>
              <Button x:Name="RemoveButton" Grid.Column="3" Grid.Row="0" Margin="3" Width="30" Height="30"
                  VerticalAlignment="Center" HorizontalAlignment="Center"
                  Style="{ThemeResource RemoveButtonStyle}" Context="{Binding}"
                  Command="{DynamicResource ResourceKey=Remove_Command}"/>
            </Grid>
          </Border>
        </ControlTemplate>
      </Setter.Value>
    </Setter>
  </Style>
</ResourceDictionary><|MERGE_RESOLUTION|>--- conflicted
+++ resolved
@@ -77,7 +77,6 @@
                     </media:MovieAspectWrapper.Template>
                   </media:MovieAspectWrapper>
 
-<<<<<<< HEAD:MediaPortal/Source/UI/Skins/Reflexion/Skin/Reflexion/themes/default/styles/MediaStyles.xaml
                   <media:EpisodeAspectWrapper MediaItem="{Binding Path=MediaItem}">
                     <media:EpisodeAspectWrapper.IsVisible>
                       <MultiBinding Converter="{StaticResource MediaItemAspectToBoolConverter}">
@@ -86,16 +85,6 @@
                       </MultiBinding>
                     </media:EpisodeAspectWrapper.IsVisible>
                     <media:EpisodeAspectWrapper.Template>
-=======
-                  <media:SeriesAspectWrapper MediaItem="{Binding Path=MediaItem}">
-                    <media:SeriesAspectWrapper.IsVisible>
-                      <MultiBinding Converter="{StaticResource MediaItemAspectToBoolConverter}">
-                        <Binding Path="MediaItem" />
-                        <Binding Source="{x:Static aspect:SeriesAspect.ASPECT_ID}" />
-                      </MultiBinding>
-                    </media:SeriesAspectWrapper.IsVisible>
-                    <media:SeriesAspectWrapper.Template>
->>>>>>> FreakyJ/FEAT_WifiRemoteForMP2:MediaPortal/Source/UI/Skins/Reflexion/Skin/Reflexion/themes/default/styles/MediaStyles.xaml
                       <ControlTemplate>
                         <Image Width="{StaticResource MEDIA_POSTER_WIDTH}" Height="{StaticResource MEDIA_POSTER_HEIGHT}" Stretch="Uniform"
                                FallbackSource="{Binding RelativeSource={RelativeSource TemplatedParent}, Path=MediaItem}">
@@ -106,13 +95,8 @@
                           </Image.Source>
                         </Image>
                       </ControlTemplate>
-<<<<<<< HEAD:MediaPortal/Source/UI/Skins/Reflexion/Skin/Reflexion/themes/default/styles/MediaStyles.xaml
                     </media:EpisodeAspectWrapper.Template>
                   </media:EpisodeAspectWrapper>
-=======
-                    </media:SeriesAspectWrapper.Template>
-                  </media:SeriesAspectWrapper>
->>>>>>> FreakyJ/FEAT_WifiRemoteForMP2:MediaPortal/Source/UI/Skins/Reflexion/Skin/Reflexion/themes/default/styles/MediaStyles.xaml
                 </Grid>
               </ControlTemplate>
 
