--- conflicted
+++ resolved
@@ -31,15 +31,9 @@
 {
   public class FilterByCompanyCriterion : RelationshipMLFilterCriterion
   {
-<<<<<<< HEAD
-    public FilterByCompanyCriterion() :
-      base(Consts.NECESSARY_COMPANY_MIAS, Consts.OPTIONAL_COMPANY_MIAS,
-        new AttributeSortInformation(CompanyAspect.ATTR_COMPANY_NAME, SortDirection.Ascending))
-=======
     public FilterByCompanyCriterion(Guid role, Guid linkedRole) :
       base(role, linkedRole, Consts.NECESSARY_COMPANY_MIAS, Consts.OPTIONAL_COMPANY_MIAS,
-        new SortInformation(CompanyAspect.ATTR_COMPANY_NAME, SortDirection.Ascending))
->>>>>>> d32c3b1f
+        new AttributeSortInformation(CompanyAspect.ATTR_COMPANY_NAME, SortDirection.Ascending))
     {
     }
   }
