#region Copyright (C) 2007-2017 Team MediaPortal

/*
    Copyright (C) 2007-2017 Team MediaPortal
    http://www.team-mediaportal.com

    This file is part of MediaPortal 2

    MediaPortal 2 is free software: you can redistribute it and/or modify
    it under the terms of the GNU General Public License as published by
    the Free Software Foundation, either version 3 of the License, or
    (at your option) any later version.

    MediaPortal 2 is distributed in the hope that it will be useful,
    but WITHOUT ANY WARRANTY; without even the implied warranty of
    MERCHANTABILITY or FITNESS FOR A PARTICULAR PURPOSE. See the
    GNU General Public License for more details.

    You should have received a copy of the GNU General Public License
    along with MediaPortal 2. If not, see <http://www.gnu.org/licenses/>.
*/

#endregion

using MediaPortal.Common;
using MediaPortal.Common.FanArt;
using MediaPortal.Common.Genres;
using MediaPortal.Common.Localization;
using MediaPortal.Common.MediaManagement;
using MediaPortal.Common.MediaManagement.DefaultItemAspects;
using MediaPortal.Common.MediaManagement.Helpers;
using MediaPortal.Common.PathManager;
using MediaPortal.Common.Threading;
using MediaPortal.Extensions.OnlineLibraries.Libraries;
using MediaPortal.Extensions.OnlineLibraries.Libraries.Common;
using MediaPortal.Extensions.OnlineLibraries.Libraries.Common.Data;
using MediaPortal.Extensions.OnlineLibraries.Matches;
using MediaPortal.Extensions.OnlineLibraries.Wrappers;
using System;
using System.Collections.Concurrent;
using System.Collections.Generic;
using System.Globalization;
using System.IO;
using System.Linq;
using System.Text.RegularExpressions;

namespace MediaPortal.Extensions.OnlineLibraries.Matchers
{
  public abstract class SeriesMatcher<TImg, TLang> : BaseMatcher<SeriesMatch, string>, ISeriesMatcher
  {
    public class SeriresMatcherSettings
    {
      public string LastRefresh { get; set; }

      public List<string> LastUpdatedSeries { get; set; }

      public List<string> LastUpdatedEpisodes { get; set; }
    }

    protected readonly object _initSyncObj = new object();
    protected bool _isInit = false;

    #region Init

    public SeriesMatcher(string cachePath, TimeSpan maxCacheDuration, bool cacheRefreshable)
    {
      _cachePath = cachePath;
      _matchesSettingsFile = Path.Combine(cachePath, "SeriesMatches.xml");
      _maxCacheDuration = maxCacheDuration;
      _id = GetType().Name;
      _cacheRefreshable = cacheRefreshable;

      _actorMatcher = new SimpleNameMatcher(Path.Combine(cachePath, "ActorMatches.xml"));
      _directorMatcher = new SimpleNameMatcher(Path.Combine(cachePath, "DirectorMatches.xml"));
      _writerMatcher = new SimpleNameMatcher(Path.Combine(cachePath, "WriterMatches.xml"));
      _characterMatcher = new SimpleNameMatcher(Path.Combine(cachePath, "CharacterMatches.xml"));
      _companyMatcher = new SimpleNameMatcher(Path.Combine(cachePath, "CompanyMatches.xml"));
      _networkMatcher = new SimpleNameMatcher(Path.Combine(cachePath, "NetworkMatches.xml"));
      _seriesNameMatcher = new SimpleNameMatcher(Path.Combine(cachePath, "SeriesNameMatches.xml"));
      _configFile = Path.Combine(cachePath, "SeriesConfig.xml");
    }

    public override bool Init()
    {
      if (!_enabled)
        return false;

      lock (_initSyncObj)
      {
        if (_isInit)
          return true;

        if (!base.Init())
          return false;

        LoadConfig();

        if (InitWrapper(UseSecureWebCommunication))
        {
          if (_wrapper != null)
            _wrapper.CacheUpdateFinished += CacheUpdateFinished;
          _isInit = true;
          return true;
        }
        return false;
      }
    }

    private void LoadConfig()
    {
      _config = Settings.Load<SeriresMatcherSettings>(_configFile);
      if (_config == null)
        _config = new SeriresMatcherSettings();
      if(_config.LastRefresh != null)
        _lastCacheRefresh = DateTime.ParseExact(_config.LastRefresh, CONFIG_DATE_FORMAT, CultureInfo.InvariantCulture);
      if (_config.LastUpdatedSeries == null)
        _config.LastUpdatedSeries = new List<string>();
      if (_config.LastUpdatedEpisodes == null)
        _config.LastUpdatedEpisodes = new List<string>();
    }

    private void SaveConfig()
    {
      Settings.Save(_configFile, _config);
    }

    public abstract bool InitWrapper(bool useHttps);

    #endregion

    #region Constants

    public static string FANART_CACHE_PATH = ServiceRegistration.Get<IPathManager>().GetPath(@"<DATA>\FanArt\");
    private TimeSpan CACHE_CHECK_INTERVAL = TimeSpan.FromMinutes(60);
    private Regex seriesTitleYearRegex = new Regex(@"(?<title>.*)\((?<year>\d{4})\)", RegexOptions.IgnoreCase);

    protected override string MatchesSettingsFile
    {
      get { return _matchesSettingsFile; }
    }

    #endregion

    #region Fields

    private DateTime _memoryCacheInvalidated = DateTime.MinValue;
    private ConcurrentDictionary<string, SeriesInfo> _memoryCache = new ConcurrentDictionary<string, SeriesInfo>(StringComparer.OrdinalIgnoreCase);
    private ConcurrentDictionary<string, EpisodeInfo> _memoryCacheEpisode = new ConcurrentDictionary<string, EpisodeInfo>(StringComparer.OrdinalIgnoreCase);
    private SeriresMatcherSettings _config = new SeriresMatcherSettings();
    private string _cachePath;
    private string _matchesSettingsFile;
    private string _configFile;
    private TimeSpan _maxCacheDuration;
    private bool _enabled = true;
    private bool _primary = false;
    private string _id = null;
    private bool _cacheRefreshable;
    private DateTime? _lastCacheRefresh;
    private DateTime _lastCacheCheck = DateTime.MinValue;
    private string _preferredLanguageCulture = "en-US";

    private SimpleNameMatcher _companyMatcher;
    private SimpleNameMatcher _networkMatcher;
    private SimpleNameMatcher _actorMatcher;
    private SimpleNameMatcher _directorMatcher;
    private SimpleNameMatcher _writerMatcher;
    private SimpleNameMatcher _characterMatcher;
    private SimpleNameMatcher _seriesNameMatcher;

    protected ApiWrapper<TImg, TLang> _wrapper = null;

    #endregion

    #region Properties

    public bool Enabled
    {
      get { return _enabled; }
      set { _enabled = value; }
    }

    public bool Primary
    {
      get { return _primary; }
      set { _primary = value; }
    }

    public string Id
    {
      get { return _id; }
    }

    public bool CacheRefreshable
    {
      get { return _cacheRefreshable; }
    }

    public string PreferredLanguageCulture
    {
      get { return _preferredLanguageCulture; }
      set { _preferredLanguageCulture = value; }
    }

    #endregion

    #region External match storage

    public virtual void StoreActorMatch(PersonInfo person)
    {
      string id;
      if (GetPersonId(person, out id))
        _actorMatcher.StoreNameMatch(id, person.Name, person.Name);
    }

    public virtual void StoreDirectorMatch(PersonInfo person)
    {
      string id;
      if (GetPersonId(person, out id))
        _directorMatcher.StoreNameMatch(id, person.Name, person.Name);
    }

    public virtual void StoreWriterMatch(PersonInfo person)
    {
      string id;
      if (GetPersonId(person, out id))
        _writerMatcher.StoreNameMatch(id, person.Name, person.Name);
    }

    public virtual void StoreCharacterMatch(CharacterInfo character)
    {
      string id;
      if (GetCharacterId(character, out id))
        _characterMatcher.StoreNameMatch(id, character.Name, character.Name);
    }

    public virtual void StoreCompanyMatch(CompanyInfo company)
    {
      string id;
      if (GetCompanyId(company, out id))
        _companyMatcher.StoreNameMatch(id, company.Name, company.Name);
    }

    public virtual void StoreTvNetworkMatch(CompanyInfo company)
    {
      string id;
      if (GetCompanyId(company, out id))
        _networkMatcher.StoreNameMatch(id, company.Name, company.Name);
    }

    #endregion

    #region Metadata updaters

    /// <summary>
    /// Tries to lookup the Episode online.
    /// </summary>
    /// <param name="episodeInfo">Episode to check</param>
    /// <returns><c>true</c> if successful</returns>
    public virtual bool FindAndUpdateEpisode(EpisodeInfo episodeInfo, bool importOnly)
    {
      try
      {
        // Try online lookup
        if (!Init())
          return false;

        EpisodeInfo episodeMatch = null;
        SeriesInfo seriesMatch = null;
        SeriesInfo episodeSeries = episodeInfo.CloneBasicInstance<SeriesInfo>();
        string seriesId = null;
        string episodeId = null;
        string altEpisodeId = null;
        bool matchFound = false;
        bool seriesMatchFound = false;
        TLang language = FindBestMatchingLanguage(episodeInfo.Languages);

        if (GetSeriesId(episodeSeries, out seriesId))
        {
          seriesMatchFound = true;

          // Prefer memory cache
          CheckCacheAndRefresh();
          if (_memoryCache.TryGetValue(seriesId, out seriesMatch))
          {
            if (episodeInfo.SeriesName.IsEmpty)
              episodeInfo.SeriesName = seriesMatch.SeriesName;
          }
        }

        if (seriesId != null && episodeInfo.SeasonNumber.HasValue && episodeInfo.EpisodeNumbers.Count > 0)
        {
          altEpisodeId = seriesId + "|" + episodeInfo.SeasonNumber.Value + "|" + episodeInfo.FirstEpisodeNumber;
        }
        if (GetSeriesEpisodeId(episodeInfo, out episodeId))
        {
          // Prefer memory cache
          CheckCacheAndRefresh();
          if (_memoryCacheEpisode.TryGetValue(episodeId, out episodeMatch))
            matchFound = true;
          else if (altEpisodeId != null && _memoryCacheEpisode.TryGetValue(altEpisodeId, out episodeMatch))
            matchFound = true;
        }

        if (!matchFound)
        {
          // Load cache or create new list
          List<SeriesMatch> matches = _storage.GetMatches();

          // Use cached values before doing online query
          SeriesMatch match = matches.Find(m =>
            (string.Equals(m.ItemName, episodeSeries.SeriesName.ToString(), StringComparison.OrdinalIgnoreCase) || string.Equals(m.OnlineName, episodeSeries.SeriesName.ToString(), StringComparison.OrdinalIgnoreCase)) &&
            ((episodeSeries.FirstAired.HasValue && m.Year == episodeSeries.FirstAired.Value.Year) || !episodeSeries.FirstAired.HasValue));
          Logger.Debug(_id + ": Try to lookup series \"{0}\" from cache: {1}", episodeSeries, match != null && !string.IsNullOrEmpty(match.Id));

          episodeMatch = episodeInfo.Clone();
          if (match != null)
          {
            if (SetSeriesId(episodeMatch, match.Id))
            {
              seriesMatchFound = true;
            }
            else if (string.IsNullOrEmpty(seriesId))
            {
              //Match was found but with invalid Id probably to avoid a retry
              //No Id is available so online search will probably fail again
              return false;
            }
          }

          if (seriesMatchFound)
          {
            //If Id was found in cache the online movie info is probably also in the cache
            if (_wrapper.UpdateFromOnlineSeriesEpisode(episodeMatch, language, true))
            {
              Logger.Debug(_id + ": Found episode {0} in cache", episodeInfo.ToString());
              matchFound = true;
            }
          }

          if (!matchFound && !importOnly)
          {
            Logger.Debug(_id + ": Search for episode {0} online", episodeInfo.ToString());

            //Try to update movie information from online source if online Ids are present
            if (!_wrapper.UpdateFromOnlineSeriesEpisode(episodeMatch, language, false))
            {
              //Search for the movie online and update the Ids if a match is found
              if (_wrapper.SearchSeriesEpisodeUniqueAndUpdate(episodeMatch, language))
              {
                //Ids were updated now try to update movie information from online source
                if (_wrapper.UpdateFromOnlineSeriesEpisode(episodeMatch, language, false))
                  matchFound = true;
              }
            }
            else
            {
              matchFound = true;
            }
          }
        }

        //Always save match even if none to avoid retries
        SeriesInfo cloneBasicSeries = episodeMatch != null ? episodeMatch.CloneBasicInstance<SeriesInfo>() : null;
        if (!importOnly)
          StoreSeriesMatch(episodeSeries, cloneBasicSeries);

        if (matchFound && episodeMatch != null)
        {
<<<<<<< HEAD
          episodeInfo.MergeWith(episodeMatch, true);
=======
          string title;
          int year;
          if(!episodeMatch.SeriesName.IsEmpty && TryFixTitle(episodeMatch.SeriesName.Text, out title, out year))
          {
            episodeMatch.SeriesName.Text = title;
            if(!episodeMatch.SeriesFirstAired.HasValue)
            {
              episodeMatch.SeriesFirstAired = new DateTime(year, 1, 1);
            }
          }

          MergeEpisodes(episodeInfo, episodeMatch);
>>>>>>> a526291b

          //Store person matches
          foreach (PersonInfo person in episodeInfo.Actors)
          {
            string id;
            if (GetPersonId(person, out id))
              _actorMatcher.StoreNameMatch(id, person.Name, person.Name);
          }
          foreach (PersonInfo person in episodeInfo.Directors)
          {
            string id;
            if (GetPersonId(person, out id))
              _directorMatcher.StoreNameMatch(id, person.Name, person.Name);
          }
          foreach (PersonInfo person in episodeInfo.Writers)
          {
            string id;
            if (GetPersonId(person, out id))
              _writerMatcher.StoreNameMatch(id, person.Name, person.Name);
          }

          //Store character matches
          foreach (CharacterInfo character in episodeInfo.Characters)
          {
            string id;
            if (GetCharacterId(character, out id))
              _characterMatcher.StoreNameMatch(id, character.Name, character.Name);
          }

          if (GetSeriesId(episodeInfo.CloneBasicInstance<SeriesInfo>(), out seriesId))
          {
            _memoryCache.TryAdd(seriesId, episodeInfo.CloneBasicInstance<SeriesInfo>());

            if (GetSeriesEpisodeId(episodeInfo, out episodeId))
            {
              _memoryCacheEpisode.TryAdd(episodeId, episodeInfo);
            }
            else
            {
              if (episodeInfo.SeasonNumber.HasValue && episodeInfo.EpisodeNumbers.Count > 0)
              {
                seriesId += "|" + episodeInfo.SeasonNumber.Value + "|" + episodeInfo.FirstEpisodeNumber;

                _memoryCacheEpisode.TryAdd(seriesId, episodeInfo);
              }
            }
          }

          return true;
        }

        return false;
      }
      catch (Exception ex)
      {
        Logger.Debug(_id + ": Exception while processing episode {0}", ex, episodeInfo.ToString());
        return false;
      }
    }

    public virtual bool UpdateSeries(SeriesInfo seriesInfo, bool updateEpisodeList, bool importOnly)
    {
      try
      {
        // Try online lookup
        if (!Init())
          return false;

        string id;
        if (!GetSeriesId(seriesInfo, out id))
        {
          if (_seriesNameMatcher.GetNameMatch(seriesInfo.SeriesName.Text, out id))
          {
            if (!SetSeriesId(seriesInfo, id))
            {
              //Match probably stored with invalid Id to avoid retries. 
              //Searching for this series by name only failed so stop trying.
              return false;
            }
          }
        }

        TLang language = FindBestMatchingLanguage(seriesInfo.Languages);
        bool updated = false;
        SeriesInfo seriesMatch = seriesInfo.Clone();
        seriesMatch.Seasons.Clear();
        seriesMatch.Episodes.Clear();
        //Try updating from cache
        if (!_wrapper.UpdateFromOnlineSeries(seriesMatch, language, true))
        {
          if (!importOnly)
          {
            Logger.Debug(_id + ": Search for series {0} online", seriesInfo.ToString());

            //Try to update series information from online source if online Ids are present
            if (!_wrapper.UpdateFromOnlineSeries(seriesMatch, language, false))
            {
              //Search for the series online and update the Ids if a match is found
              if (_wrapper.SearchSeriesUniqueAndUpdate(seriesMatch, language))
              {
                //Ids were updated now try to fetch the online series info
                if (_wrapper.UpdateFromOnlineSeries(seriesMatch, language, false))
                  updated = true;
              }
            }
            else
            {
              updated = true;
            }
          }
        }
        else
        {
          Logger.Debug(_id + ": Found series {0} in cache", seriesInfo.ToString());
          updated = true;
        }

        if (updated)
        {
<<<<<<< HEAD
          seriesInfo.MergeWith(seriesMatch, true, updateEpisodeList);
=======
          //Reset next episode data because it was already aired
          if (seriesInfo.NextEpisodeAirDate.HasValue && seriesInfo.NextEpisodeAirDate.Value < DateTime.Now)
          {
            seriesInfo.NextEpisodeAirDate = null;
            seriesInfo.NextEpisodeNumber = null;
            seriesInfo.NextEpisodeSeasonNumber = null;
            seriesInfo.NextEpisodeName = null;
            seriesInfo.HasChanged = true;
          }

          string title;
          int year;
          if (!seriesMatch.SeriesName.IsEmpty && TryFixTitle(seriesMatch.SeriesName.Text, out title, out year))
          {
            seriesMatch.SeriesName.Text = title;
            if (!seriesMatch.FirstAired.HasValue)
            {
              seriesMatch.FirstAired = new DateTime(year, 1, 1);
            }
          }

          seriesInfo.HasChanged |= MetadataUpdater.SetOrUpdateId(ref seriesInfo.TvdbId, seriesMatch.TvdbId);
          seriesInfo.HasChanged |= MetadataUpdater.SetOrUpdateId(ref seriesInfo.ImdbId, seriesMatch.ImdbId);
          seriesInfo.HasChanged |= MetadataUpdater.SetOrUpdateId(ref seriesInfo.MovieDbId, seriesMatch.MovieDbId);
          seriesInfo.HasChanged |= MetadataUpdater.SetOrUpdateId(ref seriesInfo.TvMazeId, seriesMatch.TvMazeId);
          seriesInfo.HasChanged |= MetadataUpdater.SetOrUpdateId(ref seriesInfo.TvRageId, seriesMatch.TvRageId);

          seriesInfo.HasChanged |= MetadataUpdater.SetOrUpdateString(ref seriesInfo.SeriesName, seriesMatch.SeriesName);
          seriesInfo.HasChanged |= MetadataUpdater.SetOrUpdateString(ref seriesInfo.OriginalName, seriesMatch.OriginalName);
          seriesInfo.HasChanged |= MetadataUpdater.SetOrUpdateString(ref seriesInfo.Description, seriesMatch.Description);
          seriesInfo.HasChanged |= MetadataUpdater.SetOrUpdateString(ref seriesInfo.Certification, seriesMatch.Certification);
          seriesInfo.HasChanged |= MetadataUpdater.SetOrUpdateString(ref seriesInfo.NextEpisodeName, seriesMatch.NextEpisodeName);

          if (seriesInfo.TotalSeasons < seriesMatch.TotalSeasons)
          {
            seriesInfo.HasChanged = true;
            seriesInfo.TotalSeasons = seriesMatch.TotalSeasons;
          }

          if (seriesInfo.TotalEpisodes < seriesMatch.TotalEpisodes)
          {
            seriesInfo.HasChanged = true;
            seriesInfo.TotalEpisodes = seriesMatch.TotalEpisodes;
          }

          seriesInfo.HasChanged |= MetadataUpdater.SetOrUpdateValue(ref seriesInfo.FirstAired, seriesMatch.FirstAired);
          seriesInfo.HasChanged |= MetadataUpdater.SetOrUpdateValue(ref seriesInfo.Popularity, seriesMatch.Popularity);
          seriesInfo.HasChanged |= MetadataUpdater.SetOrUpdateValue(ref seriesInfo.IsEnded, seriesMatch.IsEnded);
          seriesInfo.HasChanged |= MetadataUpdater.SetOrUpdateValue(ref seriesInfo.NextEpisodeAirDate, seriesMatch.NextEpisodeAirDate);
          seriesInfo.HasChanged |= MetadataUpdater.SetOrUpdateValue(ref seriesInfo.NextEpisodeNumber, seriesMatch.NextEpisodeNumber);
          seriesInfo.HasChanged |= MetadataUpdater.SetOrUpdateValue(ref seriesInfo.NextEpisodeSeasonNumber, seriesMatch.NextEpisodeSeasonNumber);
          seriesInfo.HasChanged |= MetadataUpdater.SetOrUpdateValue(ref seriesInfo.Score, seriesMatch.Score);
>>>>>>> a526291b

          if (seriesInfo.Genres.Count > 0)
          {
            seriesInfo.HasChanged |= GenreMapper.AssignMissingSeriesGenreIds(seriesInfo.Genres, language.ToString());
          }

          //Store person matches
          foreach (PersonInfo person in seriesInfo.Actors)
          {
            if (GetPersonId(person, out id))
              _actorMatcher.StoreNameMatch(id, person.Name, person.Name);
          }

          //Store character matches
          foreach (CharacterInfo character in seriesInfo.Characters)
          {
            if (GetCharacterId(character, out id))
              _characterMatcher.StoreNameMatch(id, character.Name, character.Name);
          }

          //Store company matches
          foreach (CompanyInfo company in seriesInfo.ProductionCompanies)
          {
            if (GetCompanyId(company, out id))
              _companyMatcher.StoreNameMatch(id, company.Name, company.Name);
          }

          //Store network matches
          foreach (CompanyInfo company in seriesInfo.Networks)
          {
            if (GetCompanyId(company, out id))
              _networkMatcher.StoreNameMatch(id, company.Name, company.Name);
          }
        }

        string Id;
        if (!GetSeriesId(seriesInfo, out Id))
        {
          //Store empty match so it is not retried
          if (!importOnly)
            _seriesNameMatcher.StoreNameMatch("", seriesInfo.SeriesName.Text, seriesInfo.SeriesName.Text);
        }

        return updated;
      }
      catch (Exception ex)
      {
        Logger.Debug(_id + ": Exception while processing series {0}", ex, seriesInfo.ToString());
        return false;
      }
    }

    public virtual bool UpdateSeason(SeasonInfo seasonInfo, bool importOnly)
    {
      try
      {
        // Try online lookup
        if (!Init())
          return false;

        TLang language = FindBestMatchingLanguage(seasonInfo.Languages);
        bool updated = false;
        SeasonInfo seasonMatch = seasonInfo.Clone();
        //Try updating from cache
        if (!_wrapper.UpdateFromOnlineSeriesSeason(seasonMatch, language, true))
        {
          if (!importOnly)
          {
            Logger.Debug(_id + ": Search for season {0} online", seasonInfo.ToString());

            //Try to update season information from online source
            if (_wrapper.UpdateFromOnlineSeriesSeason(seasonMatch, language, false))
              updated = true;
          }
        }
        else
        {
          Logger.Debug(_id + ": Found season {0} in cache", seasonInfo.ToString());
          updated = true;
        }

        if (updated)
        {
<<<<<<< HEAD
          seasonInfo.MergeWith(seasonMatch, true);
=======
          string title;
          int year;
          if (!seasonMatch.SeriesName.IsEmpty && TryFixTitle(seasonMatch.SeriesName.Text, out title, out year))
          {
            seasonMatch.SeriesName.Text = title;
          }

          seasonInfo.HasChanged |= MetadataUpdater.SetOrUpdateId(ref seasonInfo.TvdbId, seasonMatch.TvdbId);
          seasonInfo.HasChanged |= MetadataUpdater.SetOrUpdateId(ref seasonInfo.ImdbId, seasonMatch.ImdbId);
          seasonInfo.HasChanged |= MetadataUpdater.SetOrUpdateId(ref seasonInfo.MovieDbId, seasonMatch.MovieDbId);
          seasonInfo.HasChanged |= MetadataUpdater.SetOrUpdateId(ref seasonInfo.TvMazeId, seasonMatch.TvMazeId);
          seasonInfo.HasChanged |= MetadataUpdater.SetOrUpdateId(ref seasonInfo.TvRageId, seasonMatch.TvRageId);

          seasonInfo.HasChanged |= MetadataUpdater.SetOrUpdateId(ref seasonInfo.SeriesImdbId, seasonMatch.SeriesImdbId);
          seasonInfo.HasChanged |= MetadataUpdater.SetOrUpdateId(ref seasonInfo.SeriesMovieDbId, seasonMatch.SeriesMovieDbId);
          seasonInfo.HasChanged |= MetadataUpdater.SetOrUpdateId(ref seasonInfo.SeriesTvdbId, seasonMatch.SeriesTvdbId);
          seasonInfo.HasChanged |= MetadataUpdater.SetOrUpdateId(ref seasonInfo.SeriesTvMazeId, seasonMatch.SeriesTvMazeId);
          seasonInfo.HasChanged |= MetadataUpdater.SetOrUpdateId(ref seasonInfo.SeriesTvRageId, seasonMatch.SeriesTvRageId);

          seasonInfo.HasChanged |= MetadataUpdater.SetOrUpdateString(ref seasonInfo.SeriesName, seasonMatch.SeriesName);
          seasonInfo.HasChanged |= MetadataUpdater.SetOrUpdateString(ref seasonInfo.Description, seasonMatch.Description);

          if (seasonInfo.TotalEpisodes < seasonMatch.TotalEpisodes)
          {
            seasonInfo.HasChanged = true;
            seasonInfo.TotalEpisodes = seasonMatch.TotalEpisodes;
          }

          seasonInfo.HasChanged |= MetadataUpdater.SetOrUpdateValue(ref seasonInfo.FirstAired, seasonMatch.FirstAired);
          seasonInfo.HasChanged |= MetadataUpdater.SetOrUpdateValue(ref seasonInfo.SeasonNumber, seasonMatch.SeasonNumber);
>>>>>>> a526291b
        }

        return updated;
      }
      catch (Exception ex)
      {
        Logger.Debug(_id + ": Exception while processing season {0}", ex, seasonInfo.ToString());
        return false;
      }
    }

    public virtual bool UpdateSeriesPersons(SeriesInfo seriesInfo, string occupation, bool importOnly)
    {
      try
      {
        // Try online lookup
        if (!Init())
          return false;

        TLang language = FindBestMatchingLanguage(seriesInfo.Languages);
        bool updated = false;
        SeriesInfo seriesMatch = seriesInfo.Clone();
        List<PersonInfo> persons = new List<PersonInfo>();
        if (occupation == PersonAspect.OCCUPATION_ACTOR)
        {
          foreach (PersonInfo person in seriesMatch.Actors)
          {
            string id;
            if (_actorMatcher.GetNameMatch(person.Name, out id))
            {
              if (SetPersonId(person, id))
              {
                //Only add if Id valid if not then it is to avoid a retry
                //and the person should be ignored
                persons.Add(person);
                updated = true;
              }
            }
            else
            {
              persons.Add(person);
            }
          }
        }

        if (persons.Count == 0)
          return true;

        foreach (PersonInfo person in persons)
        {
          //Try updating from cache
          if (!_wrapper.UpdateFromOnlineSeriesPerson(seriesMatch, person, language, true))
          {
            if (!importOnly)
            {
              Logger.Debug(_id + ": Search for person {0} online", person.ToString());

              //Try to update movie information from online source if online Ids are present
              if (!_wrapper.UpdateFromOnlineSeriesPerson(seriesMatch, person, language, false))
              {
                //Search for the movie online and update the Ids if a match is found
                if (_wrapper.SearchPersonUniqueAndUpdate(person, language))
                {
                  //Ids were updated now try to fetch the online movie info
                  if (_wrapper.UpdateFromOnlineSeriesPerson(seriesMatch, person, language, false))
                  {
                    //Set as changed because cache has changed and might contain new/updated data
                    seriesInfo.HasChanged = true;
                    updated = true;
                  }
                }
              }
              else
              {
                updated = true;
              }
            }
          }
          else
          {
            Logger.Debug(_id + ": Found person {0} in cache", person.ToString());
            updated = true;
          }
        }

        if (updated)
        {
          //These lists contain Ids and other properties that are not loaded, so they will always appear changed.
          //So these changes will be ignored and only stored if there is any other reason for it to have changed.
          if (occupation == PersonAspect.OCCUPATION_ACTOR)
            MetadataUpdater.SetOrUpdateList(seriesInfo.Actors, seriesMatch.Actors.Where(p => !string.IsNullOrEmpty(p.Name)).Distinct().ToList(), false);
        }

        List<string> thumbs = new List<string>();
        if (occupation == PersonAspect.OCCUPATION_ACTOR)
        {
          foreach (PersonInfo person in seriesInfo.Actors)
          {
            string id;
            if (GetPersonId(person, out id))
            {
              _actorMatcher.StoreNameMatch(id, person.Name, person.Name);
            }
            else
            {
              //Store empty match so he/she is not retried
              if (!importOnly)
                _actorMatcher.StoreNameMatch("", person.Name, person.Name);
            }
          }
        }

        return updated;
      }
      catch (Exception ex)
      {
        Logger.Debug(_id + ": Exception while processing persons {0}", ex, seriesInfo.ToString());
        return false;
      }
    }

    public virtual bool UpdateSeriesCharacters(SeriesInfo seriesInfo, bool importOnly)
    {
      try
      {
        // Try online lookup
        if (!Init())
          return false;

        TLang language = FindBestMatchingLanguage(seriesInfo.Languages);
        bool updated = false;
        SeriesInfo seriesMatch = seriesInfo.Clone();
        foreach (CharacterInfo character in seriesMatch.Characters)
        {
          string id;
          if (_characterMatcher.GetNameMatch(character.Name, out id))
          {
            if (SetCharacterId(character, id))
              updated = true;
            else
              continue;
          }

          //Try updating from cache
          if (!_wrapper.UpdateFromOnlineSeriesCharacter(seriesMatch, character, language, true))
          {
            if (!importOnly)
            {
              Logger.Debug(_id + ": Search for character {0} online", character.ToString());

              //Try to update movie information from online source if online Ids are present
              if (!_wrapper.UpdateFromOnlineSeriesCharacter(seriesMatch, character, language, false))
              {
                //Search for the movie online and update the Ids if a match is found
                if (_wrapper.SearchCharacterUniqueAndUpdate(character, language))
                {
                  //Ids were updated now try to fetch the online movie info
                  if (_wrapper.UpdateFromOnlineSeriesCharacter(seriesMatch, character, language, false))
                  {
                    //Set as changed because cache has changed and might contain new/updated data
                    seriesInfo.HasChanged = true;
                    updated = true;
                  }
                }
              }
              else
              {
                updated = true;
              }
            }
          }
          else
          {
            Logger.Debug(_id + ": Found character {0} in cache", character.ToString());
            updated = true;
          }
        }

        if (updated)
        {
          //These lists contain Ids and other properties that are not loaded, so they will always appear changed.
          //So these changes will be ignored and only stored if there is any other reason for it to have changed.
          MetadataUpdater.SetOrUpdateList(seriesInfo.Characters, seriesMatch.Characters.Where(p => !string.IsNullOrEmpty(p.Name)).Distinct().ToList(), false);
        }

        List<string> thumbs = new List<string>();
        foreach (CharacterInfo character in seriesInfo.Characters)
        {
          string id;
          if (GetCharacterId(character, out id))
          {
            _characterMatcher.StoreNameMatch(id, character.Name, character.Name);
          }
          else
          {
            //Store empty match so he/she is not retried
            if (!importOnly)
              _characterMatcher.StoreNameMatch("", character.Name, character.Name);
          }
        }

        return updated;
      }
      catch (Exception ex)
      {
        Logger.Debug(_id + ": Exception while processing characters {0}", ex, seriesInfo.ToString());
        return false;
      }
    }

    public virtual bool UpdateSeriesCompanies(SeriesInfo seriesInfo, string companyType, bool importOnly)
    {
      try
      {
        // Try online lookup
        if (!Init())
          return false;

        TLang language = FindBestMatchingLanguage(seriesInfo.Languages);
        bool updated = false;
        SeriesInfo seriesMatch = seriesInfo.Clone();
        List<CompanyInfo> companies = new List<CompanyInfo>();
        if (companyType == CompanyAspect.COMPANY_PRODUCTION)
        {
          foreach (CompanyInfo company in seriesMatch.ProductionCompanies)
          {
            string id;
            if (_companyMatcher.GetNameMatch(company.Name, out id))
            {
              if (SetCompanyId(company, id))
              {
                //Only add if Id valid if not then it is to avoid a retry
                //and the company should be ignored
                companies.Add(company);
                updated = true;
              }
            }
            else
            {
              companies.Add(company);
            }
          }
        }
        else if (companyType == CompanyAspect.COMPANY_TV_NETWORK)
        {
          foreach (CompanyInfo company in seriesMatch.Networks)
          {
            string id;
            if (_networkMatcher.GetNameMatch(company.Name, out id))
            {
              if (SetCompanyId(company, id))
              {
                //Only add if Id valid if not then it is to avoid a retry
                //and the company should be ignored
                companies.Add(company);
                updated = true;
              }
            }
            else
            {
              companies.Add(company);
            }
          }
        }

        if (companies.Count == 0)
          return true;

        foreach (CompanyInfo company in companies)
        {
          //Try updating from cache
          if (!_wrapper.UpdateFromOnlineSeriesCompany(seriesMatch, company, language, true))
          {
            if (!importOnly)
            {
              Logger.Debug(_id + ": Search for company {0} online", company.ToString());

              //Try to update company information from online source if online Ids are present
              if (!_wrapper.UpdateFromOnlineSeriesCompany(seriesMatch, company, language, false))
              {
                //Search for the company online and update the Ids if a match is found
                if (_wrapper.SearchCompanyUniqueAndUpdate(company, language))
                {
                  //Ids were updated now try to fetch the online company info
                  if (_wrapper.UpdateFromOnlineSeriesCompany(seriesMatch, company, language, false))
                  {
                    //Set as changed because cache has changed and might contain new/updated data
                    seriesInfo.HasChanged = true;
                    updated = true;
                  }
                }
              }
              else
              {
                updated = true;
              }
            }
          }
          else
          {
            Logger.Debug(_id + ": Found company {0} in cache", company.ToString());
            updated = true;
          }
        }

        if (updated)
        {
          //These lists contain Ids and other properties that are not loaded, so they will always appear changed.
          //So these changes will be ignored and only stored if there is any other reason for it to have changed.
          if (companyType == CompanyAspect.COMPANY_PRODUCTION)
            MetadataUpdater.SetOrUpdateList(seriesInfo.ProductionCompanies, seriesMatch.ProductionCompanies.Where(c => !string.IsNullOrEmpty(c.Name)).Distinct().ToList(), false);
          else if (companyType == CompanyAspect.COMPANY_TV_NETWORK)
            MetadataUpdater.SetOrUpdateList(seriesInfo.Networks, seriesMatch.Networks.Where(c => !string.IsNullOrEmpty(c.Name)).Distinct().ToList(), false);
        }

        List<string> thumbs = new List<string>();
        if (companyType == CompanyAspect.COMPANY_PRODUCTION)
        {
          foreach (CompanyInfo company in seriesInfo.ProductionCompanies)
          {
            string id;
            if (GetCompanyId(company, out id))
            {
              _companyMatcher.StoreNameMatch(id, company.Name, company.Name);
            }
            else
            {
              //Store empty match so it is not retried
              if (!importOnly)
                _companyMatcher.StoreNameMatch("", company.Name, company.Name);
            }
          }
        }
        else if (companyType == CompanyAspect.COMPANY_TV_NETWORK)
        {
          foreach (CompanyInfo company in seriesInfo.Networks)
          {
            string id;
            if (GetCompanyId(company, out id))
            {
              _networkMatcher.StoreNameMatch(id, company.Name, company.Name);
            }
            else
            {
              //Store empty match so it is not retried
              if (!importOnly)
                _networkMatcher.StoreNameMatch("", company.Name, company.Name);
            }
          }
        }

        return updated;
      }
      catch (Exception ex)
      {
        Logger.Debug(_id + ": Exception while processing companies {0}", ex, seriesInfo.ToString());
        return false;
      }
    }

    public virtual bool UpdateEpisodePersons(EpisodeInfo episodeInfo, string occupation, bool importOnly)
    {
      try
      {
        // Try online lookup
        if (!Init())
          return false;

        TLang language = FindBestMatchingLanguage(episodeInfo.Languages);
        bool updated = false;
        EpisodeInfo episodeMatch = episodeInfo.Clone();
        List<PersonInfo> persons = new List<PersonInfo>();
        if (occupation == PersonAspect.OCCUPATION_ACTOR)
        {
          foreach (PersonInfo person in episodeMatch.Actors)
          {
            string id;
            if (_actorMatcher.GetNameMatch(person.Name, out id))
            {
              if (SetPersonId(person, id))
              {
                //Only add if Id valid if not then it is to avoid a retry
                //and the person should be ignored
                persons.Add(person);
                updated = true;
              }
            }
            else
            {
              persons.Add(person);
            }
          }
        }
        else if (occupation == PersonAspect.OCCUPATION_DIRECTOR)
        {
          foreach (PersonInfo person in episodeMatch.Directors)
          {
            string id;
            if (_directorMatcher.GetNameMatch(person.Name, out id))
            {
              if (SetPersonId(person, id))
              {
                //Only add if Id valid if not then it is to avoid a retry
                //and the person should be ignored
                persons.Add(person);
                updated = true;
              }
            }
            else
            {
              persons.Add(person);
            }
          }
        }
        else if (occupation == PersonAspect.OCCUPATION_WRITER)
        {
          foreach (PersonInfo person in episodeMatch.Writers)
          {
            string id;
            if (_writerMatcher.GetNameMatch(person.Name, out id))
            {
              if (SetPersonId(person, id))
              {
                //Only add if Id valid if not then it is to avoid a retry
                //and the person should be ignored
                persons.Add(person);
                updated = true;
              }
            }
            else
            {
              persons.Add(person);
            }
          }
        }

        if (persons.Count == 0)
          return true;

        foreach (PersonInfo person in persons)
        {
          //Try updating from cache
          if (!_wrapper.UpdateFromOnlineSeriesEpisodePerson(episodeMatch, person, language, true))
          {
            if (!importOnly)
            {
              Logger.Debug(_id + ": Search for person {0} online", person.ToString());

              //Try to update person information from online source if online Ids are present
              if (!_wrapper.UpdateFromOnlineSeriesEpisodePerson(episodeMatch, person, language, false))
              {
                //Search for the person online and update the Ids if a match is found
                if (_wrapper.SearchPersonUniqueAndUpdate(person, language))
                {
                  //Ids were updated now try to fetch the online person info
                  if (_wrapper.UpdateFromOnlineSeriesEpisodePerson(episodeMatch, person, language, false))
                  {
                    //Set as changed because cache has changed and might contain new/updated data
                    episodeInfo.HasChanged = true;
                    updated = true;
                  }
                }
              }
              else
              {
                updated = true;
              }
            }
          }
          else
          {
            Logger.Debug(_id + ": Found person {0} in cache", person.ToString());
            updated = true;
          }
        }

        if (updated == false && occupation == PersonAspect.OCCUPATION_ACTOR)
        {
          //Try to update person based on series information
          SeriesInfo series = episodeMatch.CloneBasicInstance<SeriesInfo>();
          series.Actors = episodeMatch.Actors;
          if (UpdateSeriesPersons(series, occupation, importOnly))
            updated = true;
        }

        if (updated)
        {
          //These lists contain Ids and other properties that are not loaded, so they will always appear changed.
          //So these changes will be ignored and only stored if there is any other reason for it to have changed.
          if (occupation == PersonAspect.OCCUPATION_ACTOR)
            MetadataUpdater.SetOrUpdateList(episodeInfo.Actors, episodeMatch.Actors.Where(p => !string.IsNullOrEmpty(p.Name)).Distinct().ToList(), false);
          else if (occupation == PersonAspect.OCCUPATION_DIRECTOR)
            MetadataUpdater.SetOrUpdateList(episodeInfo.Directors, episodeMatch.Directors.Where(p => !string.IsNullOrEmpty(p.Name)).Distinct().ToList(), false);
          else if (occupation == PersonAspect.OCCUPATION_WRITER)
            MetadataUpdater.SetOrUpdateList(episodeInfo.Writers, episodeMatch.Writers.Where(p => !string.IsNullOrEmpty(p.Name)).Distinct().ToList(), false);
        }

        List<string> thumbs = new List<string>();
        if (occupation == PersonAspect.OCCUPATION_ACTOR)
        {
          foreach (PersonInfo person in episodeInfo.Actors)
          {
            string id;
            if (GetPersonId(person, out id))
            {
              _actorMatcher.StoreNameMatch(id, person.Name, person.Name);
            }
            else
            {
              //Store empty match so he/she is not retried
              if (!importOnly)
                _actorMatcher.StoreNameMatch("", person.Name, person.Name);
            }
          }
        }
        else if (occupation == PersonAspect.OCCUPATION_DIRECTOR)
        {
          foreach (PersonInfo person in episodeInfo.Directors)
          {
            string id;
            if (GetPersonId(person, out id))
            {
              _directorMatcher.StoreNameMatch(id, person.Name, person.Name);
            }
            else
            {
              //Store empty match so he/she is not retried
              if (!importOnly)
                _directorMatcher.StoreNameMatch("", person.Name, person.Name);
            }
          }
        }
        else if (occupation == PersonAspect.OCCUPATION_WRITER)
        {
          foreach (PersonInfo person in episodeInfo.Writers)
          {
            string id;
            if (GetPersonId(person, out id))
            {
              _writerMatcher.StoreNameMatch(id, person.Name, person.Name);
            }
            else
            {
              //Store empty match so he/she is not retried
              if (!importOnly)
                _writerMatcher.StoreNameMatch("", person.Name, person.Name);
            }
          }
        }

        return updated;
      }
      catch (Exception ex)
      {
        Logger.Debug(_id + ": Exception while processing persons {0}", ex, episodeInfo.ToString());
        return false;
      }
    }

    public virtual bool UpdateEpisodeCharacters(EpisodeInfo episodeInfo, bool importOnly)
    {
      try
      {
        // Try online lookup
        if (!Init())
          return false;

        TLang language = FindBestMatchingLanguage(episodeInfo.Languages);
        bool updated = false;
        EpisodeInfo episodeMatch = episodeInfo.Clone();
        foreach (CharacterInfo character in episodeMatch.Characters)
        {
          string id;
          if (_characterMatcher.GetNameMatch(character.Name, out id))
          {
            if (SetCharacterId(character, id))
              updated = true;
            else
              continue;
          }

          //Try updating from cache
          if (!_wrapper.UpdateFromOnlineSeriesEpisodeCharacter(episodeMatch, character, language, true))
          {
            if (!importOnly)
            {
              Logger.Debug(_id + ": Search for character {0} online", character.ToString());

              //Try to update character information from online source if online Ids are present
              if (!_wrapper.UpdateFromOnlineSeriesEpisodeCharacter(episodeMatch, character, language, false))
              {
                //Search for the character online and update the Ids if a match is found
                if (_wrapper.SearchCharacterUniqueAndUpdate(character, language))
                {
                  //Ids were updated now try to fetch the online character info
                  if (_wrapper.UpdateFromOnlineSeriesEpisodeCharacter(episodeMatch, character, language, false))
                  {
                    //Set as changed because cache has changed and might contain new/updated data
                    episodeInfo.HasChanged = true;
                    updated = true;
                  }
                }
              }
              else
              {
                updated = true;
              }
            }
          }
          else
          {
            Logger.Debug(_id + ": Found character {0} in cache", character.ToString());
            updated = true;
          }
        }

        if (updated == false)
        {
          //Try to update character based on series information
          SeriesInfo series = episodeMatch.CloneBasicInstance<SeriesInfo>();
          series.Characters = episodeMatch.Characters;
          if (UpdateSeriesCharacters(series, importOnly))
            updated = true;
        }

        if (updated)
        {
          //These lists contain Ids and other properties that are not loaded, so they will always appear changed.
          //So these changes will be ignored and only stored if there is any other reason for it to have changed.
          MetadataUpdater.SetOrUpdateList(episodeInfo.Characters, episodeMatch.Characters.Where(p => !string.IsNullOrEmpty(p.Name)).Distinct().ToList(), false);
        }

        List<string> thumbs = new List<string>();
        foreach (CharacterInfo character in episodeInfo.Characters)
        {
          string id;
          if (GetCharacterId(character, out id))
          {
            _characterMatcher.StoreNameMatch(id, character.Name, character.Name);
          }
          else
          {
            //Store empty match so he/she is not retried
            if (!importOnly)
              _characterMatcher.StoreNameMatch("", character.Name, character.Name);
          }
        }

        return updated;
      }
      catch (Exception ex)
      {
        Logger.Debug(_id + ": Exception while processing characters {0}", ex, episodeInfo.ToString());
        return false;
      }
    }

    #endregion

    #region Metadata update helpers

    private bool TryFixTitle(string seriesTitle, out string title, out int year)
    {
      title = null;
      year = 0;

      Match match = seriesTitleYearRegex.Match(seriesTitle);
      if(match.Success)
      {
        if(int.TryParse(match.Groups["year"].Value, out year) && year > 1900)
        {
          title = match.Groups["title"].Value.Trim();
          return true;
        }
      }
      return false;
    }

    private void StoreSeriesMatch(SeriesInfo seriesSearch, SeriesInfo seriesMatch)
    {
      if (seriesSearch.SeriesName.IsEmpty)
        return;

      string idValue = null;
      if (seriesMatch == null || !GetSeriesId(seriesMatch, out idValue) || seriesMatch.SeriesName.IsEmpty)
      {
        _storage.TryAddMatch(new SeriesMatch()
        {
          ItemName = seriesSearch.SeriesName.ToString()
        });
        return;
      }

      var onlineMatch = new SeriesMatch
      {
        Id = idValue,
        ItemName = seriesSearch.SeriesName.ToString(),
        OnlineName = seriesMatch.SeriesName.ToString(),
        Year = seriesSearch.FirstAired.HasValue ? seriesSearch.FirstAired.Value.Year :
            seriesMatch.FirstAired.HasValue ? seriesMatch.FirstAired.Value.Year : 0
      };
      _storage.TryAddMatch(onlineMatch);
    }

    protected virtual TLang FindBestMatchingLanguage(List<string> mediaLanguages)
    {
      if (typeof(TLang) == typeof(string))
      {
        CultureInfo mpLocal = new CultureInfo(_preferredLanguageCulture);
        // If we don't have movie languages available, or the MP2 setting language is available, prefer it.
        if (mediaLanguages.Count == 0 || mediaLanguages.Contains(mpLocal.TwoLetterISOLanguageName))
          return (TLang)Convert.ChangeType(mpLocal.TwoLetterISOLanguageName, typeof(TLang));

        // If there is only one language available, use this one.
        if (mediaLanguages.Count == 1)
          return (TLang)Convert.ChangeType(mediaLanguages[0], typeof(TLang));

        // If there are multiple languages, that are different to MP2 setting, we cannot guess which one is the "best".
        // Use the preferred language.
        return (TLang)Convert.ChangeType(mpLocal.TwoLetterISOLanguageName, typeof(TLang));
      }
      // By returning null we allow fallback to the default language of the online source (en).
      return default(TLang);
    }

    protected virtual TLang FindMatchingLanguage(string shortLanguageString)
    {
      if (typeof(TLang) == typeof(string) && !string.IsNullOrEmpty(shortLanguageString))
      {
        return (TLang)Convert.ChangeType(shortLanguageString, typeof(TLang));
      }
      return default(TLang);
    }

    #endregion

    #region Ids

    protected abstract bool GetSeriesId(SeriesInfo series, out string id);

    protected abstract bool SetSeriesId(SeriesInfo series, string id);

    protected abstract bool SetSeriesId(EpisodeInfo episode, string id);

    protected virtual bool GetSeriesSeasonId(SeasonInfo season, out string id)
    {
      id = null;
      return false;
    }

    protected virtual bool SetSeriesSeasonId(SeasonInfo season, string id)
    {
      return false;
    }

    protected virtual bool GetSeriesEpisodeId(EpisodeInfo episode, out string id)
    {
      id = null;
      return false;
    }

    protected virtual bool SetSeriesEpisodeId(EpisodeInfo episode, string id)
    {
      return false;
    }

    protected virtual bool GetPersonId(PersonInfo person, out string id)
    {
      id = null;
      return false;
    }

    protected virtual bool SetPersonId(PersonInfo person, string id)
    {
      return false;
    }

    protected virtual bool GetCharacterId(CharacterInfo character, out string id)
    {
      id = null;
      return false;
    }

    protected virtual bool SetCharacterId(CharacterInfo character, string id)
    {
      return false;
    }

    protected virtual bool GetCompanyId(CompanyInfo company, out string id)
    {
      id = null;
      return false;
    }

    protected virtual bool SetCompanyId(CompanyInfo company, string id)
    {
      return false;
    }
    #endregion

    #region Caching

    /// <summary>
    /// Check if the memory cache should be cleared and starts an online update of (file-) cached series information.
    /// </summary>
    private void CheckCacheAndRefresh()
    {
      if (DateTime.Now - _memoryCacheInvalidated <= _maxCacheDuration)
        return;
      _memoryCache.Clear();
      _memoryCacheEpisode.Clear();
      _memoryCacheInvalidated = DateTime.Now;

      RefreshCache();
    }

    protected virtual void RefreshCache()
    {
      if (CacheRefreshable && Enabled)
      {
        string dateFormat = "MMddyyyyHHmm";
        if (!_lastCacheRefresh.HasValue)
        {
          if (string.IsNullOrEmpty(_config.LastRefresh))
            _config.LastRefresh = DateTime.Now.ToString(dateFormat);

          _lastCacheRefresh = DateTime.ParseExact(_config.LastRefresh, dateFormat, CultureInfo.InvariantCulture);
        }

        if (DateTime.Now - _lastCacheCheck <= CACHE_CHECK_INTERVAL)
          return;

        _lastCacheCheck = DateTime.Now;

        IThreadPool threadPool = ServiceRegistration.Get<IThreadPool>(false);
        if (threadPool != null)
        {
          Logger.Debug(_id + ": Checking local cache");
          threadPool.Add(() =>
          {
            if (_wrapper != null)
            {
              if (_wrapper.RefreshCache(_lastCacheRefresh.Value))
              {
                _lastCacheRefresh = DateTime.Now;
                _config.LastRefresh = _lastCacheRefresh.Value.ToString(dateFormat, CultureInfo.InvariantCulture);
              }
            }
          });
        }
        SaveConfig();
      }
    }

    public List<SeriesInfo> GetLastChangedSeries()
    {
      List<SeriesInfo> series = new List<SeriesInfo>();

      if (!Init())
        return series;

      foreach (string id in _config.LastUpdatedSeries)
      {
        SeriesInfo s = new SeriesInfo();
        if (SetSeriesId(s, id) && !series.Contains(s))
          series.Add(s);
      }
      return series;
    }

    public void ResetLastChangedSeries()
    {
      if (!Init())
        return;

      _config.LastUpdatedSeries.Clear();
      SaveConfig();
    }

    public List<EpisodeInfo> GetLastChangedEpisodes()
    {
      List<EpisodeInfo> episodes = new List<EpisodeInfo>();

      if (!Init())
        return episodes;

      foreach (string id in _config.LastUpdatedEpisodes)
      {
        EpisodeInfo e = new EpisodeInfo();
        if (SetSeriesEpisodeId(e, id) && !episodes.Contains(e))
          episodes.Add(e);
      }
      return episodes;
    }

    public void ResetLastChangedEpisodes()
    {
      if (!Init())
        return;

      _config.LastUpdatedEpisodes.Clear();
      SaveConfig();
    }

    private void CacheUpdateFinished(ApiWrapper<TImg, TLang>.UpdateFinishedEventArgs _event)
    {
      try
      {
        if (_event.UpdatedItemType == ApiWrapper<TImg, TLang>.UpdateType.Series)
        {
          _config.LastUpdatedSeries.AddRange(_event.UpdatedItems);
          SaveConfig();
        }
        if (_event.UpdatedItemType == ApiWrapper<TImg, TLang>.UpdateType.Episode)
        {
          _config.LastUpdatedEpisodes.AddRange(_event.UpdatedItems);
          SaveConfig();
        }
      }
      catch (Exception ex)
      {
        Logger.Error(ex);
      }
    }

    #endregion

    #region FanArt

    public virtual bool ScheduleFanArtDownload(Guid mediaItemId, BaseInfo info, bool force)
    {
      if (!Init())
        return false;

      string id;
      string mediaItem = mediaItemId.ToString().ToUpperInvariant();
      if (info is SeriesInfo)
      {
        SeriesInfo seriesInfo = info as SeriesInfo;
        if (GetSeriesId(seriesInfo, out id))
        {
          TLang language = FindBestMatchingLanguage(seriesInfo.Languages);
          DownloadData data = new DownloadData()
          {
            FanArtMediaType = FanArtMediaTypes.Series,
            ShortLanguage = language != null ? language.ToString() : "",
            MediaItemId = mediaItem,
            Name = seriesInfo.ToString()
          };
          data.FanArtId[FanArtMediaTypes.Series] = id;
          return ScheduleDownload(id, data.Serialize(), force);
        }
      }
      else if (info is SeasonInfo)
      {
        SeasonInfo seasonInfo = info as SeasonInfo;
        if (seasonInfo != null)
        {
          TLang language = FindBestMatchingLanguage(seasonInfo.Languages);
          DownloadData data = new DownloadData()
          {
            FanArtMediaType = FanArtMediaTypes.SeriesSeason,
            ShortLanguage = language != null ? language.ToString() : "",
            MediaItemId = mediaItem,
            Name = seasonInfo.ToString()
          };
          if (GetSeriesId(seasonInfo.CloneBasicInstance<SeriesInfo>(), out id))
          {
            data.FanArtId[FanArtMediaTypes.Series] = id;
          }
          if (seasonInfo.SeasonNumber.HasValue)
          {
            data.FanArtId[FanArtMediaTypes.SeriesSeason] = seasonInfo.SeasonNumber.Value.ToString();
          }
          if (GetSeriesSeasonId(seasonInfo, out id))
          {
            data.FanArtId[FanArtMediaTypes.Undefined] = id;
          }
          ScheduleDownload(id, data.Serialize(), force);
        }
      }
      else if (info is EpisodeInfo)
      {
        EpisodeInfo episodeInfo = info as EpisodeInfo;
        if (episodeInfo != null)
        {
          TLang language = FindBestMatchingLanguage(episodeInfo.Languages);
          DownloadData data = new DownloadData()
          {
            FanArtMediaType = FanArtMediaTypes.Episode,
            ShortLanguage = language != null ? language.ToString() : "",
            MediaItemId = mediaItem,
            Name = episodeInfo.ToString()
          };
          if (GetSeriesId(episodeInfo.CloneBasicInstance<SeriesInfo>(), out id))
          {
            data.FanArtId[FanArtMediaTypes.Series] = id;
          }
          if (episodeInfo.SeasonNumber.HasValue)
          {
            data.FanArtId[FanArtMediaTypes.SeriesSeason] = episodeInfo.SeasonNumber.Value.ToString();
          }
          if (episodeInfo.EpisodeNumbers.Count > 0)
          {
            data.FanArtId[FanArtMediaTypes.Episode] = episodeInfo.FirstEpisodeNumber.ToString();
          }
          if (GetSeriesEpisodeId(episodeInfo, out id))
          {
            data.FanArtId[FanArtMediaTypes.Undefined] = id;
          }
          ScheduleDownload(id, data.Serialize(), force);
        }
      }
      else if (info is CompanyInfo)
      {
        CompanyInfo companyInfo = info as CompanyInfo;
        if (GetCompanyId(companyInfo, out id))
        {
          DownloadData data = new DownloadData()
          {
            ShortLanguage = "",
            MediaItemId = mediaItem,
            Name = companyInfo.ToString()
          };
          if (companyInfo.Type == CompanyAspect.COMPANY_PRODUCTION)
          {
            data.FanArtMediaType = FanArtMediaTypes.Company;
            data.FanArtId[FanArtMediaTypes.Company] = id;
          }
          else if (companyInfo.Type == CompanyAspect.COMPANY_TV_NETWORK)
          {
            data.FanArtMediaType = FanArtMediaTypes.TVNetwork;
            data.FanArtId[FanArtMediaTypes.TVNetwork] = id;
          }
          return ScheduleDownload(id, data.Serialize(), force);
        }
      }
      else if (info is CharacterInfo)
      {
        CharacterInfo characterInfo = info as CharacterInfo;
        if (GetCharacterId(characterInfo, out id))
        {
          DownloadData data = new DownloadData()
          {
            FanArtMediaType = FanArtMediaTypes.Character,
            ShortLanguage = "",
            MediaItemId = mediaItem,
            Name = characterInfo.ToString()
          };
          data.FanArtId[FanArtMediaTypes.Character] = id;

          string actorId;
          PersonInfo actor = characterInfo.CloneBasicInstance<PersonInfo>();
          if (GetPersonId(actor, out actorId))
          {
            data.FanArtId[FanArtMediaTypes.Actor] = actorId;
          }
          return ScheduleDownload(id, data.Serialize(), force);
        }
      }
      else if (info is PersonInfo)
      {
        PersonInfo personInfo = info as PersonInfo;
        if (GetPersonId(personInfo, out id))
        {
          DownloadData data = new DownloadData()
          {
            ShortLanguage = "",
            MediaItemId = mediaItem,
            Name = personInfo.ToString()
          };
          if (personInfo.Occupation == PersonAspect.OCCUPATION_ACTOR)
          {
            data.FanArtMediaType = FanArtMediaTypes.Actor;
            data.FanArtId[FanArtMediaTypes.Actor] = id;
          }
          else if (personInfo.Occupation == PersonAspect.OCCUPATION_DIRECTOR)
          {
            data.FanArtMediaType = FanArtMediaTypes.Director;
            data.FanArtId[FanArtMediaTypes.Director] = id;
          }
          else if (personInfo.Occupation == PersonAspect.OCCUPATION_WRITER)
          {
            data.FanArtMediaType = FanArtMediaTypes.Writer;
            data.FanArtId[FanArtMediaTypes.Writer] = id;
          }
          return ScheduleDownload(id, data.Serialize(), force);
        }
      }
      return false;
    }

    protected override void DownloadFanArt(FanartDownload<string> fanartDownload)
    {
      string name = fanartDownload.DownloadId;
      try
      {
        if (string.IsNullOrEmpty(fanartDownload.DownloadId))
          return;

        DownloadData data = new DownloadData();
        if (!data.Deserialize(fanartDownload.DownloadId))
          return;

        name = string.Format("{0} ({1})", data.MediaItemId, data.Name);

        if (!Init())
          return;

        try
        {
          string seriesId = null;
          string seasonId = null;
          string episodeId = null;
          string seasonNo = null;
          string episodeNo = null;
          TLang language = FindMatchingLanguage(data.ShortLanguage);

          Logger.Debug(_id + " Download: Started for media item {0}", name);
          ApiWrapperImageCollection<TImg> images = null;
          string Id = "";
          if (data.FanArtMediaType == FanArtMediaTypes.Series)
          {
            Id = data.FanArtId[FanArtMediaTypes.Series];
            seriesId = Id;
            SeriesInfo seriesInfo = new SeriesInfo();
            if (SetSeriesId(seriesInfo, seriesId))
            {
              if (_wrapper.GetFanArt(seriesInfo, language, data.FanArtMediaType, out images) == false)
              {
                Logger.Debug(_id + " Download: Failed getting images for series ID {0} [{1}]", Id, name);
                return;
              }

              //Not used
              images.Thumbnails.Clear();
            }
          }
          else if (data.FanArtMediaType == FanArtMediaTypes.SeriesSeason)
          {
            if (data.FanArtId.ContainsKey(FanArtMediaTypes.Undefined))
            {
              seasonId = data.FanArtId[FanArtMediaTypes.Undefined];
            }
            if (data.FanArtId.ContainsKey(FanArtMediaTypes.Series))
            {
              seriesId = data.FanArtId[FanArtMediaTypes.Series];
            }
            if (data.FanArtId.ContainsKey(FanArtMediaTypes.SeriesSeason))
            {
              seasonNo = data.FanArtId[FanArtMediaTypes.SeriesSeason];
            }
            if (data.FanArtId.ContainsKey(FanArtMediaTypes.Episode))
            {
              episodeNo = data.FanArtId[FanArtMediaTypes.Episode];
            }
            SeriesInfo seriesInfo = new SeriesInfo();
            SeasonInfo seasonInfo = new SeasonInfo();
            if (SetSeriesId(seriesInfo, seriesId))
            {
              seasonInfo.CopyIdsFrom(seriesInfo);
            }
            SetSeriesSeasonId(seasonInfo, seasonId);
            if (seasonNo != null)
            {
              seasonInfo.SeasonNumber = Convert.ToInt32(seasonNo);
            }
            if (_wrapper.GetFanArt(seasonInfo, language, data.FanArtMediaType, out images) == false)
            {
              Logger.Debug(_id + " Download: Failed getting images for series season {0} [{1}]", Id, name);
              return;
            }

            //Not used
            images.Thumbnails.Clear();
          }
          else if (data.FanArtMediaType == FanArtMediaTypes.Episode)
          {
            if (data.FanArtId.ContainsKey(FanArtMediaTypes.Undefined))
            {
              episodeId = data.FanArtId[FanArtMediaTypes.Undefined];
            }
            if (data.FanArtId.ContainsKey(FanArtMediaTypes.Series))
            {
              seriesId = data.FanArtId[FanArtMediaTypes.Series];
            }
            if (data.FanArtId.ContainsKey(FanArtMediaTypes.SeriesSeason))
            {
              seasonNo = data.FanArtId[FanArtMediaTypes.SeriesSeason];
            }
            if (data.FanArtId.ContainsKey(FanArtMediaTypes.Episode))
            {
              episodeNo = data.FanArtId[FanArtMediaTypes.Episode];
            }
            SeriesInfo seriesInfo = new SeriesInfo();
            EpisodeInfo episodeInfo = new EpisodeInfo();
            if (SetSeriesId(seriesInfo, seriesId))
            {
              episodeInfo.CopyIdsFrom(seriesInfo);
            }
            SetSeriesEpisodeId(episodeInfo, episodeId);
            if (seasonNo != null)
            {
              episodeInfo.SeasonNumber = Convert.ToInt32(seasonNo);
            }
            if (episodeNo != null)
            {
              episodeInfo.EpisodeNumbers.Add(Convert.ToInt32(episodeNo));
            }
            if (_wrapper.GetFanArt(episodeInfo, language, data.FanArtMediaType, out images) == false)
            {
              Logger.Debug(_id + " Download: Failed getting images for series episode {0} [{1}]", Id, name);
              return;
            }
          }
          else if (data.FanArtMediaType == FanArtMediaTypes.Actor || data.FanArtMediaType == FanArtMediaTypes.Director || data.FanArtMediaType == FanArtMediaTypes.Writer)
          {
            if (OnlyBasicFanArt)
              return;

            Id = data.FanArtId[data.FanArtMediaType];
            PersonInfo personInfo = new PersonInfo();
            if (SetPersonId(personInfo, Id))
            {
              if (_wrapper.GetFanArt(personInfo, language, data.FanArtMediaType, out images) == false)
              {
                Logger.Debug(_id + " Download: Failed getting images for series person ID {0} [{1}]", Id, name);
                return;
              }
            }
          }
          else if (data.FanArtMediaType == FanArtMediaTypes.Character)
          {
            if (OnlyBasicFanArt)
              return;

            Id = data.FanArtId[FanArtMediaTypes.Character];
            CharacterInfo characterInfo = new CharacterInfo();
            if (SetCharacterId(characterInfo, Id))
            {
              if (_wrapper.GetFanArt(characterInfo, language, data.FanArtMediaType, out images) == false)
              {
                Logger.Debug(_id + " Download: Failed getting images for series character ID {0} [{1}]", Id, name);
                return;
              }
            }
          }
          else if (data.FanArtMediaType == FanArtMediaTypes.Company || data.FanArtMediaType == FanArtMediaTypes.TVNetwork)
          {
            if (OnlyBasicFanArt)
              return;

            Id = data.FanArtId[data.FanArtMediaType];
            CompanyInfo companyInfo = new CompanyInfo();
            if (SetCompanyId(companyInfo, Id))
            {
              if (_wrapper.GetFanArt(companyInfo, language, data.FanArtMediaType, out images) == false)
              {
                Logger.Debug(_id + " Download: Failed getting images for series company ID {0} [{1}]", Id, name);
                return;
              }
            }
          }

          if (images != null)
          {
            Logger.Debug(_id + " Download: Downloading images for ID {0} [{1}]", Id, name);

            SaveFanArtImages(images.Id, images.Backdrops, language, data.MediaItemId, data.Name, FanArtTypes.FanArt);
            SaveFanArtImages(images.Id, images.Posters, language, data.MediaItemId, data.Name, FanArtTypes.Poster);
            SaveFanArtImages(images.Id, images.Banners, language, data.MediaItemId, data.Name, FanArtTypes.Banner);
            SaveFanArtImages(images.Id, images.Covers, language, data.MediaItemId, data.Name, FanArtTypes.Cover);
            SaveFanArtImages(images.Id, images.Thumbnails, language, data.MediaItemId, data.Name, FanArtTypes.Thumbnail);

            if (!OnlyBasicFanArt)
            {
              SaveFanArtImages(images.Id, images.ClearArt, language, data.MediaItemId, data.Name, FanArtTypes.ClearArt);
              SaveFanArtImages(images.Id, images.DiscArt, language, data.MediaItemId, data.Name, FanArtTypes.DiscArt);
              SaveFanArtImages(images.Id, images.Logos, language, data.MediaItemId, data.Name, FanArtTypes.Logo);
            }

            Logger.Debug(_id + " Download: Finished saving images for ID {0} [{1}]", Id, name);
          }
        }
        finally
        {
          // Remember we are finished
          FinishDownloadFanArt(fanartDownload);
        }
      }
      catch (Exception ex)
      {
        Logger.Debug(_id + " Download: Exception downloading images for {0}", ex, name);
      }
    }

    protected virtual bool VerifyFanArtImage(TImg image, TLang language)
    {
      return image != null;
    }

    protected virtual int SaveFanArtImages(string id, IEnumerable<TImg> images, TLang language, string mediaItemId, string name, string fanartType)
    {
      try
      {
        if (images == null)
          return 0;

        int idx = 0;
        foreach (TImg img in images)
        {
          using (FanArtCache.FanArtCountLock countLock = FanArtCache.GetFanArtCountLock(mediaItemId, fanartType))
          {
            if (countLock.Count >= FanArtCache.MAX_FANART_IMAGES[fanartType])
              break;
            if (!VerifyFanArtImage(img, language))
              continue;
            if (idx >= FanArtCache.MAX_FANART_IMAGES[fanartType])
              break;
            FanArtCache.InitFanArtCache(mediaItemId, name);
            if (_wrapper.DownloadFanArt(id, img, Path.Combine(FANART_CACHE_PATH, mediaItemId, fanartType)))
            {
              countLock.Count++;
              idx++;
            }
            else
            {
              Logger.Warn(_id + " Download: Error downloading FanArt for ID {0} on media item {1} ({2}) of type {3}", id, mediaItemId, name, fanartType);
            }
          }
        }
        Logger.Debug(_id + @" Download: Saved {0} for media item {1} ({2}) of type {3}", idx, mediaItemId, name, fanartType);
        return idx;
      }
      catch (Exception ex)
      {
        Logger.Debug(_id + " Download: Exception downloading images for ID {0} [{1} ({2})]", ex, id, mediaItemId, name);
        return 0;
      }
    }

    #endregion
  }
}<|MERGE_RESOLUTION|>--- conflicted
+++ resolved
@@ -111,7 +111,7 @@
       _config = Settings.Load<SeriresMatcherSettings>(_configFile);
       if (_config == null)
         _config = new SeriresMatcherSettings();
-      if(_config.LastRefresh != null)
+      if (_config.LastRefresh != null)
         _lastCacheRefresh = DateTime.ParseExact(_config.LastRefresh, CONFIG_DATE_FORMAT, CultureInfo.InvariantCulture);
       if (_config.LastUpdatedSeries == null)
         _config.LastUpdatedSeries = new List<string>();
@@ -366,22 +366,17 @@
 
         if (matchFound && episodeMatch != null)
         {
-<<<<<<< HEAD
-          episodeInfo.MergeWith(episodeMatch, true);
-=======
           string title;
           int year;
-          if(!episodeMatch.SeriesName.IsEmpty && TryFixTitle(episodeMatch.SeriesName.Text, out title, out year))
+          if (!episodeMatch.SeriesName.IsEmpty && TryFixTitle(episodeMatch.SeriesName.Text, out title, out year))
           {
             episodeMatch.SeriesName.Text = title;
-            if(!episodeMatch.SeriesFirstAired.HasValue)
+            if (!episodeMatch.SeriesFirstAired.HasValue)
             {
               episodeMatch.SeriesFirstAired = new DateTime(year, 1, 1);
             }
           }
-
-          MergeEpisodes(episodeInfo, episodeMatch);
->>>>>>> a526291b
+          episodeInfo.MergeWith(episodeMatch, true);
 
           //Store person matches
           foreach (PersonInfo person in episodeInfo.Actors)
@@ -501,62 +496,7 @@
 
         if (updated)
         {
-<<<<<<< HEAD
           seriesInfo.MergeWith(seriesMatch, true, updateEpisodeList);
-=======
-          //Reset next episode data because it was already aired
-          if (seriesInfo.NextEpisodeAirDate.HasValue && seriesInfo.NextEpisodeAirDate.Value < DateTime.Now)
-          {
-            seriesInfo.NextEpisodeAirDate = null;
-            seriesInfo.NextEpisodeNumber = null;
-            seriesInfo.NextEpisodeSeasonNumber = null;
-            seriesInfo.NextEpisodeName = null;
-            seriesInfo.HasChanged = true;
-          }
-
-          string title;
-          int year;
-          if (!seriesMatch.SeriesName.IsEmpty && TryFixTitle(seriesMatch.SeriesName.Text, out title, out year))
-          {
-            seriesMatch.SeriesName.Text = title;
-            if (!seriesMatch.FirstAired.HasValue)
-            {
-              seriesMatch.FirstAired = new DateTime(year, 1, 1);
-            }
-          }
-
-          seriesInfo.HasChanged |= MetadataUpdater.SetOrUpdateId(ref seriesInfo.TvdbId, seriesMatch.TvdbId);
-          seriesInfo.HasChanged |= MetadataUpdater.SetOrUpdateId(ref seriesInfo.ImdbId, seriesMatch.ImdbId);
-          seriesInfo.HasChanged |= MetadataUpdater.SetOrUpdateId(ref seriesInfo.MovieDbId, seriesMatch.MovieDbId);
-          seriesInfo.HasChanged |= MetadataUpdater.SetOrUpdateId(ref seriesInfo.TvMazeId, seriesMatch.TvMazeId);
-          seriesInfo.HasChanged |= MetadataUpdater.SetOrUpdateId(ref seriesInfo.TvRageId, seriesMatch.TvRageId);
-
-          seriesInfo.HasChanged |= MetadataUpdater.SetOrUpdateString(ref seriesInfo.SeriesName, seriesMatch.SeriesName);
-          seriesInfo.HasChanged |= MetadataUpdater.SetOrUpdateString(ref seriesInfo.OriginalName, seriesMatch.OriginalName);
-          seriesInfo.HasChanged |= MetadataUpdater.SetOrUpdateString(ref seriesInfo.Description, seriesMatch.Description);
-          seriesInfo.HasChanged |= MetadataUpdater.SetOrUpdateString(ref seriesInfo.Certification, seriesMatch.Certification);
-          seriesInfo.HasChanged |= MetadataUpdater.SetOrUpdateString(ref seriesInfo.NextEpisodeName, seriesMatch.NextEpisodeName);
-
-          if (seriesInfo.TotalSeasons < seriesMatch.TotalSeasons)
-          {
-            seriesInfo.HasChanged = true;
-            seriesInfo.TotalSeasons = seriesMatch.TotalSeasons;
-          }
-
-          if (seriesInfo.TotalEpisodes < seriesMatch.TotalEpisodes)
-          {
-            seriesInfo.HasChanged = true;
-            seriesInfo.TotalEpisodes = seriesMatch.TotalEpisodes;
-          }
-
-          seriesInfo.HasChanged |= MetadataUpdater.SetOrUpdateValue(ref seriesInfo.FirstAired, seriesMatch.FirstAired);
-          seriesInfo.HasChanged |= MetadataUpdater.SetOrUpdateValue(ref seriesInfo.Popularity, seriesMatch.Popularity);
-          seriesInfo.HasChanged |= MetadataUpdater.SetOrUpdateValue(ref seriesInfo.IsEnded, seriesMatch.IsEnded);
-          seriesInfo.HasChanged |= MetadataUpdater.SetOrUpdateValue(ref seriesInfo.NextEpisodeAirDate, seriesMatch.NextEpisodeAirDate);
-          seriesInfo.HasChanged |= MetadataUpdater.SetOrUpdateValue(ref seriesInfo.NextEpisodeNumber, seriesMatch.NextEpisodeNumber);
-          seriesInfo.HasChanged |= MetadataUpdater.SetOrUpdateValue(ref seriesInfo.NextEpisodeSeasonNumber, seriesMatch.NextEpisodeSeasonNumber);
-          seriesInfo.HasChanged |= MetadataUpdater.SetOrUpdateValue(ref seriesInfo.Score, seriesMatch.Score);
->>>>>>> a526291b
 
           if (seriesInfo.Genres.Count > 0)
           {
@@ -640,40 +580,7 @@
 
         if (updated)
         {
-<<<<<<< HEAD
           seasonInfo.MergeWith(seasonMatch, true);
-=======
-          string title;
-          int year;
-          if (!seasonMatch.SeriesName.IsEmpty && TryFixTitle(seasonMatch.SeriesName.Text, out title, out year))
-          {
-            seasonMatch.SeriesName.Text = title;
-          }
-
-          seasonInfo.HasChanged |= MetadataUpdater.SetOrUpdateId(ref seasonInfo.TvdbId, seasonMatch.TvdbId);
-          seasonInfo.HasChanged |= MetadataUpdater.SetOrUpdateId(ref seasonInfo.ImdbId, seasonMatch.ImdbId);
-          seasonInfo.HasChanged |= MetadataUpdater.SetOrUpdateId(ref seasonInfo.MovieDbId, seasonMatch.MovieDbId);
-          seasonInfo.HasChanged |= MetadataUpdater.SetOrUpdateId(ref seasonInfo.TvMazeId, seasonMatch.TvMazeId);
-          seasonInfo.HasChanged |= MetadataUpdater.SetOrUpdateId(ref seasonInfo.TvRageId, seasonMatch.TvRageId);
-
-          seasonInfo.HasChanged |= MetadataUpdater.SetOrUpdateId(ref seasonInfo.SeriesImdbId, seasonMatch.SeriesImdbId);
-          seasonInfo.HasChanged |= MetadataUpdater.SetOrUpdateId(ref seasonInfo.SeriesMovieDbId, seasonMatch.SeriesMovieDbId);
-          seasonInfo.HasChanged |= MetadataUpdater.SetOrUpdateId(ref seasonInfo.SeriesTvdbId, seasonMatch.SeriesTvdbId);
-          seasonInfo.HasChanged |= MetadataUpdater.SetOrUpdateId(ref seasonInfo.SeriesTvMazeId, seasonMatch.SeriesTvMazeId);
-          seasonInfo.HasChanged |= MetadataUpdater.SetOrUpdateId(ref seasonInfo.SeriesTvRageId, seasonMatch.SeriesTvRageId);
-
-          seasonInfo.HasChanged |= MetadataUpdater.SetOrUpdateString(ref seasonInfo.SeriesName, seasonMatch.SeriesName);
-          seasonInfo.HasChanged |= MetadataUpdater.SetOrUpdateString(ref seasonInfo.Description, seasonMatch.Description);
-
-          if (seasonInfo.TotalEpisodes < seasonMatch.TotalEpisodes)
-          {
-            seasonInfo.HasChanged = true;
-            seasonInfo.TotalEpisodes = seasonMatch.TotalEpisodes;
-          }
-
-          seasonInfo.HasChanged |= MetadataUpdater.SetOrUpdateValue(ref seasonInfo.FirstAired, seasonMatch.FirstAired);
-          seasonInfo.HasChanged |= MetadataUpdater.SetOrUpdateValue(ref seasonInfo.SeasonNumber, seasonMatch.SeasonNumber);
->>>>>>> a526291b
         }
 
         return updated;
@@ -1341,9 +1248,9 @@
       year = 0;
 
       Match match = seriesTitleYearRegex.Match(seriesTitle);
-      if(match.Success)
-      {
-        if(int.TryParse(match.Groups["year"].Value, out year) && year > 1900)
+      if (match.Success)
+      {
+        if (int.TryParse(match.Groups["year"].Value, out year) && year > 1900)
         {
           title = match.Groups["title"].Value.Trim();
           return true;
