--- conflicted
+++ resolved
@@ -36,11 +36,8 @@
     public MediaLibraryAudioItem(MediaItem item, EndPointSettings client)
       : base(item, client)
     {
-<<<<<<< HEAD
-=======
       DlnaMediaItem dlnaItem = client.GetDlnaItem(item, false);
 
->>>>>>> ae8a2c99
       Genre = new List<string>();
       Publisher = new List<string>();
       Rights = new List<string>();
