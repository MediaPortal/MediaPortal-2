<?xml version="1.0" encoding="utf-8"?>
<Screen
    xmlns="www.team-mediaportal.com/2008/mpf/directx"
    xmlns:x="http://schemas.microsoft.com/winfx/2006/xaml"
    xmlns:mp_special_workflow="clr-namespace:MediaPortal.UI.SkinEngine.SpecialElements.Workflow;assembly=SkinEngine"
    xmlns:mp_audio_viz="clr-namespace:MediaPortal.UiComponents.Media.Controls;assembly=Media"
    mp_special_workflow:WorkflowContext.StateSlot="Root"
    xmlns:mp_special_controls="clr-namespace:MediaPortal.UI.SkinEngine.SpecialElements.Controls;assembly=SkinEngine"
    xmlns:fanart="clr-namespace:MediaPortal.Extensions.UserServices.FanArtService.Client;assembly=FanArtService.Client"
    xmlns:aspect="clr-namespace:MediaPortal.Common.MediaManagement.DefaultItemAspects;assembly=MediaPortal.Common"
    xmlns:media="clr-namespace:MediaPortal.UiComponents.Media.Models.AspectWrappers;assembly=Media"
    x:Name="FullscreenContentAudioScreen">

  <mp_special_controls:PlayerControl PlayerContext="CurrentPlayer" HorizontalAlignment="Stretch" VerticalAlignment="Stretch">
    <mp_special_controls:PlayerControl.TemplateControl>
      <Grid DataContext="{Binding RelativeSource={RelativeSource TemplatedParent}}">
        <Grid.Resources>
          <Model x:Key="ExtendedVideoSkip" Id="8573DBD8-A257-426a-9875-9DB155D32D47"/>
          <Model x:Key="MouseModel" Id="CA6428A7-A6E2-4dd3-9661-F89CEBAF8E62"/>
        </Grid.Resources>
        <Grid.ColumnDefinitions>
          <ColumnDefinition Width="25*"/>
          <ColumnDefinition Width="38*"/>
          <ColumnDefinition Width="37*"/>
        </Grid.ColumnDefinitions>
        <Grid.RowDefinitions>
          <RowDefinition Height="*"/>
          <RowDefinition Height="350"/>
        </Grid.RowDefinitions>

        <Grid.Background>
          <VisualBrush x:Name="FanartVisualBrush">
            <VisualBrush.Visual>
              <Grid DataContext="{Binding RelativeSource={RelativeSource TemplatedParent}}"
                HorizontalAlignment="Stretch" VerticalAlignment="Stretch">
                <Grid.RowDefinitions>
                  <RowDefinition Height="*"/>
                </Grid.RowDefinitions>
                <Grid.ColumnDefinitions>
                  <ColumnDefinition Width="*"/>
                </Grid.ColumnDefinitions>
                <Image x:Name="FanArtImageBackground" Stretch="UniformToFill" 
                         DataContext="{Binding RelativeSource={RelativeSource TemplatedParent}}">
                  <Image.Source>
                    <ImageSourceWrapper Delay="0.5" DelayInOut="true" Transition="transitions\dissolve" TransitionDuration="0.5">
                      <ImageSourceWrapper.Source>
                        <fanart:FanArtImageSource fanart:FanArtMediaType="Audio" fanart:FanArtType="FanArt" fanart:MaxWidth="1920" fanart:MaxHeight="1080"
                                                  fanart:FanArtName="{Binding Source={Binding MediaItem}, Path=MediaItemId}" fanart:Cache="false"/>
                      </ImageSourceWrapper.Source>
                    </ImageSourceWrapper>
                  </Image.Source>
                </Image>
              </Grid>
            </VisualBrush.Visual>
          </VisualBrush>
        </Grid.Background>

        <!--Playerstate overlay-->
        <Grid Grid.ColumnSpan="3" Grid.RowSpan="2" HorizontalAlignment="Center" VerticalAlignment="Center">
          <Image Width="250" Stretch="Uniform" Opacity="0.7" VerticalAlignment="Center" HorizontalAlignment="Center">
            <Image.Source>
              <MultiBinding Converter="{StaticResource ExpressionMultiValueConverter}" ConverterParameter="{}{0} ? {3} : ({1} ? {4} : ({2} ? {5} : {6}))">
                <Binding Path="IsSeekingForward"/>
                <Binding Path="IsSeekingBackward"/>
                <Binding Path="IsPaused"/>
                <Binding Source="fastforward.png"/>
                <Binding Source="fastrewind.png"/>
                <Binding Source="pause.png"/>
                <Binding Source=""/>
              </MultiBinding>
            </Image.Source>
          </Image>
          <Label Content="{Binding SeekHint}" FontSize="50" FontFamily="SegoeUIBold" Opacity="0.7" Margin="0,0,0,5"
                 Color="Black" VerticalAlignment="Center" HorizontalAlignment="Center"/>
        </Grid>

        <Control Grid.RowSpan="2" Grid.ColumnSpan="3">
          <Control.Background>
            <LinearGradientBrush StartPoint="0.5,0" EndPoint="0.5,1">
              <GradientStop Color="{ThemeResource InfoScreenGradientColor1}" Offset="0"/>
              <GradientStop Color="{ThemeResource InfoScreenGradientColor1}" Offset="0.6"/>
              <GradientStop Color="{ThemeResource InfoScreenGradientColor2}" Offset="0.67"/>
              <GradientStop Color="{ThemeResource InfoScreenGradientColor3}" Offset="1"/>
            </LinearGradientBrush >
          </Control.Background>
        </Control>

        <Grid Height="90" VerticalAlignment="Top" HorizontalAlignment="Left" Margin="30,5,0,0">
          <StackPanel Orientation="Horizontal" Context="{Service Window}" IsVisible="{Binding Source={StaticResource MouseModel},Path=IsMouseUsed}">
            <Button x:Name="BackButton" Style="{ThemeResource NavigateBackButtonStyle}" Margin="5" HorizontalAlignment="Left" VerticalAlignment="Center"
                    Command="{Command Source={Service WorkflowManager},Path=NavigatePop,Parameters=1}"/>
            <Button x:Name="HomeButton" Style="{ThemeResource HomeButtonStyle}" Margin="5" HorizontalAlignment="Left" VerticalAlignment="Center"
                    Command="{Command Source={Service WorkflowManager},Path=NavigatePush,Parameters=7F702D9C-F2DD-42da-9ED8-0BA92F07787F}"/>
          </StackPanel>
        </Grid>

        <Grid Grid.Row="1" Grid.Column="0" HorizontalAlignment="Stretch" VerticalAlignment="Stretch">
          <Grid.RowDefinitions>
            <RowDefinition Height="*"/>
          </Grid.RowDefinitions>
          <Grid.ColumnDefinitions>
            <ColumnDefinition Width="*"/>
          </Grid.ColumnDefinitions>

          <Image x:Name="CDImage" Stretch="Uniform" IsVisible="{Binding IsPlaying}"
                 FallbackSource="CD.png" HorizontalAlignment="Right" RenderTransformOrigin="0.498,0.498"
                 VerticalAlignment="Bottom" Width="290" Height="290" Margin="0,0,150,25">
            <Image.Source>
              <fanart:FanArtImageSource fanart:FanArtMediaType="Album" fanart:FanArtType="DiscArt" fanart:FanArtName="{Binding MediaItem.MediaItemId}"
                                        fanart:MaxWidth="290" fanart:MaxHeight="290"/>
            </Image.Source>

            <Image.Triggers>
              <DataTrigger Binding="{Binding IsPlaying}" Value="True">
                <DataTrigger.EnterActions>
                  <BeginStoryboard x:Name="Disabled_BeginStoryBoard" Storyboard="{ThemeResource RotationStoryboard}"/>
                </DataTrigger.EnterActions>
                <DataTrigger.ExitActions>
                  <StopStoryboard BeginStoryboardName="Disabled_BeginStoryBoard"/>
                </DataTrigger.ExitActions>
              </DataTrigger>
            </Image.Triggers>
            <Image.Resources>
              <Storyboard x:Key="RotationStoryboard" FillBehavior="HoldEnd" RepeatBehavior="Forever">
                <DoubleAnimation Storyboard.TargetProperty="RenderTransform.Angle"
                                 From="0" To="360" Duration="0:0:3" RepeatBehavior="Forever" />
              </Storyboard>
            </Image.Resources>
            
            <Image.RenderTransform>
              <RotateTransform Angle="0" />
            </Image.RenderTransform>
          </Image>

          <Grid HorizontalAlignment="Right" VerticalAlignment="Bottom" Width="300" Height="300" Margin="0,0,0,20">
            <Grid.Background>
              <LinearGradientBrush StartPoint="0,1" EndPoint="1,0">
                <GradientStop Color="{ThemeResource DialogBackgroundGradient1Color}" Offset="0"/>
                <GradientStop Color="{ThemeResource DialogBackgroundGradient2Color}" Offset="1"/>
              </LinearGradientBrush>
            </Grid.Background>
            <Grid.OpacityMask>
              <VisualBrush>
                <VisualBrush.Visual>
                  <Border Background="White" CornerRadius="12" BorderThickness="0" BorderBrush="Black"/>
                </VisualBrush.Visual>
              </VisualBrush>
            </Grid.OpacityMask>
            <Grid.RowDefinitions>
              <RowDefinition Height="*"/>
            </Grid.RowDefinitions>
            <Grid.ColumnDefinitions>
              <ColumnDefinition Width="*"/>
            </Grid.ColumnDefinitions>
            <Image Stretch="Uniform" Source="audio.png" HorizontalAlignment="Center" VerticalAlignment="Center" 
                   IsVisible="{Binding ElementName=Thumb, Path=!HasImage}" Margin="50">
            </Image>
            <Image x:Name="Thumb" Stretch="Fill" 
                   Source="{Binding MediaItem}" HorizontalAlignment="Stretch"
                   VerticalAlignment="Stretch" Width="300" Height="300" Margin="0,0,0,0">
            </Image>
          </Grid>
          
        </Grid>

        <media:AudioAspectWrapper MediaItem="{Binding MediaItem}" Grid.Column="1" Grid.Row="1" 
                                  Margin="60,30,0,0" HorizontalAlignment="Stretch" VerticalAlignment="Stretch">
          <media:AudioAspectWrapper.Template>
            <ControlTemplate>
              <StackPanel Orientation="Vertical" Margin="0,0,20,0" HorizontalAlignment="Stretch" VerticalAlignment="Stretch"
                         DataContext="{Binding RelativeSource={RelativeSource TemplatedParent}}">

<<<<<<< HEAD
                <Label x:Name="Title" FontSize="{ThemeResource SmallFontSize}" Wrap="True" Scroll="Auto" ScrollDelay="0"
                       Content="{Binding TrackName}" Color="{ThemeResource TextColor}" FontFamily="SegoeUIBold"/>

                <Label x:Name="Artists" FontSize="{ThemeResource SmallFontSize}" Wrap="True" TextTrimming="WordEllipsis"
=======
                <Label x:Name="Title" FontSize="{ThemeResource SmallFontSize}" Scroll="Auto" ScrollDelay="0"
                       Content="{Binding TrackName}" Color="{ThemeResource TextColor}" FontFamily="SegoeUIBold"/>

                <Label x:Name="Artists" FontSize="{ThemeResource SmallFontSize}" TextTrimming="WordEllipsis"
>>>>>>> a38c60a3
                       Content="{Binding Artists}" Color="{ThemeResource TextColor}"/>

                <StackPanel Orientation="Horizontal" HorizontalAlignment="Stretch" VerticalAlignment="Stretch">
                  <media:MediaAspectWrapper MediaItem="{Binding MediaItem}">
                    <media:MediaAspectWrapper.Template>
                      <ControlTemplate>
                        <Grid DataContext="{Binding RelativeSource={RelativeSource TemplatedParent}}" Margin="0,0,20,0">
                          <Label x:Name="Year" Grid.Row="0" Grid.Column="1" FontSize="{ThemeResource SmallFontSize}"
                                 Content="{Binding Path=RecordingTime, Converter={StaticResource DateFormatConverter}, ConverterParameter=yyyy}" Color="{ThemeResource TextColor}"/>
                        </Grid>
                      </ControlTemplate>
                    </media:MediaAspectWrapper.Template>
                  </media:MediaAspectWrapper>
                  <StackPanel Grid.Row="1" Orientation="Horizontal" HorizontalAlignment="Left" VerticalAlignment="Center"
                                IsVisible="{Binding Path=TotalRating,Converter={StaticResource ReferenceToBoolConverter}}">
                    <StarRatingPanel x:Name="RatingReadOnly" IsReadOnly="True" StarReadOnlyTemplate="{StaticResource StarReadOnlyTemplate}"
                                     Maximum="5" VerticalAlignment="Center">
                      <StarRatingPanel.Value>
                        <MultiBinding Converter="{StaticResource ExpressionMultiValueConverter}" ConverterParameter="{}{0}/2">
                          <Binding Path="TotalRating"/>
                        </MultiBinding>
                      </StarRatingPanel.Value>
                      <StarRatingPanel.LayoutTransform>
                        <TransformGroup>
                          <ScaleTransform ScaleX="1.6" ScaleY="1.5"/>
                        </TransformGroup>
                      </StarRatingPanel.LayoutTransform>
                    </StarRatingPanel>
                    <Label x:Name="RatingCountLabel" Color="{ThemeResource MenuTextBackground}" VerticalAlignment="Center"
                           FontSize="{ThemeResource SmallerFontSize}" Margin="15,0,5,0" Opacity="1.3"
                           IsVisible="{Binding Path=TotalRating,Converter={StaticResource ReferenceToBoolConverter}}">
                      <Label.Content>
                        <Binding Path="TotalRating" Converter="{StaticResource StringFormatConverter}" ConverterParameter="{}({0:F1})"/>
                      </Label.Content>
                    </Label>
                  </StackPanel>
                </StackPanel>

                <Label x:Name="Genre" FontSize="{ThemeResource SmallFontSize}" TextTrimming="WordEllipsis"
                       IsVisible="{Binding Path=MediaItem, Converter={StaticResource ReferenceToBoolConverter}}"
                       Opacity="1.3" Color="{ThemeResource MenuTextBackground}">
                  <Label.Content>
                    <MultiBinding Converter="{StaticResource MultiAspectAttributeConverter}">
                      <Binding Source="{Binding MediaItem}"/>
                      <Binding Source="{x:Static aspect:GenreAspect.ATTR_GENRE}" />
                    </MultiBinding>
                  </Label.Content>
                </Label>

                <Label x:Name="Duration" FontSize="{ThemeResource SmallFontSize}" Opacity="1.3" Color="{ThemeResource MenuTextBackground}"
                       IsVisible="{Binding Path=Duration,Converter={StaticResource ReferenceToBoolConverter}}"
                       Content="{Binding Path=Duration, Converter={StaticResource DurationConverter}, ConverterParameter=mm\:ss}"/>

                <StackPanel Orientation="Horizontal" DataContext="{Binding RelativeSource={RelativeSource TemplatedParent}}" Margin="0,0,20,0">
                  <Label Content="[Media.TrackMenuItem]" Color="{ThemeResource MenuTextBackground}" FontSize="{ThemeResource SmallFontSize}"
                         IsVisible="{Binding Path=Track,Converter={StaticResource ReferenceToBoolConverter}}" Opacity="1.3"/>
                  <Label Content=" " Color="{ThemeResource MenuTextBackground}" FontSize="{ThemeResource SmallFontSize}"
                         IsVisible="{Binding Path=Track,Converter={StaticResource ReferenceToBoolConverter}}" Opacity="1.3"/>
                  <Label Content="{Binding Track}" Color="{ThemeResource MenuTextBackground}" Opacity="1.3" FontSize="{ThemeResource SmallFontSize}"/>
                </StackPanel>

                <StackPanel Orientation="Horizontal" IsVisible="{Binding Path=NumDiscs,Converter={StaticResource ReferenceToBoolConverter}}">
                  <Label FontSize="{ThemeResource SmallFontSize}" Content="[Media.DiscNumberMenuItem]" Color="{ThemeResource MenuTextBackground}" Opacity="1.3"/>
                  <Label FontSize="{ThemeResource SmallFontSize}" Content=" " Color="{ThemeResource MenuTextBackground}" Opacity="1.3"/>
                  <Label FontSize="{ThemeResource SmallFontSize}" Content="{Binding Path=DiscId}" Color="{ThemeResource MenuTextBackground}" Opacity="1.3"/>
                  <Label FontSize="{ThemeResource SmallFontSize}" Content="/" Color="{ThemeResource MenuTextBackground}" Opacity="1.3"/>
                  <Label FontSize="{ThemeResource SmallFontSize}" Content="{Binding Path=NumDiscs}" Color="{ThemeResource MenuTextBackground}" Opacity="1.3"/>
                </StackPanel>

              </StackPanel>
            </ControlTemplate>
          </media:AudioAspectWrapper.Template>
        </media:AudioAspectWrapper>

        <media:AudioAspectWrapper MediaItem="{Binding MediaItem}" Grid.Column="2" Grid.Row="1" 
                                  Margin="30,30,0,0" HorizontalAlignment="Stretch" VerticalAlignment="Stretch">
          <media:AudioAspectWrapper.Template>
            <ControlTemplate>
              <StackPanel Orientation="Vertical" DataContext="{Binding RelativeSource={RelativeSource TemplatedParent}}" Margin="0,0,20,0">
                <Label x:Name="Album" FontSize="{ThemeResource SmallFontSize}" Content="{Binding Album}" 
                       Color="{ThemeResource TextColor}" FontFamily="SegoeUIBold" TextTrimming="WordEllipsis"/>
                <Label x:Name="AlbumArtists" FontSize="{ThemeResource SmallFontSize}" Content="{Binding Path=AlbumArtists}" 
                       Color="{ThemeResource TextColor}" TextTrimming="WordEllipsis"/>
              </StackPanel>
            </ControlTemplate>
          </media:AudioAspectWrapper.Template>
        </media:AudioAspectWrapper>

        <mp_audio_viz:AudioSpectrumAnalyzer Grid.Row="1" Grid.ColumnSpan="3" Width="1900" Height="280"
          HorizontalAlignment="Center" VerticalAlignment="Top" Margin="0,-260,0,0"
          x:Name="SpectrumAnalyzer" Style="{ThemeResource SpectrumAnalyzerStyle}"/>

        <!-- Mouse control buttons -->
        <Grid x:Name="MouseButtonsPanel" Grid.Column="2" Grid.Row="0" HorizontalAlignment="Right" VerticalAlignment="Top" Margin="0,0,5,0">
          <StackPanel Orientation="Horizontal">
            <StackPanel Margin="0,0,0,0" Orientation="Horizontal" Context="{Service Window}"  IsVisible="{Binding Source={StaticResource MouseModel},Path=IsMouseUsed}">
              <Button x:Name="WindowedButton" Style="{ThemeResource MinMaxButtonStyle}" Margin="5,2,0,0" HorizontalAlignment="Right"
                      Command="{Command Source={Service Window},Path=SwitchMode,Parameters=NormalWindowed}">
                <Button.IsVisible>
                  <Binding Source="{StaticResource ScreenModeModel}" Path="CurrentScreenMode" Converter="{StaticResource ExpressionValueConverter}" ConverterParameter="{}{0} == {ScreenMode}.{FullScreen}"/>
                </Button.IsVisible>
              </Button>
              <Button x:Name="MaximizedButton" Style="{ThemeResource MinMaxButtonStyle}" Margin="5,2,0,0" HorizontalAlignment="Right"
                      Command="{Command Source={Service Window},Path=SwitchMode,Parameters=FullScreen}">
                <Button.IsVisible>
                  <Binding Source="{StaticResource ScreenModeModel}" Path="CurrentScreenMode" Converter="{StaticResource ExpressionValueConverter}" ConverterParameter="{}{0} != {ScreenMode}.{FullScreen}"/>
                </Button.IsVisible>
              </Button>
              <Button x:Name="ExitButton" Style="{ThemeResource ExitButtonStyle}" Margin="5,2,0,0" HorizontalAlignment="Right"
                      Command="{Command Source={Service Window},Path=Shutdown}">
                <Button.IsVisible>
                  <Binding Source="{StaticResource ScreenModeModel}" Path="CurrentScreenMode" Converter="{StaticResource ExpressionValueConverter}" ConverterParameter="{}{0} == {ScreenMode}.{FullScreen}"/>
                </Button.IsVisible>
              </Button>
            </StackPanel>
          </StackPanel>
        </Grid>

        <DockPanel x:Name="OSD_RightPanel" Grid.Row="1" Grid.Column="1" Grid.ColumnSpan="2" LastChildFill="false">
          <mp_special_controls:PlayerControl x:Name="PrimaryOSD" DockPanel.Dock="Bottom"
            Style="{ThemeResource PrimaryAudioOSDStyle}" VerticalAlignment="Stretch" HorizontalAlignment="Right"/>
        </DockPanel>

      </Grid>
    </mp_special_controls:PlayerControl.TemplateControl>
  </mp_special_controls:PlayerControl>
</Screen><|MERGE_RESOLUTION|>--- conflicted
+++ resolved
@@ -170,18 +170,11 @@
               <StackPanel Orientation="Vertical" Margin="0,0,20,0" HorizontalAlignment="Stretch" VerticalAlignment="Stretch"
                          DataContext="{Binding RelativeSource={RelativeSource TemplatedParent}}">
 
-<<<<<<< HEAD
-                <Label x:Name="Title" FontSize="{ThemeResource SmallFontSize}" Wrap="True" Scroll="Auto" ScrollDelay="0"
-                       Content="{Binding TrackName}" Color="{ThemeResource TextColor}" FontFamily="SegoeUIBold"/>
-
-                <Label x:Name="Artists" FontSize="{ThemeResource SmallFontSize}" Wrap="True" TextTrimming="WordEllipsis"
-=======
                 <Label x:Name="Title" FontSize="{ThemeResource SmallFontSize}" Scroll="Auto" ScrollDelay="0"
-                       Content="{Binding TrackName}" Color="{ThemeResource TextColor}" FontFamily="SegoeUIBold"/>
+                       Content="{Binding TrackName}" Color="{ThemeResource TextColor}" FontFamily="SegoeUIBold"/>
 
                 <Label x:Name="Artists" FontSize="{ThemeResource SmallFontSize}" TextTrimming="WordEllipsis"
->>>>>>> a38c60a3
-                       Content="{Binding Artists}" Color="{ThemeResource TextColor}"/>
+                       Content="{Binding Artists}" Color="{ThemeResource TextColor}"/>
 
                 <StackPanel Orientation="Horizontal" HorizontalAlignment="Stretch" VerticalAlignment="Stretch">
                   <media:MediaAspectWrapper MediaItem="{Binding MediaItem}">
