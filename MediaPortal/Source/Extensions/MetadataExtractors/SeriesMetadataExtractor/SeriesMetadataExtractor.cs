#region Copyright (C) 2007-2015 Team MediaPortal

/*
    Copyright (C) 2007-2015 Team MediaPortal
    http://www.team-mediaportal.com

    This file is part of MediaPortal 2

    MediaPortal 2 is free software: you can redistribute it and/or modify
    it under the terms of the GNU General Public License as published by
    the Free Software Foundation, either version 3 of the License, or
    (at your option) any later version.

    MediaPortal 2 is distributed in the hope that it will be useful,
    but WITHOUT ANY WARRANTY; without even the implied warranty of
    MERCHANTABILITY or FITNESS FOR A PARTICULAR PURPOSE. See the
    GNU General Public License for more details.

    You should have received a copy of the GNU General Public License
    along with MediaPortal 2. If not, see <http://www.gnu.org/licenses/>.
*/

#endregion

using System;
using System.Collections.Generic;
using MediaPortal.Common;
using MediaPortal.Common.Logging;
using MediaPortal.Common.MediaManagement;
using MediaPortal.Common.MediaManagement.DefaultItemAspects;
using MediaPortal.Common.MediaManagement.Helpers;
using MediaPortal.Common.ResourceAccess;
using MediaPortal.Extensions.MetadataExtractors.SeriesMetadataExtractor.NameMatchers;
using MediaPortal.Extensions.OnlineLibraries;

namespace MediaPortal.Extensions.MetadataExtractors.SeriesMetadataExtractor
{
  /// <summary>
  /// MediaPortal 2 metadata extractor implementation for Series.
  /// </summary>
  public class SeriesMetadataExtractor : IMetadataExtractor
  {
    #region Constants

    /// <summary>
    /// GUID string for the video metadata extractor.
    /// </summary>
    public const string METADATAEXTRACTOR_ID_STR = "A2D018D4-97E9-4B37-A7C3-31FD270277D0";

    /// <summary>
    /// Video metadata extractor GUID.
    /// </summary>
    public static Guid METADATAEXTRACTOR_ID = new Guid(METADATAEXTRACTOR_ID_STR);

    public const string MEDIA_CATEGORY_NAME_SERIES = "Series";

    #endregion

    #region Protected fields and classes

    protected static ICollection<MediaCategory> MEDIA_CATEGORIES = new List<MediaCategory>();
    protected static ICollection<string> VIDEO_FILE_EXTENSIONS = new List<string>();

    protected MetadataExtractorMetadata _metadata;

    #endregion

    #region Ctor

    static SeriesMetadataExtractor()
    {
      MediaCategory seriesCategory;
      IMediaAccessor mediaAccessor = ServiceRegistration.Get<IMediaAccessor>();
      if (!mediaAccessor.MediaCategories.TryGetValue(MEDIA_CATEGORY_NAME_SERIES, out seriesCategory))
        seriesCategory = mediaAccessor.RegisterMediaCategory(MEDIA_CATEGORY_NAME_SERIES, new List<MediaCategory> {DefaultMediaCategories.Video});
      MEDIA_CATEGORIES.Add(seriesCategory);
    }

    public SeriesMetadataExtractor()
    {
      _metadata = new MetadataExtractorMetadata(METADATAEXTRACTOR_ID, "Series metadata extractor", MetadataExtractorPriority.External, true,
          MEDIA_CATEGORIES, new[]
              {
                MediaAspect.Metadata,
                VideoAspect.Metadata,
                EpisodeAspect.Metadata
              });
    }

    #endregion

    #region Protected methods

<<<<<<< HEAD
    protected bool ExtractSeriesData(string localFsResourcePath, IDictionary<Guid, IList<MediaItemAspect>> extractedAspectData)
=======
    protected bool ExtractSeriesData(ILocalFsResourceAccessor lfsra, IDictionary<Guid, MediaItemAspect> extractedAspectData)
>>>>>>> 8d4dce0b
    {
      // VideoAspect must be present to be sure it is actually a video resource.
      if (!extractedAspectData.ContainsKey(VideoAspect.ASPECT_ID))
        return false;

      SeriesInfo seriesInfo;

      // Try to get extended information out of matroska files)
      MatroskaMatcher matroskaMatcher = new MatroskaMatcher();
<<<<<<< HEAD
      if (matroskaMatcher.MatchSeries(localFsResourcePath, out seriesInfo, ref extractedAspectData))
=======
      if (matroskaMatcher.MatchSeries(lfsra, out seriesInfo, ref extractedAspectData))
>>>>>>> 8d4dce0b
      {
        ServiceRegistration.Get<ILogger>().Debug("ExtractSeriesData: Found SeriesInformation by MatroskaMatcher for {0}, IMDB {1}, TVDB {2}, IsCompleteMatch {3}",
          seriesInfo.Series, seriesInfo.ImdbId, seriesInfo.TvdbId, seriesInfo.IsCompleteMatch);
      }

      // If no information from mkv were found, try name matching
      if (seriesInfo == null || !seriesInfo.IsCompleteMatch)
      {
        // Try to match series from folder and file namings
        SeriesMatcher seriesMatcher = new SeriesMatcher();
        seriesMatcher.MatchSeries(lfsra, out seriesInfo);
      }

      // Lookup online information (incl. fanart)
      if (seriesInfo != null && seriesInfo.IsCompleteMatch)
      {
        SeriesTvDbMatcher.Instance.FindAndUpdateSeries(seriesInfo);
        seriesInfo.SetMetadata(extractedAspectData);
      }
      return (seriesInfo != null && seriesInfo.IsCompleteMatch);
    }

    #endregion

    #region IMetadataExtractor implementation

    public MetadataExtractorMetadata Metadata
    {
      get { return _metadata; }
    }

    public bool TryExtractMetadata(IResourceAccessor mediaItemAccessor, IDictionary<Guid, IList<MediaItemAspect>> extractedAspectData, bool forceQuickMode)
    {
      try
      {
        if (forceQuickMode)
          return false;

        if (!(mediaItemAccessor is IFileSystemResourceAccessor))
          return false;
        using (LocalFsResourceAccessorHelper rah = new LocalFsResourceAccessorHelper(mediaItemAccessor))
          return ExtractSeriesData(rah.LocalFsResourceAccessor, extractedAspectData);
      }
      catch (Exception e)
      {
        // Only log at the info level here - And simply return false. This lets the caller know that we
        // couldn't perform our task here.
        ServiceRegistration.Get<ILogger>().Info("SeriesMetadataExtractor: Exception reading resource '{0}' (Text: '{1}')", mediaItemAccessor.CanonicalLocalResourcePath, e.Message);
      }
      return false;
    }

    #endregion
  }
}<|MERGE_RESOLUTION|>--- conflicted
+++ resolved
@@ -91,11 +91,7 @@
 
     #region Protected methods
 
-<<<<<<< HEAD
-    protected bool ExtractSeriesData(string localFsResourcePath, IDictionary<Guid, IList<MediaItemAspect>> extractedAspectData)
-=======
-    protected bool ExtractSeriesData(ILocalFsResourceAccessor lfsra, IDictionary<Guid, MediaItemAspect> extractedAspectData)
->>>>>>> 8d4dce0b
+    protected bool ExtractSeriesData(ILocalFsResourceAccessor lfsra, IDictionary<Guid, IList<MediaItemAspect>> extractedAspectData)
     {
       // VideoAspect must be present to be sure it is actually a video resource.
       if (!extractedAspectData.ContainsKey(VideoAspect.ASPECT_ID))
@@ -105,11 +101,7 @@
 
       // Try to get extended information out of matroska files)
       MatroskaMatcher matroskaMatcher = new MatroskaMatcher();
-<<<<<<< HEAD
-      if (matroskaMatcher.MatchSeries(localFsResourcePath, out seriesInfo, ref extractedAspectData))
-=======
       if (matroskaMatcher.MatchSeries(lfsra, out seriesInfo, ref extractedAspectData))
->>>>>>> 8d4dce0b
       {
         ServiceRegistration.Get<ILogger>().Debug("ExtractSeriesData: Found SeriesInformation by MatroskaMatcher for {0}, IMDB {1}, TVDB {2}, IsCompleteMatch {3}",
           seriesInfo.Series, seriesInfo.ImdbId, seriesInfo.TvdbId, seriesInfo.IsCompleteMatch);
