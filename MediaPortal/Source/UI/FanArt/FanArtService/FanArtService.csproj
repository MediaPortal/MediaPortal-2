--- conflicted
+++ resolved
@@ -43,14 +43,8 @@
     <Reference Include="System" />
     <Reference Include="System.Core" />
     <Reference Include="System.Drawing" />
-<<<<<<< HEAD
-    <Reference Include="System.Threading.Tasks.Dataflow, Version=4.5.24.0, Culture=neutral, PublicKeyToken=b03f5f7f11d50a3a, processorArchitecture=MSIL">
-      <HintPath>..\..\..\..\Packages\Microsoft.Tpl.Dataflow.4.5.24\lib\portable-net45+win8+wpa81\System.Threading.Tasks.Dataflow.dll</HintPath>
-      <Private>True</Private>
-=======
     <Reference Include="System.Threading.Tasks.Dataflow, Version=4.6.2.0, Culture=neutral, PublicKeyToken=b03f5f7f11d50a3a, processorArchitecture=MSIL">
       <HintPath>..\..\..\..\Packages\System.Threading.Tasks.Dataflow.4.8.0\lib\netstandard2.0\System.Threading.Tasks.Dataflow.dll</HintPath>
->>>>>>> ca5fa06b
     </Reference>
     <Reference Include="System.Web" />
     <Reference Include="System.Xml.Linq" />
@@ -63,21 +57,15 @@
       <Link>Properties\VersionInfo.cs</Link>
     </Compile>
     <Compile Include="AlbumThumbs.cs" />
-<<<<<<< HEAD
-=======
     <Compile Include="FanArtDataflow\FanArtActionBlock.cs" />
     <Compile Include="FanArtDataflow\FanArtManagerAction.cs" />
->>>>>>> ca5fa06b
     <Compile Include="FanArtLibraryManager.cs" />
     <Compile Include="FanArtService.cs" />
     <Compile Include="FanArtServicePlugin.cs" />
     <Compile Include="FanartAccessModule.cs" />
     <Compile Include="MediaItemThumbs.cs" />
     <Compile Include="Properties\AssemblyInfo.cs" />
-<<<<<<< HEAD
-=======
     <Compile Include="Settings\FanArtActionSettings.cs" />
->>>>>>> ca5fa06b
     <Compile Include="Settings\FanArtServiceSettings.cs" />
   </ItemGroup>
   <ItemGroup>
