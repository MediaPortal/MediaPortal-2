<?xml version='1.0' encoding='UTF-8'?>
<resources>
  <!--Menu items for the five Media navigation parts-->
  <string name="Media.BrowseMediaMenuItem">کردنەوەی فایل</string>
  <string name="Media.LocalMediaMenuItem">فایلی ناوەکی</string>
  <string name="Media.AudioMenuItem">دەنگ</string>
  <string name="Media.VideosMenuItem">ڤیدیۆ</string>
  <string name="Media.ImagesMenuItem">وێنە</string>
  <!--Filter titles-->
  <string name="Media.SimpleSearchFilterMenuItem">گەڕان</string>
  <string name="Media.ShowAllAudioItemsMenuItem">پیشاندانی هەمووی</string>
  <string name="Media.ShowAllVideoItemsMenuItem">پیشاندانی هەمووی</string>
  <string name="Media.ShowAllImageItemsMenuItem">پیشاندانی هەمووی</string>
  <string name="Media.ShowAllMoviesMenuItem">پیشاندانی هەمووی</string>
  <!--Special filters names-->
  <string name="Media.ImageFilterSmall">بچووک</string>
  <string name="Media.ImageFilterMedium">مامناوەند</string>
  <string name="Media.ImageFilterBig">گەورە</string>
  <!--Navbar display labels for sub view navigation-->
  <string name="Media.BrowseMediaNavigationNavbarDisplayLabel">{0}</string>
  <!--For example: "R.E.M."-->
  <string name="Media.LocalMediaNavigationNavbarDisplayLabel">{0}</string>
  <!--For example: "R.E.M."-->
  <string name="Media.FilterArtistNavbarDisplayLabel">هونەرمەند: {0}</string>
  <!--For example: "Artist: R.E.M."-->
  <string name="Media.FilterAlbumNavbarDisplayLabel">ئەلبوم: {0}</string>
  <string name="Media.FilterAudioGenreNavbarDisplayLabel">جۆر: {0}</string>
  <string name="Media.FilterVideoGenreNavbarDisplayLabel">جۆر: {0}</string>
  <string name="Media.FilterMoviesCollectionNavbarDisplayLabel">{0}</string>
  <string name="Media.FilterSeriesItemsNavbarDisplayLabel">{0}</string>
  <!--Display labels for workflow navigation contexts-->
  <string name="Media.BrowseMediaNavigationRootWorkflowNavigationContextDisplayLabel">کردنەوەی فایل</string>
  <string name="Media.LocalMediaNavigationRootWorkflowNavigationContextDisplayLabel">فایلی ناوەکی</string>
  <!--Screen headers-->
  <string name="Media.VideoItemsHeader">ڤیدیۆ</string>
  <string name="Media.ImageItemsHeader">وێنە</string>
  <!--View names (names for the view instances)-->
  <string name="Media.BrowseMediaRootViewName">کردنەوەی فایل</string>
  <string name="Media.LocalMediaRootViewName">فایلی ناوەکی</string>
  <string name="Media.AudioRootViewName">دەنگ</string>
  <string name="Media.VideosRootViewName">ڤیدیۆ</string>
  <string name="Media.EpisodeRootViewName">زنجیرە</string>
  <string name="Media.ImagesRootViewName">وێنە</string>
  <!--General strings used in views-->
  <!--Shown in the header of an items list-->
  <!--Shown in the header of an items list-->
  <!--Shown in the header of an items list-->
  <!--Shown in the header of an items list, e.g. "15/350 items"-->
  <!--Shown in the header of an items list, e.g. "45 items"-->
  <!--Playlists-->
  <string name="Media.AddToPlaylistProgressDialogHeader">ئەنجامدان</string>
  <string name="Media.StopAddToPlaylistButton">وەستاندن</string>
  <!--MediaItemAction dialog-->
  <!--Play items dialog-->
  <!--Player context names-->
  <string name="Media.AudioContextName">دەنگ</string>
  <!--Video currently playing-->
  <!--Series currently playing-->
  <!--Image currently playing-->
  <!--DVD currently playing-->
  <!--Audio currently playing-->
  <!--VideoPlayerUIContributor-->
  <!--Video Player time units-->
  <!--Secondary filters-->
<<<<<<< HEAD
=======
  <string name="Filter.RemoteNumericAlphabet0"></string>
  <string name="Filter.RemoteNumericAlphabet1"></string>
>>>>>>> 39e814fb
</resources><|MERGE_RESOLUTION|>--- conflicted
+++ resolved
@@ -62,9 +62,4 @@
   <!--VideoPlayerUIContributor-->
   <!--Video Player time units-->
   <!--Secondary filters-->
-<<<<<<< HEAD
-=======
-  <string name="Filter.RemoteNumericAlphabet0"></string>
-  <string name="Filter.RemoteNumericAlphabet1"></string>
->>>>>>> 39e814fb
 </resources>