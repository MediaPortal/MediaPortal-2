#region Copyright (C) 2007-2017 Team MediaPortal

/*
    Copyright (C) 2007-2017 Team MediaPortal
    http://www.team-mediaportal.com

    This file is part of MediaPortal 2

    MediaPortal 2 is free software: you can redistribute it and/or modify
    it under the terms of the GNU General Public License as published by
    the Free Software Foundation, either version 3 of the License, or
    (at your option) any later version.

    MediaPortal 2 is distributed in the hope that it will be useful,
    but WITHOUT ANY WARRANTY; without even the implied warranty of
    MERCHANTABILITY or FITNESS FOR A PARTICULAR PURPOSE. See the
    GNU General Public License for more details.

    You should have received a copy of the GNU General Public License
    along with MediaPortal 2. If not, see <http://www.gnu.org/licenses/>.
*/

#endregion

using MediaPortal.Common;
using MediaPortal.Common.Exceptions;
using MediaPortal.Common.MediaManagement;
using MediaPortal.Common.MediaManagement.DefaultItemAspects;
using MediaPortal.Common.MediaManagement.MLQueries;
using MediaPortal.Common.SystemCommunication;
using MediaPortal.UI.ServerCommunication;
using MediaPortal.UI.Services.UserManagement;
using MediaPortal.UiComponents.Media.FilterTrees;
using MediaPortal.UiComponents.Media.General;
using MediaPortal.UiComponents.Media.Settings;
using System;
using System.Collections.Generic;
using System.Linq;
<<<<<<< HEAD
=======
using System.Threading.Tasks;
using MediaPortal.Common.UserManagement;
>>>>>>> ca5fa06b
using MediaPortal.UiComponents.Media.Helpers;

namespace MediaPortal.UiComponents.Media.FilterCriteria
{
  /// <summary>
  /// Filter criterion which creates a filter by a simple attribute value.
  /// </summary>
  public class RelationshipMLFilterCriterion : MLFilterCriterion
  {
    protected Guid _role;
    protected Guid _linkedRole;
    protected IEnumerable<Guid> _necessaryMIATypeIds;
    protected IEnumerable<Guid> _optionalMIATypeIds;
    protected ISortInformation _sortInformation;

    public RelationshipMLFilterCriterion(Guid role, Guid linkedRole, IEnumerable<Guid> necessaryMIATypeIds, IEnumerable<Guid> optionalMIATypeIds, ISortInformation sortInformation)
    {
      _role = role;
      _linkedRole = linkedRole;
      _necessaryMIATypeIds = necessaryMIATypeIds;
      _optionalMIATypeIds = optionalMIATypeIds;
      _sortInformation = sortInformation;
    }

    #region Base overrides

    public override async Task<ICollection<FilterValue>> GetAvailableValuesAsync(IEnumerable<Guid> necessaryMIATypeIds, IFilter selectAttributeFilter, IFilter filter)
    {
      IContentDirectory cd = ServiceRegistration.Get<IServerConnectionManager>().ContentDirectory;
      if (cd == null)
        throw new NotConnectedException("The MediaLibrary is not connected");
      
      Guid? userProfile = null;
      IUserManagement userProfileDataManagement = ServiceRegistration.Get<IUserManagement>();
      if (userProfileDataManagement != null && userProfileDataManagement.IsValidUser)
      {
        userProfile = userProfileDataManagement.CurrentUser.ProfileId;
      }

      IEnumerable<Guid> mias = _necessaryMIATypeIds ?? necessaryMIATypeIds;
      IEnumerable<Guid> optMias = _optionalMIATypeIds != null ? _optionalMIATypeIds.Except(mias) : null;
      bool showVirtual = VirtualMediaHelper.ShowVirtualMedia(necessaryMIATypeIds);
      IFilter queryFilter = new FilteredRelationshipFilter(_role, _linkedRole, filter);

      MediaItemQuery query = new MediaItemQuery(mias, optMias, queryFilter);
      if (_sortInformation != null)
        query.SortInformation = new List<ISortInformation> { _sortInformation };
      
<<<<<<< HEAD
      IList<MediaItem> items = cd.Search(query, true, userProfile, showVirtual);
=======
      IList<MediaItem> items = await cd.SearchAsync(query, true, userProfile, showVirtual);
>>>>>>> ca5fa06b
      CertificationHelper.ConvertCertifications(items);
      IList<FilterValue> result = new List<FilterValue>(items.Count);
      foreach (MediaItem item in items)
      {
        string name;
        MediaItemAspect.TryGetAttribute(item.Aspects, MediaAspect.ATTR_TITLE, out name);
        result.Add(new FilterValue(name,
          new FilterTreePath(_role),
          null,
          item,
          this));
      }

      //ToDo: Add support for an empty entry for all filtered items that don't have this relationship
      //The below works OK in simple cases but results in an extra, relatively long running query. Maybe this should be handled
      //at the server for all relationship queries...
      //IFilter emptyRelationshipFilter = new NotFilter(new RelationshipFilter(_linkedRole, _role, Guid.Empty));
      //queryFilter = filter != null ? BooleanCombinationFilter.CombineFilters(BooleanOperator.And, filter, emptyRelationshipFilter) : emptyRelationshipFilter;
      //int numEmptyEntries = cd.CountMediaItems(necessaryMIATypeIds, queryFilter, true, showVirtual);
      //if(numEmptyEntries > 0)
      //  result.Insert(0, new FilterValue(Consts.RES_VALUE_EMPTY_TITLE, emptyRelationshipFilter, null, this));

      return result;
    }

    protected virtual string GetDisplayName(object groupKey)
    {
      return string.Format("{0}", groupKey).Trim();
    }

    public override Task<ICollection<FilterValue>> GroupValuesAsync(ICollection<Guid> necessaryMIATypeIds, IFilter selectAttributeFilter, IFilter filter)
    {
      return Task.FromResult((ICollection<FilterValue>)null);
    }

    #endregion
  }
}<|MERGE_RESOLUTION|>--- conflicted
+++ resolved
@@ -36,11 +36,8 @@
 using System;
 using System.Collections.Generic;
 using System.Linq;
-<<<<<<< HEAD
-=======
 using System.Threading.Tasks;
 using MediaPortal.Common.UserManagement;
->>>>>>> ca5fa06b
 using MediaPortal.UiComponents.Media.Helpers;
 
 namespace MediaPortal.UiComponents.Media.FilterCriteria
@@ -89,11 +86,7 @@
       if (_sortInformation != null)
         query.SortInformation = new List<ISortInformation> { _sortInformation };
       
-<<<<<<< HEAD
-      IList<MediaItem> items = cd.Search(query, true, userProfile, showVirtual);
-=======
       IList<MediaItem> items = await cd.SearchAsync(query, true, userProfile, showVirtual);
->>>>>>> ca5fa06b
       CertificationHelper.ConvertCertifications(items);
       IList<FilterValue> result = new List<FilterValue>(items.Count);
       foreach (MediaItem item in items)
