#region Copyright (C) 2007-2017 Team MediaPortal

/*
    Copyright (C) 2007-2017 Team MediaPortal
    http://www.team-mediaportal.com

    This file is part of MediaPortal 2

    MediaPortal 2 is free software: you can redistribute it and/or modify
    it under the terms of the GNU General Public License as published by
    the Free Software Foundation, either version 3 of the License, or
    (at your option) any later version.

    MediaPortal 2 is distributed in the hope that it will be useful,
    but WITHOUT ANY WARRANTY; without even the implied warranty of
    MERCHANTABILITY or FITNESS FOR A PARTICULAR PURPOSE. See the
    GNU General Public License for more details.

    You should have received a copy of the GNU General Public License
    along with MediaPortal 2. If not, see <http://www.gnu.org/licenses/>.
*/

#endregion

using MediaPortal.Common;
using MediaPortal.Common.FanArt;
using MediaPortal.Common.Logging;
using MediaPortal.Common.MediaManagement;
using MediaPortal.Common.MediaManagement.DefaultItemAspects;
using MediaPortal.Common.MediaManagement.Helpers;
using MediaPortal.Common.ResourceAccess;
using MediaPortal.Common.Services.ResourceAccess;
using MediaPortal.Extensions.MetadataExtractors.MatroskaLib;
using System;
using System.Collections.Generic;
using System.Drawing;
using System.IO;
using System.Linq;
using System.Threading.Tasks;

namespace MediaPortal.Extensions.MetadataExtractors.VideoMetadataExtractor
{
  class VideoFanArtHandler : IMediaFanArtHandler
  {
    #region Constants

    private static readonly Guid[] FANART_ASPECTS = { VideoAspect.ASPECT_ID };

    /// <summary>
    /// GUID string for the movie FanArt handler.
    /// </summary>
    public const string FANARTHANDLER_ID_STR = "183DBA7C-666A-4BBD-BCE8-AD0924B4FEF1";

    /// <summary>
    /// Movie FanArt handler GUID.
    /// </summary>
    public static Guid FANARTHANDLER_ID = new Guid(FANARTHANDLER_ID_STR);

    private static readonly ICollection<string> MKV_EXTENSIONS = new HashSet<string>(StringComparer.InvariantCultureIgnoreCase) { ".mkv", ".webm" };

    private static readonly ICollection<String> IMG_EXTENSIONS = new HashSet<string>(StringComparer.InvariantCultureIgnoreCase) { ".jpg", ".png", ".tbn" };

    #endregion

    protected FanArtHandlerMetadata _metadata;
    private readonly SynchronizedCollection<Guid> _checkCache = new SynchronizedCollection<Guid>();

    public VideoFanArtHandler()
    {
      _metadata = new FanArtHandlerMetadata(FANARTHANDLER_ID, "Video FanArt handler");
    }

    public Guid[] FanArtAspects
    {
      get
      {
        return FANART_ASPECTS;
      }
    }

    public FanArtHandlerMetadata Metadata
    {
      get { return _metadata; }
    }

    public Task CollectFanArtAsync(Guid mediaItemId, IDictionary<Guid, IList<MediaItemAspect>> aspects)
    {
<<<<<<< HEAD
      if (_checkCache.Contains(mediaItemId))
        return;

      _checkCache.Add(mediaItemId);
      ExtractFanArt(mediaItemId, aspects);
=======
      if (_checkCache.Contains(mediaItemId))
        return Task.CompletedTask;
      _checkCache.Add(mediaItemId);
      return ExtractFanArt(mediaItemId, aspects);
>>>>>>> ca5fa06b
    }

    private Task ExtractFanArt(Guid mediaItemId, IDictionary<Guid, IList<MediaItemAspect>> aspects)
    {
      if (!aspects.ContainsKey(VideoAspect.ASPECT_ID) || BaseInfo.IsVirtualResource(aspects))
        return Task.CompletedTask;

      MovieInfo movieInfo = new MovieInfo();
      movieInfo.FromMetadata(aspects);
      bool forceFanart = !movieInfo.IsRefreshed;
      return ExtractLocalImages(aspects, mediaItemId, movieInfo.ToString());
    }

    private IResourceLocator GetResourceLocator(IDictionary<Guid, IList<MediaItemAspect>> aspects)
    {
      IList<MultipleMediaItemAspect> providerAspects;
      if (!MediaItemAspect.TryGetAspects(aspects, ProviderResourceAspect.Metadata, out providerAspects))
        return null;
      foreach (MultipleMediaItemAspect providerAspect in providerAspects)
      {
        string systemId = (string)providerAspect[ProviderResourceAspect.ATTR_SYSTEM_ID];
        string resourceAccessorPath = (string)providerAspect[ProviderResourceAspect.ATTR_RESOURCE_ACCESSOR_PATH];
        if (!string.IsNullOrEmpty(systemId) && !string.IsNullOrEmpty(resourceAccessorPath))
          return new ResourceLocator(systemId, ResourcePath.Deserialize(resourceAccessorPath));
      }
      return null;
    }

    private async Task ExtractLocalImages(IDictionary<Guid, IList<MediaItemAspect>> aspects, Guid? movieMediaItemId, string movieName)
    {
      if (BaseInfo.IsVirtualResource(aspects))
        return;

      IResourceLocator mediaItemLocater = GetResourceLocator(aspects);
      if (mediaItemLocater == null)
        return;

      await ExtractFolderImages(mediaItemLocater, movieMediaItemId, movieName).ConfigureAwait(false);
      using (IResourceAccessor mediaItemAccessor = mediaItemLocater.CreateAccessor())
      using (LocalFsResourceAccessorHelper rah = new LocalFsResourceAccessorHelper(mediaItemAccessor))
      using (rah.LocalFsResourceAccessor.EnsureLocalFileSystemAccess())
        await ExtractMkvImages(rah.LocalFsResourceAccessor, movieMediaItemId, movieName).ConfigureAwait(false);
    }

    private async Task ExtractMkvImages(ILocalFsResourceAccessor lfsra, Guid? movieMediaItemId, string movieTitle)
    {
      if (!movieMediaItemId.HasValue)
        return;

      Guid mediaItemId = movieMediaItemId.Value;
      string fileSystemPath = string.Empty;
      IDictionary<string, string> patterns = new Dictionary<string, string>()
      {
        { "banner.", FanArtTypes.Banner },
        { "clearart.", FanArtTypes.ClearArt },
        { "cover.", FanArtTypes.Cover },
        { "poster.", FanArtTypes.Poster },
        { "folder.", FanArtTypes.Poster },
        { "backdrop.", FanArtTypes.FanArt },
        { "fanart.", FanArtTypes.FanArt },
      };

      // File based access
      try
      {
        if (lfsra != null)
        {
          fileSystemPath = lfsra.LocalFileSystemPath;
          var ext = ResourcePathHelper.GetExtension(fileSystemPath);
          if (!MKV_EXTENSIONS.Contains(ext))
            return;

          MatroskaInfoReader mkvReader = new MatroskaInfoReader(lfsra);
          IFanArtCache fanArtCache = ServiceRegistration.Get<IFanArtCache>();
          foreach (var pattern in patterns)
          {
            byte[] binaryData = await mkvReader.GetAttachmentByNameAsync(pattern.Key).ConfigureAwait(false);
            if (binaryData != null)
            {
              string filename = pattern + Path.GetFileNameWithoutExtension(lfsra.LocalFileSystemPath);
              await fanArtCache.TrySaveFanArt(mediaItemId, movieTitle, pattern.Value,
                p => TrySaveTagImage(binaryData, p, filename)).ConfigureAwait(false);
            }
          }
        }
      }
      catch (Exception ex)
      {
        Logger.Warn("MovieFanArtHandler: Exception while reading mkv attachments from '{0}'", ex, fileSystemPath);
      }
    }

    private Task<bool> TrySaveTagImage(byte[] imageData, string saveDirectory, string filename)
    {
      string savePath = Path.Combine(saveDirectory, "File." + filename + ".jpg");
      try
      {
        if (!File.Exists(savePath))
        {
          using (MemoryStream ms = new MemoryStream(imageData))
          using (Image img = Image.FromStream(ms, true, true))
            img.Save(savePath, System.Drawing.Imaging.ImageFormat.Jpeg);
          return Task.FromResult(true);
        }
      }
      catch (Exception ex)
      {
        // Decoding of invalid image data can fail, but main MediaItem is correct.
        Logger.Warn("VideoFanArtHandler: Error saving tag image to path '{0}'", ex, savePath);
      }
      return Task.FromResult(false);
    }

    private async Task ExtractFolderImages(IResourceLocator mediaItemLocater, Guid? movieMediaItemId, string movieTitle)
    {
      string fileSystemPath = string.Empty;

      // File based access
      try
      {
        if (mediaItemLocater != null)
        {
          fileSystemPath = mediaItemLocater.NativeResourcePath.FileName;
          var mediaItemPath = mediaItemLocater.NativeResourcePath;
          var mediaItemFileNameWithoutExtension = ResourcePathHelper.GetFileNameWithoutExtension(mediaItemPath.ToString()).ToLowerInvariant();
          var mediaItemDirectoryPath = ResourcePathHelper.Combine(mediaItemPath, "../");

          //Movie fanart
          var thumbPaths = new List<ResourcePath>();
          var fanArtPaths = new List<ResourcePath>();
          var posterPaths = new List<ResourcePath>();
          var bannerPaths = new List<ResourcePath>();
          var logoPaths = new List<ResourcePath>();
          var clearArtPaths = new List<ResourcePath>();
          var discArtPaths = new List<ResourcePath>();
          if (movieMediaItemId.HasValue)
          {
            using (var directoryRa = new ResourceLocator(mediaItemLocater.NativeSystemId, mediaItemDirectoryPath).CreateAccessor())
            {
              var directoryFsra = directoryRa as IFileSystemResourceAccessor;
              if (directoryFsra != null)
              {
                var potentialFanArtFiles = GetPotentialFanArtFiles(directoryFsra);

                thumbPaths.AddRange(
                    from potentialFanArtFile in potentialFanArtFiles
                    let potentialFanArtFileNameWithoutExtension = ResourcePathHelper.GetFileNameWithoutExtension(potentialFanArtFile.ToString()).ToLowerInvariant()
                    where potentialFanArtFileNameWithoutExtension.StartsWith(mediaItemFileNameWithoutExtension + "-thumb") || potentialFanArtFileNameWithoutExtension == "thumb"
                    select potentialFanArtFile);

                posterPaths.AddRange(
                    from potentialFanArtFile in potentialFanArtFiles
                    let potentialFanArtFileNameWithoutExtension = ResourcePathHelper.GetFileNameWithoutExtension(potentialFanArtFile.ToString()).ToLowerInvariant()
                    where potentialFanArtFileNameWithoutExtension == "poster" || potentialFanArtFileNameWithoutExtension == "folder" || potentialFanArtFileNameWithoutExtension == "cover" ||
                    potentialFanArtFileNameWithoutExtension.StartsWith(mediaItemFileNameWithoutExtension + "-poster")
                    select potentialFanArtFile);

                logoPaths.AddRange(
                    from potentialFanArtFile in potentialFanArtFiles
                    let potentialFanArtFileNameWithoutExtension = ResourcePathHelper.GetFileNameWithoutExtension(potentialFanArtFile.ToString()).ToLowerInvariant()
                    where potentialFanArtFileNameWithoutExtension == "logo" || potentialFanArtFileNameWithoutExtension.StartsWith(mediaItemFileNameWithoutExtension + "-logo")
                    select potentialFanArtFile);

                clearArtPaths.AddRange(
                    from potentialFanArtFile in potentialFanArtFiles
                    let potentialFanArtFileNameWithoutExtension = ResourcePathHelper.GetFileNameWithoutExtension(potentialFanArtFile.ToString()).ToLowerInvariant()
                    where potentialFanArtFileNameWithoutExtension == "clearart" || potentialFanArtFileNameWithoutExtension.StartsWith(mediaItemFileNameWithoutExtension + "-clearart")
                    select potentialFanArtFile);

                discArtPaths.AddRange(
                    from potentialFanArtFile in potentialFanArtFiles
                    let potentialFanArtFileNameWithoutExtension = ResourcePathHelper.GetFileNameWithoutExtension(potentialFanArtFile.ToString()).ToLowerInvariant()
                    where potentialFanArtFileNameWithoutExtension == "discart" || potentialFanArtFileNameWithoutExtension == "disc" || 
                    potentialFanArtFileNameWithoutExtension.StartsWith(mediaItemFileNameWithoutExtension + "-discart")
                    select potentialFanArtFile);

                bannerPaths.AddRange(
                    from potentialFanArtFile in potentialFanArtFiles
                    let potentialFanArtFileNameWithoutExtension = ResourcePathHelper.GetFileNameWithoutExtension(potentialFanArtFile.ToString()).ToLowerInvariant()
                    where potentialFanArtFileNameWithoutExtension == "banner" || potentialFanArtFileNameWithoutExtension.StartsWith(mediaItemFileNameWithoutExtension + "-banner")
                    select potentialFanArtFile);

                fanArtPaths.AddRange(
                    from potentialFanArtFile in potentialFanArtFiles
                    let potentialFanArtFileNameWithoutExtension = ResourcePathHelper.GetFileNameWithoutExtension(potentialFanArtFile.ToString()).ToLowerInvariant()
                    where potentialFanArtFileNameWithoutExtension == "backdrop" || potentialFanArtFileNameWithoutExtension == "fanart" ||
                    potentialFanArtFileNameWithoutExtension.StartsWith(mediaItemFileNameWithoutExtension + "-fanart")
                    select potentialFanArtFile);

                if (directoryFsra.ResourceExists("ExtraFanArt/"))
                  using (var extraFanArtDirectoryFsra = directoryFsra.GetResource("ExtraFanArt/"))
                    fanArtPaths.AddRange(GetPotentialFanArtFiles(extraFanArtDirectoryFsra));
              }
            }
            foreach (ResourcePath posterPath in posterPaths)
              await SaveFolderFile(mediaItemLocater, posterPath, FanArtTypes.Poster, movieMediaItemId.Value, movieTitle).ConfigureAwait(false);
            foreach (ResourcePath logoPath in logoPaths)
              await SaveFolderFile(mediaItemLocater, logoPath, FanArtTypes.Logo, movieMediaItemId.Value, movieTitle).ConfigureAwait(false);
            foreach (ResourcePath clearArtPath in clearArtPaths)
              await SaveFolderFile(mediaItemLocater, clearArtPath, FanArtTypes.ClearArt, movieMediaItemId.Value, movieTitle).ConfigureAwait(false);
            foreach (ResourcePath discArtPath in discArtPaths)
              await SaveFolderFile(mediaItemLocater, discArtPath, FanArtTypes.DiscArt, movieMediaItemId.Value, movieTitle).ConfigureAwait(false);
            foreach (ResourcePath bannerPath in bannerPaths)
              await SaveFolderFile(mediaItemLocater, bannerPath, FanArtTypes.Banner, movieMediaItemId.Value, movieTitle).ConfigureAwait(false);
            foreach (ResourcePath fanartPath in fanArtPaths)
              await SaveFolderFile(mediaItemLocater, fanartPath, FanArtTypes.FanArt, movieMediaItemId.Value, movieTitle).ConfigureAwait(false);
            foreach (ResourcePath thumbPath in thumbPaths)
              await SaveFolderFile(mediaItemLocater, thumbPath, FanArtTypes.Thumbnail, movieMediaItemId.Value, movieTitle).ConfigureAwait(false);
          }
        }
      }
      catch (Exception ex)
      {
        Logger.Warn("VideoFanArtHandler: Exception while reading folder images for '{0}'", ex, fileSystemPath);
      }
    }

    private List<ResourcePath> GetPotentialFanArtFiles(IFileSystemResourceAccessor directoryAccessor)
    {
      var result = new List<ResourcePath>();
      if (directoryAccessor.IsFile)
        return result;
      foreach (var file in directoryAccessor.GetFiles())
        using (file)
        {
          var path = file.CanonicalLocalResourcePath;
          if (IMG_EXTENSIONS.Contains(ResourcePathHelper.GetExtension(path.ToString())))
            result.Add(path);
        }
      return result;
    }

    private async Task SaveFolderFile(IResourceLocator mediaItemLocater, ResourcePath file, string fanArtType, Guid mediaItemId, string title)
    {
      if ((!VideoMetadataExtractor.CacheOfflineFanArt && mediaItemLocater.NativeResourcePath.IsNetworkResource) ||
          (!VideoMetadataExtractor.CacheLocalFanArt && (!mediaItemLocater.NativeResourcePath.IsNetworkResource && mediaItemLocater.NativeResourcePath.IsValidLocalPath)))
        return;

      IFanArtCache fanArtCache = ServiceRegistration.Get<IFanArtCache>();
      await fanArtCache.TrySaveFanArt(mediaItemId, title, fanArtType,
        p => TrySaveFolderImage(mediaItemLocater, file, p)).ConfigureAwait(false);
    }

    private async Task<bool> TrySaveFolderImage(IResourceLocator mediaItemLocater, ResourcePath file, string saveDirectory)
    {
      string savePath = Path.Combine(saveDirectory, "Folder." + ResourcePathHelper.GetFileName(file.ToString()));
      try
      {
        if (File.Exists(savePath))
          return false;

        using (var fileRa = new ResourceLocator(mediaItemLocater.NativeSystemId, file).CreateAccessor())
        {
          var fileFsra = fileRa as IFileSystemResourceAccessor;
          if (fileFsra != null)
          {
            using (Stream ms = fileFsra.OpenRead())
            using (FileStream fs = File.OpenWrite(savePath))
              await ms.CopyToAsync(fs).ConfigureAwait(false);
            return true;
          }
        }
      }
      catch (Exception ex)
      {
        // Decoding of invalid image data can fail, but main MediaItem is correct.
        Logger.Warn("VideoFanArtHandler: Error saving folder image to path '{0}'", ex, savePath);
      }
      return false;
    }

    private string GetCacheFileName(string cachePath, string fileName)
    {
      string cacheFile = Path.Combine(cachePath, fileName);
      string folder = Path.GetDirectoryName(cacheFile);
      if (!Directory.Exists(folder))
        Directory.CreateDirectory(folder);

      return cacheFile;
    }

    public void DeleteFanArt(Guid mediaItemId)
    {
      _checkCache.Remove(mediaItemId);
<<<<<<< HEAD
      FanArtCache.DeleteFanArtFiles(mediaItemId.ToString());
=======
      ServiceRegistration.Get<IFanArtCache>().DeleteFanArtFiles(mediaItemId);
>>>>>>> ca5fa06b
    }

    public void ClearCache()
    {
      _checkCache.Clear();
    }

    private static ILogger Logger
    {
      get { return ServiceRegistration.Get<ILogger>(); }
    }
  }
}<|MERGE_RESOLUTION|>--- conflicted
+++ resolved
@@ -85,28 +85,20 @@
 
     public Task CollectFanArtAsync(Guid mediaItemId, IDictionary<Guid, IList<MediaItemAspect>> aspects)
     {
-<<<<<<< HEAD
-      if (_checkCache.Contains(mediaItemId))
-        return;
-
-      _checkCache.Add(mediaItemId);
-      ExtractFanArt(mediaItemId, aspects);
-=======
-      if (_checkCache.Contains(mediaItemId))
-        return Task.CompletedTask;
-      _checkCache.Add(mediaItemId);
+      if (_checkCache.Contains(mediaItemId))
+        return Task.CompletedTask;
+      _checkCache.Add(mediaItemId);
       return ExtractFanArt(mediaItemId, aspects);
->>>>>>> ca5fa06b
     }
 
     private Task ExtractFanArt(Guid mediaItemId, IDictionary<Guid, IList<MediaItemAspect>> aspects)
     {
-      if (!aspects.ContainsKey(VideoAspect.ASPECT_ID) || BaseInfo.IsVirtualResource(aspects))
-        return Task.CompletedTask;
-
-      MovieInfo movieInfo = new MovieInfo();
-      movieInfo.FromMetadata(aspects);
-      bool forceFanart = !movieInfo.IsRefreshed;
+      if (!aspects.ContainsKey(VideoAspect.ASPECT_ID) || BaseInfo.IsVirtualResource(aspects))
+        return Task.CompletedTask;
+
+      MovieInfo movieInfo = new MovieInfo();
+      movieInfo.FromMetadata(aspects);
+      bool forceFanart = !movieInfo.IsRefreshed;
       return ExtractLocalImages(aspects, mediaItemId, movieInfo.ToString());
     }
 
@@ -135,9 +127,9 @@
         return;
 
       await ExtractFolderImages(mediaItemLocater, movieMediaItemId, movieName).ConfigureAwait(false);
-      using (IResourceAccessor mediaItemAccessor = mediaItemLocater.CreateAccessor())
-      using (LocalFsResourceAccessorHelper rah = new LocalFsResourceAccessorHelper(mediaItemAccessor))
-      using (rah.LocalFsResourceAccessor.EnsureLocalFileSystemAccess())
+      using (IResourceAccessor mediaItemAccessor = mediaItemLocater.CreateAccessor())
+      using (LocalFsResourceAccessorHelper rah = new LocalFsResourceAccessorHelper(mediaItemAccessor))
+      using (rah.LocalFsResourceAccessor.EnsureLocalFileSystemAccess())
         await ExtractMkvImages(rah.LocalFsResourceAccessor, movieMediaItemId, movieName).ConfigureAwait(false);
     }
 
@@ -169,15 +161,15 @@
           if (!MKV_EXTENSIONS.Contains(ext))
             return;
 
-          MatroskaInfoReader mkvReader = new MatroskaInfoReader(lfsra);
+          MatroskaInfoReader mkvReader = new MatroskaInfoReader(lfsra);
           IFanArtCache fanArtCache = ServiceRegistration.Get<IFanArtCache>();
           foreach (var pattern in patterns)
           {
             byte[] binaryData = await mkvReader.GetAttachmentByNameAsync(pattern.Key).ConfigureAwait(false);
             if (binaryData != null)
-            {
-              string filename = pattern + Path.GetFileNameWithoutExtension(lfsra.LocalFileSystemPath);
-              await fanArtCache.TrySaveFanArt(mediaItemId, movieTitle, pattern.Value,
+            {
+              string filename = pattern + Path.GetFileNameWithoutExtension(lfsra.LocalFileSystemPath);
+              await fanArtCache.TrySaveFanArt(mediaItemId, movieTitle, pattern.Value,
                 p => TrySaveTagImage(binaryData, p, filename)).ConfigureAwait(false);
             }
           }
@@ -187,27 +179,27 @@
       {
         Logger.Warn("MovieFanArtHandler: Exception while reading mkv attachments from '{0}'", ex, fileSystemPath);
       }
-    }
-
-    private Task<bool> TrySaveTagImage(byte[] imageData, string saveDirectory, string filename)
-    {
-      string savePath = Path.Combine(saveDirectory, "File." + filename + ".jpg");
-      try
-      {
-        if (!File.Exists(savePath))
-        {
-          using (MemoryStream ms = new MemoryStream(imageData))
-          using (Image img = Image.FromStream(ms, true, true))
-            img.Save(savePath, System.Drawing.Imaging.ImageFormat.Jpeg);
-          return Task.FromResult(true);
-        }
-      }
-      catch (Exception ex)
-      {
-        // Decoding of invalid image data can fail, but main MediaItem is correct.
-        Logger.Warn("VideoFanArtHandler: Error saving tag image to path '{0}'", ex, savePath);
-      }
-      return Task.FromResult(false);
+    }
+
+    private Task<bool> TrySaveTagImage(byte[] imageData, string saveDirectory, string filename)
+    {
+      string savePath = Path.Combine(saveDirectory, "File." + filename + ".jpg");
+      try
+      {
+        if (!File.Exists(savePath))
+        {
+          using (MemoryStream ms = new MemoryStream(imageData))
+          using (Image img = Image.FromStream(ms, true, true))
+            img.Save(savePath, System.Drawing.Imaging.ImageFormat.Jpeg);
+          return Task.FromResult(true);
+        }
+      }
+      catch (Exception ex)
+      {
+        // Decoding of invalid image data can fail, but main MediaItem is correct.
+        Logger.Warn("VideoFanArtHandler: Error saving tag image to path '{0}'", ex, savePath);
+      }
+      return Task.FromResult(false);
     }
 
     private async Task ExtractFolderImages(IResourceLocator mediaItemLocater, Guid? movieMediaItemId, string movieTitle)
@@ -230,7 +222,7 @@
           var posterPaths = new List<ResourcePath>();
           var bannerPaths = new List<ResourcePath>();
           var logoPaths = new List<ResourcePath>();
-          var clearArtPaths = new List<ResourcePath>();
+          var clearArtPaths = new List<ResourcePath>();
           var discArtPaths = new List<ResourcePath>();
           if (movieMediaItemId.HasValue)
           {
@@ -264,12 +256,12 @@
                     from potentialFanArtFile in potentialFanArtFiles
                     let potentialFanArtFileNameWithoutExtension = ResourcePathHelper.GetFileNameWithoutExtension(potentialFanArtFile.ToString()).ToLowerInvariant()
                     where potentialFanArtFileNameWithoutExtension == "clearart" || potentialFanArtFileNameWithoutExtension.StartsWith(mediaItemFileNameWithoutExtension + "-clearart")
-                    select potentialFanArtFile);
-
+                    select potentialFanArtFile);
+
                 discArtPaths.AddRange(
                     from potentialFanArtFile in potentialFanArtFiles
                     let potentialFanArtFileNameWithoutExtension = ResourcePathHelper.GetFileNameWithoutExtension(potentialFanArtFile.ToString()).ToLowerInvariant()
-                    where potentialFanArtFileNameWithoutExtension == "discart" || potentialFanArtFileNameWithoutExtension == "disc" || 
+                    where potentialFanArtFileNameWithoutExtension == "discart" || potentialFanArtFileNameWithoutExtension == "disc" || 
                     potentialFanArtFileNameWithoutExtension.StartsWith(mediaItemFileNameWithoutExtension + "-discart")
                     select potentialFanArtFile);
 
@@ -296,7 +288,7 @@
             foreach (ResourcePath logoPath in logoPaths)
               await SaveFolderFile(mediaItemLocater, logoPath, FanArtTypes.Logo, movieMediaItemId.Value, movieTitle).ConfigureAwait(false);
             foreach (ResourcePath clearArtPath in clearArtPaths)
-              await SaveFolderFile(mediaItemLocater, clearArtPath, FanArtTypes.ClearArt, movieMediaItemId.Value, movieTitle).ConfigureAwait(false);
+              await SaveFolderFile(mediaItemLocater, clearArtPath, FanArtTypes.ClearArt, movieMediaItemId.Value, movieTitle).ConfigureAwait(false);
             foreach (ResourcePath discArtPath in discArtPaths)
               await SaveFolderFile(mediaItemLocater, discArtPath, FanArtTypes.DiscArt, movieMediaItemId.Value, movieTitle).ConfigureAwait(false);
             foreach (ResourcePath bannerPath in bannerPaths)
@@ -327,45 +319,45 @@
             result.Add(path);
         }
       return result;
-    }
-
+    }
+
     private async Task SaveFolderFile(IResourceLocator mediaItemLocater, ResourcePath file, string fanArtType, Guid mediaItemId, string title)
-    {
+    {
       if ((!VideoMetadataExtractor.CacheOfflineFanArt && mediaItemLocater.NativeResourcePath.IsNetworkResource) ||
-          (!VideoMetadataExtractor.CacheLocalFanArt && (!mediaItemLocater.NativeResourcePath.IsNetworkResource && mediaItemLocater.NativeResourcePath.IsValidLocalPath)))
-        return;
-
-      IFanArtCache fanArtCache = ServiceRegistration.Get<IFanArtCache>();
-      await fanArtCache.TrySaveFanArt(mediaItemId, title, fanArtType,
+          (!VideoMetadataExtractor.CacheLocalFanArt && (!mediaItemLocater.NativeResourcePath.IsNetworkResource && mediaItemLocater.NativeResourcePath.IsValidLocalPath)))
+        return;
+
+      IFanArtCache fanArtCache = ServiceRegistration.Get<IFanArtCache>();
+      await fanArtCache.TrySaveFanArt(mediaItemId, title, fanArtType,
         p => TrySaveFolderImage(mediaItemLocater, file, p)).ConfigureAwait(false);
-    }
-
-    private async Task<bool> TrySaveFolderImage(IResourceLocator mediaItemLocater, ResourcePath file, string saveDirectory)
-    {
-      string savePath = Path.Combine(saveDirectory, "Folder." + ResourcePathHelper.GetFileName(file.ToString()));
-      try
-      {
-        if (File.Exists(savePath))
-          return false;
-
-        using (var fileRa = new ResourceLocator(mediaItemLocater.NativeSystemId, file).CreateAccessor())
-        {
-          var fileFsra = fileRa as IFileSystemResourceAccessor;
-          if (fileFsra != null)
-          {
-            using (Stream ms = fileFsra.OpenRead())
-            using (FileStream fs = File.OpenWrite(savePath))
-              await ms.CopyToAsync(fs).ConfigureAwait(false);
-            return true;
-          }
-        }
-      }
-      catch (Exception ex)
-      {
-        // Decoding of invalid image data can fail, but main MediaItem is correct.
-        Logger.Warn("VideoFanArtHandler: Error saving folder image to path '{0}'", ex, savePath);
-      }
-      return false;
+    }
+
+    private async Task<bool> TrySaveFolderImage(IResourceLocator mediaItemLocater, ResourcePath file, string saveDirectory)
+    {
+      string savePath = Path.Combine(saveDirectory, "Folder." + ResourcePathHelper.GetFileName(file.ToString()));
+      try
+      {
+        if (File.Exists(savePath))
+          return false;
+
+        using (var fileRa = new ResourceLocator(mediaItemLocater.NativeSystemId, file).CreateAccessor())
+        {
+          var fileFsra = fileRa as IFileSystemResourceAccessor;
+          if (fileFsra != null)
+          {
+            using (Stream ms = fileFsra.OpenRead())
+            using (FileStream fs = File.OpenWrite(savePath))
+              await ms.CopyToAsync(fs).ConfigureAwait(false);
+            return true;
+          }
+        }
+      }
+      catch (Exception ex)
+      {
+        // Decoding of invalid image data can fail, but main MediaItem is correct.
+        Logger.Warn("VideoFanArtHandler: Error saving folder image to path '{0}'", ex, savePath);
+      }
+      return false;
     }
 
     private string GetCacheFileName(string cachePath, string fileName)
@@ -379,13 +371,9 @@
     }
 
     public void DeleteFanArt(Guid mediaItemId)
-    {
+    {
       _checkCache.Remove(mediaItemId);
-<<<<<<< HEAD
-      FanArtCache.DeleteFanArtFiles(mediaItemId.ToString());
-=======
       ServiceRegistration.Get<IFanArtCache>().DeleteFanArtFiles(mediaItemId);
->>>>>>> ca5fa06b
     }
 
     public void ClearCache()
