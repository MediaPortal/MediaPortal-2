--- conflicted
+++ resolved
@@ -206,19 +206,7 @@
       }
       catch (TaskCanceledException)
       {
-<<<<<<< HEAD
         ServiceRegistration.Get<ILogger>().Warn("VideoThumbnailer: External process aborted due to timeout: Executable='{0}', Arguments='{1}'", executable, arguments);
-=======
-        ae.Handle(e =>
-        {
-          if (e is TaskCanceledException)
-          {
-            ServiceRegistration.Get<ILogger>().Warn("VideoThumbnailer.ExtractThumbnail: External process aborted due to timeout: Executable='{0}', Arguments='{1}', Timeout='{2}'", FFMpegBinary.FFMpegPath, arguments, PROCESS_TIMEOUT_MS);
-            return true;
-          }
-          return false;
-        });
->>>>>>> 4a52fa21
       }
       finally
       {
