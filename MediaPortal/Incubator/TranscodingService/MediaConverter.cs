--- conflicted
+++ resolved
@@ -437,16 +437,11 @@
 
     private TranscodeContext TranscodeVideoFile(VideoTranscoding video, bool waitForBuffer)
     {
-<<<<<<< HEAD
       TranscodeContext context = new TranscodeContext { Failed = false };
-=======
-      TranscodeContext context = new TranscodeContext();
-      context.Failed = false;
       if(video.TargetVideoContainer == VideoContainer.Unknown)
       {
         video.TargetVideoContainer = video.SourceVideoContainer;
       }
->>>>>>> ace63eab
       string transcodingFile = Path.Combine(TranscoderCachePath, video.TranscodeId);
       transcodingFile += ".A" + video.SourceAudioStreamIndex;
       bool embeddedSupported = false;
@@ -565,11 +560,7 @@
 
     private TranscodeContext TranscodeAudioFile(AudioTranscoding audio, bool waitForBuffer)
     {
-<<<<<<< HEAD
       TranscodeContext context = new TranscodeContext { Failed = false };
-=======
-      TranscodeContext context = new TranscodeContext();
-      context.Failed = false;
       if (audio.TargetAudioContainer == AudioContainer.Unknown)
       {
         audio.TargetAudioContainer = audio.SourceAudioContainer;
@@ -618,7 +609,6 @@
             break;
         }
       }
->>>>>>> ace63eab
       string transcodingFile = Path.Combine(TranscoderCachePath, audio.TranscodeId + ".mpta");
       if (File.Exists(transcodingFile) == true)
       {
@@ -1141,68 +1131,4 @@
 
     #endregion
   }
-<<<<<<< HEAD
-=======
-
-  public class TranscodeContext : IDisposable
-  {
-    StringBuilder _errorOutput = new StringBuilder();
-    StringBuilder _standardOutput = new StringBuilder();
-    public string TargetFile { get; internal set; }
-    public string SegmentDir { get; internal set; }
-    public bool Aborted { get; internal set; }
-    public bool Failed { get; internal set; }
-    public string ConsoleErrorOutput 
-    { 
-      get
-      {
-        return _errorOutput.ToString();
-      }
-    }
-    public string ConsoleOutput
-    {
-      get
-      {
-        return _standardOutput.ToString();
-      }
-    }
-    public bool Running { get; internal set; }
-    public Stream TranscodedStream { get; private set; }
-
-    internal void FFMPEG_ErrorDataReceived(object sender, DataReceivedEventArgs e)
-    {
-      _errorOutput.Append(e.Data);
-    }
-
-    internal void FFMPEG_OutputDataReceived(object sender, DataReceivedEventArgs e)
-    {
-      _standardOutput.Append(e.Data);
-    }
-
-    public void Start()
-    {
-      Running = true;
-      Aborted = false;
-    }
-
-    public void AssignStream(Stream stream)
-    {
-      if (TranscodedStream != null)
-        TranscodedStream.Dispose();
-      TranscodedStream = stream;
-    }
-
-    public void Stop()
-    {
-      Running = false;
-    }
-
-    public void Dispose()
-    {
-      Stop();
-      if (TranscodedStream != null)
-        TranscodedStream.Dispose();
-    }
-  }
->>>>>>> ace63eab
 }