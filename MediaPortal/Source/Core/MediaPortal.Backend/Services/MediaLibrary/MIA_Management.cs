#region Copyright (C) 2007-2017 Team MediaPortal

/*
    Copyright (C) 2007-2017 Team MediaPortal
    http://www.team-mediaportal.com

    This file is part of MediaPortal 2

    MediaPortal 2 is free software: you can redistribute it and/or modify
    it under the terms of the GNU General Public License as published by
    the Free Software Foundation, either version 3 of the License, or
    (at your option) any later version.

    MediaPortal 2 is distributed in the hope that it will be useful,
    but WITHOUT ANY WARRANTY; without even the implied warranty of
    MERCHANTABILITY or FITNESS FOR A PARTICULAR PURPOSE. See the
    GNU General Public License for more details.

    You should have received a copy of the GNU General Public License
    along with MediaPortal 2. If not, see <http://www.gnu.org/licenses/>.
*/

#endregion

using System;
using System.Collections;
using System.Collections.Concurrent;
using System.Collections.Generic;
using System.Data;
using System.Linq;
using System.Text;
using System.Threading;
using MediaPortal.Backend.Services.Database;
using MediaPortal.Common;
using MediaPortal.Common.Logging;
using MediaPortal.Common.MediaManagement;
using MediaPortal.Backend.Database;
using MediaPortal.Backend.Services.MediaLibrary.QueryEngine;
using MediaPortal.Utilities;
using MediaPortal.Utilities.DB;
using MediaPortal.Utilities.Exceptions;
using MediaPortal.Common.ResourceAccess;

namespace MediaPortal.Backend.Services.MediaLibrary
{
  /// <summary>
  /// Management class for media item aspect types and media item aspects. Contains methods to create/drop MIA table structures
  /// as well as to add/update/delete MIA values.
  /// </summary>
  /// <remarks>
  /// <para>
  /// This class for dynamic MIA management is quite complex. We have to cope with several aspects:
  /// <list type="bullet">
  /// <item>Automatic generation of IDs</item>
  /// <item>Automatic generation of database object names for attributes and tables</item>
  /// <item>Handling of all cardinalities described in class <see cref="Cardinality"/></item>
  /// <item>Locking of concurrent access to MIA attribute value tables whose values are re-used in N:M or N:1 attribute value associations</item>
  /// </list>
  /// This class can be used as reference for the structure of the dynamic media library part.
  /// </para>
  /// <para>
  /// MIA tables are dynamic in that way that the MediaPortal core implementation doesn't specify the concrete structure of
  /// concrete MIA types but it specifies a generic structure for a main MIA table, which holds all inline attribute values
  /// and all references to N:1 attribute values, and adjacent tables for holding 1:N, N:1 and N:M attribute values.
  /// This class implements all algorithms to create/drop tables for media item aspect types and to
  /// select and insert/update media item aspect instances.
  /// All ID columns (and foreign key columns referencing to those ID columns) are of type <see cref="Guid"/>.
  /// All columns holding attribute values are of a type which is infered by a call to the database's methods
  /// <see cref="ISQLDatabase.GetSQLType"/> or <see cref="ISQLDatabase.GetSQLVarLengthStringType"/>, depending on the
  /// .net type of the media item aspect attribute.
  /// </para>
  /// <para>
  /// Each main media item aspect table contains a column for the ID of the entries
  /// (column name is <see cref="MIA_MEDIA_ITEM_ID_COL_NAME"/>) and columns for each attribute type of
  /// the cardinalities <see cref="Cardinality.Inline"/> and <see cref="Cardinality.ManyToOne"/>.
  /// For each media item aspect associated to a concreate media item, one entry in the main media item aspect table
  /// exists.<br/>
  /// Extra tables exist for all attributes of the cardinalities <see cref="Cardinality.OneToMany"/>,
  /// <see cref="Cardinality.ManyToOne"/> and <see cref="Cardinality.ManyToMany"/>.
  /// </para>
  /// <para>
  /// External tables for attributes of cardinality <see cref="Cardinality.OneToMany"/> are the easiest external tables.
  /// They contain two columns, <see cref="MIA_MEDIA_ITEM_ID_COL_NAME"/> contains the foreign key to the ID of the
  /// main media item aspect type table and <see cref="COLL_ATTR_VALUE_COL_NAME"/> contains the actual attribute value.<br/>
  /// For each value of the given attribute type, which is associated to a media item, there exists one entry. If the same
  /// value is associated to more than one media item, there are multiple entries in this table.
  /// </para>
  /// <para>
  /// External tables for attributes of cardinality <see cref="Cardinality.ManyToOne"/> contain an own ID of name
  /// <see cref="FOREIGN_COLL_ATTR_ID_COL_NAME"/>, which is referenced from the foreign key attribute in the main
  /// media item aspect table for that attribute, and a column for the actual attribute value of name
  /// <see cref="COLL_ATTR_VALUE_COL_NAME"/>.<br/>
  /// Each value, which is associated to at least one media item, is contained at most once in this kind of table.
  /// </para>
  /// <para>
  /// External tables for attributes of cardinality <see cref="Cardinality.ManyToMany"/> contain an own ID of name
  /// <see cref="FOREIGN_COLL_ATTR_ID_COL_NAME"/> and a column for the actual attribute value of name
  /// <see cref="COLL_ATTR_VALUE_COL_NAME"/>.<br/>
  /// In contrast to the structure of <see cref="Cardinality.ManyToOne"/>, in the structure for cardinality
  /// <see cref="Cardinality.ManyToMany"/> there exists another foreign N:M table containing the associations between
  /// the main media item aspect table and the values table. That N:M table contains two columns, one is a foreign key
  /// to the main media item aspect table and has the name <see cref="MIA_MEDIA_ITEM_ID_COL_NAME"/>, the second is a
  /// foreign key to the values table and has the name <see cref="FOREIGN_COLL_ATTR_ID_COL_NAME"/>.
  /// Each value, which is associated to at least one media item, is contained at most once in the values table. For each
  /// association between a media item and a value in the values table, there exists an entry in the association table.
  /// </para>
  /// </remarks>
  public class MIA_Management
  {
    protected class ThreadOwnership
    {
      protected readonly Thread _currentThread;
      protected int _lockCount;

      public ThreadOwnership(Thread currentThread)
      {
        _currentThread = currentThread;
      }

      public Thread CurrentThread
      {
        get { return _currentThread; }
      }

      public int LockCount
      {
        get { return _lockCount; }
        set { _lockCount = value; }
      }
    }

    /// <summary>
    /// ID column name which is foreign key referencing the ID in the main media item's table.
    /// This column name is used both for each MIA main table and for MIA attribute collection tables.
    /// </summary>
    protected internal const string MIA_MEDIA_ITEM_ID_COL_NAME = "MEDIA_ITEM_ID";

    /// <summary>
    /// ID column name for MIA collection attribute tables
    /// </summary>
    protected internal const string FOREIGN_COLL_ATTR_ID_COL_NAME = "VALUE_ID";

    /// <summary>
    /// Value column name for MIA collection attribute tables.
    /// </summary>
    protected internal const string COLL_ATTR_VALUE_COL_NAME = "VALUE";

    /// <summary>
    /// Value order column name for MIA collection attribute tables.
    /// </summary>
    protected internal const string COLL_ATTR_VALUE_ORDER_COL_NAME = "VALUE_ORDER";

    protected readonly IDictionary<string, string> _nameAliases = new Dictionary<string, string>();

    /// <summary>
    /// Caches all media item aspect types the database is able to store. A MIA type which is currently being
    /// added or removed will have a <c>null</c> value assigned to its ID.
    /// </summary>
    protected readonly IDictionary<Guid, MediaItemAspectMetadata> _managedMIATypes = new Dictionary<Guid, MediaItemAspectMetadata>();

    /// <summary>
    /// Caches the hierarchy of all managed MIAs.
    /// </summary>
    protected List<RelationshipHierarchy> _MIAhierarchies = new List<RelationshipHierarchy>();

    /// <summary>
    /// Caches the creation dates of all managed MIAs.
    /// </summary>
    protected IDictionary<Guid, DateTime> _MIACreationDates = new ConcurrentDictionary<Guid, DateTime>();

    protected readonly object _syncStorageObj = new object();
    protected readonly object _syncHierarchyObj = new object();

    /// <summary>
    /// For all contained attribute types, the value tables are locked for concurrent access.
    /// </summary>
    protected readonly IDictionary<MediaItemAspectMetadata.AttributeSpecification, ThreadOwnership> _lockedAttrs =
        new Dictionary<MediaItemAspectMetadata.AttributeSpecification, ThreadOwnership>();

    public MIA_Management()
    {
      ReloadAliasCache();
      LoadMIATypeCache();
      LoadMIACreationDateCache();
      LoadMIAHierarchyCache();
    }

    #region Table name generation and alias management

    protected void ReloadAliasCache()
    {
      lock (_syncStorageObj)
      {
        ISQLDatabase database = ServiceRegistration.Get<ISQLDatabase>();
        ITransaction transaction = database.BeginTransaction();
        try
        {
          int miamIdIndex;
          int identifierIndex;
          int dbObjectNameIndex;
          using (IDbCommand command = MediaLibrary_SubSchema.SelectMIANameAliasesCommand(transaction, out miamIdIndex,
              out identifierIndex, out dbObjectNameIndex))
          {
            _nameAliases.Clear();
            using (IDataReader reader = command.ExecuteReader())
              while (reader.Read())
              {
                string identifier = database.ReadDBValue<string>(reader, identifierIndex);
                string dbObjectName = database.ReadDBValue<string>(reader, dbObjectNameIndex);
                _nameAliases.Add(identifier, dbObjectName);
              }
          }
        }
        finally
        {
          transaction.Dispose();
        }
      }
    }

    /// <summary>
    /// Gets a technical table identifier for the given MIAM.
    /// </summary>
    /// <param name="miam">MIA type to return the table identifier for.</param>
    /// <returns>Table identifier for the given MIA type. The returned identifier must be mapped to a shortened
    /// table name to be used in the DB.</returns>
    internal string GetMIATableIdentifier(MediaItemAspectMetadata miam)
    {
      return "T_" + SqlUtils.ToSQLIdentifier(miam.AspectId.ToString()).ToUpperInvariant();
    }

    /// <summary>
    /// Gets a technical column identifier for the given inline attribute specification.
    /// </summary>
    /// <param name="spec">Attribute specification to return the column identifier for.</param>
    /// <returns>Column identifier for the given attribute specification. The returned identifier must be
    /// shortened to match the maximum column name length.</returns>
    internal string GetMIAAttributeColumnIdentifier(MediaItemAspectMetadata.AttributeSpecification spec)
    {
      return "A_" + SqlUtils.ToSQLIdentifier(spec.ParentMIAM.AspectId + "_" + spec.AttributeName).ToUpperInvariant();
    }

    /// <summary>
    /// Gets a technical table identifier for the given MIAM collection attribute.
    /// </summary>
    /// <returns>Table identifier for the given collection attribute. The returned identifier must be mapped to a
    /// shortened table name to be used in the DB.</returns>
    internal string GetMIACollectionAttributeTableIdentifier(MediaItemAspectMetadata.AttributeSpecification spec)
    {
      return "V_" + GetMIATableName(spec.ParentMIAM) + "_" + SqlUtils.ToSQLIdentifier(spec.AttributeName);
    }

    /// <summary>
    /// Gets a technical table identifier for the N:M table for the given MIAM collection attribute.
    /// </summary>
    /// <returns>Table identifier for the N:M table for the given collection attribute. The returned identifier must be
    /// mapped to a shortened table name to be used in the DB.</returns>
    internal string GetMIACollectionAttributeNMTableIdentifier(MediaItemAspectMetadata.AttributeSpecification spec)
    {
      return "NM_" + GetMIATableName(spec.ParentMIAM) + "_" + SqlUtils.ToSQLIdentifier(spec.AttributeName);
    }

    private string GetAliasMapping(string generatedName, string errorOnNotFound)
    {
      string result;
      lock (_syncStorageObj)
        if (!_nameAliases.TryGetValue(generatedName, out result))
          throw new InvalidDataException(errorOnNotFound);
      return result;
    }

    /// <summary>
    /// Gets the actual table name for a MIAM table.
    /// </summary>
    /// <returns>Table name for the table containing the inline attributes of the specified <paramref name="miam"/>.</returns>
    internal string GetMIATableName(MediaItemAspectMetadata miam)
    {
      string identifier = GetMIATableIdentifier(miam);
      return GetAliasMapping(identifier, string.Format("MIAM '{0}' (id: '{1}') doesn't have a corresponding table name yet",
          miam.Name, miam.AspectId));
    }

    /// <summary>
    /// Gets the actual column name for a MIAM attribute specification.
    /// </summary>
    /// <returns>Column name for the column containing the inline attribute data of the specified attribute
    /// <paramref name="spec"/>.</returns>
    internal string GetMIAAttributeColumnName(MediaItemAspectMetadata.AttributeSpecification spec)
    {
      string identifier = GetMIAAttributeColumnIdentifier(spec);
      return GetAliasMapping(identifier, string.Format("Attribute '{0}' of MIAM '{1}' (id: '{2}') doesn't have a corresponding column name yet",
          spec.AttributeName, spec.ParentMIAM.Name, spec.ParentMIAM.AspectId));
    }

    /// <summary>
    /// Gets the actual table name for a MIAM collection attribute table.
    /// </summary>
    /// <returns>Table name for the table containing the specified collection attribute.</returns>
    internal string GetMIACollectionAttributeTableName(MediaItemAspectMetadata.AttributeSpecification spec)
    {
      string identifier = GetMIACollectionAttributeTableIdentifier(spec);
      return GetAliasMapping(identifier, string.Format("Attribute '{0}' of MIAM '{1}' (id: '{2}') doesn't have a corresponding table name yet",
          spec.AttributeName, spec.ParentMIAM.Name, spec.ParentMIAM.AspectId));
    }

    /// <summary>
    /// Gets the actual table name for a MIAM collection attribute table.
    /// </summary>
    /// <returns>Table name for the table containing the specified collection attribute.</returns>
    internal string GetMIACollectionAttributeNMTableName(MediaItemAspectMetadata.AttributeSpecification spec)
    {
      string identifier = GetMIACollectionAttributeNMTableIdentifier(spec);
      return GetAliasMapping(identifier, string.Format("Attribute '{0}' of MIAM '{1}' (id: '{2}') doesn't have a corresponding N:M table name yet",
          spec.AttributeName, spec.ParentMIAM.Name, spec.ParentMIAM.AspectId));
    }

    private static string ConcatNameParts(string prefix, uint suffix, uint maxLen)
    {
      string suf = "_" + suffix;
      if (prefix.Length + suf.Length > maxLen)
        return prefix.Substring(0, (int) maxLen - suf.Length) + suf;
      return prefix + suf;
    }

    /// <summary>
    /// Given a generated, technical, long <paramref name="objectIdentifier"/>, this method calculates an
    /// object name which is unique among the generated database objects. The returned object name will automatically be stored
    /// in the internal cache of identifiers to object names mappings.
    /// </summary>
    /// <param name="transaction">Transaction to be used to add the specified name mapping to the DB.</param>
    /// <param name="aspectId">ID of the media item aspect type the given mapping belongs to.</param>
    /// <param name="objectIdentifier">Technical indentifier to be mapped to a table name for our DB.</param>
    /// <param name="desiredName">Root name to start the name generation. Will be converted to a valid SQL identifier
    /// and clipped, if necessary.</param>
    /// <param name="allowExisting">Allow same name to exist in cache. This usually only true for having the same column
    /// name in multiple tables.
    /// <returns>Table name corresponding to the specified table identifier.</returns>
    private string GenerateDBObjectName(ITransaction transaction, Guid aspectId, string objectIdentifier, string desiredName, bool allowExisting = false)
    {
      lock (_syncStorageObj)
      {
        if (_nameAliases.ContainsKey(objectIdentifier))
          throw new InvalidDataException("Table identifier '{0}' is already present in alias cache", objectIdentifier);
        ISQLDatabase database = ServiceRegistration.Get<ISQLDatabase>();
        uint maxLen = database.MaxObjectNameLength;
        uint ct = 0;
        string result;
        desiredName = SqlUtils.ToSQLIdentifier(desiredName);
        if (!NamePresent(desiredName) || allowExisting)
          result = desiredName;
        else
          while (NamePresent(result = ConcatNameParts(desiredName, ct, maxLen)))
            ct++;
        AddNameAlias(transaction, aspectId, objectIdentifier, result);
        return result;
      }
    }

    protected bool NamePresent(string dbObjectName)
    {
      return _nameAliases.Values.Any(objectName => dbObjectName == objectName);
    }

    protected void AddNameAlias(ITransaction transaction, Guid aspectId, string objectIdentifier, string dbObjectName)
    {
      using (IDbCommand command = MediaLibrary_SubSchema.CreateMIANameAliasCommand(transaction, aspectId, objectIdentifier, dbObjectName))
        command.ExecuteNonQuery();
      lock (_syncStorageObj)
        _nameAliases[objectIdentifier] = dbObjectName;
    }

    internal string GenerateMIATableName(ITransaction transaction, MediaItemAspectMetadata miam)
    {
      string identifier = GetMIATableIdentifier(miam);
      return GenerateDBObjectName(transaction, miam.AspectId, identifier, "M_" + miam.Name);
    }

    internal string GenerateMIAAttributeColumnName(ITransaction transaction, MediaItemAspectMetadata.AttributeSpecification spec)
    {
      string identifier = GetMIAAttributeColumnIdentifier(spec);
      return GenerateDBObjectName(transaction, spec.ParentMIAM.AspectId, identifier, spec.AttributeName, true);
    }

    internal string GenerateMIACollectionAttributeTableName(ITransaction transaction, MediaItemAspectMetadata.AttributeSpecification spec)
    {
      string identifier = GetMIACollectionAttributeTableIdentifier(spec);
      return GenerateDBObjectName(transaction, spec.ParentMIAM.AspectId, identifier, "V_" + spec.ParentMIAM.Name + "_" + spec.AttributeName);
    }

    internal string GenerateMIACollectionAttributeNMTableName(ITransaction transaction, MediaItemAspectMetadata.AttributeSpecification spec)
    {
      string identifier = GetMIACollectionAttributeNMTableIdentifier(spec);
      return GenerateDBObjectName(transaction, spec.ParentMIAM.AspectId, identifier, "NM_" + spec.ParentMIAM.Name + "_" + spec.AttributeName);
    }

    #endregion

    #region Other protected & internal methods

    protected void LoadMIATypeCache()
    {
      lock (_syncStorageObj)
      {
        foreach (MediaItemAspectMetadata miam in SelectAllManagedMediaItemAspectMetadata())
          _managedMIATypes[miam.AspectId] = miam;
      }
    }

    protected static IDictionary<Guid, string> SelectAllMediaItemAspectMetadataSerializations()
    {
      ISQLDatabase database = ServiceRegistration.Get<ISQLDatabase>();
      ITransaction transaction = database.BeginTransaction();
      try
      {
        int miamIdIndex;
        int serializationIndex;
        using (IDbCommand command = MediaLibrary_SubSchema.SelectAllMediaItemAspectMetadataCommand(
            transaction, out miamIdIndex, out serializationIndex))
        using (IDataReader reader = command.ExecuteReader())
        {
          IDictionary<Guid, string> result = new Dictionary<Guid, string>();
          while (reader.Read())
            result.Add(database.ReadDBValue<Guid>(reader, miamIdIndex),
                database.ReadDBValue<string>(reader, serializationIndex));
          return result;
        }
      }
      finally
      {
        transaction.Dispose();
      }
    }

    protected static ICollection<MediaItemAspectMetadata> SelectAllManagedMediaItemAspectMetadata()
    {
      ICollection<string> miamSerializations = SelectAllMediaItemAspectMetadataSerializations().Values;
      IList<MediaItemAspectMetadata> result = new List<MediaItemAspectMetadata>(miamSerializations.Count);
      foreach (string serialization in miamSerializations)
      {
        try
        {
          result.Add(MediaItemAspectMetadata.Deserialize(serialization));
        }
        catch (Exception ex)
        {
          ServiceRegistration.Get<ILogger>().Warn("MIA Management: Skipping incompatible MediaItemAspectMetadata: {0} ({1})", ex.Message, serialization.Substring(0, 50));
        }
      }
      return result;
    }

    protected void LoadMIACreationDateCache()
    {
      Interlocked.Exchange(ref _MIACreationDates, SelectAllMediaItemAspectMetadataCreationDates());
    }

    protected static IDictionary<Guid, DateTime> SelectAllMediaItemAspectMetadataCreationDates()
    {
      var database = ServiceRegistration.Get<ISQLDatabase>();
      var transaction = database.BeginTransaction();
      try
      {
        int miamIdIndex;
        int creationDateIndex;
        using (var command = MediaLibrary_SubSchema.SelectAllMediaItemAspectMetadataCreationDatesCommand(transaction, out miamIdIndex, out creationDateIndex))
        using (var reader = command.ExecuteReader())
        {
          IDictionary<Guid, DateTime> result = new ConcurrentDictionary<Guid, DateTime>();
          while (reader.Read())
            result.Add(database.ReadDBValue<Guid>(reader, miamIdIndex),
                database.ReadDBValue<DateTime>(reader, creationDateIndex));
          return result;
        }
      }
      finally
      {
        transaction.Dispose();
      }      
    }

    protected void LoadMIAHierarchyCache()
    {
      lock (_syncHierarchyObj)
      {
        _MIAhierarchies.Clear();
        IMediaAccessor mediaAccessor = ServiceRegistration.Get<IMediaAccessor>();
        foreach (IRelationshipExtractor extractor in mediaAccessor.LocalRelationshipExtractors.Values)
        {
          if (extractor.Hierarchies != null)
          {
            foreach (RelationshipHierarchy hierarchy in extractor.Hierarchies)
            {
              if (!_MIAhierarchies.Exists(h => h.ParentRole == hierarchy.ParentRole && h.ChildRole == hierarchy.ChildRole))
                _MIAhierarchies.Add(hierarchy);
            }
          }
        }
      }
    }

    protected static object TruncateBigValue(object value, MediaItemAspectMetadata.AttributeSpecification attributeSpecification)
    {
      string str = value as string;
      uint maxNumChars = attributeSpecification.MaxNumChars;
      if (!string.IsNullOrEmpty(str) && maxNumChars > 0 && str.Length > maxNumChars)
        return str.Substring(0, (int) maxNumChars);
      return value;
    }

    protected IList GetOneToManyMIAAttributeValues(ITransaction transaction, Guid mediaItemId,
        MediaItemAspectMetadata.AttributeSpecification spec)
    {
      string collectionAttributeTableName = GetMIACollectionAttributeTableName(spec);
      ISQLDatabase database = transaction.Database;
      using (IDbCommand command = transaction.CreateCommand())
      {
        command.CommandText = "SELECT " + COLL_ATTR_VALUE_COL_NAME + " FROM " + collectionAttributeTableName + " WHERE " +
            MIA_MEDIA_ITEM_ID_COL_NAME + " = @MEDIA_ITEM_ID" +
            " ORDER BY " + COLL_ATTR_VALUE_ORDER_COL_NAME;
        database.AddParameter(command, "MEDIA_ITEM_ID", mediaItemId, typeof(Guid));

        Type valueType = spec.AttributeType;
        using (IDataReader reader = command.ExecuteReader())
        {
          IList result = new ArrayList();
          while (reader.Read())
            result.Add(database.ReadDBValue(valueType, reader, 0));
          return result;
        }
      }
    }

    protected object GetManyToOneMIAAttributeValue(ITransaction transaction, Guid mediaItemId,
        MediaItemAspectMetadata.AttributeSpecification spec, string miaTableName)
    {
      string collectionAttributeTableName = GetMIACollectionAttributeTableName(spec);
      string mainTableAttrName = GetMIAAttributeColumnName(spec);
      ISQLDatabase database = transaction.Database;
      using (IDbCommand command = transaction.CreateCommand())
      {
        command.CommandText = "SELECT " + COLL_ATTR_VALUE_COL_NAME + " FROM " + collectionAttributeTableName + " V" +
            " INNER JOIN " + miaTableName + " MAIN ON V." + FOREIGN_COLL_ATTR_ID_COL_NAME + " = MAIN." + mainTableAttrName +
            " WHERE MAIN." + MIA_MEDIA_ITEM_ID_COL_NAME + " = @MEDIA_ITEM_ID";

        database.AddParameter(command, "MEDIA_ITEM_ID", mediaItemId, typeof(Guid));

        Type valueType = spec.AttributeType;
        using (IDataReader reader = command.ExecuteReader(CommandBehavior.SingleRow))
        {
          if (reader.Read())
            return database.ReadDBValue(valueType, reader, 0);
          return null;
        }
      }
    }

    protected IList GetManyToManyMIAAttributeValues(ITransaction transaction, Guid mediaItemId,
        MediaItemAspectMetadata.AttributeSpecification spec)
    {
      string collectionAttributeTableName = GetMIACollectionAttributeTableName(spec);
      string nmTableName = GenerateMIACollectionAttributeNMTableName(transaction, spec);
      ISQLDatabase database = transaction.Database;
      using (IDbCommand command = transaction.CreateCommand())
      {
        command.CommandText = "SELECT " + COLL_ATTR_VALUE_COL_NAME + " FROM " + collectionAttributeTableName + " V" +
            " INNER JOIN " + nmTableName + " NM ON V." + FOREIGN_COLL_ATTR_ID_COL_NAME + " = NM." + FOREIGN_COLL_ATTR_ID_COL_NAME +
            " WHERE NM." + MIA_MEDIA_ITEM_ID_COL_NAME + " = @MEDIA_ITEM_ID" +
            " ORDER BY " + "NM." + COLL_ATTR_VALUE_ORDER_COL_NAME;

        database.AddParameter(command, "MEDIA_ITEM_ID", mediaItemId, typeof(Guid));

        Type valueType = spec.AttributeType;
        using (IDataReader reader = command.ExecuteReader())
        {
          IList result = new ArrayList();
          while (reader.Read())
            result.Add(database.ReadDBValue(valueType, reader, 0));
          return result;
        }
      }
    }

    protected void LockAttribute(MediaItemAspectMetadata.AttributeSpecification spec)
    {
      lock (_syncStorageObj)
      {
        Thread currentThread = Thread.CurrentThread;
        ThreadOwnership to;
        while (_lockedAttrs.TryGetValue(spec, out to) && to.CurrentThread != currentThread)
          Monitor.Wait(_syncStorageObj);
        if (!_lockedAttrs.TryGetValue(spec, out to))
          _lockedAttrs[spec] = to = new ThreadOwnership(currentThread);
        to.LockCount++;
      }
    }

    protected void UnlockAttribute(MediaItemAspectMetadata.AttributeSpecification spec)
    {
      lock (_syncStorageObj)
      {
        Thread currentThread = Thread.CurrentThread;
        ThreadOwnership to;
        if (!_lockedAttrs.TryGetValue(spec, out to) || to.CurrentThread != currentThread)
          throw new IllegalCallException("Media item aspect attribute '{0}' of media item aspect '{1}' (id '{2}') is not locked by the current thread",
              spec.AttributeName, spec.ParentMIAM.Name, spec.ParentMIAM.AspectId);
        to.LockCount--;
        if (to.LockCount == 0)
        {
          _lockedAttrs.Remove(spec);
          Monitor.PulseAll(_syncStorageObj);
        }
      }
    }

    // If called with values == null, all values will be deleted for the given spec/mediaItemId
    protected void DeleteOneToManyAttributeValuesNotInEnumeration(ITransaction transaction,
        MediaItemAspectMetadata.AttributeSpecification spec, Guid mediaItemId, IEnumerable values)
    {
      string collectionAttributeTableName = GetMIACollectionAttributeTableName(spec);

      ISQLDatabase database = transaction.Database;
      using (IDbCommand command = transaction.CreateCommand())
      {
        string commandText = "DELETE FROM " + collectionAttributeTableName + " WHERE " + MIA_MEDIA_ITEM_ID_COL_NAME + " = @MEDIA_ITEM_ID";
        database.AddParameter(command, "MEDIA_ITEM_ID", mediaItemId, typeof(Guid));

        if (values != null)
        {
          IList<string> bindVars = new List<string>();
          int ct = 0;
          foreach (object value in values)
          {
            string bindVar = "V" + ct++;
            database.AddParameter(command, bindVar, value, spec.AttributeType);
            bindVars.Add("@" + bindVar);
          }
          commandText += " AND " + COLL_ATTR_VALUE_COL_NAME + " NOT IN(" +
              StringUtils.Join(", ", bindVars) + ")";
        }
        command.CommandText = commandText;
        command.ExecuteNonQuery();
      }
    }

    protected void InsertOrUpdateOneToManyMIAAttributeValues(ITransaction transaction,
        MediaItemAspectMetadata.AttributeSpecification spec, Guid mediaItemId, IEnumerable values, bool insert)
    {
      string collectionAttributeTableName = GetMIACollectionAttributeTableName(spec);
      if (!insert)
        // Delete old entries
        DeleteOneToManyAttributeValuesNotInEnumeration(transaction, spec, mediaItemId, values);

      ISQLDatabase database = transaction.Database;
      IDatabaseManager databaseManager = ServiceRegistration.Get<IDatabaseManager>();
      // Add new entries - commands for insert and update are the same here
      int order = 0;
      foreach (object value in values)
      {
        using (IDbCommand command = transaction.CreateCommand())
        {
          command.CommandText = "INSERT INTO " + collectionAttributeTableName + "(" +
              MIA_MEDIA_ITEM_ID_COL_NAME + ", " + COLL_ATTR_VALUE_COL_NAME + ", " + COLL_ATTR_VALUE_ORDER_COL_NAME + 
              ") SELECT @MEDIA_ITEM_ID, @COLL_ATTR_VALUE, " + order++ + " FROM " + databaseManager.DummyTableName +
              " WHERE NOT EXISTS(SELECT " + MIA_MEDIA_ITEM_ID_COL_NAME + " FROM " + collectionAttributeTableName + " WHERE " +
              MIA_MEDIA_ITEM_ID_COL_NAME + " = @MEDIA_ITEM_ID AND " + COLL_ATTR_VALUE_COL_NAME + " = @COLL_ATTR_VALUE)";

          database.AddParameter(command, "MEDIA_ITEM_ID", mediaItemId, typeof(Guid)); // Used twice in query
          object writeValue = TruncateBigValue(value, spec);
          database.AddParameter(command, "COLL_ATTR_VALUE", writeValue, spec.AttributeType); // Used twice in query

          command.ExecuteNonQuery();
        }
      }
    }

    public void CleanupAllOrphanedAttributeValues(ITransaction transaction)
    {
      foreach (MediaItemAspectMetadata miaType in ManagedMediaItemAspectTypes.Values)
        if(miaType != null && !miaType.IsTransientAspect)
          foreach (MediaItemAspectMetadata.AttributeSpecification spec in miaType.AttributeSpecifications.Values)
            switch (spec.Cardinality)
            {
              case Cardinality.Inline:
              case Cardinality.OneToMany:
                break;
              case Cardinality.ManyToOne:
                CleanupManyToOneOrphanedAttributeValues(transaction, spec);
                break;
              case Cardinality.ManyToMany:
                CleanupManyToManyOrphanedAttributeValues(transaction, spec);
                break;
              default:
                throw new NotImplementedException(string.Format("Cardinality '{0}' for attribute '{1}.{2}' is not implemented",
                    spec.Cardinality, spec.ParentMIAM.AspectId, spec.AttributeName));
            }
    }

    protected void CleanupAllManyToOneOrphanedAttributeValues(ITransaction transaction, MediaItemAspectMetadata miaType)
    {
      foreach (MediaItemAspectMetadata.AttributeSpecification spec in miaType.AttributeSpecifications.Values)
        switch (spec.Cardinality)
        {
          case Cardinality.Inline:
          case Cardinality.OneToMany:
            break;
          case Cardinality.ManyToOne:
            CleanupManyToOneOrphanedAttributeValues(transaction, spec);
            break;
          case Cardinality.ManyToMany:
            break;
          default:
            throw new NotImplementedException(string.Format("Cardinality '{0}' for attribute '{1}.{2}' is not implemented",
                spec.Cardinality, spec.ParentMIAM.AspectId, spec.AttributeName));
        }
    }

    protected void CleanupManyToOneOrphanedAttributeValues(ITransaction transaction,
        MediaItemAspectMetadata.AttributeSpecification spec)
    {
      string collectionAttributeTableName = GetMIACollectionAttributeTableName(spec);
      string miaTableName = GetMIATableName(spec.ParentMIAM);
      string attrColName = GetMIAAttributeColumnName(spec);

      using (IDbCommand command = transaction.CreateCommand())
      {
        command.CommandText = "DELETE FROM " + collectionAttributeTableName + " WHERE NOT EXISTS (" +
            "SELECT " + MIA_MEDIA_ITEM_ID_COL_NAME + " FROM " + miaTableName + " MIA WHERE MIA." +
            attrColName + " = " + collectionAttributeTableName + "." + FOREIGN_COLL_ATTR_ID_COL_NAME + ")";

        command.ExecuteNonQuery();
      }
    }

    protected void GetOrCreateManyToOneMIAAttributeValue(ITransaction transaction,
        MediaItemAspectMetadata.AttributeSpecification spec, object value, bool insert, out Guid valuePk)
    {
      string collectionAttributeTableName = GetMIACollectionAttributeTableName(spec);
      ISQLDatabase database = transaction.Database;

      LockAttribute(spec);
      try
      {
        using (IDbCommand command = transaction.CreateCommand())
        {
          // First check if value already exists...
          command.CommandText = "SELECT " + FOREIGN_COLL_ATTR_ID_COL_NAME + " FROM " + collectionAttributeTableName +
              " WHERE " + COLL_ATTR_VALUE_COL_NAME + " = @COLL_ATTR_VALUE";

          database.AddParameter(command, "COLL_ATTR_VALUE", value, spec.AttributeType);

          using (IDataReader reader = command.ExecuteReader())
          {
            if (reader.Read())
            {
              valuePk = database.ReadDBValue<Guid>(reader, 0);
              return;
            }
          }

          // ... if not, insert it
          valuePk = Guid.NewGuid();
          command.CommandText = "INSERT INTO " + collectionAttributeTableName + " (" +
              FOREIGN_COLL_ATTR_ID_COL_NAME + ", " + COLL_ATTR_VALUE_COL_NAME + ", " + COLL_ATTR_VALUE_ORDER_COL_NAME +
              ") VALUES (@FOREIGN_COLL_ATTR_ID, @COLL_ATTR_VALUE, 0)";

          database.AddParameter(command, "FOREIGN_COLL_ATTR_ID", valuePk, typeof(Guid));

          command.ExecuteNonQuery();
        }
      }
      finally
      {
        UnlockAttribute(spec);
      }
    }

    protected void DeleteManyToManyAttributeAssociationsNotInEnumeration(ITransaction transaction,
        MediaItemAspectMetadata.AttributeSpecification spec, Guid mediaItemId, IEnumerable values)
    {
      string collectionAttributeTableName = GetMIACollectionAttributeTableName(spec);
      string nmTableName = GetMIACollectionAttributeNMTableName(spec);

      ISQLDatabase database = transaction.Database;
      using (IDbCommand command = transaction.CreateCommand())
      {
        database.AddParameter(command, "MEDIA_ITEM_ID", mediaItemId, typeof(Guid));

        IList<string> bindVars = new List<string>();
        int ct = 0;
        if (values != null)
          foreach (object value in values)
          {
            string bindVar = "V" + ct++;
            bindVars.Add("@" + bindVar);
            database.AddParameter(command, bindVar, value, spec.AttributeType);
          }
        string commandText = "DELETE FROM " + nmTableName + " WHERE " + MIA_MEDIA_ITEM_ID_COL_NAME + " = @MEDIA_ITEM_ID";

        if (bindVars.Count > 0)
          commandText += " AND NOT EXISTS(" +
              "SELECT " + FOREIGN_COLL_ATTR_ID_COL_NAME + " FROM " + collectionAttributeTableName + " V WHERE V." +
              FOREIGN_COLL_ATTR_ID_COL_NAME + " = " + nmTableName + "." + FOREIGN_COLL_ATTR_ID_COL_NAME +
              " AND " + COLL_ATTR_VALUE_COL_NAME + " IN (" + StringUtils.Join(", ", bindVars) + "))";
        command.CommandText = commandText;
        command.ExecuteNonQuery();
      }
    }

    protected void CleanupManyToManyOrphanedAttributeValues(ITransaction transaction,
        MediaItemAspectMetadata.AttributeSpecification spec)
    {
      string collectionAttributeTableName = GetMIACollectionAttributeTableName(spec);
      string nmTableName = GetMIACollectionAttributeNMTableName(spec);

      using (IDbCommand command = transaction.CreateCommand())
      {
        command.CommandText = "DELETE FROM " + collectionAttributeTableName + " WHERE NOT EXISTS (" +
            "SELECT " + FOREIGN_COLL_ATTR_ID_COL_NAME + " FROM " + nmTableName + " NM WHERE " +
            FOREIGN_COLL_ATTR_ID_COL_NAME + " = " + collectionAttributeTableName + "." + FOREIGN_COLL_ATTR_ID_COL_NAME + ")";

        command.ExecuteNonQuery();
      }
    }

    protected void InsertOrUpdateManyToManyMIAAttributeValue(ITransaction transaction,
        MediaItemAspectMetadata.AttributeSpecification spec, Guid mediaItemId, object value, int order)
    {
      string collectionAttributeTableName = GetMIACollectionAttributeTableName(spec);
      IDatabaseManager databaseManager = ServiceRegistration.Get<IDatabaseManager>();
      ISQLDatabase database = transaction.Database;
      // Insert value into collection attribute table if not exists: We do it in a single statement to avoid rountrips to the DB
      using (IDbCommand command = transaction.CreateCommand())
      {
        command.CommandText = "INSERT INTO " + collectionAttributeTableName + " (" +
            FOREIGN_COLL_ATTR_ID_COL_NAME + ", " + COLL_ATTR_VALUE_COL_NAME + ", " + COLL_ATTR_VALUE_ORDER_COL_NAME +
            ") SELECT @FOREIGN_COLL_ATTR, @COLL_ATTR_VALUE, 0 FROM " +
            databaseManager.DummyTableName + " WHERE NOT EXISTS(SELECT " + FOREIGN_COLL_ATTR_ID_COL_NAME +
            " FROM " + collectionAttributeTableName + " WHERE " + COLL_ATTR_VALUE_COL_NAME + " = @COLL_ATTR_VALUE)";

        database.AddParameter(command, "FOREIGN_COLL_ATTR", Guid.NewGuid(), typeof(Guid));
        value = TruncateBigValue(value, spec);
        database.AddParameter(command, "COLL_ATTR_VALUE", value, spec.AttributeType); // Used twice in query

        command.ExecuteNonQuery();
      }

      // Check association: We do it here with a single statement to avoid roundtrips to the DB
      string nmTableName = GetMIACollectionAttributeNMTableName(spec);
      using (IDbCommand command = transaction.CreateCommand())
      {
        command.CommandText = "INSERT INTO " + nmTableName + " (" + MIA_MEDIA_ITEM_ID_COL_NAME + ", " + FOREIGN_COLL_ATTR_ID_COL_NAME + "," + COLL_ATTR_VALUE_ORDER_COL_NAME +
            ") SELECT @MEDIA_ITEM_ID, " + FOREIGN_COLL_ATTR_ID_COL_NAME + ", "+ order + " FROM " + collectionAttributeTableName +
            " WHERE " + COLL_ATTR_VALUE_COL_NAME + " = @COLL_ATTR_VALUE AND NOT EXISTS(" +
              "SELECT V." + FOREIGN_COLL_ATTR_ID_COL_NAME + " FROM " + collectionAttributeTableName + " V " +
              " INNER JOIN " + nmTableName + " NM ON V." + FOREIGN_COLL_ATTR_ID_COL_NAME + " = NM." + FOREIGN_COLL_ATTR_ID_COL_NAME +
              " WHERE V." + COLL_ATTR_VALUE_COL_NAME + " = @COLL_ATTR_VALUE AND NM." + MIA_MEDIA_ITEM_ID_COL_NAME + " = @MEDIA_ITEM_ID" +
            ")";

        database.AddParameter(command, "MEDIA_ITEM_ID", mediaItemId, typeof(Guid)); // Used twice in query
        database.AddParameter(command, "COLL_ATTR_VALUE", value, spec.AttributeType); // Used twice in query

        command.ExecuteNonQuery();
      }
    }

    protected void InsertOrUpdateManyToManyMIAAttributeValues(ITransaction transaction,
        MediaItemAspectMetadata.AttributeSpecification spec, Guid mediaItemId, IEnumerable values, bool insert)
    {
      LockAttribute(spec);
      try
      {
        if (!insert)
          DeleteManyToManyAttributeAssociationsNotInEnumeration(transaction, spec, mediaItemId, values);
        if (values != null)
        {
          int order = 0;
          foreach (object value in values)
            InsertOrUpdateManyToManyMIAAttributeValue(transaction, spec, mediaItemId, value, order++);
        }
        if (!insert)
          CleanupManyToManyOrphanedAttributeValues(transaction, spec);
      }
      finally
      {
        UnlockAttribute(spec);
      }
    }

    protected object ReadObject(ISQLDatabase database, IDataReader reader, int colIndex, MediaItemAspectMetadata.AttributeSpecification spec)
    {
      // Because the IDataReader interface doesn't provide a getter method which takes the desired return type,
      // we have to write this method
      Type type = spec.AttributeType;
      try
      {
        return database.ReadDBValue(type, reader, colIndex);
      }
      catch (ArgumentException)
      {
        throw new NotSupportedException(string.Format(
            "The datatype '{0}' of attribute '{1}' in media item aspect type '{2}' (id '{3}') is not supported", type, spec.AttributeName, spec.ParentMIAM.Name, spec.ParentMIAM.AspectId));
      }
    }

    protected bool AttributeIsEmpty(object value)
    {
      return value == null || value as string == string.Empty;
    }

    #endregion

    #region MIA storage management

    public IDictionary<Guid, MediaItemAspectMetadata> ManagedMediaItemAspectTypes
    {
      get
      {
        lock (_syncStorageObj)
          return new Dictionary<Guid, MediaItemAspectMetadata>(_managedMIATypes);
      }
    }

    public IDictionary<Guid, DateTime> ManagedMediaItemAspectCreationDates
    {
      get
      {
        return new Dictionary<Guid, DateTime>(_MIACreationDates);
      }
    }

    public bool MediaItemAspectStorageExists(Guid aspectId)
    {
      lock (_syncStorageObj)
      {
        MediaItemAspectMetadata miam;
        return _managedMIATypes.TryGetValue(aspectId, out miam) && miam != null;
      }
    }

    public MediaItemAspectMetadata GetMediaItemAspectMetadata(Guid aspectId)
    {
      MediaItemAspectMetadata result;
      lock (_syncStorageObj)
        if (_managedMIATypes.TryGetValue(aspectId, out result))
          return result;
      return null;
    }

    public bool AddMediaItemAspectStorage(MediaItemAspectMetadata miam)
    {
<<<<<<< HEAD
      if (miam.IsTransientAspect)
        return true;

      lock (_syncStorageObj)
=======
      lock (_syncObj)
>>>>>>> 1e3882df
      {
        if (_managedMIATypes.ContainsKey(miam.AspectId))
          return false;
        if (miam.IsTransientAspect)
        {
          _managedMIATypes.Add(miam.AspectId, miam);
          return true;
        }
        _managedMIATypes.Add(miam.AspectId, null);
      }
      
      ISQLDatabase database = ServiceRegistration.Get<ISQLDatabase>();
      ITransaction transaction = database.BeginTransaction();
      ServiceRegistration.Get<ILogger>().Info("MIA_Management: Adding media library storage for media item aspect '{0}' (id '{1}')",
          miam.Name, miam.AspectId);
      try
      {
        // Register metadata first - generated aliases will reference to the new MIA type row
        using (IDbCommand command = MediaLibrary_SubSchema.CreateMediaItemAspectMetadataCommand(transaction, miam.AspectId, miam.Name, miam.Serialize()))
          command.ExecuteNonQuery();

        // Create main table for new MIA type
        string miaTableName = GenerateMIATableName(transaction, miam);
        StringBuilder mainStatementBuilder = new StringBuilder("CREATE TABLE " + miaTableName + " (" +
            MIA_MEDIA_ITEM_ID_COL_NAME + " " + database.GetSQLType(typeof(Guid)) + ", ");
        IList<string> terms = new List<string>();
        IList<string> keyColumns = new List<string>();
        IList<string> additionalAttributesConstraints = new List<string>();
        string collectionAttributeTableName;
        string pkConstraintName;

        keyColumns.Add(MIA_MEDIA_ITEM_ID_COL_NAME);

        // Attributes: First run
        foreach (MediaItemAspectMetadata.AttributeSpecification spec in miam.AttributeSpecifications.Values)
        {
          string sqlType = spec.AttributeType == typeof(string) ? database.GetSQLVarLengthStringType(spec.MaxNumChars) :
              database.GetSQLType(spec.AttributeType);
          string attributeColumnName = GenerateMIAAttributeColumnName(transaction, spec);
          string attributeColumnIdentifier = GetMIAAttributeColumnIdentifier(spec);
          switch (spec.Cardinality)
          {
            case Cardinality.Inline:
              terms.Add(attributeColumnName + " " + sqlType);
              if (miam is MultipleMediaItemAspectMetadata && ((MultipleMediaItemAspectMetadata)miam).UniqueAttributeSpecifications.Values.Contains(spec))
                keyColumns.Add(attributeColumnName);
              break;
            case Cardinality.OneToMany:
              GenerateMIACollectionAttributeTableName(transaction, spec);
              break;
            case Cardinality.ManyToOne:
              // Create foreign table - the join attribute will be located in the main MIA table
              // We need to create the "One" table first because the main table references on it
              collectionAttributeTableName = GenerateMIACollectionAttributeTableName(transaction, spec);
              pkConstraintName = GenerateDBObjectName(transaction, miam.AspectId, attributeColumnIdentifier + "_PK", "PK");

              using (IDbCommand command = transaction.CreateCommand())
              {
                command.CommandText = "CREATE TABLE " + collectionAttributeTableName + " (" +
                    FOREIGN_COLL_ATTR_ID_COL_NAME + " " + database.GetSQLType(typeof(Guid)) + ", " +
                    COLL_ATTR_VALUE_COL_NAME + " " + sqlType + ", " +
                    COLL_ATTR_VALUE_ORDER_COL_NAME + " " + database.GetSQLType(typeof(int)) + ", " +
                    "CONSTRAINT " + pkConstraintName + " PRIMARY KEY (" + FOREIGN_COLL_ATTR_ID_COL_NAME + ")" +
                    ")";
                ServiceRegistration.Get<ILogger>().Debug("MIA_Management: Creating MTO table '{0}' for attribute '{1}' in media item aspect '{2}'",
                    collectionAttributeTableName, spec.AttributeName, miam.AspectId);
                command.ExecuteNonQuery();
              }

              // Create foreign table - the join attribute will be located in the main MIA table
              string fkMediaItemConstraintName = GenerateDBObjectName(transaction, miam.AspectId, attributeColumnIdentifier + "_FK", "FK");

              terms.Add(attributeColumnName + " " + database.GetSQLType(typeof(Guid)));
              additionalAttributesConstraints.Add("CONSTRAINT " + fkMediaItemConstraintName +
                  " FOREIGN KEY (" + attributeColumnName + ")" +
                  " REFERENCES " + collectionAttributeTableName + " (" + FOREIGN_COLL_ATTR_ID_COL_NAME + ") ON DELETE SET NULL");
              break;
            case Cardinality.ManyToMany:
              GenerateMIACollectionAttributeTableName(transaction, spec);
              break;
            default:
              throw new NotImplementedException(string.Format("Cardinality '{0}' for attribute '{1}.{2}' is not implemented",
                  spec.Cardinality, miam.AspectId, spec.AttributeName));
          }
        }

        //Add dependency if any
        bool foreignKeyAdded = false;
        SingleMediaItemAspectMetadata smiam = miam as SingleMediaItemAspectMetadata;
        MultipleMediaItemAspectMetadata mmiam = miam as MultipleMediaItemAspectMetadata;
        if ((smiam != null && smiam.ReferencingAspectId.HasValue) || (mmiam != null && mmiam.ReferencingAspectId.HasValue))
        {
          MediaItemAspectMetadata.AttributeSpecification[] fkSpecifications = null;
          MediaItemAspectMetadata refMiam = null;
          MediaItemAspectMetadata.AttributeSpecification[] refSpecifications = null;
          if (smiam != null && smiam.ReferencingAspectId.HasValue && _managedMIATypes.ContainsKey(smiam.ReferencingAspectId.Value))
          {
            fkSpecifications = smiam.ReferencedAttributeSpecifications.Values.Count > 0 ? smiam.ReferencedAttributeSpecifications.Values.ToArray() : null;
            refMiam = _managedMIATypes[smiam.ReferencingAspectId.Value];
            if (refMiam is MultipleMediaItemAspectMetadata && ((MultipleMediaItemAspectMetadata)refMiam).UniqueAttributeSpecifications.Values.Count > 0)
              refSpecifications = ((MultipleMediaItemAspectMetadata)refMiam).UniqueAttributeSpecifications.Values.ToArray();
          }
          else if (mmiam != null && mmiam.ReferencingAspectId.HasValue && _managedMIATypes.ContainsKey(mmiam.ReferencingAspectId.Value))
          {
            fkSpecifications = mmiam.ReferencedAttributeSpecifications.Values.Count > 0 ? mmiam.ReferencedAttributeSpecifications.Values.ToArray() : null;
            refMiam = _managedMIATypes[mmiam.ReferencingAspectId.Value];
            if (refMiam is MultipleMediaItemAspectMetadata && ((MultipleMediaItemAspectMetadata)refMiam).UniqueAttributeSpecifications.Values.Count > 0)
              refSpecifications = ((MultipleMediaItemAspectMetadata)refMiam).UniqueAttributeSpecifications.Values.ToArray();
          }
          if (refMiam != null)
          {
            string refMiaTableName = GetMIATableName(refMiam);
            string fkDependencyMediaItemConstraintName = GenerateDBObjectName(transaction, miam.AspectId, miaTableName + "_" + refMiaTableName + "_FK", "FK");
            List<string> fkColumns = new List<string>(new string[] { MediaLibrary_SubSchema.MEDIA_ITEMS_ITEM_ID_COL_NAME });
            if(fkSpecifications != null)
              fkColumns.AddRange(fkSpecifications.Select(s => GetMIAAttributeColumnName(s)));
            List<string> refColumns = new List<string>(new string[] { MediaLibrary_SubSchema.MEDIA_ITEMS_ITEM_ID_COL_NAME });
            if (refSpecifications != null)
              refColumns.AddRange(refSpecifications.Select(s => GetMIAAttributeColumnName(s)));

            additionalAttributesConstraints.Add("CONSTRAINT " + fkDependencyMediaItemConstraintName +
                    " FOREIGN KEY (" + string.Join(", ", fkColumns) + ")" +
                    " REFERENCES " + refMiaTableName + " (" + string.Join(", ", refColumns) + ") ON DELETE CASCADE");
            foreignKeyAdded = true;
          }
        }
        
        // Main table
        foreach (string term in terms)
        {
          mainStatementBuilder.Append(term);
          mainStatementBuilder.Append(", ");
        }
        string pkConstraintName1 = GenerateDBObjectName(transaction, miam.AspectId, miaTableName + "_PK", miaTableName + "_PK");
        string fkMediaItemConstraintName1 = GenerateDBObjectName(transaction, miam.AspectId, miaTableName + "_MEDIA_ITEMS_FK", "FK");
        mainStatementBuilder.Append(
            "CONSTRAINT " + pkConstraintName1 + " PRIMARY KEY (" + string.Join(",", keyColumns) + ")");
        if(!foreignKeyAdded)
        {
          //Avoid circular foreign keys
          additionalAttributesConstraints.Add("CONSTRAINT " + fkMediaItemConstraintName1 +
                  " FOREIGN KEY (" + MIA_MEDIA_ITEM_ID_COL_NAME + ")" +
                  " REFERENCES " + MediaLibrary_SubSchema.MEDIA_ITEMS_TABLE_NAME + " (" + MediaLibrary_SubSchema.MEDIA_ITEMS_ITEM_ID_COL_NAME + ") ON DELETE CASCADE");
        }
        if (additionalAttributesConstraints.Count > 0)
        {
          mainStatementBuilder.Append(", ");
          mainStatementBuilder.Append(StringUtils.Join(", ", additionalAttributesConstraints));
        }
        mainStatementBuilder.Append(")");
        using (IDbCommand command = transaction.CreateCommand())
        {
          command.CommandText = mainStatementBuilder.ToString();
          ServiceRegistration.Get<ILogger>().Debug(
              "MIA_Management: Creating main table '{0}' for media item aspect '{1}'", miaTableName, miam.AspectId);
          command.ExecuteNonQuery();
        }

        string indexName = GenerateDBObjectName(transaction, miam.AspectId, miaTableName + "_PK_IDX", "IDX");
        ServiceRegistration.Get<ILogger>().Debug("MIA_Management: Creating primary key index '{0}' for media item aspect '{1}'",
            indexName, miam.AspectId);
        using (IDbCommand command = transaction.CreateCommand())
        {
          command.CommandText = "CREATE UNIQUE INDEX " + indexName + " ON " + miaTableName + "(" + string.Join(",", keyColumns) + ")";
          command.ExecuteNonQuery();
        }

        // Attributes: Second run
        foreach (MediaItemAspectMetadata.AttributeSpecification spec in miam.AttributeSpecifications.Values)
        {
          string sqlType = spec.AttributeType == typeof(string) ? database.GetSQLVarLengthStringType(spec.MaxNumChars) :
              database.GetSQLType(spec.AttributeType);
          string attributeColumnName = GetMIAAttributeColumnName(spec); // Name was already generated in previous loop
          string attributeColumnIdentifier = GetMIAAttributeColumnIdentifier(spec);
          switch (spec.Cardinality)
          {
            case Cardinality.Inline:
              if (spec.IsIndexed)
              {
                // Value index
                indexName = GenerateDBObjectName(transaction, miam.AspectId, attributeColumnIdentifier + "_IDX", "IDX");
                using (IDbCommand command = transaction.CreateCommand())
                {
                  command.CommandText = "CREATE INDEX " + indexName + " ON " + miaTableName + "(" + attributeColumnName + ")";
                  ServiceRegistration.Get<ILogger>().Debug(
                      "MIA_Management: Creating index '{0}' for inline attribute '{1}' in media item aspect '{2}'",
                      indexName, spec.AttributeName, miam.AspectId);
                  command.ExecuteNonQuery();
                }
              }
              break;
            case Cardinality.OneToMany:
              // Create foreign table with the join attribute inside
              collectionAttributeTableName = GetMIACollectionAttributeTableName(spec); // Name was already generated in previous loop
              pkConstraintName = GenerateDBObjectName(transaction, miam.AspectId, attributeColumnIdentifier + "_PK", "PK");
              string fkMediaItemConstraintName = GenerateDBObjectName(transaction, miam.AspectId, attributeColumnIdentifier + "_MEDIA_ITEM_FK", "FK");

              using (IDbCommand command = transaction.CreateCommand())
              {
                command.CommandText = "CREATE TABLE " + collectionAttributeTableName + " (" +
                    MIA_MEDIA_ITEM_ID_COL_NAME + " " + database.GetSQLType(typeof(Guid)) + ", " +
                    COLL_ATTR_VALUE_COL_NAME + " " + sqlType + ", " +
                    COLL_ATTR_VALUE_ORDER_COL_NAME + " " + database.GetSQLType(typeof(int)) + ", " +
                    "CONSTRAINT " + pkConstraintName + " PRIMARY KEY (" + MIA_MEDIA_ITEM_ID_COL_NAME + "," + COLL_ATTR_VALUE_COL_NAME + "), " +
                    "CONSTRAINT " + fkMediaItemConstraintName +
                    " FOREIGN KEY (" + MIA_MEDIA_ITEM_ID_COL_NAME + ")" +
                    " REFERENCES " + MediaLibrary_SubSchema.MEDIA_ITEMS_TABLE_NAME + " (" + MediaLibrary_SubSchema.MEDIA_ITEMS_ITEM_ID_COL_NAME + ") ON DELETE CASCADE" +
                    ")";
                ServiceRegistration.Get<ILogger>().Debug(
                    "MIA_Management: Creating OTM table '{0}' for attribute '{1}' in media item aspect '{2}'",
                    collectionAttributeTableName, spec.AttributeName, miam.AspectId);
                command.ExecuteNonQuery();
              }

              // Foreign key index
              indexName = GenerateDBObjectName(transaction, miam.AspectId, attributeColumnIdentifier + "_FK_IDX", "IDX");
              using (IDbCommand command = transaction.CreateCommand())
              {
                command.CommandText = "CREATE INDEX " + indexName + " ON " + collectionAttributeTableName + "(" +
                    MIA_MEDIA_ITEM_ID_COL_NAME + ")";
                ServiceRegistration.Get<ILogger>().Debug("MIA_Management: Creating foreign key index '{0}' for OTM attribute '{1}' in media item aspect '{2}'",
                    indexName, spec.AttributeName, miam.AspectId);
                command.ExecuteNonQuery();
              }

              if (spec.IsIndexed)
              {
                // Value index
                indexName = GenerateDBObjectName(transaction, miam.AspectId, attributeColumnIdentifier + "_VAL_IDX", "IDX");
                using (IDbCommand command = transaction.CreateCommand())
                {
                  command.CommandText = "CREATE INDEX " + indexName + " ON " + collectionAttributeTableName + "(" +
                      COLL_ATTR_VALUE_COL_NAME + ")";
                  ServiceRegistration.Get<ILogger>().Debug(
                      "MIA_Management: Creating value index '{0}' for OTM attribute '{1}' in media item aspect '{2}'",
                      indexName, spec.AttributeName, miam.AspectId);
                  command.ExecuteNonQuery();
                }
              }
              break;
            case Cardinality.ManyToOne:
              collectionAttributeTableName = GetMIACollectionAttributeTableName(spec); // Name was already generated in previous loop

              if (spec.IsIndexed)
              {
                // Foreign key index
                indexName = GenerateDBObjectName(transaction, miam.AspectId, attributeColumnIdentifier + "_FK_IDX", "IDX");
                using (IDbCommand command = transaction.CreateCommand())
                {
                  command.CommandText = "CREATE INDEX " + indexName + " ON " + miaTableName + "(" +
                      attributeColumnName + ")";
                  ServiceRegistration.Get<ILogger>().Debug(
                      "MIA_Management: Creating foreign key index '{0}' for MTO attribute '{1}' in media item aspect '{2}'",
                      indexName, spec.AttributeName, miam.AspectId);
                  command.ExecuteNonQuery();
                }
              }

              // Value index
              indexName = GenerateDBObjectName(transaction, miam.AspectId, attributeColumnIdentifier + "_VAL_IDX", "IDX");
              using (IDbCommand command = transaction.CreateCommand())
              {
                command.CommandText = "CREATE UNIQUE INDEX " + indexName + " ON " + collectionAttributeTableName + "(" +
                    COLL_ATTR_VALUE_COL_NAME + ")";
                ServiceRegistration.Get<ILogger>().Debug(
                    "MIA_Management: Creating value index '{0}' for MTO attribute '{1}' in media item aspect '{2}'",
                    indexName, spec.AttributeName, miam.AspectId);
                command.ExecuteNonQuery();
              }
              break;
            case Cardinality.ManyToMany:
              // Create foreign table and additional table for the N:M join attributes
              collectionAttributeTableName = GetMIACollectionAttributeTableName(spec); // Name was already generated in previous loop
              pkConstraintName = GenerateDBObjectName(transaction, miam.AspectId, attributeColumnIdentifier + "_PK", "PK");
              string nmTableName = GenerateMIACollectionAttributeNMTableName(transaction, spec);
              string pkNMConstraintName = GenerateDBObjectName(transaction, miam.AspectId, nmTableName + "_PK", "PK");
              string fkMainTableConstraintName = GenerateDBObjectName(transaction, miam.AspectId, nmTableName + "_MAIN_FK", "FK");
              string fkForeignTableConstraintName = GenerateDBObjectName(transaction, miam.AspectId, nmTableName + "_FOREIGN_FK", "PK");

              using (IDbCommand command = transaction.CreateCommand())
              {
                command.CommandText = "CREATE TABLE " + collectionAttributeTableName + " (" +
                    FOREIGN_COLL_ATTR_ID_COL_NAME + " " + database.GetSQLType(typeof(Guid)) + ", " +
                    COLL_ATTR_VALUE_COL_NAME + " " + sqlType + ", " +
                    COLL_ATTR_VALUE_ORDER_COL_NAME + " " + database.GetSQLType(typeof(int)) + ", " +
                    "CONSTRAINT " + pkConstraintName + " PRIMARY KEY (" + FOREIGN_COLL_ATTR_ID_COL_NAME + ")" + ")";
                ServiceRegistration.Get<ILogger>().Debug(
                    "MIA_Management: Creating MTM value table '{0}' for attribute '{1}' in media item aspect '{2}'",
                    collectionAttributeTableName, spec.AttributeName, miam.AspectId);
                command.ExecuteNonQuery();
              }

              using (IDbCommand command = transaction.CreateCommand())
              {
                command.CommandText = "CREATE TABLE " + nmTableName + " (" +
                    MIA_MEDIA_ITEM_ID_COL_NAME + " " + database.GetSQLType(typeof(Guid)) + ", " +
                    FOREIGN_COLL_ATTR_ID_COL_NAME + " " + database.GetSQLType(typeof(Guid)) + ", " +
                    COLL_ATTR_VALUE_ORDER_COL_NAME + " " + database.GetSQLType(typeof(int)) + ", " +
                    "CONSTRAINT " + pkNMConstraintName + " PRIMARY KEY (" + MIA_MEDIA_ITEM_ID_COL_NAME + "," + FOREIGN_COLL_ATTR_ID_COL_NAME + "), " +
                    "CONSTRAINT " + fkMainTableConstraintName + " FOREIGN KEY (" + MIA_MEDIA_ITEM_ID_COL_NAME + ")" +
                    " REFERENCES " + miaTableName + " (" + MediaLibrary_SubSchema.MEDIA_ITEMS_ITEM_ID_COL_NAME + ") ON DELETE CASCADE, " +
                    "CONSTRAINT " + fkForeignTableConstraintName + " FOREIGN KEY (" + FOREIGN_COLL_ATTR_ID_COL_NAME + ")" +
                    " REFERENCES " + collectionAttributeTableName + " (" + FOREIGN_COLL_ATTR_ID_COL_NAME + ") ON DELETE CASCADE" +
                    ")";
                ServiceRegistration.Get<ILogger>().Debug(
                    "MIA_Management: Creating N:M table '{0}' for MTM attribute '{1}' in media item aspect '{2}'",
                    nmTableName, spec.AttributeName, miam.AspectId);
                command.ExecuteNonQuery();
              }

              // Foreign key index to MIA table
              indexName = GenerateDBObjectName(transaction, miam.AspectId, nmTableName + "_MIA_FK_IDX", "IDX");
              using (IDbCommand command = transaction.CreateCommand())
              {
                command.CommandText = "CREATE INDEX " + indexName + " ON " + nmTableName + "(" +
                    MIA_MEDIA_ITEM_ID_COL_NAME + ")";
                ServiceRegistration.Get<ILogger>().Debug(
                    "MIA_Management: Creating foreign index '{0}' to main MIA table for MTM attribute '{1}' in media item aspect '{2}'",
                    indexName, spec.AttributeName, miam.AspectId);
                command.ExecuteNonQuery();
              }

              // Foreign key index to value table
              indexName = GenerateDBObjectName(transaction, miam.AspectId, nmTableName + "_VAL_FK_IDX", "IDX");
              using (IDbCommand command = transaction.CreateCommand())
              {
                command.CommandText = "CREATE INDEX " + indexName + " ON " + nmTableName + "(" +
                    FOREIGN_COLL_ATTR_ID_COL_NAME + ")";
                ServiceRegistration.Get<ILogger>().Debug(
                    "MIA_Management: Creating foreign index '{0}' to value table for MTM attribute '{1}' in media item aspect '{2}'",
                    indexName, spec.AttributeName, miam.AspectId);
                command.ExecuteNonQuery();
              }

              if (spec.IsIndexed)
              {
                // Value index
                indexName = GenerateDBObjectName(transaction, miam.AspectId, attributeColumnIdentifier + "_VAL_IDX", "IDX");
                using (IDbCommand command = transaction.CreateCommand())
                {
                  command.CommandText = "CREATE UNIQUE INDEX " + indexName + " ON " + collectionAttributeTableName + "(" +
                      COLL_ATTR_VALUE_COL_NAME + ")";
                  ServiceRegistration.Get<ILogger>().Debug(
                      "MIA_Management: Creating value index '{0}' for MTM attribute '{1}' in media item aspect '{2}'",
                      indexName, spec.AttributeName, miam.AspectId);
                  command.ExecuteNonQuery();
                }
              }
              break;
            default:
              throw new NotImplementedException(string.Format("Cardinality '{0}' for attribute '{1}.{2}' is not implemented",
                  spec.Cardinality, miam.AspectId, spec.AttributeName));
          }
        }
        transaction.Commit();
      }
      catch (Exception e)
      {
        ServiceRegistration.Get<ILogger>().Error("MIA_Management: Error adding media item aspect storage '{0}'", e, miam.AspectId);
        transaction.Rollback();
        throw;
      }
      lock (_syncStorageObj)
        _managedMIATypes[miam.AspectId] = miam;
      _MIACreationDates[miam.AspectId] = DateTime.Now;
      return true;
    }

    public bool RemoveMediaItemAspectStorage(Guid aspectId)
    {
<<<<<<< HEAD
      lock (_syncStorageObj)
=======
      MediaItemAspectMetadata miam = GetMediaItemAspectMetadata(aspectId);
      lock (_syncObj)
>>>>>>> 1e3882df
      {
        if (!_managedMIATypes.ContainsKey(aspectId))
          return false;
        _managedMIATypes.Remove(aspectId);
      }
      if (miam.IsTransientAspect)
        return true;
      ISQLDatabase database = ServiceRegistration.Get<ISQLDatabase>();
      ITransaction transaction = database.BeginTransaction();
      ServiceRegistration.Get<ILogger>().Info("MIA_Management: Removing media library storage for media item aspect '{0}' (id '{1}')",
          miam.Name, miam.AspectId);
      try
      {
        // We don't remove the name alias mappings from the alias cache because we simply reload the alias cache at the end.
        // We don't remove the name alias mappings from the name aliases table because they are deleted by the DB system
        // (ON DELETE CASCADE).
        string miaTableName = GetMIATableName(miam);

        // Attributes: First run
        foreach (MediaItemAspectMetadata.AttributeSpecification spec in miam.AttributeSpecifications.Values)
        {
          string tableName;
          switch (spec.Cardinality)
          {
            case Cardinality.Inline:
              // No foreign tables to delete
              break;
            case Cardinality.OneToMany:
              tableName = GetMIACollectionAttributeTableName(spec);

              // Foreign attribute value table
              using (IDbCommand command = transaction.CreateCommand())
              {
                command.CommandText = "DROP TABLE " + tableName;
                ServiceRegistration.Get<ILogger>().Debug(
                    "MIA_Management: Dropping OTM table '{0}' for MTM attribute '{1}' in media item aspect '{2}'",
                    tableName, spec.AttributeName, miam.AspectId);
                command.ExecuteNonQuery();
              }
              break;
            case Cardinality.ManyToOne:
              // After the main table was dropped
              break;
            case Cardinality.ManyToMany:
              tableName = GetMIACollectionAttributeNMTableName(spec);

              // N:M table
              using (IDbCommand command = transaction.CreateCommand())
              {
                command.CommandText = "DROP TABLE " + tableName;
                ServiceRegistration.Get<ILogger>().Debug(
                    "MIA_Management: Dropping MTM value table '{0}' for attribute '{1}' in media item aspect '{2}'",
                    tableName, spec.AttributeName, miam.AspectId);
                command.ExecuteNonQuery();
              }

              tableName = GetMIACollectionAttributeTableName(spec);

              // Foreign attribute value table
              using (IDbCommand command = transaction.CreateCommand())
              {
                command.CommandText = "DROP TABLE " + tableName;
                ServiceRegistration.Get<ILogger>().Debug(
                    "MIA_Management: Dropping N:M table '{0}' for MTM attribute '{1}' in media item aspect '{2}'",
                    tableName, spec.AttributeName, miam.AspectId);
                command.ExecuteNonQuery();
              }
              break;
            default:
              throw new NotImplementedException(string.Format("Attribute '{0}.{1}': Cardinality '{2}' is not implemented",
                  aspectId, spec.AttributeName, spec.Cardinality));
          }
        }

        // Main table
        using (IDbCommand command = transaction.CreateCommand())
        {
          command.CommandText = "DROP TABLE " + miaTableName;
          ServiceRegistration.Get<ILogger>().Debug(
              "MIA_Management: Dropping main table '{0}' for media item aspect '{1}')", miaTableName, miam.AspectId);
          command.ExecuteNonQuery();
        }

        // Attributes: Second run
        foreach (MediaItemAspectMetadata.AttributeSpecification spec in miam.AttributeSpecifications.Values)
        {
          switch (spec.Cardinality)
          {
            case Cardinality.Inline:
              // No foreign tables to delete
              break;
            case Cardinality.OneToMany:
              break;
            case Cardinality.ManyToOne:
              string tableName = GetMIACollectionAttributeTableName(spec);

              // Foreign attribute value table
              using (IDbCommand command = transaction.CreateCommand())
              {
                command.CommandText = "DROP TABLE " + tableName;
                ServiceRegistration.Get<ILogger>().Debug(
                    "MIA_Management: Dropping MTO value table '{0}' for attribute '{1}' in media item aspect '{2}'",
                    tableName, spec.AttributeName, miam.AspectId);
                command.ExecuteNonQuery();
              }
              break;
            case Cardinality.ManyToMany:
              break;
            default:
              throw new NotImplementedException(string.Format("Attribute '{0}.{1}': Cardinality '{2}' is not implemented",
                  aspectId, spec.AttributeName, spec.Cardinality));
          }
        }
        // Unregister metadata
        using (IDbCommand command = MediaLibrary_SubSchema.DeleteMediaItemAspectMetadataCommand(transaction, aspectId))
          command.ExecuteNonQuery();
        transaction.Commit();
        ReloadAliasCache();
      }
      catch (Exception e)
      {
        ServiceRegistration.Get<ILogger>().Error("MIA_Management: Error removing media item aspect storage '{0}'", e, aspectId);
        transaction.Rollback();
        throw;
      }
      lock (_syncStorageObj)
        _managedMIATypes.Remove(aspectId);
      _MIACreationDates.Remove(aspectId);
      return true;
    }

    public bool IsCLOBAttribute(MediaItemAspectMetadata.AttributeSpecification specification)
    {
      ISQLDatabase database = ServiceRegistration.Get<ISQLDatabase>();
      return specification.AttributeType == typeof(string) && database.IsCLOB(specification.MaxNumChars);
    }

    #endregion

    #region MIA hierarchy management

    public ICollection<RelationshipHierarchy> ManagedMediaItemHierarchies
    {
      get
      {
        lock (_syncHierarchyObj)
          return _MIAhierarchies;
      }
    }

    public bool MediaItemHierarchyExists(Guid parentRole, Guid childRole)
    {
      lock (_syncHierarchyObj)
        return _MIAhierarchies.Where(h => h.ParentRole == parentRole && h.ChildRole == childRole).Any();
    }

    public RelationshipHierarchy GetMediaItemHierarchy(Guid parentRole, Guid childRole)
    {
      lock (_syncHierarchyObj)
        return _MIAhierarchies.Where(h => h.ParentRole == parentRole && h.ChildRole == childRole).FirstOrDefault();
    }

    public ICollection<RelationshipHierarchy> GetMediaItemHierarchyFromChildRole(Guid childRole)
    {
      lock (_syncHierarchyObj)
        return _MIAhierarchies.Where(h => h.ChildRole == childRole).ToList();
    }

    #endregion

    #region MIA management

    public bool MIAExists(ITransaction transaction, Guid mediaItemId, MediaItemAspect mia)
    {
      MediaItemAspectMetadata miam;
      if (!_managedMIATypes.TryGetValue(mia.Metadata.AspectId, out miam) || miam == null)
        throw new ArgumentException(string.Format("MIA_Management: Requested media item aspect type with id '{0}' doesn't exist", mia.Metadata.AspectId));
      string miaTableName = GetMIATableName(miam);

      ISQLDatabase database = transaction.Database;
      using (IDbCommand command = transaction.CreateCommand())
      {
        command.CommandText = "SELECT " + MIA_MEDIA_ITEM_ID_COL_NAME + " FROM " + miaTableName +
            " WHERE " + MIA_MEDIA_ITEM_ID_COL_NAME + " = @MEDIA_ITEM_ID";

        database.AddParameter(command, "MEDIA_ITEM_ID", mediaItemId, typeof(Guid));

        MultipleMediaItemAspectMetadata mmiam = miam as MultipleMediaItemAspectMetadata;
        if (mmiam != null)
        {
          foreach (MediaItemAspectMetadata.AttributeSpecification spec in mmiam.UniqueAttributeSpecifications.Values.Where(x => !x.IsCollectionAttribute))
          {
            string name = GetMIAAttributeColumnName(spec);
            command.CommandText += " AND " + name + " = @" + name;
            database.AddParameter(command, name, mia[spec], spec.AttributeType);
          }
        }

        return command.ExecuteScalar() != null;
      }
    }

    public MediaItemAspect GetMediaItemAspect(ITransaction transaction, Guid mediaItemId, Guid aspectId)
    {
      MediaItemAspectMetadata miaType;
      if (!_managedMIATypes.TryGetValue(aspectId, out miaType) || miaType == null)
        throw new ArgumentException(string.Format("MIA_Management: Requested media item aspect type with id '{0}' doesn't exist", aspectId));

      MediaItemAspect result;
      if(miaType is MultipleMediaItemAspectMetadata)
        result = new MultipleMediaItemAspect((MultipleMediaItemAspectMetadata)miaType);
      else
        result = new SingleMediaItemAspect((SingleMediaItemAspectMetadata)miaType);
    
      Namespace ns = new Namespace();
      string miaTableName = GetMIATableName(miaType);
      IList<string> terms = new List<string>();
      foreach (MediaItemAspectMetadata.AttributeSpecification spec in miaType.AttributeSpecifications.Values)
      {
        switch (spec.Cardinality)
        {
          case Cardinality.Inline:
            string attrName = GetMIAAttributeColumnName(spec);
            terms.Add(attrName + " " + ns.GetOrCreate(spec, "A"));
            break;
          case Cardinality.OneToMany:
            result.SetCollectionAttribute(spec, GetOneToManyMIAAttributeValues(transaction, mediaItemId, spec));
            break;
          case Cardinality.ManyToOne:
            object value = GetManyToOneMIAAttributeValue(transaction, mediaItemId, spec, miaTableName);
            if (!AttributeIsEmpty(value))
              result.SetAttribute(spec, value);
            break;
          case Cardinality.ManyToMany:
            result.SetCollectionAttribute(spec, GetManyToManyMIAAttributeValues(transaction, mediaItemId, spec));
            break;
          default:
            throw new NotImplementedException(string.Format("Cardinality '{0}' for attribute '{1}.{2}' is not implemented",
                spec.Cardinality, miaType.AspectId, spec.AttributeName));
        }
      }
      // TODO: More where clause for multiple MIA
    
      StringBuilder mainQueryBuilder = new StringBuilder("SELECT ");
      mainQueryBuilder.Append(StringUtils.Join(", ", terms));
      mainQueryBuilder.Append(" FROM ");
      mainQueryBuilder.Append(miaTableName);
      mainQueryBuilder.Append(" WHERE ");
      mainQueryBuilder.Append(MIA_MEDIA_ITEM_ID_COL_NAME);
      mainQueryBuilder.Append(" = @MEDIA_ITEM_ID");
      // TODO: More where clause for multiple MIA

      ISQLDatabase database = transaction.Database;
      using (IDbCommand command = transaction.CreateCommand())
      {
        command.CommandText = mainQueryBuilder.ToString();

        database.AddParameter(command, "MEDIA_ITEM_ID", mediaItemId, typeof(Guid));

        // TODO: More where clause for multiple MIA

        using (IDataReader reader = command.ExecuteReader(CommandBehavior.SingleRow))
        {
          int i = 0;
          if (reader.Read())
            foreach (MediaItemAspectMetadata.AttributeSpecification spec in miaType.AttributeSpecifications.Values)
            {
              if (spec.Cardinality == Cardinality.Inline)
              {
                object value = ReadObject(database, reader, i, spec);
                if (!AttributeIsEmpty(value))
                  result.SetAttribute(spec, value);
              }
              i++;
            }
        }
      }
      return result;
    }

    public void AddOrUpdateMIA(ITransaction transaction, Guid mediaItemId, MediaItemAspect mia, bool add)
    {
      MediaItemAspectMetadata miaType;
      if (!_managedMIATypes.TryGetValue(mia.Metadata.AspectId, out miaType) || miaType == null)
        throw new ArgumentException(string.Format("MIA_Management: Requested media item aspect type with id '{0}' doesn't exist",
          mia.Metadata.AspectId));
      if (miaType.IsTransientAspect)
        return;

      IList<string> terms1 = new List<string>();
      IList<string> terms2 = new List<string>();
      IList<string> terms3 = new List<string>();
      IList<BindVar> bindVars = new List<BindVar>();
      int ct = 0;
      string miaTableName = GetMIATableName(miaType);

      // Attributes: First run
      foreach (MediaItemAspectMetadata.AttributeSpecification spec in miaType.AttributeSpecifications.Values)
      {
        if (mia.IsIgnore(spec))
          continue;
        MultipleMediaItemAspectMetadata mmiam = mia.Metadata as MultipleMediaItemAspectMetadata;
        string attrColName;
        object attributeValue;
        string bindVarName = "V" + ct++;
        switch (spec.Cardinality)
        {
          case Cardinality.Inline:
            attrColName = GetMIAAttributeColumnName(spec);
            if (add)
            {
              terms1.Add(attrColName);
              terms2.Add("@" + bindVarName);
            }
            else
            {
              // Unique attributes cannot be set in an update (they are part of the where clause)
              if (mmiam != null && mmiam.UniqueAttributeSpecifications.Values.Contains(spec))
                terms3.Add("AND " + attrColName + " = @" + bindVarName);
              else
                terms1.Add(attrColName + " = @" + bindVarName);
            }
            attributeValue = mia.GetAttributeValue(spec);
            attributeValue = TruncateBigValue(attributeValue, spec);
            bindVars.Add(new BindVar(bindVarName, AttributeIsEmpty(attributeValue) ? null : attributeValue, spec.AttributeType));
            break;
          case Cardinality.OneToMany:
            // After main query
            break;
          case Cardinality.ManyToOne:
            attrColName = GetMIAAttributeColumnName(spec);
            attributeValue = mia.GetAttributeValue(spec);
            Guid? insertValue;
            if (AttributeIsEmpty(attributeValue))
              insertValue = null;
            else
            {
              Guid valuePk;
              GetOrCreateManyToOneMIAAttributeValue(transaction, spec, mia.GetAttributeValue(spec), add, out valuePk);
              insertValue = valuePk;
            }
            if (add)
            {
              terms1.Add(attrColName);
              terms2.Add("@" + bindVarName);
            }
            else
              terms1.Add(attrColName + " = @" + bindVarName);
            bindVars.Add(new BindVar(bindVarName, insertValue.HasValue ? (Guid?) insertValue.Value : null, typeof(Guid)));
            break;
          case Cardinality.ManyToMany:
            // After main query
            break;
          default:
            throw new NotImplementedException(string.Format("Cardinality '{0}' for attribute '{1}.{2}' is not implemented",
                spec.Cardinality, miaType.AspectId, spec.AttributeName));
        }
      }
      // terms = all inline attributes
      // sqlValues = all inline attribute values
      if (add || terms1.Count > 0 || terms3.Count > 0)
      {
        // Main query
        StringBuilder mainQueryBuilder = new StringBuilder();
        if (add)
        {
          mainQueryBuilder.Append("INSERT INTO ");
          mainQueryBuilder.Append(miaTableName);
          mainQueryBuilder.Append(" (");
        }
        else
        {
          mainQueryBuilder.Append("UPDATE ");
          mainQueryBuilder.Append(miaTableName);
          mainQueryBuilder.Append(" SET ");
        }

        mainQueryBuilder.Append(StringUtils.Join(", ", terms1));
        bindVars.Add(new BindVar("MEDIA_ITEM_ID", mediaItemId, typeof(Guid)));
        // values = all inline attribute values plus media item ID
        if (add)
        {
          if (terms1.Count > 0)
            mainQueryBuilder.Append(", ");
          mainQueryBuilder.Append(MIA_MEDIA_ITEM_ID_COL_NAME); // Append the ID column as a normal attribute
          mainQueryBuilder.Append(") VALUES (");
          terms2.Add("@MEDIA_ITEM_ID");
          mainQueryBuilder.Append(StringUtils.Join(", ", terms2));
          mainQueryBuilder.Append(")");
        }
        else
        {
          mainQueryBuilder.Append(" WHERE ");
          mainQueryBuilder.Append(MIA_MEDIA_ITEM_ID_COL_NAME); // Use the ID column in WHERE condition
          mainQueryBuilder.Append(" = @MEDIA_ITEM_ID");
          if (terms3.Count > 0)
            mainQueryBuilder.Append(" " + StringUtils.Join(" ", terms3));
        }

        ISQLDatabase database = transaction.Database;
        using (IDbCommand command = transaction.CreateCommand())
        {
          command.CommandText = mainQueryBuilder.ToString();
          foreach (BindVar bindVar in bindVars)
            database.AddParameter(command, bindVar.Name, bindVar.Value, bindVar.VariableType);
          command.ExecuteNonQuery();
        }
      }

      // Attributes: Second run
      foreach (MediaItemAspectMetadata.AttributeSpecification spec in miaType.AttributeSpecifications.Values)
      {
        if (mia.IsIgnore(spec))
          continue;
        switch (spec.Cardinality)
        {
          case Cardinality.Inline:
            break;
          case Cardinality.OneToMany:
            InsertOrUpdateOneToManyMIAAttributeValues(transaction, spec, mediaItemId, mia.GetCollectionAttribute(spec), add);
            break;
          case Cardinality.ManyToOne:
            break;
          case Cardinality.ManyToMany:
            InsertOrUpdateManyToManyMIAAttributeValues(transaction, spec, mediaItemId, mia.GetCollectionAttribute(spec), add);
            break;
          default:
            throw new NotImplementedException(string.Format("Cardinality '{0}' for attribute '{1}.{2}' is not implemented",
                spec.Cardinality, miaType.AspectId, spec.AttributeName));
        }
      }

      CleanupAllManyToOneOrphanedAttributeValues(transaction, miaType);
    }

    /// <summary>
    /// Adds or updates the given media item aspect on the media item with the given id.
    /// </summary>
    /// <param name="transaction">Database transaction to use.</param>
    /// <param name="mediaItemId">Id of the media item to be added or updated.</param>
    /// <param name="mia">Media item aspect to write to DB.</param>
    public void AddOrUpdateMIA(ITransaction transaction, Guid mediaItemId, MediaItemAspect mia)
    {
      AddOrUpdateMIA(transaction, mediaItemId, mia, !MIAExists(transaction, mediaItemId, mia));
    }

    public bool RemoveMIA(ITransaction transaction, Guid mediaItemId, Guid aspectId)
    {
      MediaItemAspectMetadata miaType;
      if (!_managedMIATypes.TryGetValue(aspectId, out miaType) || miaType == null)
        throw new ArgumentException(string.Format("MIA_Management: Requested media item aspect type with id '{0}' doesn't exist", aspectId));
      string miaTableName = GetMIATableName(miaType);

      // Cleanup/delete attribute value entries
      foreach (MediaItemAspectMetadata.AttributeSpecification spec in miaType.AttributeSpecifications.Values)
      {
        switch (spec.Cardinality)
        {
          case Cardinality.Inline:
            break;
          case Cardinality.OneToMany:
            DeleteOneToManyAttributeValuesNotInEnumeration(transaction, spec, mediaItemId, new object[] {});
            break;
          case Cardinality.ManyToOne:
            break;
          case Cardinality.ManyToMany:
            DeleteManyToManyAttributeAssociationsNotInEnumeration(transaction, spec, mediaItemId, new object[] {});
            CleanupManyToManyOrphanedAttributeValues(transaction, spec);
            break;
          default:
            throw new NotImplementedException(string.Format("Cardinality '{0}' for attribute '{1}.{2}' is not implemented",
                spec.Cardinality, miaType.AspectId, spec.AttributeName));
        }
      }
      // Delete main MIA entry
      bool result;
      ISQLDatabase database = transaction.Database;
      using (IDbCommand command = transaction.CreateCommand())
      {
        command.CommandText = "DELETE FROM " + miaTableName + " WHERE " + MIA_MEDIA_ITEM_ID_COL_NAME + " = @MEDIA_ITEM_ID";
        database.AddParameter(command, "MEDIA_ITEM_ID", mediaItemId, typeof(Guid));
        result = command.ExecuteNonQuery() > 0;
      }
      CleanupAllManyToOneOrphanedAttributeValues(transaction, miaType);
      return result;
    }

    #endregion
  }
}
<|MERGE_RESOLUTION|>--- conflicted
+++ resolved
@@ -1,1824 +1,1813 @@
-#region Copyright (C) 2007-2017 Team MediaPortal
-
-/*
-    Copyright (C) 2007-2017 Team MediaPortal
-    http://www.team-mediaportal.com
-
-    This file is part of MediaPortal 2
-
-    MediaPortal 2 is free software: you can redistribute it and/or modify
-    it under the terms of the GNU General Public License as published by
-    the Free Software Foundation, either version 3 of the License, or
-    (at your option) any later version.
-
-    MediaPortal 2 is distributed in the hope that it will be useful,
-    but WITHOUT ANY WARRANTY; without even the implied warranty of
-    MERCHANTABILITY or FITNESS FOR A PARTICULAR PURPOSE. See the
-    GNU General Public License for more details.
-
-    You should have received a copy of the GNU General Public License
-    along with MediaPortal 2. If not, see <http://www.gnu.org/licenses/>.
-*/
-
-#endregion
-
-using System;
-using System.Collections;
-using System.Collections.Concurrent;
-using System.Collections.Generic;
-using System.Data;
-using System.Linq;
-using System.Text;
-using System.Threading;
-using MediaPortal.Backend.Services.Database;
-using MediaPortal.Common;
-using MediaPortal.Common.Logging;
-using MediaPortal.Common.MediaManagement;
-using MediaPortal.Backend.Database;
-using MediaPortal.Backend.Services.MediaLibrary.QueryEngine;
-using MediaPortal.Utilities;
-using MediaPortal.Utilities.DB;
-using MediaPortal.Utilities.Exceptions;
-using MediaPortal.Common.ResourceAccess;
-
-namespace MediaPortal.Backend.Services.MediaLibrary
-{
-  /// <summary>
-  /// Management class for media item aspect types and media item aspects. Contains methods to create/drop MIA table structures
-  /// as well as to add/update/delete MIA values.
-  /// </summary>
-  /// <remarks>
-  /// <para>
-  /// This class for dynamic MIA management is quite complex. We have to cope with several aspects:
-  /// <list type="bullet">
-  /// <item>Automatic generation of IDs</item>
-  /// <item>Automatic generation of database object names for attributes and tables</item>
-  /// <item>Handling of all cardinalities described in class <see cref="Cardinality"/></item>
-  /// <item>Locking of concurrent access to MIA attribute value tables whose values are re-used in N:M or N:1 attribute value associations</item>
-  /// </list>
-  /// This class can be used as reference for the structure of the dynamic media library part.
-  /// </para>
-  /// <para>
-  /// MIA tables are dynamic in that way that the MediaPortal core implementation doesn't specify the concrete structure of
-  /// concrete MIA types but it specifies a generic structure for a main MIA table, which holds all inline attribute values
-  /// and all references to N:1 attribute values, and adjacent tables for holding 1:N, N:1 and N:M attribute values.
-  /// This class implements all algorithms to create/drop tables for media item aspect types and to
-  /// select and insert/update media item aspect instances.
-  /// All ID columns (and foreign key columns referencing to those ID columns) are of type <see cref="Guid"/>.
-  /// All columns holding attribute values are of a type which is infered by a call to the database's methods
-  /// <see cref="ISQLDatabase.GetSQLType"/> or <see cref="ISQLDatabase.GetSQLVarLengthStringType"/>, depending on the
-  /// .net type of the media item aspect attribute.
-  /// </para>
-  /// <para>
-  /// Each main media item aspect table contains a column for the ID of the entries
-  /// (column name is <see cref="MIA_MEDIA_ITEM_ID_COL_NAME"/>) and columns for each attribute type of
-  /// the cardinalities <see cref="Cardinality.Inline"/> and <see cref="Cardinality.ManyToOne"/>.
-  /// For each media item aspect associated to a concreate media item, one entry in the main media item aspect table
-  /// exists.<br/>
-  /// Extra tables exist for all attributes of the cardinalities <see cref="Cardinality.OneToMany"/>,
-  /// <see cref="Cardinality.ManyToOne"/> and <see cref="Cardinality.ManyToMany"/>.
-  /// </para>
-  /// <para>
-  /// External tables for attributes of cardinality <see cref="Cardinality.OneToMany"/> are the easiest external tables.
-  /// They contain two columns, <see cref="MIA_MEDIA_ITEM_ID_COL_NAME"/> contains the foreign key to the ID of the
-  /// main media item aspect type table and <see cref="COLL_ATTR_VALUE_COL_NAME"/> contains the actual attribute value.<br/>
-  /// For each value of the given attribute type, which is associated to a media item, there exists one entry. If the same
-  /// value is associated to more than one media item, there are multiple entries in this table.
-  /// </para>
-  /// <para>
-  /// External tables for attributes of cardinality <see cref="Cardinality.ManyToOne"/> contain an own ID of name
-  /// <see cref="FOREIGN_COLL_ATTR_ID_COL_NAME"/>, which is referenced from the foreign key attribute in the main
-  /// media item aspect table for that attribute, and a column for the actual attribute value of name
-  /// <see cref="COLL_ATTR_VALUE_COL_NAME"/>.<br/>
-  /// Each value, which is associated to at least one media item, is contained at most once in this kind of table.
-  /// </para>
-  /// <para>
-  /// External tables for attributes of cardinality <see cref="Cardinality.ManyToMany"/> contain an own ID of name
-  /// <see cref="FOREIGN_COLL_ATTR_ID_COL_NAME"/> and a column for the actual attribute value of name
-  /// <see cref="COLL_ATTR_VALUE_COL_NAME"/>.<br/>
-  /// In contrast to the structure of <see cref="Cardinality.ManyToOne"/>, in the structure for cardinality
-  /// <see cref="Cardinality.ManyToMany"/> there exists another foreign N:M table containing the associations between
-  /// the main media item aspect table and the values table. That N:M table contains two columns, one is a foreign key
-  /// to the main media item aspect table and has the name <see cref="MIA_MEDIA_ITEM_ID_COL_NAME"/>, the second is a
-  /// foreign key to the values table and has the name <see cref="FOREIGN_COLL_ATTR_ID_COL_NAME"/>.
-  /// Each value, which is associated to at least one media item, is contained at most once in the values table. For each
-  /// association between a media item and a value in the values table, there exists an entry in the association table.
-  /// </para>
-  /// </remarks>
-  public class MIA_Management
-  {
-    protected class ThreadOwnership
-    {
-      protected readonly Thread _currentThread;
-      protected int _lockCount;
-
-      public ThreadOwnership(Thread currentThread)
-      {
-        _currentThread = currentThread;
-      }
-
-      public Thread CurrentThread
-      {
-        get { return _currentThread; }
-      }
-
-      public int LockCount
-      {
-        get { return _lockCount; }
-        set { _lockCount = value; }
-      }
-    }
-
-    /// <summary>
-    /// ID column name which is foreign key referencing the ID in the main media item's table.
-    /// This column name is used both for each MIA main table and for MIA attribute collection tables.
-    /// </summary>
-    protected internal const string MIA_MEDIA_ITEM_ID_COL_NAME = "MEDIA_ITEM_ID";
-
-    /// <summary>
-    /// ID column name for MIA collection attribute tables
-    /// </summary>
-    protected internal const string FOREIGN_COLL_ATTR_ID_COL_NAME = "VALUE_ID";
-
-    /// <summary>
-    /// Value column name for MIA collection attribute tables.
-    /// </summary>
-    protected internal const string COLL_ATTR_VALUE_COL_NAME = "VALUE";
-
-    /// <summary>
-    /// Value order column name for MIA collection attribute tables.
-    /// </summary>
-    protected internal const string COLL_ATTR_VALUE_ORDER_COL_NAME = "VALUE_ORDER";
-
-    protected readonly IDictionary<string, string> _nameAliases = new Dictionary<string, string>();
-
-    /// <summary>
-    /// Caches all media item aspect types the database is able to store. A MIA type which is currently being
-    /// added or removed will have a <c>null</c> value assigned to its ID.
-    /// </summary>
-    protected readonly IDictionary<Guid, MediaItemAspectMetadata> _managedMIATypes = new Dictionary<Guid, MediaItemAspectMetadata>();
-
-    /// <summary>
-    /// Caches the hierarchy of all managed MIAs.
-    /// </summary>
-    protected List<RelationshipHierarchy> _MIAhierarchies = new List<RelationshipHierarchy>();
-
-    /// <summary>
-    /// Caches the creation dates of all managed MIAs.
-    /// </summary>
-    protected IDictionary<Guid, DateTime> _MIACreationDates = new ConcurrentDictionary<Guid, DateTime>();
-
-    protected readonly object _syncStorageObj = new object();
-    protected readonly object _syncHierarchyObj = new object();
-
-    /// <summary>
-    /// For all contained attribute types, the value tables are locked for concurrent access.
-    /// </summary>
-    protected readonly IDictionary<MediaItemAspectMetadata.AttributeSpecification, ThreadOwnership> _lockedAttrs =
-        new Dictionary<MediaItemAspectMetadata.AttributeSpecification, ThreadOwnership>();
-
-    public MIA_Management()
-    {
-      ReloadAliasCache();
-      LoadMIATypeCache();
-      LoadMIACreationDateCache();
-      LoadMIAHierarchyCache();
-    }
-
-    #region Table name generation and alias management
-
-    protected void ReloadAliasCache()
-    {
-      lock (_syncStorageObj)
-      {
-        ISQLDatabase database = ServiceRegistration.Get<ISQLDatabase>();
-        ITransaction transaction = database.BeginTransaction();
-        try
-        {
-          int miamIdIndex;
-          int identifierIndex;
-          int dbObjectNameIndex;
-          using (IDbCommand command = MediaLibrary_SubSchema.SelectMIANameAliasesCommand(transaction, out miamIdIndex,
-              out identifierIndex, out dbObjectNameIndex))
-          {
-            _nameAliases.Clear();
-            using (IDataReader reader = command.ExecuteReader())
-              while (reader.Read())
-              {
-                string identifier = database.ReadDBValue<string>(reader, identifierIndex);
-                string dbObjectName = database.ReadDBValue<string>(reader, dbObjectNameIndex);
-                _nameAliases.Add(identifier, dbObjectName);
-              }
-          }
-        }
-        finally
-        {
-          transaction.Dispose();
-        }
-      }
-    }
-
-    /// <summary>
-    /// Gets a technical table identifier for the given MIAM.
-    /// </summary>
-    /// <param name="miam">MIA type to return the table identifier for.</param>
-    /// <returns>Table identifier for the given MIA type. The returned identifier must be mapped to a shortened
-    /// table name to be used in the DB.</returns>
-    internal string GetMIATableIdentifier(MediaItemAspectMetadata miam)
-    {
-      return "T_" + SqlUtils.ToSQLIdentifier(miam.AspectId.ToString()).ToUpperInvariant();
-    }
-
-    /// <summary>
-    /// Gets a technical column identifier for the given inline attribute specification.
-    /// </summary>
-    /// <param name="spec">Attribute specification to return the column identifier for.</param>
-    /// <returns>Column identifier for the given attribute specification. The returned identifier must be
-    /// shortened to match the maximum column name length.</returns>
-    internal string GetMIAAttributeColumnIdentifier(MediaItemAspectMetadata.AttributeSpecification spec)
-    {
-      return "A_" + SqlUtils.ToSQLIdentifier(spec.ParentMIAM.AspectId + "_" + spec.AttributeName).ToUpperInvariant();
-    }
-
-    /// <summary>
-    /// Gets a technical table identifier for the given MIAM collection attribute.
-    /// </summary>
-    /// <returns>Table identifier for the given collection attribute. The returned identifier must be mapped to a
-    /// shortened table name to be used in the DB.</returns>
-    internal string GetMIACollectionAttributeTableIdentifier(MediaItemAspectMetadata.AttributeSpecification spec)
-    {
-      return "V_" + GetMIATableName(spec.ParentMIAM) + "_" + SqlUtils.ToSQLIdentifier(spec.AttributeName);
-    }
-
-    /// <summary>
-    /// Gets a technical table identifier for the N:M table for the given MIAM collection attribute.
-    /// </summary>
-    /// <returns>Table identifier for the N:M table for the given collection attribute. The returned identifier must be
-    /// mapped to a shortened table name to be used in the DB.</returns>
-    internal string GetMIACollectionAttributeNMTableIdentifier(MediaItemAspectMetadata.AttributeSpecification spec)
-    {
-      return "NM_" + GetMIATableName(spec.ParentMIAM) + "_" + SqlUtils.ToSQLIdentifier(spec.AttributeName);
-    }
-
-    private string GetAliasMapping(string generatedName, string errorOnNotFound)
-    {
-      string result;
-      lock (_syncStorageObj)
-        if (!_nameAliases.TryGetValue(generatedName, out result))
-          throw new InvalidDataException(errorOnNotFound);
-      return result;
-    }
-
-    /// <summary>
-    /// Gets the actual table name for a MIAM table.
-    /// </summary>
-    /// <returns>Table name for the table containing the inline attributes of the specified <paramref name="miam"/>.</returns>
-    internal string GetMIATableName(MediaItemAspectMetadata miam)
-    {
-      string identifier = GetMIATableIdentifier(miam);
-      return GetAliasMapping(identifier, string.Format("MIAM '{0}' (id: '{1}') doesn't have a corresponding table name yet",
-          miam.Name, miam.AspectId));
-    }
-
-    /// <summary>
-    /// Gets the actual column name for a MIAM attribute specification.
-    /// </summary>
-    /// <returns>Column name for the column containing the inline attribute data of the specified attribute
-    /// <paramref name="spec"/>.</returns>
-    internal string GetMIAAttributeColumnName(MediaItemAspectMetadata.AttributeSpecification spec)
-    {
-      string identifier = GetMIAAttributeColumnIdentifier(spec);
-      return GetAliasMapping(identifier, string.Format("Attribute '{0}' of MIAM '{1}' (id: '{2}') doesn't have a corresponding column name yet",
-          spec.AttributeName, spec.ParentMIAM.Name, spec.ParentMIAM.AspectId));
-    }
-
-    /// <summary>
-    /// Gets the actual table name for a MIAM collection attribute table.
-    /// </summary>
-    /// <returns>Table name for the table containing the specified collection attribute.</returns>
-    internal string GetMIACollectionAttributeTableName(MediaItemAspectMetadata.AttributeSpecification spec)
-    {
-      string identifier = GetMIACollectionAttributeTableIdentifier(spec);
-      return GetAliasMapping(identifier, string.Format("Attribute '{0}' of MIAM '{1}' (id: '{2}') doesn't have a corresponding table name yet",
-          spec.AttributeName, spec.ParentMIAM.Name, spec.ParentMIAM.AspectId));
-    }
-
-    /// <summary>
-    /// Gets the actual table name for a MIAM collection attribute table.
-    /// </summary>
-    /// <returns>Table name for the table containing the specified collection attribute.</returns>
-    internal string GetMIACollectionAttributeNMTableName(MediaItemAspectMetadata.AttributeSpecification spec)
-    {
-      string identifier = GetMIACollectionAttributeNMTableIdentifier(spec);
-      return GetAliasMapping(identifier, string.Format("Attribute '{0}' of MIAM '{1}' (id: '{2}') doesn't have a corresponding N:M table name yet",
-          spec.AttributeName, spec.ParentMIAM.Name, spec.ParentMIAM.AspectId));
-    }
-
-    private static string ConcatNameParts(string prefix, uint suffix, uint maxLen)
-    {
-      string suf = "_" + suffix;
-      if (prefix.Length + suf.Length > maxLen)
-        return prefix.Substring(0, (int) maxLen - suf.Length) + suf;
-      return prefix + suf;
-    }
-
-    /// <summary>
-    /// Given a generated, technical, long <paramref name="objectIdentifier"/>, this method calculates an
-    /// object name which is unique among the generated database objects. The returned object name will automatically be stored
-    /// in the internal cache of identifiers to object names mappings.
-    /// </summary>
-    /// <param name="transaction">Transaction to be used to add the specified name mapping to the DB.</param>
-    /// <param name="aspectId">ID of the media item aspect type the given mapping belongs to.</param>
-    /// <param name="objectIdentifier">Technical indentifier to be mapped to a table name for our DB.</param>
-    /// <param name="desiredName">Root name to start the name generation. Will be converted to a valid SQL identifier
-    /// and clipped, if necessary.</param>
-    /// <param name="allowExisting">Allow same name to exist in cache. This usually only true for having the same column
-    /// name in multiple tables.
-    /// <returns>Table name corresponding to the specified table identifier.</returns>
-    private string GenerateDBObjectName(ITransaction transaction, Guid aspectId, string objectIdentifier, string desiredName, bool allowExisting = false)
-    {
-      lock (_syncStorageObj)
-      {
-        if (_nameAliases.ContainsKey(objectIdentifier))
-          throw new InvalidDataException("Table identifier '{0}' is already present in alias cache", objectIdentifier);
-        ISQLDatabase database = ServiceRegistration.Get<ISQLDatabase>();
-        uint maxLen = database.MaxObjectNameLength;
-        uint ct = 0;
-        string result;
-        desiredName = SqlUtils.ToSQLIdentifier(desiredName);
-        if (!NamePresent(desiredName) || allowExisting)
-          result = desiredName;
-        else
-          while (NamePresent(result = ConcatNameParts(desiredName, ct, maxLen)))
-            ct++;
-        AddNameAlias(transaction, aspectId, objectIdentifier, result);
-        return result;
-      }
-    }
-
-    protected bool NamePresent(string dbObjectName)
-    {
-      return _nameAliases.Values.Any(objectName => dbObjectName == objectName);
-    }
-
-    protected void AddNameAlias(ITransaction transaction, Guid aspectId, string objectIdentifier, string dbObjectName)
-    {
-      using (IDbCommand command = MediaLibrary_SubSchema.CreateMIANameAliasCommand(transaction, aspectId, objectIdentifier, dbObjectName))
-        command.ExecuteNonQuery();
-      lock (_syncStorageObj)
-        _nameAliases[objectIdentifier] = dbObjectName;
-    }
-
-    internal string GenerateMIATableName(ITransaction transaction, MediaItemAspectMetadata miam)
-    {
-      string identifier = GetMIATableIdentifier(miam);
-      return GenerateDBObjectName(transaction, miam.AspectId, identifier, "M_" + miam.Name);
-    }
-
-    internal string GenerateMIAAttributeColumnName(ITransaction transaction, MediaItemAspectMetadata.AttributeSpecification spec)
-    {
-      string identifier = GetMIAAttributeColumnIdentifier(spec);
-      return GenerateDBObjectName(transaction, spec.ParentMIAM.AspectId, identifier, spec.AttributeName, true);
-    }
-
-    internal string GenerateMIACollectionAttributeTableName(ITransaction transaction, MediaItemAspectMetadata.AttributeSpecification spec)
-    {
-      string identifier = GetMIACollectionAttributeTableIdentifier(spec);
-      return GenerateDBObjectName(transaction, spec.ParentMIAM.AspectId, identifier, "V_" + spec.ParentMIAM.Name + "_" + spec.AttributeName);
-    }
-
-    internal string GenerateMIACollectionAttributeNMTableName(ITransaction transaction, MediaItemAspectMetadata.AttributeSpecification spec)
-    {
-      string identifier = GetMIACollectionAttributeNMTableIdentifier(spec);
-      return GenerateDBObjectName(transaction, spec.ParentMIAM.AspectId, identifier, "NM_" + spec.ParentMIAM.Name + "_" + spec.AttributeName);
-    }
-
-    #endregion
-
-    #region Other protected & internal methods
-
-    protected void LoadMIATypeCache()
-    {
-      lock (_syncStorageObj)
-      {
-        foreach (MediaItemAspectMetadata miam in SelectAllManagedMediaItemAspectMetadata())
-          _managedMIATypes[miam.AspectId] = miam;
-      }
-    }
-
-    protected static IDictionary<Guid, string> SelectAllMediaItemAspectMetadataSerializations()
-    {
-      ISQLDatabase database = ServiceRegistration.Get<ISQLDatabase>();
-      ITransaction transaction = database.BeginTransaction();
-      try
-      {
-        int miamIdIndex;
-        int serializationIndex;
-        using (IDbCommand command = MediaLibrary_SubSchema.SelectAllMediaItemAspectMetadataCommand(
-            transaction, out miamIdIndex, out serializationIndex))
-        using (IDataReader reader = command.ExecuteReader())
-        {
-          IDictionary<Guid, string> result = new Dictionary<Guid, string>();
-          while (reader.Read())
-            result.Add(database.ReadDBValue<Guid>(reader, miamIdIndex),
-                database.ReadDBValue<string>(reader, serializationIndex));
-          return result;
-        }
-      }
-      finally
-      {
-        transaction.Dispose();
-      }
-    }
-
-    protected static ICollection<MediaItemAspectMetadata> SelectAllManagedMediaItemAspectMetadata()
-    {
-      ICollection<string> miamSerializations = SelectAllMediaItemAspectMetadataSerializations().Values;
-      IList<MediaItemAspectMetadata> result = new List<MediaItemAspectMetadata>(miamSerializations.Count);
-      foreach (string serialization in miamSerializations)
-      {
-        try
-        {
-          result.Add(MediaItemAspectMetadata.Deserialize(serialization));
-        }
-        catch (Exception ex)
-        {
-          ServiceRegistration.Get<ILogger>().Warn("MIA Management: Skipping incompatible MediaItemAspectMetadata: {0} ({1})", ex.Message, serialization.Substring(0, 50));
-        }
-      }
-      return result;
-    }
-
-    protected void LoadMIACreationDateCache()
-    {
-      Interlocked.Exchange(ref _MIACreationDates, SelectAllMediaItemAspectMetadataCreationDates());
-    }
-
-    protected static IDictionary<Guid, DateTime> SelectAllMediaItemAspectMetadataCreationDates()
-    {
-      var database = ServiceRegistration.Get<ISQLDatabase>();
-      var transaction = database.BeginTransaction();
-      try
-      {
-        int miamIdIndex;
-        int creationDateIndex;
-        using (var command = MediaLibrary_SubSchema.SelectAllMediaItemAspectMetadataCreationDatesCommand(transaction, out miamIdIndex, out creationDateIndex))
-        using (var reader = command.ExecuteReader())
-        {
-          IDictionary<Guid, DateTime> result = new ConcurrentDictionary<Guid, DateTime>();
-          while (reader.Read())
-            result.Add(database.ReadDBValue<Guid>(reader, miamIdIndex),
-                database.ReadDBValue<DateTime>(reader, creationDateIndex));
-          return result;
-        }
-      }
-      finally
-      {
-        transaction.Dispose();
-      }      
-    }
-
-    protected void LoadMIAHierarchyCache()
-    {
-      lock (_syncHierarchyObj)
-      {
-        _MIAhierarchies.Clear();
-        IMediaAccessor mediaAccessor = ServiceRegistration.Get<IMediaAccessor>();
-        foreach (IRelationshipExtractor extractor in mediaAccessor.LocalRelationshipExtractors.Values)
-        {
-          if (extractor.Hierarchies != null)
-          {
-            foreach (RelationshipHierarchy hierarchy in extractor.Hierarchies)
-            {
-              if (!_MIAhierarchies.Exists(h => h.ParentRole == hierarchy.ParentRole && h.ChildRole == hierarchy.ChildRole))
-                _MIAhierarchies.Add(hierarchy);
-            }
-          }
-        }
-      }
-    }
-
-    protected static object TruncateBigValue(object value, MediaItemAspectMetadata.AttributeSpecification attributeSpecification)
-    {
-      string str = value as string;
-      uint maxNumChars = attributeSpecification.MaxNumChars;
-      if (!string.IsNullOrEmpty(str) && maxNumChars > 0 && str.Length > maxNumChars)
-        return str.Substring(0, (int) maxNumChars);
-      return value;
-    }
-
-    protected IList GetOneToManyMIAAttributeValues(ITransaction transaction, Guid mediaItemId,
-        MediaItemAspectMetadata.AttributeSpecification spec)
-    {
-      string collectionAttributeTableName = GetMIACollectionAttributeTableName(spec);
-      ISQLDatabase database = transaction.Database;
-      using (IDbCommand command = transaction.CreateCommand())
-      {
-        command.CommandText = "SELECT " + COLL_ATTR_VALUE_COL_NAME + " FROM " + collectionAttributeTableName + " WHERE " +
-            MIA_MEDIA_ITEM_ID_COL_NAME + " = @MEDIA_ITEM_ID" +
-            " ORDER BY " + COLL_ATTR_VALUE_ORDER_COL_NAME;
-        database.AddParameter(command, "MEDIA_ITEM_ID", mediaItemId, typeof(Guid));
-
-        Type valueType = spec.AttributeType;
-        using (IDataReader reader = command.ExecuteReader())
-        {
-          IList result = new ArrayList();
-          while (reader.Read())
-            result.Add(database.ReadDBValue(valueType, reader, 0));
-          return result;
-        }
-      }
-    }
-
-    protected object GetManyToOneMIAAttributeValue(ITransaction transaction, Guid mediaItemId,
-        MediaItemAspectMetadata.AttributeSpecification spec, string miaTableName)
-    {
-      string collectionAttributeTableName = GetMIACollectionAttributeTableName(spec);
-      string mainTableAttrName = GetMIAAttributeColumnName(spec);
-      ISQLDatabase database = transaction.Database;
-      using (IDbCommand command = transaction.CreateCommand())
-      {
-        command.CommandText = "SELECT " + COLL_ATTR_VALUE_COL_NAME + " FROM " + collectionAttributeTableName + " V" +
-            " INNER JOIN " + miaTableName + " MAIN ON V." + FOREIGN_COLL_ATTR_ID_COL_NAME + " = MAIN." + mainTableAttrName +
-            " WHERE MAIN." + MIA_MEDIA_ITEM_ID_COL_NAME + " = @MEDIA_ITEM_ID";
-
-        database.AddParameter(command, "MEDIA_ITEM_ID", mediaItemId, typeof(Guid));
-
-        Type valueType = spec.AttributeType;
-        using (IDataReader reader = command.ExecuteReader(CommandBehavior.SingleRow))
-        {
-          if (reader.Read())
-            return database.ReadDBValue(valueType, reader, 0);
-          return null;
-        }
-      }
-    }
-
-    protected IList GetManyToManyMIAAttributeValues(ITransaction transaction, Guid mediaItemId,
-        MediaItemAspectMetadata.AttributeSpecification spec)
-    {
-      string collectionAttributeTableName = GetMIACollectionAttributeTableName(spec);
-      string nmTableName = GenerateMIACollectionAttributeNMTableName(transaction, spec);
-      ISQLDatabase database = transaction.Database;
-      using (IDbCommand command = transaction.CreateCommand())
-      {
-        command.CommandText = "SELECT " + COLL_ATTR_VALUE_COL_NAME + " FROM " + collectionAttributeTableName + " V" +
-            " INNER JOIN " + nmTableName + " NM ON V." + FOREIGN_COLL_ATTR_ID_COL_NAME + " = NM." + FOREIGN_COLL_ATTR_ID_COL_NAME +
-            " WHERE NM." + MIA_MEDIA_ITEM_ID_COL_NAME + " = @MEDIA_ITEM_ID" +
-            " ORDER BY " + "NM." + COLL_ATTR_VALUE_ORDER_COL_NAME;
-
-        database.AddParameter(command, "MEDIA_ITEM_ID", mediaItemId, typeof(Guid));
-
-        Type valueType = spec.AttributeType;
-        using (IDataReader reader = command.ExecuteReader())
-        {
-          IList result = new ArrayList();
-          while (reader.Read())
-            result.Add(database.ReadDBValue(valueType, reader, 0));
-          return result;
-        }
-      }
-    }
-
-    protected void LockAttribute(MediaItemAspectMetadata.AttributeSpecification spec)
-    {
-      lock (_syncStorageObj)
-      {
-        Thread currentThread = Thread.CurrentThread;
-        ThreadOwnership to;
-        while (_lockedAttrs.TryGetValue(spec, out to) && to.CurrentThread != currentThread)
-          Monitor.Wait(_syncStorageObj);
-        if (!_lockedAttrs.TryGetValue(spec, out to))
-          _lockedAttrs[spec] = to = new ThreadOwnership(currentThread);
-        to.LockCount++;
-      }
-    }
-
-    protected void UnlockAttribute(MediaItemAspectMetadata.AttributeSpecification spec)
-    {
-      lock (_syncStorageObj)
-      {
-        Thread currentThread = Thread.CurrentThread;
-        ThreadOwnership to;
-        if (!_lockedAttrs.TryGetValue(spec, out to) || to.CurrentThread != currentThread)
-          throw new IllegalCallException("Media item aspect attribute '{0}' of media item aspect '{1}' (id '{2}') is not locked by the current thread",
-              spec.AttributeName, spec.ParentMIAM.Name, spec.ParentMIAM.AspectId);
-        to.LockCount--;
-        if (to.LockCount == 0)
-        {
-          _lockedAttrs.Remove(spec);
-          Monitor.PulseAll(_syncStorageObj);
-        }
-      }
-    }
-
-    // If called with values == null, all values will be deleted for the given spec/mediaItemId
-    protected void DeleteOneToManyAttributeValuesNotInEnumeration(ITransaction transaction,
-        MediaItemAspectMetadata.AttributeSpecification spec, Guid mediaItemId, IEnumerable values)
-    {
-      string collectionAttributeTableName = GetMIACollectionAttributeTableName(spec);
-
-      ISQLDatabase database = transaction.Database;
-      using (IDbCommand command = transaction.CreateCommand())
-      {
-        string commandText = "DELETE FROM " + collectionAttributeTableName + " WHERE " + MIA_MEDIA_ITEM_ID_COL_NAME + " = @MEDIA_ITEM_ID";
-        database.AddParameter(command, "MEDIA_ITEM_ID", mediaItemId, typeof(Guid));
-
-        if (values != null)
-        {
-          IList<string> bindVars = new List<string>();
-          int ct = 0;
-          foreach (object value in values)
-          {
-            string bindVar = "V" + ct++;
-            database.AddParameter(command, bindVar, value, spec.AttributeType);
-            bindVars.Add("@" + bindVar);
-          }
-          commandText += " AND " + COLL_ATTR_VALUE_COL_NAME + " NOT IN(" +
-              StringUtils.Join(", ", bindVars) + ")";
-        }
-        command.CommandText = commandText;
-        command.ExecuteNonQuery();
-      }
-    }
-
-    protected void InsertOrUpdateOneToManyMIAAttributeValues(ITransaction transaction,
-        MediaItemAspectMetadata.AttributeSpecification spec, Guid mediaItemId, IEnumerable values, bool insert)
-    {
-      string collectionAttributeTableName = GetMIACollectionAttributeTableName(spec);
-      if (!insert)
-        // Delete old entries
-        DeleteOneToManyAttributeValuesNotInEnumeration(transaction, spec, mediaItemId, values);
-
-      ISQLDatabase database = transaction.Database;
-      IDatabaseManager databaseManager = ServiceRegistration.Get<IDatabaseManager>();
-      // Add new entries - commands for insert and update are the same here
-      int order = 0;
-      foreach (object value in values)
-      {
-        using (IDbCommand command = transaction.CreateCommand())
-        {
-          command.CommandText = "INSERT INTO " + collectionAttributeTableName + "(" +
-              MIA_MEDIA_ITEM_ID_COL_NAME + ", " + COLL_ATTR_VALUE_COL_NAME + ", " + COLL_ATTR_VALUE_ORDER_COL_NAME + 
-              ") SELECT @MEDIA_ITEM_ID, @COLL_ATTR_VALUE, " + order++ + " FROM " + databaseManager.DummyTableName +
-              " WHERE NOT EXISTS(SELECT " + MIA_MEDIA_ITEM_ID_COL_NAME + " FROM " + collectionAttributeTableName + " WHERE " +
-              MIA_MEDIA_ITEM_ID_COL_NAME + " = @MEDIA_ITEM_ID AND " + COLL_ATTR_VALUE_COL_NAME + " = @COLL_ATTR_VALUE)";
-
-          database.AddParameter(command, "MEDIA_ITEM_ID", mediaItemId, typeof(Guid)); // Used twice in query
-          object writeValue = TruncateBigValue(value, spec);
-          database.AddParameter(command, "COLL_ATTR_VALUE", writeValue, spec.AttributeType); // Used twice in query
-
-          command.ExecuteNonQuery();
-        }
-      }
-    }
-
-    public void CleanupAllOrphanedAttributeValues(ITransaction transaction)
-    {
-      foreach (MediaItemAspectMetadata miaType in ManagedMediaItemAspectTypes.Values)
-        if(miaType != null && !miaType.IsTransientAspect)
-          foreach (MediaItemAspectMetadata.AttributeSpecification spec in miaType.AttributeSpecifications.Values)
-            switch (spec.Cardinality)
-            {
-              case Cardinality.Inline:
-              case Cardinality.OneToMany:
-                break;
-              case Cardinality.ManyToOne:
-                CleanupManyToOneOrphanedAttributeValues(transaction, spec);
-                break;
-              case Cardinality.ManyToMany:
-                CleanupManyToManyOrphanedAttributeValues(transaction, spec);
-                break;
-              default:
-                throw new NotImplementedException(string.Format("Cardinality '{0}' for attribute '{1}.{2}' is not implemented",
-                    spec.Cardinality, spec.ParentMIAM.AspectId, spec.AttributeName));
-            }
-    }
-
-    protected void CleanupAllManyToOneOrphanedAttributeValues(ITransaction transaction, MediaItemAspectMetadata miaType)
-    {
-      foreach (MediaItemAspectMetadata.AttributeSpecification spec in miaType.AttributeSpecifications.Values)
-        switch (spec.Cardinality)
-        {
-          case Cardinality.Inline:
-          case Cardinality.OneToMany:
-            break;
-          case Cardinality.ManyToOne:
-            CleanupManyToOneOrphanedAttributeValues(transaction, spec);
-            break;
-          case Cardinality.ManyToMany:
-            break;
-          default:
-            throw new NotImplementedException(string.Format("Cardinality '{0}' for attribute '{1}.{2}' is not implemented",
-                spec.Cardinality, spec.ParentMIAM.AspectId, spec.AttributeName));
-        }
-    }
-
-    protected void CleanupManyToOneOrphanedAttributeValues(ITransaction transaction,
-        MediaItemAspectMetadata.AttributeSpecification spec)
-    {
-      string collectionAttributeTableName = GetMIACollectionAttributeTableName(spec);
-      string miaTableName = GetMIATableName(spec.ParentMIAM);
-      string attrColName = GetMIAAttributeColumnName(spec);
-
-      using (IDbCommand command = transaction.CreateCommand())
-      {
-        command.CommandText = "DELETE FROM " + collectionAttributeTableName + " WHERE NOT EXISTS (" +
-            "SELECT " + MIA_MEDIA_ITEM_ID_COL_NAME + " FROM " + miaTableName + " MIA WHERE MIA." +
-            attrColName + " = " + collectionAttributeTableName + "." + FOREIGN_COLL_ATTR_ID_COL_NAME + ")";
-
-        command.ExecuteNonQuery();
-      }
-    }
-
-    protected void GetOrCreateManyToOneMIAAttributeValue(ITransaction transaction,
-        MediaItemAspectMetadata.AttributeSpecification spec, object value, bool insert, out Guid valuePk)
-    {
-      string collectionAttributeTableName = GetMIACollectionAttributeTableName(spec);
-      ISQLDatabase database = transaction.Database;
-
-      LockAttribute(spec);
-      try
-      {
-        using (IDbCommand command = transaction.CreateCommand())
-        {
-          // First check if value already exists...
-          command.CommandText = "SELECT " + FOREIGN_COLL_ATTR_ID_COL_NAME + " FROM " + collectionAttributeTableName +
-              " WHERE " + COLL_ATTR_VALUE_COL_NAME + " = @COLL_ATTR_VALUE";
-
-          database.AddParameter(command, "COLL_ATTR_VALUE", value, spec.AttributeType);
-
-          using (IDataReader reader = command.ExecuteReader())
-          {
-            if (reader.Read())
-            {
-              valuePk = database.ReadDBValue<Guid>(reader, 0);
-              return;
-            }
-          }
-
-          // ... if not, insert it
-          valuePk = Guid.NewGuid();
-          command.CommandText = "INSERT INTO " + collectionAttributeTableName + " (" +
-              FOREIGN_COLL_ATTR_ID_COL_NAME + ", " + COLL_ATTR_VALUE_COL_NAME + ", " + COLL_ATTR_VALUE_ORDER_COL_NAME +
-              ") VALUES (@FOREIGN_COLL_ATTR_ID, @COLL_ATTR_VALUE, 0)";
-
-          database.AddParameter(command, "FOREIGN_COLL_ATTR_ID", valuePk, typeof(Guid));
-
-          command.ExecuteNonQuery();
-        }
-      }
-      finally
-      {
-        UnlockAttribute(spec);
-      }
-    }
-
-    protected void DeleteManyToManyAttributeAssociationsNotInEnumeration(ITransaction transaction,
-        MediaItemAspectMetadata.AttributeSpecification spec, Guid mediaItemId, IEnumerable values)
-    {
-      string collectionAttributeTableName = GetMIACollectionAttributeTableName(spec);
-      string nmTableName = GetMIACollectionAttributeNMTableName(spec);
-
-      ISQLDatabase database = transaction.Database;
-      using (IDbCommand command = transaction.CreateCommand())
-      {
-        database.AddParameter(command, "MEDIA_ITEM_ID", mediaItemId, typeof(Guid));
-
-        IList<string> bindVars = new List<string>();
-        int ct = 0;
-        if (values != null)
-          foreach (object value in values)
-          {
-            string bindVar = "V" + ct++;
-            bindVars.Add("@" + bindVar);
-            database.AddParameter(command, bindVar, value, spec.AttributeType);
-          }
-        string commandText = "DELETE FROM " + nmTableName + " WHERE " + MIA_MEDIA_ITEM_ID_COL_NAME + " = @MEDIA_ITEM_ID";
-
-        if (bindVars.Count > 0)
-          commandText += " AND NOT EXISTS(" +
-              "SELECT " + FOREIGN_COLL_ATTR_ID_COL_NAME + " FROM " + collectionAttributeTableName + " V WHERE V." +
-              FOREIGN_COLL_ATTR_ID_COL_NAME + " = " + nmTableName + "." + FOREIGN_COLL_ATTR_ID_COL_NAME +
-              " AND " + COLL_ATTR_VALUE_COL_NAME + " IN (" + StringUtils.Join(", ", bindVars) + "))";
-        command.CommandText = commandText;
-        command.ExecuteNonQuery();
-      }
-    }
-
-    protected void CleanupManyToManyOrphanedAttributeValues(ITransaction transaction,
-        MediaItemAspectMetadata.AttributeSpecification spec)
-    {
-      string collectionAttributeTableName = GetMIACollectionAttributeTableName(spec);
-      string nmTableName = GetMIACollectionAttributeNMTableName(spec);
-
-      using (IDbCommand command = transaction.CreateCommand())
-      {
-        command.CommandText = "DELETE FROM " + collectionAttributeTableName + " WHERE NOT EXISTS (" +
-            "SELECT " + FOREIGN_COLL_ATTR_ID_COL_NAME + " FROM " + nmTableName + " NM WHERE " +
-            FOREIGN_COLL_ATTR_ID_COL_NAME + " = " + collectionAttributeTableName + "." + FOREIGN_COLL_ATTR_ID_COL_NAME + ")";
-
-        command.ExecuteNonQuery();
-      }
-    }
-
-    protected void InsertOrUpdateManyToManyMIAAttributeValue(ITransaction transaction,
-        MediaItemAspectMetadata.AttributeSpecification spec, Guid mediaItemId, object value, int order)
-    {
-      string collectionAttributeTableName = GetMIACollectionAttributeTableName(spec);
-      IDatabaseManager databaseManager = ServiceRegistration.Get<IDatabaseManager>();
-      ISQLDatabase database = transaction.Database;
-      // Insert value into collection attribute table if not exists: We do it in a single statement to avoid rountrips to the DB
-      using (IDbCommand command = transaction.CreateCommand())
-      {
-        command.CommandText = "INSERT INTO " + collectionAttributeTableName + " (" +
-            FOREIGN_COLL_ATTR_ID_COL_NAME + ", " + COLL_ATTR_VALUE_COL_NAME + ", " + COLL_ATTR_VALUE_ORDER_COL_NAME +
-            ") SELECT @FOREIGN_COLL_ATTR, @COLL_ATTR_VALUE, 0 FROM " +
-            databaseManager.DummyTableName + " WHERE NOT EXISTS(SELECT " + FOREIGN_COLL_ATTR_ID_COL_NAME +
-            " FROM " + collectionAttributeTableName + " WHERE " + COLL_ATTR_VALUE_COL_NAME + " = @COLL_ATTR_VALUE)";
-
-        database.AddParameter(command, "FOREIGN_COLL_ATTR", Guid.NewGuid(), typeof(Guid));
-        value = TruncateBigValue(value, spec);
-        database.AddParameter(command, "COLL_ATTR_VALUE", value, spec.AttributeType); // Used twice in query
-
-        command.ExecuteNonQuery();
-      }
-
-      // Check association: We do it here with a single statement to avoid roundtrips to the DB
-      string nmTableName = GetMIACollectionAttributeNMTableName(spec);
-      using (IDbCommand command = transaction.CreateCommand())
-      {
-        command.CommandText = "INSERT INTO " + nmTableName + " (" + MIA_MEDIA_ITEM_ID_COL_NAME + ", " + FOREIGN_COLL_ATTR_ID_COL_NAME + "," + COLL_ATTR_VALUE_ORDER_COL_NAME +
-            ") SELECT @MEDIA_ITEM_ID, " + FOREIGN_COLL_ATTR_ID_COL_NAME + ", "+ order + " FROM " + collectionAttributeTableName +
-            " WHERE " + COLL_ATTR_VALUE_COL_NAME + " = @COLL_ATTR_VALUE AND NOT EXISTS(" +
-              "SELECT V." + FOREIGN_COLL_ATTR_ID_COL_NAME + " FROM " + collectionAttributeTableName + " V " +
-              " INNER JOIN " + nmTableName + " NM ON V." + FOREIGN_COLL_ATTR_ID_COL_NAME + " = NM." + FOREIGN_COLL_ATTR_ID_COL_NAME +
-              " WHERE V." + COLL_ATTR_VALUE_COL_NAME + " = @COLL_ATTR_VALUE AND NM." + MIA_MEDIA_ITEM_ID_COL_NAME + " = @MEDIA_ITEM_ID" +
-            ")";
-
-        database.AddParameter(command, "MEDIA_ITEM_ID", mediaItemId, typeof(Guid)); // Used twice in query
-        database.AddParameter(command, "COLL_ATTR_VALUE", value, spec.AttributeType); // Used twice in query
-
-        command.ExecuteNonQuery();
-      }
-    }
-
-    protected void InsertOrUpdateManyToManyMIAAttributeValues(ITransaction transaction,
-        MediaItemAspectMetadata.AttributeSpecification spec, Guid mediaItemId, IEnumerable values, bool insert)
-    {
-      LockAttribute(spec);
-      try
-      {
-        if (!insert)
-          DeleteManyToManyAttributeAssociationsNotInEnumeration(transaction, spec, mediaItemId, values);
-        if (values != null)
-        {
-          int order = 0;
-          foreach (object value in values)
-            InsertOrUpdateManyToManyMIAAttributeValue(transaction, spec, mediaItemId, value, order++);
-        }
-        if (!insert)
-          CleanupManyToManyOrphanedAttributeValues(transaction, spec);
-      }
-      finally
-      {
-        UnlockAttribute(spec);
-      }
-    }
-
-    protected object ReadObject(ISQLDatabase database, IDataReader reader, int colIndex, MediaItemAspectMetadata.AttributeSpecification spec)
-    {
-      // Because the IDataReader interface doesn't provide a getter method which takes the desired return type,
-      // we have to write this method
-      Type type = spec.AttributeType;
-      try
-      {
-        return database.ReadDBValue(type, reader, colIndex);
-      }
-      catch (ArgumentException)
-      {
-        throw new NotSupportedException(string.Format(
-            "The datatype '{0}' of attribute '{1}' in media item aspect type '{2}' (id '{3}') is not supported", type, spec.AttributeName, spec.ParentMIAM.Name, spec.ParentMIAM.AspectId));
-      }
-    }
-
-    protected bool AttributeIsEmpty(object value)
-    {
-      return value == null || value as string == string.Empty;
-    }
-
-    #endregion
-
-    #region MIA storage management
-
-    public IDictionary<Guid, MediaItemAspectMetadata> ManagedMediaItemAspectTypes
-    {
-      get
-      {
-        lock (_syncStorageObj)
-          return new Dictionary<Guid, MediaItemAspectMetadata>(_managedMIATypes);
-      }
-    }
-
-    public IDictionary<Guid, DateTime> ManagedMediaItemAspectCreationDates
-    {
-      get
-      {
-        return new Dictionary<Guid, DateTime>(_MIACreationDates);
-      }
-    }
-
-    public bool MediaItemAspectStorageExists(Guid aspectId)
-    {
-      lock (_syncStorageObj)
-      {
-        MediaItemAspectMetadata miam;
-        return _managedMIATypes.TryGetValue(aspectId, out miam) && miam != null;
-      }
-    }
-
-    public MediaItemAspectMetadata GetMediaItemAspectMetadata(Guid aspectId)
-    {
-      MediaItemAspectMetadata result;
-      lock (_syncStorageObj)
-        if (_managedMIATypes.TryGetValue(aspectId, out result))
-          return result;
-      return null;
-    }
-
-    public bool AddMediaItemAspectStorage(MediaItemAspectMetadata miam)
-    {
-<<<<<<< HEAD
-      if (miam.IsTransientAspect)
-        return true;
-
-      lock (_syncStorageObj)
-=======
-      lock (_syncObj)
->>>>>>> 1e3882df
-      {
-        if (_managedMIATypes.ContainsKey(miam.AspectId))
-          return false;
-        if (miam.IsTransientAspect)
-        {
-          _managedMIATypes.Add(miam.AspectId, miam);
-          return true;
-        }
-        _managedMIATypes.Add(miam.AspectId, null);
-      }
-      
-      ISQLDatabase database = ServiceRegistration.Get<ISQLDatabase>();
-      ITransaction transaction = database.BeginTransaction();
-      ServiceRegistration.Get<ILogger>().Info("MIA_Management: Adding media library storage for media item aspect '{0}' (id '{1}')",
-          miam.Name, miam.AspectId);
-      try
-      {
-        // Register metadata first - generated aliases will reference to the new MIA type row
-        using (IDbCommand command = MediaLibrary_SubSchema.CreateMediaItemAspectMetadataCommand(transaction, miam.AspectId, miam.Name, miam.Serialize()))
-          command.ExecuteNonQuery();
-
-        // Create main table for new MIA type
-        string miaTableName = GenerateMIATableName(transaction, miam);
-        StringBuilder mainStatementBuilder = new StringBuilder("CREATE TABLE " + miaTableName + " (" +
-            MIA_MEDIA_ITEM_ID_COL_NAME + " " + database.GetSQLType(typeof(Guid)) + ", ");
-        IList<string> terms = new List<string>();
-        IList<string> keyColumns = new List<string>();
-        IList<string> additionalAttributesConstraints = new List<string>();
-        string collectionAttributeTableName;
-        string pkConstraintName;
-
-        keyColumns.Add(MIA_MEDIA_ITEM_ID_COL_NAME);
-
-        // Attributes: First run
-        foreach (MediaItemAspectMetadata.AttributeSpecification spec in miam.AttributeSpecifications.Values)
-        {
-          string sqlType = spec.AttributeType == typeof(string) ? database.GetSQLVarLengthStringType(spec.MaxNumChars) :
-              database.GetSQLType(spec.AttributeType);
-          string attributeColumnName = GenerateMIAAttributeColumnName(transaction, spec);
-          string attributeColumnIdentifier = GetMIAAttributeColumnIdentifier(spec);
-          switch (spec.Cardinality)
-          {
-            case Cardinality.Inline:
-              terms.Add(attributeColumnName + " " + sqlType);
-              if (miam is MultipleMediaItemAspectMetadata && ((MultipleMediaItemAspectMetadata)miam).UniqueAttributeSpecifications.Values.Contains(spec))
-                keyColumns.Add(attributeColumnName);
-              break;
-            case Cardinality.OneToMany:
-              GenerateMIACollectionAttributeTableName(transaction, spec);
-              break;
-            case Cardinality.ManyToOne:
-              // Create foreign table - the join attribute will be located in the main MIA table
-              // We need to create the "One" table first because the main table references on it
-              collectionAttributeTableName = GenerateMIACollectionAttributeTableName(transaction, spec);
-              pkConstraintName = GenerateDBObjectName(transaction, miam.AspectId, attributeColumnIdentifier + "_PK", "PK");
-
-              using (IDbCommand command = transaction.CreateCommand())
-              {
-                command.CommandText = "CREATE TABLE " + collectionAttributeTableName + " (" +
-                    FOREIGN_COLL_ATTR_ID_COL_NAME + " " + database.GetSQLType(typeof(Guid)) + ", " +
-                    COLL_ATTR_VALUE_COL_NAME + " " + sqlType + ", " +
-                    COLL_ATTR_VALUE_ORDER_COL_NAME + " " + database.GetSQLType(typeof(int)) + ", " +
-                    "CONSTRAINT " + pkConstraintName + " PRIMARY KEY (" + FOREIGN_COLL_ATTR_ID_COL_NAME + ")" +
-                    ")";
-                ServiceRegistration.Get<ILogger>().Debug("MIA_Management: Creating MTO table '{0}' for attribute '{1}' in media item aspect '{2}'",
-                    collectionAttributeTableName, spec.AttributeName, miam.AspectId);
-                command.ExecuteNonQuery();
-              }
-
-              // Create foreign table - the join attribute will be located in the main MIA table
-              string fkMediaItemConstraintName = GenerateDBObjectName(transaction, miam.AspectId, attributeColumnIdentifier + "_FK", "FK");
-
-              terms.Add(attributeColumnName + " " + database.GetSQLType(typeof(Guid)));
-              additionalAttributesConstraints.Add("CONSTRAINT " + fkMediaItemConstraintName +
-                  " FOREIGN KEY (" + attributeColumnName + ")" +
-                  " REFERENCES " + collectionAttributeTableName + " (" + FOREIGN_COLL_ATTR_ID_COL_NAME + ") ON DELETE SET NULL");
-              break;
-            case Cardinality.ManyToMany:
-              GenerateMIACollectionAttributeTableName(transaction, spec);
-              break;
-            default:
-              throw new NotImplementedException(string.Format("Cardinality '{0}' for attribute '{1}.{2}' is not implemented",
-                  spec.Cardinality, miam.AspectId, spec.AttributeName));
-          }
-        }
-
-        //Add dependency if any
-        bool foreignKeyAdded = false;
-        SingleMediaItemAspectMetadata smiam = miam as SingleMediaItemAspectMetadata;
-        MultipleMediaItemAspectMetadata mmiam = miam as MultipleMediaItemAspectMetadata;
-        if ((smiam != null && smiam.ReferencingAspectId.HasValue) || (mmiam != null && mmiam.ReferencingAspectId.HasValue))
-        {
-          MediaItemAspectMetadata.AttributeSpecification[] fkSpecifications = null;
-          MediaItemAspectMetadata refMiam = null;
-          MediaItemAspectMetadata.AttributeSpecification[] refSpecifications = null;
-          if (smiam != null && smiam.ReferencingAspectId.HasValue && _managedMIATypes.ContainsKey(smiam.ReferencingAspectId.Value))
-          {
-            fkSpecifications = smiam.ReferencedAttributeSpecifications.Values.Count > 0 ? smiam.ReferencedAttributeSpecifications.Values.ToArray() : null;
-            refMiam = _managedMIATypes[smiam.ReferencingAspectId.Value];
-            if (refMiam is MultipleMediaItemAspectMetadata && ((MultipleMediaItemAspectMetadata)refMiam).UniqueAttributeSpecifications.Values.Count > 0)
-              refSpecifications = ((MultipleMediaItemAspectMetadata)refMiam).UniqueAttributeSpecifications.Values.ToArray();
-          }
-          else if (mmiam != null && mmiam.ReferencingAspectId.HasValue && _managedMIATypes.ContainsKey(mmiam.ReferencingAspectId.Value))
-          {
-            fkSpecifications = mmiam.ReferencedAttributeSpecifications.Values.Count > 0 ? mmiam.ReferencedAttributeSpecifications.Values.ToArray() : null;
-            refMiam = _managedMIATypes[mmiam.ReferencingAspectId.Value];
-            if (refMiam is MultipleMediaItemAspectMetadata && ((MultipleMediaItemAspectMetadata)refMiam).UniqueAttributeSpecifications.Values.Count > 0)
-              refSpecifications = ((MultipleMediaItemAspectMetadata)refMiam).UniqueAttributeSpecifications.Values.ToArray();
-          }
-          if (refMiam != null)
-          {
-            string refMiaTableName = GetMIATableName(refMiam);
-            string fkDependencyMediaItemConstraintName = GenerateDBObjectName(transaction, miam.AspectId, miaTableName + "_" + refMiaTableName + "_FK", "FK");
-            List<string> fkColumns = new List<string>(new string[] { MediaLibrary_SubSchema.MEDIA_ITEMS_ITEM_ID_COL_NAME });
-            if(fkSpecifications != null)
-              fkColumns.AddRange(fkSpecifications.Select(s => GetMIAAttributeColumnName(s)));
-            List<string> refColumns = new List<string>(new string[] { MediaLibrary_SubSchema.MEDIA_ITEMS_ITEM_ID_COL_NAME });
-            if (refSpecifications != null)
-              refColumns.AddRange(refSpecifications.Select(s => GetMIAAttributeColumnName(s)));
-
-            additionalAttributesConstraints.Add("CONSTRAINT " + fkDependencyMediaItemConstraintName +
-                    " FOREIGN KEY (" + string.Join(", ", fkColumns) + ")" +
-                    " REFERENCES " + refMiaTableName + " (" + string.Join(", ", refColumns) + ") ON DELETE CASCADE");
-            foreignKeyAdded = true;
-          }
-        }
-        
-        // Main table
-        foreach (string term in terms)
-        {
-          mainStatementBuilder.Append(term);
-          mainStatementBuilder.Append(", ");
-        }
-        string pkConstraintName1 = GenerateDBObjectName(transaction, miam.AspectId, miaTableName + "_PK", miaTableName + "_PK");
-        string fkMediaItemConstraintName1 = GenerateDBObjectName(transaction, miam.AspectId, miaTableName + "_MEDIA_ITEMS_FK", "FK");
-        mainStatementBuilder.Append(
-            "CONSTRAINT " + pkConstraintName1 + " PRIMARY KEY (" + string.Join(",", keyColumns) + ")");
-        if(!foreignKeyAdded)
-        {
-          //Avoid circular foreign keys
-          additionalAttributesConstraints.Add("CONSTRAINT " + fkMediaItemConstraintName1 +
-                  " FOREIGN KEY (" + MIA_MEDIA_ITEM_ID_COL_NAME + ")" +
-                  " REFERENCES " + MediaLibrary_SubSchema.MEDIA_ITEMS_TABLE_NAME + " (" + MediaLibrary_SubSchema.MEDIA_ITEMS_ITEM_ID_COL_NAME + ") ON DELETE CASCADE");
-        }
-        if (additionalAttributesConstraints.Count > 0)
-        {
-          mainStatementBuilder.Append(", ");
-          mainStatementBuilder.Append(StringUtils.Join(", ", additionalAttributesConstraints));
-        }
-        mainStatementBuilder.Append(")");
-        using (IDbCommand command = transaction.CreateCommand())
-        {
-          command.CommandText = mainStatementBuilder.ToString();
-          ServiceRegistration.Get<ILogger>().Debug(
-              "MIA_Management: Creating main table '{0}' for media item aspect '{1}'", miaTableName, miam.AspectId);
-          command.ExecuteNonQuery();
-        }
-
-        string indexName = GenerateDBObjectName(transaction, miam.AspectId, miaTableName + "_PK_IDX", "IDX");
-        ServiceRegistration.Get<ILogger>().Debug("MIA_Management: Creating primary key index '{0}' for media item aspect '{1}'",
-            indexName, miam.AspectId);
-        using (IDbCommand command = transaction.CreateCommand())
-        {
-          command.CommandText = "CREATE UNIQUE INDEX " + indexName + " ON " + miaTableName + "(" + string.Join(",", keyColumns) + ")";
-          command.ExecuteNonQuery();
-        }
-
-        // Attributes: Second run
-        foreach (MediaItemAspectMetadata.AttributeSpecification spec in miam.AttributeSpecifications.Values)
-        {
-          string sqlType = spec.AttributeType == typeof(string) ? database.GetSQLVarLengthStringType(spec.MaxNumChars) :
-              database.GetSQLType(spec.AttributeType);
-          string attributeColumnName = GetMIAAttributeColumnName(spec); // Name was already generated in previous loop
-          string attributeColumnIdentifier = GetMIAAttributeColumnIdentifier(spec);
-          switch (spec.Cardinality)
-          {
-            case Cardinality.Inline:
-              if (spec.IsIndexed)
-              {
-                // Value index
-                indexName = GenerateDBObjectName(transaction, miam.AspectId, attributeColumnIdentifier + "_IDX", "IDX");
-                using (IDbCommand command = transaction.CreateCommand())
-                {
-                  command.CommandText = "CREATE INDEX " + indexName + " ON " + miaTableName + "(" + attributeColumnName + ")";
-                  ServiceRegistration.Get<ILogger>().Debug(
-                      "MIA_Management: Creating index '{0}' for inline attribute '{1}' in media item aspect '{2}'",
-                      indexName, spec.AttributeName, miam.AspectId);
-                  command.ExecuteNonQuery();
-                }
-              }
-              break;
-            case Cardinality.OneToMany:
-              // Create foreign table with the join attribute inside
-              collectionAttributeTableName = GetMIACollectionAttributeTableName(spec); // Name was already generated in previous loop
-              pkConstraintName = GenerateDBObjectName(transaction, miam.AspectId, attributeColumnIdentifier + "_PK", "PK");
-              string fkMediaItemConstraintName = GenerateDBObjectName(transaction, miam.AspectId, attributeColumnIdentifier + "_MEDIA_ITEM_FK", "FK");
-
-              using (IDbCommand command = transaction.CreateCommand())
-              {
-                command.CommandText = "CREATE TABLE " + collectionAttributeTableName + " (" +
-                    MIA_MEDIA_ITEM_ID_COL_NAME + " " + database.GetSQLType(typeof(Guid)) + ", " +
-                    COLL_ATTR_VALUE_COL_NAME + " " + sqlType + ", " +
-                    COLL_ATTR_VALUE_ORDER_COL_NAME + " " + database.GetSQLType(typeof(int)) + ", " +
-                    "CONSTRAINT " + pkConstraintName + " PRIMARY KEY (" + MIA_MEDIA_ITEM_ID_COL_NAME + "," + COLL_ATTR_VALUE_COL_NAME + "), " +
-                    "CONSTRAINT " + fkMediaItemConstraintName +
-                    " FOREIGN KEY (" + MIA_MEDIA_ITEM_ID_COL_NAME + ")" +
-                    " REFERENCES " + MediaLibrary_SubSchema.MEDIA_ITEMS_TABLE_NAME + " (" + MediaLibrary_SubSchema.MEDIA_ITEMS_ITEM_ID_COL_NAME + ") ON DELETE CASCADE" +
-                    ")";
-                ServiceRegistration.Get<ILogger>().Debug(
-                    "MIA_Management: Creating OTM table '{0}' for attribute '{1}' in media item aspect '{2}'",
-                    collectionAttributeTableName, spec.AttributeName, miam.AspectId);
-                command.ExecuteNonQuery();
-              }
-
-              // Foreign key index
-              indexName = GenerateDBObjectName(transaction, miam.AspectId, attributeColumnIdentifier + "_FK_IDX", "IDX");
-              using (IDbCommand command = transaction.CreateCommand())
-              {
-                command.CommandText = "CREATE INDEX " + indexName + " ON " + collectionAttributeTableName + "(" +
-                    MIA_MEDIA_ITEM_ID_COL_NAME + ")";
-                ServiceRegistration.Get<ILogger>().Debug("MIA_Management: Creating foreign key index '{0}' for OTM attribute '{1}' in media item aspect '{2}'",
-                    indexName, spec.AttributeName, miam.AspectId);
-                command.ExecuteNonQuery();
-              }
-
-              if (spec.IsIndexed)
-              {
-                // Value index
-                indexName = GenerateDBObjectName(transaction, miam.AspectId, attributeColumnIdentifier + "_VAL_IDX", "IDX");
-                using (IDbCommand command = transaction.CreateCommand())
-                {
-                  command.CommandText = "CREATE INDEX " + indexName + " ON " + collectionAttributeTableName + "(" +
-                      COLL_ATTR_VALUE_COL_NAME + ")";
-                  ServiceRegistration.Get<ILogger>().Debug(
-                      "MIA_Management: Creating value index '{0}' for OTM attribute '{1}' in media item aspect '{2}'",
-                      indexName, spec.AttributeName, miam.AspectId);
-                  command.ExecuteNonQuery();
-                }
-              }
-              break;
-            case Cardinality.ManyToOne:
-              collectionAttributeTableName = GetMIACollectionAttributeTableName(spec); // Name was already generated in previous loop
-
-              if (spec.IsIndexed)
-              {
-                // Foreign key index
-                indexName = GenerateDBObjectName(transaction, miam.AspectId, attributeColumnIdentifier + "_FK_IDX", "IDX");
-                using (IDbCommand command = transaction.CreateCommand())
-                {
-                  command.CommandText = "CREATE INDEX " + indexName + " ON " + miaTableName + "(" +
-                      attributeColumnName + ")";
-                  ServiceRegistration.Get<ILogger>().Debug(
-                      "MIA_Management: Creating foreign key index '{0}' for MTO attribute '{1}' in media item aspect '{2}'",
-                      indexName, spec.AttributeName, miam.AspectId);
-                  command.ExecuteNonQuery();
-                }
-              }
-
-              // Value index
-              indexName = GenerateDBObjectName(transaction, miam.AspectId, attributeColumnIdentifier + "_VAL_IDX", "IDX");
-              using (IDbCommand command = transaction.CreateCommand())
-              {
-                command.CommandText = "CREATE UNIQUE INDEX " + indexName + " ON " + collectionAttributeTableName + "(" +
-                    COLL_ATTR_VALUE_COL_NAME + ")";
-                ServiceRegistration.Get<ILogger>().Debug(
-                    "MIA_Management: Creating value index '{0}' for MTO attribute '{1}' in media item aspect '{2}'",
-                    indexName, spec.AttributeName, miam.AspectId);
-                command.ExecuteNonQuery();
-              }
-              break;
-            case Cardinality.ManyToMany:
-              // Create foreign table and additional table for the N:M join attributes
-              collectionAttributeTableName = GetMIACollectionAttributeTableName(spec); // Name was already generated in previous loop
-              pkConstraintName = GenerateDBObjectName(transaction, miam.AspectId, attributeColumnIdentifier + "_PK", "PK");
-              string nmTableName = GenerateMIACollectionAttributeNMTableName(transaction, spec);
-              string pkNMConstraintName = GenerateDBObjectName(transaction, miam.AspectId, nmTableName + "_PK", "PK");
-              string fkMainTableConstraintName = GenerateDBObjectName(transaction, miam.AspectId, nmTableName + "_MAIN_FK", "FK");
-              string fkForeignTableConstraintName = GenerateDBObjectName(transaction, miam.AspectId, nmTableName + "_FOREIGN_FK", "PK");
-
-              using (IDbCommand command = transaction.CreateCommand())
-              {
-                command.CommandText = "CREATE TABLE " + collectionAttributeTableName + " (" +
-                    FOREIGN_COLL_ATTR_ID_COL_NAME + " " + database.GetSQLType(typeof(Guid)) + ", " +
-                    COLL_ATTR_VALUE_COL_NAME + " " + sqlType + ", " +
-                    COLL_ATTR_VALUE_ORDER_COL_NAME + " " + database.GetSQLType(typeof(int)) + ", " +
-                    "CONSTRAINT " + pkConstraintName + " PRIMARY KEY (" + FOREIGN_COLL_ATTR_ID_COL_NAME + ")" + ")";
-                ServiceRegistration.Get<ILogger>().Debug(
-                    "MIA_Management: Creating MTM value table '{0}' for attribute '{1}' in media item aspect '{2}'",
-                    collectionAttributeTableName, spec.AttributeName, miam.AspectId);
-                command.ExecuteNonQuery();
-              }
-
-              using (IDbCommand command = transaction.CreateCommand())
-              {
-                command.CommandText = "CREATE TABLE " + nmTableName + " (" +
-                    MIA_MEDIA_ITEM_ID_COL_NAME + " " + database.GetSQLType(typeof(Guid)) + ", " +
-                    FOREIGN_COLL_ATTR_ID_COL_NAME + " " + database.GetSQLType(typeof(Guid)) + ", " +
-                    COLL_ATTR_VALUE_ORDER_COL_NAME + " " + database.GetSQLType(typeof(int)) + ", " +
-                    "CONSTRAINT " + pkNMConstraintName + " PRIMARY KEY (" + MIA_MEDIA_ITEM_ID_COL_NAME + "," + FOREIGN_COLL_ATTR_ID_COL_NAME + "), " +
-                    "CONSTRAINT " + fkMainTableConstraintName + " FOREIGN KEY (" + MIA_MEDIA_ITEM_ID_COL_NAME + ")" +
-                    " REFERENCES " + miaTableName + " (" + MediaLibrary_SubSchema.MEDIA_ITEMS_ITEM_ID_COL_NAME + ") ON DELETE CASCADE, " +
-                    "CONSTRAINT " + fkForeignTableConstraintName + " FOREIGN KEY (" + FOREIGN_COLL_ATTR_ID_COL_NAME + ")" +
-                    " REFERENCES " + collectionAttributeTableName + " (" + FOREIGN_COLL_ATTR_ID_COL_NAME + ") ON DELETE CASCADE" +
-                    ")";
-                ServiceRegistration.Get<ILogger>().Debug(
-                    "MIA_Management: Creating N:M table '{0}' for MTM attribute '{1}' in media item aspect '{2}'",
-                    nmTableName, spec.AttributeName, miam.AspectId);
-                command.ExecuteNonQuery();
-              }
-
-              // Foreign key index to MIA table
-              indexName = GenerateDBObjectName(transaction, miam.AspectId, nmTableName + "_MIA_FK_IDX", "IDX");
-              using (IDbCommand command = transaction.CreateCommand())
-              {
-                command.CommandText = "CREATE INDEX " + indexName + " ON " + nmTableName + "(" +
-                    MIA_MEDIA_ITEM_ID_COL_NAME + ")";
-                ServiceRegistration.Get<ILogger>().Debug(
-                    "MIA_Management: Creating foreign index '{0}' to main MIA table for MTM attribute '{1}' in media item aspect '{2}'",
-                    indexName, spec.AttributeName, miam.AspectId);
-                command.ExecuteNonQuery();
-              }
-
-              // Foreign key index to value table
-              indexName = GenerateDBObjectName(transaction, miam.AspectId, nmTableName + "_VAL_FK_IDX", "IDX");
-              using (IDbCommand command = transaction.CreateCommand())
-              {
-                command.CommandText = "CREATE INDEX " + indexName + " ON " + nmTableName + "(" +
-                    FOREIGN_COLL_ATTR_ID_COL_NAME + ")";
-                ServiceRegistration.Get<ILogger>().Debug(
-                    "MIA_Management: Creating foreign index '{0}' to value table for MTM attribute '{1}' in media item aspect '{2}'",
-                    indexName, spec.AttributeName, miam.AspectId);
-                command.ExecuteNonQuery();
-              }
-
-              if (spec.IsIndexed)
-              {
-                // Value index
-                indexName = GenerateDBObjectName(transaction, miam.AspectId, attributeColumnIdentifier + "_VAL_IDX", "IDX");
-                using (IDbCommand command = transaction.CreateCommand())
-                {
-                  command.CommandText = "CREATE UNIQUE INDEX " + indexName + " ON " + collectionAttributeTableName + "(" +
-                      COLL_ATTR_VALUE_COL_NAME + ")";
-                  ServiceRegistration.Get<ILogger>().Debug(
-                      "MIA_Management: Creating value index '{0}' for MTM attribute '{1}' in media item aspect '{2}'",
-                      indexName, spec.AttributeName, miam.AspectId);
-                  command.ExecuteNonQuery();
-                }
-              }
-              break;
-            default:
-              throw new NotImplementedException(string.Format("Cardinality '{0}' for attribute '{1}.{2}' is not implemented",
-                  spec.Cardinality, miam.AspectId, spec.AttributeName));
-          }
-        }
-        transaction.Commit();
-      }
-      catch (Exception e)
-      {
-        ServiceRegistration.Get<ILogger>().Error("MIA_Management: Error adding media item aspect storage '{0}'", e, miam.AspectId);
-        transaction.Rollback();
-        throw;
-      }
-      lock (_syncStorageObj)
-        _managedMIATypes[miam.AspectId] = miam;
-      _MIACreationDates[miam.AspectId] = DateTime.Now;
-      return true;
-    }
-
-    public bool RemoveMediaItemAspectStorage(Guid aspectId)
-    {
-<<<<<<< HEAD
-      lock (_syncStorageObj)
-=======
-      MediaItemAspectMetadata miam = GetMediaItemAspectMetadata(aspectId);
-      lock (_syncObj)
->>>>>>> 1e3882df
-      {
-        if (!_managedMIATypes.ContainsKey(aspectId))
-          return false;
-        _managedMIATypes.Remove(aspectId);
-      }
-      if (miam.IsTransientAspect)
-        return true;
-      ISQLDatabase database = ServiceRegistration.Get<ISQLDatabase>();
-      ITransaction transaction = database.BeginTransaction();
-      ServiceRegistration.Get<ILogger>().Info("MIA_Management: Removing media library storage for media item aspect '{0}' (id '{1}')",
-          miam.Name, miam.AspectId);
-      try
-      {
-        // We don't remove the name alias mappings from the alias cache because we simply reload the alias cache at the end.
-        // We don't remove the name alias mappings from the name aliases table because they are deleted by the DB system
-        // (ON DELETE CASCADE).
-        string miaTableName = GetMIATableName(miam);
-
-        // Attributes: First run
-        foreach (MediaItemAspectMetadata.AttributeSpecification spec in miam.AttributeSpecifications.Values)
-        {
-          string tableName;
-          switch (spec.Cardinality)
-          {
-            case Cardinality.Inline:
-              // No foreign tables to delete
-              break;
-            case Cardinality.OneToMany:
-              tableName = GetMIACollectionAttributeTableName(spec);
-
-              // Foreign attribute value table
-              using (IDbCommand command = transaction.CreateCommand())
-              {
-                command.CommandText = "DROP TABLE " + tableName;
-                ServiceRegistration.Get<ILogger>().Debug(
-                    "MIA_Management: Dropping OTM table '{0}' for MTM attribute '{1}' in media item aspect '{2}'",
-                    tableName, spec.AttributeName, miam.AspectId);
-                command.ExecuteNonQuery();
-              }
-              break;
-            case Cardinality.ManyToOne:
-              // After the main table was dropped
-              break;
-            case Cardinality.ManyToMany:
-              tableName = GetMIACollectionAttributeNMTableName(spec);
-
-              // N:M table
-              using (IDbCommand command = transaction.CreateCommand())
-              {
-                command.CommandText = "DROP TABLE " + tableName;
-                ServiceRegistration.Get<ILogger>().Debug(
-                    "MIA_Management: Dropping MTM value table '{0}' for attribute '{1}' in media item aspect '{2}'",
-                    tableName, spec.AttributeName, miam.AspectId);
-                command.ExecuteNonQuery();
-              }
-
-              tableName = GetMIACollectionAttributeTableName(spec);
-
-              // Foreign attribute value table
-              using (IDbCommand command = transaction.CreateCommand())
-              {
-                command.CommandText = "DROP TABLE " + tableName;
-                ServiceRegistration.Get<ILogger>().Debug(
-                    "MIA_Management: Dropping N:M table '{0}' for MTM attribute '{1}' in media item aspect '{2}'",
-                    tableName, spec.AttributeName, miam.AspectId);
-                command.ExecuteNonQuery();
-              }
-              break;
-            default:
-              throw new NotImplementedException(string.Format("Attribute '{0}.{1}': Cardinality '{2}' is not implemented",
-                  aspectId, spec.AttributeName, spec.Cardinality));
-          }
-        }
-
-        // Main table
-        using (IDbCommand command = transaction.CreateCommand())
-        {
-          command.CommandText = "DROP TABLE " + miaTableName;
-          ServiceRegistration.Get<ILogger>().Debug(
-              "MIA_Management: Dropping main table '{0}' for media item aspect '{1}')", miaTableName, miam.AspectId);
-          command.ExecuteNonQuery();
-        }
-
-        // Attributes: Second run
-        foreach (MediaItemAspectMetadata.AttributeSpecification spec in miam.AttributeSpecifications.Values)
-        {
-          switch (spec.Cardinality)
-          {
-            case Cardinality.Inline:
-              // No foreign tables to delete
-              break;
-            case Cardinality.OneToMany:
-              break;
-            case Cardinality.ManyToOne:
-              string tableName = GetMIACollectionAttributeTableName(spec);
-
-              // Foreign attribute value table
-              using (IDbCommand command = transaction.CreateCommand())
-              {
-                command.CommandText = "DROP TABLE " + tableName;
-                ServiceRegistration.Get<ILogger>().Debug(
-                    "MIA_Management: Dropping MTO value table '{0}' for attribute '{1}' in media item aspect '{2}'",
-                    tableName, spec.AttributeName, miam.AspectId);
-                command.ExecuteNonQuery();
-              }
-              break;
-            case Cardinality.ManyToMany:
-              break;
-            default:
-              throw new NotImplementedException(string.Format("Attribute '{0}.{1}': Cardinality '{2}' is not implemented",
-                  aspectId, spec.AttributeName, spec.Cardinality));
-          }
-        }
-        // Unregister metadata
-        using (IDbCommand command = MediaLibrary_SubSchema.DeleteMediaItemAspectMetadataCommand(transaction, aspectId))
-          command.ExecuteNonQuery();
-        transaction.Commit();
-        ReloadAliasCache();
-      }
-      catch (Exception e)
-      {
-        ServiceRegistration.Get<ILogger>().Error("MIA_Management: Error removing media item aspect storage '{0}'", e, aspectId);
-        transaction.Rollback();
-        throw;
-      }
-      lock (_syncStorageObj)
-        _managedMIATypes.Remove(aspectId);
-      _MIACreationDates.Remove(aspectId);
-      return true;
-    }
-
-    public bool IsCLOBAttribute(MediaItemAspectMetadata.AttributeSpecification specification)
-    {
-      ISQLDatabase database = ServiceRegistration.Get<ISQLDatabase>();
-      return specification.AttributeType == typeof(string) && database.IsCLOB(specification.MaxNumChars);
-    }
-
-    #endregion
-
-    #region MIA hierarchy management
-
-    public ICollection<RelationshipHierarchy> ManagedMediaItemHierarchies
-    {
-      get
-      {
-        lock (_syncHierarchyObj)
-          return _MIAhierarchies;
-      }
-    }
-
-    public bool MediaItemHierarchyExists(Guid parentRole, Guid childRole)
-    {
-      lock (_syncHierarchyObj)
-        return _MIAhierarchies.Where(h => h.ParentRole == parentRole && h.ChildRole == childRole).Any();
-    }
-
-    public RelationshipHierarchy GetMediaItemHierarchy(Guid parentRole, Guid childRole)
-    {
-      lock (_syncHierarchyObj)
-        return _MIAhierarchies.Where(h => h.ParentRole == parentRole && h.ChildRole == childRole).FirstOrDefault();
-    }
-
-    public ICollection<RelationshipHierarchy> GetMediaItemHierarchyFromChildRole(Guid childRole)
-    {
-      lock (_syncHierarchyObj)
-        return _MIAhierarchies.Where(h => h.ChildRole == childRole).ToList();
-    }
-
-    #endregion
-
-    #region MIA management
-
-    public bool MIAExists(ITransaction transaction, Guid mediaItemId, MediaItemAspect mia)
-    {
-      MediaItemAspectMetadata miam;
-      if (!_managedMIATypes.TryGetValue(mia.Metadata.AspectId, out miam) || miam == null)
-        throw new ArgumentException(string.Format("MIA_Management: Requested media item aspect type with id '{0}' doesn't exist", mia.Metadata.AspectId));
-      string miaTableName = GetMIATableName(miam);
-
-      ISQLDatabase database = transaction.Database;
-      using (IDbCommand command = transaction.CreateCommand())
-      {
-        command.CommandText = "SELECT " + MIA_MEDIA_ITEM_ID_COL_NAME + " FROM " + miaTableName +
-            " WHERE " + MIA_MEDIA_ITEM_ID_COL_NAME + " = @MEDIA_ITEM_ID";
-
-        database.AddParameter(command, "MEDIA_ITEM_ID", mediaItemId, typeof(Guid));
-
-        MultipleMediaItemAspectMetadata mmiam = miam as MultipleMediaItemAspectMetadata;
-        if (mmiam != null)
-        {
-          foreach (MediaItemAspectMetadata.AttributeSpecification spec in mmiam.UniqueAttributeSpecifications.Values.Where(x => !x.IsCollectionAttribute))
-          {
-            string name = GetMIAAttributeColumnName(spec);
-            command.CommandText += " AND " + name + " = @" + name;
-            database.AddParameter(command, name, mia[spec], spec.AttributeType);
-          }
-        }
-
-        return command.ExecuteScalar() != null;
-      }
-    }
-
-    public MediaItemAspect GetMediaItemAspect(ITransaction transaction, Guid mediaItemId, Guid aspectId)
-    {
-      MediaItemAspectMetadata miaType;
-      if (!_managedMIATypes.TryGetValue(aspectId, out miaType) || miaType == null)
-        throw new ArgumentException(string.Format("MIA_Management: Requested media item aspect type with id '{0}' doesn't exist", aspectId));
-
-      MediaItemAspect result;
-      if(miaType is MultipleMediaItemAspectMetadata)
-        result = new MultipleMediaItemAspect((MultipleMediaItemAspectMetadata)miaType);
-      else
-        result = new SingleMediaItemAspect((SingleMediaItemAspectMetadata)miaType);
-    
-      Namespace ns = new Namespace();
-      string miaTableName = GetMIATableName(miaType);
-      IList<string> terms = new List<string>();
-      foreach (MediaItemAspectMetadata.AttributeSpecification spec in miaType.AttributeSpecifications.Values)
-      {
-        switch (spec.Cardinality)
-        {
-          case Cardinality.Inline:
-            string attrName = GetMIAAttributeColumnName(spec);
-            terms.Add(attrName + " " + ns.GetOrCreate(spec, "A"));
-            break;
-          case Cardinality.OneToMany:
-            result.SetCollectionAttribute(spec, GetOneToManyMIAAttributeValues(transaction, mediaItemId, spec));
-            break;
-          case Cardinality.ManyToOne:
-            object value = GetManyToOneMIAAttributeValue(transaction, mediaItemId, spec, miaTableName);
-            if (!AttributeIsEmpty(value))
-              result.SetAttribute(spec, value);
-            break;
-          case Cardinality.ManyToMany:
-            result.SetCollectionAttribute(spec, GetManyToManyMIAAttributeValues(transaction, mediaItemId, spec));
-            break;
-          default:
-            throw new NotImplementedException(string.Format("Cardinality '{0}' for attribute '{1}.{2}' is not implemented",
-                spec.Cardinality, miaType.AspectId, spec.AttributeName));
-        }
-      }
-      // TODO: More where clause for multiple MIA
-    
-      StringBuilder mainQueryBuilder = new StringBuilder("SELECT ");
-      mainQueryBuilder.Append(StringUtils.Join(", ", terms));
-      mainQueryBuilder.Append(" FROM ");
-      mainQueryBuilder.Append(miaTableName);
-      mainQueryBuilder.Append(" WHERE ");
-      mainQueryBuilder.Append(MIA_MEDIA_ITEM_ID_COL_NAME);
-      mainQueryBuilder.Append(" = @MEDIA_ITEM_ID");
-      // TODO: More where clause for multiple MIA
-
-      ISQLDatabase database = transaction.Database;
-      using (IDbCommand command = transaction.CreateCommand())
-      {
-        command.CommandText = mainQueryBuilder.ToString();
-
-        database.AddParameter(command, "MEDIA_ITEM_ID", mediaItemId, typeof(Guid));
-
-        // TODO: More where clause for multiple MIA
-
-        using (IDataReader reader = command.ExecuteReader(CommandBehavior.SingleRow))
-        {
-          int i = 0;
-          if (reader.Read())
-            foreach (MediaItemAspectMetadata.AttributeSpecification spec in miaType.AttributeSpecifications.Values)
-            {
-              if (spec.Cardinality == Cardinality.Inline)
-              {
-                object value = ReadObject(database, reader, i, spec);
-                if (!AttributeIsEmpty(value))
-                  result.SetAttribute(spec, value);
-              }
-              i++;
-            }
-        }
-      }
-      return result;
-    }
-
-    public void AddOrUpdateMIA(ITransaction transaction, Guid mediaItemId, MediaItemAspect mia, bool add)
-    {
-      MediaItemAspectMetadata miaType;
-      if (!_managedMIATypes.TryGetValue(mia.Metadata.AspectId, out miaType) || miaType == null)
-        throw new ArgumentException(string.Format("MIA_Management: Requested media item aspect type with id '{0}' doesn't exist",
-          mia.Metadata.AspectId));
-      if (miaType.IsTransientAspect)
-        return;
-
-      IList<string> terms1 = new List<string>();
-      IList<string> terms2 = new List<string>();
-      IList<string> terms3 = new List<string>();
-      IList<BindVar> bindVars = new List<BindVar>();
-      int ct = 0;
-      string miaTableName = GetMIATableName(miaType);
-
-      // Attributes: First run
-      foreach (MediaItemAspectMetadata.AttributeSpecification spec in miaType.AttributeSpecifications.Values)
-      {
-        if (mia.IsIgnore(spec))
-          continue;
-        MultipleMediaItemAspectMetadata mmiam = mia.Metadata as MultipleMediaItemAspectMetadata;
-        string attrColName;
-        object attributeValue;
-        string bindVarName = "V" + ct++;
-        switch (spec.Cardinality)
-        {
-          case Cardinality.Inline:
-            attrColName = GetMIAAttributeColumnName(spec);
-            if (add)
-            {
-              terms1.Add(attrColName);
-              terms2.Add("@" + bindVarName);
-            }
-            else
-            {
-              // Unique attributes cannot be set in an update (they are part of the where clause)
-              if (mmiam != null && mmiam.UniqueAttributeSpecifications.Values.Contains(spec))
-                terms3.Add("AND " + attrColName + " = @" + bindVarName);
-              else
-                terms1.Add(attrColName + " = @" + bindVarName);
-            }
-            attributeValue = mia.GetAttributeValue(spec);
-            attributeValue = TruncateBigValue(attributeValue, spec);
-            bindVars.Add(new BindVar(bindVarName, AttributeIsEmpty(attributeValue) ? null : attributeValue, spec.AttributeType));
-            break;
-          case Cardinality.OneToMany:
-            // After main query
-            break;
-          case Cardinality.ManyToOne:
-            attrColName = GetMIAAttributeColumnName(spec);
-            attributeValue = mia.GetAttributeValue(spec);
-            Guid? insertValue;
-            if (AttributeIsEmpty(attributeValue))
-              insertValue = null;
-            else
-            {
-              Guid valuePk;
-              GetOrCreateManyToOneMIAAttributeValue(transaction, spec, mia.GetAttributeValue(spec), add, out valuePk);
-              insertValue = valuePk;
-            }
-            if (add)
-            {
-              terms1.Add(attrColName);
-              terms2.Add("@" + bindVarName);
-            }
-            else
-              terms1.Add(attrColName + " = @" + bindVarName);
-            bindVars.Add(new BindVar(bindVarName, insertValue.HasValue ? (Guid?) insertValue.Value : null, typeof(Guid)));
-            break;
-          case Cardinality.ManyToMany:
-            // After main query
-            break;
-          default:
-            throw new NotImplementedException(string.Format("Cardinality '{0}' for attribute '{1}.{2}' is not implemented",
-                spec.Cardinality, miaType.AspectId, spec.AttributeName));
-        }
-      }
-      // terms = all inline attributes
-      // sqlValues = all inline attribute values
-      if (add || terms1.Count > 0 || terms3.Count > 0)
-      {
-        // Main query
-        StringBuilder mainQueryBuilder = new StringBuilder();
-        if (add)
-        {
-          mainQueryBuilder.Append("INSERT INTO ");
-          mainQueryBuilder.Append(miaTableName);
-          mainQueryBuilder.Append(" (");
-        }
-        else
-        {
-          mainQueryBuilder.Append("UPDATE ");
-          mainQueryBuilder.Append(miaTableName);
-          mainQueryBuilder.Append(" SET ");
-        }
-
-        mainQueryBuilder.Append(StringUtils.Join(", ", terms1));
-        bindVars.Add(new BindVar("MEDIA_ITEM_ID", mediaItemId, typeof(Guid)));
-        // values = all inline attribute values plus media item ID
-        if (add)
-        {
-          if (terms1.Count > 0)
-            mainQueryBuilder.Append(", ");
-          mainQueryBuilder.Append(MIA_MEDIA_ITEM_ID_COL_NAME); // Append the ID column as a normal attribute
-          mainQueryBuilder.Append(") VALUES (");
-          terms2.Add("@MEDIA_ITEM_ID");
-          mainQueryBuilder.Append(StringUtils.Join(", ", terms2));
-          mainQueryBuilder.Append(")");
-        }
-        else
-        {
-          mainQueryBuilder.Append(" WHERE ");
-          mainQueryBuilder.Append(MIA_MEDIA_ITEM_ID_COL_NAME); // Use the ID column in WHERE condition
-          mainQueryBuilder.Append(" = @MEDIA_ITEM_ID");
-          if (terms3.Count > 0)
-            mainQueryBuilder.Append(" " + StringUtils.Join(" ", terms3));
-        }
-
-        ISQLDatabase database = transaction.Database;
-        using (IDbCommand command = transaction.CreateCommand())
-        {
-          command.CommandText = mainQueryBuilder.ToString();
-          foreach (BindVar bindVar in bindVars)
-            database.AddParameter(command, bindVar.Name, bindVar.Value, bindVar.VariableType);
-          command.ExecuteNonQuery();
-        }
-      }
-
-      // Attributes: Second run
-      foreach (MediaItemAspectMetadata.AttributeSpecification spec in miaType.AttributeSpecifications.Values)
-      {
-        if (mia.IsIgnore(spec))
-          continue;
-        switch (spec.Cardinality)
-        {
-          case Cardinality.Inline:
-            break;
-          case Cardinality.OneToMany:
-            InsertOrUpdateOneToManyMIAAttributeValues(transaction, spec, mediaItemId, mia.GetCollectionAttribute(spec), add);
-            break;
-          case Cardinality.ManyToOne:
-            break;
-          case Cardinality.ManyToMany:
-            InsertOrUpdateManyToManyMIAAttributeValues(transaction, spec, mediaItemId, mia.GetCollectionAttribute(spec), add);
-            break;
-          default:
-            throw new NotImplementedException(string.Format("Cardinality '{0}' for attribute '{1}.{2}' is not implemented",
-                spec.Cardinality, miaType.AspectId, spec.AttributeName));
-        }
-      }
-
-      CleanupAllManyToOneOrphanedAttributeValues(transaction, miaType);
-    }
-
-    /// <summary>
-    /// Adds or updates the given media item aspect on the media item with the given id.
-    /// </summary>
-    /// <param name="transaction">Database transaction to use.</param>
-    /// <param name="mediaItemId">Id of the media item to be added or updated.</param>
-    /// <param name="mia">Media item aspect to write to DB.</param>
-    public void AddOrUpdateMIA(ITransaction transaction, Guid mediaItemId, MediaItemAspect mia)
-    {
-      AddOrUpdateMIA(transaction, mediaItemId, mia, !MIAExists(transaction, mediaItemId, mia));
-    }
-
-    public bool RemoveMIA(ITransaction transaction, Guid mediaItemId, Guid aspectId)
-    {
-      MediaItemAspectMetadata miaType;
-      if (!_managedMIATypes.TryGetValue(aspectId, out miaType) || miaType == null)
-        throw new ArgumentException(string.Format("MIA_Management: Requested media item aspect type with id '{0}' doesn't exist", aspectId));
-      string miaTableName = GetMIATableName(miaType);
-
-      // Cleanup/delete attribute value entries
-      foreach (MediaItemAspectMetadata.AttributeSpecification spec in miaType.AttributeSpecifications.Values)
-      {
-        switch (spec.Cardinality)
-        {
-          case Cardinality.Inline:
-            break;
-          case Cardinality.OneToMany:
-            DeleteOneToManyAttributeValuesNotInEnumeration(transaction, spec, mediaItemId, new object[] {});
-            break;
-          case Cardinality.ManyToOne:
-            break;
-          case Cardinality.ManyToMany:
-            DeleteManyToManyAttributeAssociationsNotInEnumeration(transaction, spec, mediaItemId, new object[] {});
-            CleanupManyToManyOrphanedAttributeValues(transaction, spec);
-            break;
-          default:
-            throw new NotImplementedException(string.Format("Cardinality '{0}' for attribute '{1}.{2}' is not implemented",
-                spec.Cardinality, miaType.AspectId, spec.AttributeName));
-        }
-      }
-      // Delete main MIA entry
-      bool result;
-      ISQLDatabase database = transaction.Database;
-      using (IDbCommand command = transaction.CreateCommand())
-      {
-        command.CommandText = "DELETE FROM " + miaTableName + " WHERE " + MIA_MEDIA_ITEM_ID_COL_NAME + " = @MEDIA_ITEM_ID";
-        database.AddParameter(command, "MEDIA_ITEM_ID", mediaItemId, typeof(Guid));
-        result = command.ExecuteNonQuery() > 0;
-      }
-      CleanupAllManyToOneOrphanedAttributeValues(transaction, miaType);
-      return result;
-    }
-
-    #endregion
-  }
-}
+#region Copyright (C) 2007-2017 Team MediaPortal
+
+/*
+    Copyright (C) 2007-2017 Team MediaPortal
+    http://www.team-mediaportal.com
+
+    This file is part of MediaPortal 2
+
+    MediaPortal 2 is free software: you can redistribute it and/or modify
+    it under the terms of the GNU General Public License as published by
+    the Free Software Foundation, either version 3 of the License, or
+    (at your option) any later version.
+
+    MediaPortal 2 is distributed in the hope that it will be useful,
+    but WITHOUT ANY WARRANTY; without even the implied warranty of
+    MERCHANTABILITY or FITNESS FOR A PARTICULAR PURPOSE. See the
+    GNU General Public License for more details.
+
+    You should have received a copy of the GNU General Public License
+    along with MediaPortal 2. If not, see <http://www.gnu.org/licenses/>.
+*/
+
+#endregion
+
+using System;
+using System.Collections;
+using System.Collections.Concurrent;
+using System.Collections.Generic;
+using System.Data;
+using System.Linq;
+using System.Text;
+using System.Threading;
+using MediaPortal.Backend.Services.Database;
+using MediaPortal.Common;
+using MediaPortal.Common.Logging;
+using MediaPortal.Common.MediaManagement;
+using MediaPortal.Backend.Database;
+using MediaPortal.Backend.Services.MediaLibrary.QueryEngine;
+using MediaPortal.Utilities;
+using MediaPortal.Utilities.DB;
+using MediaPortal.Utilities.Exceptions;
+using MediaPortal.Common.ResourceAccess;
+
+namespace MediaPortal.Backend.Services.MediaLibrary
+{
+  /// <summary>
+  /// Management class for media item aspect types and media item aspects. Contains methods to create/drop MIA table structures
+  /// as well as to add/update/delete MIA values.
+  /// </summary>
+  /// <remarks>
+  /// <para>
+  /// This class for dynamic MIA management is quite complex. We have to cope with several aspects:
+  /// <list type="bullet">
+  /// <item>Automatic generation of IDs</item>
+  /// <item>Automatic generation of database object names for attributes and tables</item>
+  /// <item>Handling of all cardinalities described in class <see cref="Cardinality"/></item>
+  /// <item>Locking of concurrent access to MIA attribute value tables whose values are re-used in N:M or N:1 attribute value associations</item>
+  /// </list>
+  /// This class can be used as reference for the structure of the dynamic media library part.
+  /// </para>
+  /// <para>
+  /// MIA tables are dynamic in that way that the MediaPortal core implementation doesn't specify the concrete structure of
+  /// concrete MIA types but it specifies a generic structure for a main MIA table, which holds all inline attribute values
+  /// and all references to N:1 attribute values, and adjacent tables for holding 1:N, N:1 and N:M attribute values.
+  /// This class implements all algorithms to create/drop tables for media item aspect types and to
+  /// select and insert/update media item aspect instances.
+  /// All ID columns (and foreign key columns referencing to those ID columns) are of type <see cref="Guid"/>.
+  /// All columns holding attribute values are of a type which is infered by a call to the database's methods
+  /// <see cref="ISQLDatabase.GetSQLType"/> or <see cref="ISQLDatabase.GetSQLVarLengthStringType"/>, depending on the
+  /// .net type of the media item aspect attribute.
+  /// </para>
+  /// <para>
+  /// Each main media item aspect table contains a column for the ID of the entries
+  /// (column name is <see cref="MIA_MEDIA_ITEM_ID_COL_NAME"/>) and columns for each attribute type of
+  /// the cardinalities <see cref="Cardinality.Inline"/> and <see cref="Cardinality.ManyToOne"/>.
+  /// For each media item aspect associated to a concreate media item, one entry in the main media item aspect table
+  /// exists.<br/>
+  /// Extra tables exist for all attributes of the cardinalities <see cref="Cardinality.OneToMany"/>,
+  /// <see cref="Cardinality.ManyToOne"/> and <see cref="Cardinality.ManyToMany"/>.
+  /// </para>
+  /// <para>
+  /// External tables for attributes of cardinality <see cref="Cardinality.OneToMany"/> are the easiest external tables.
+  /// They contain two columns, <see cref="MIA_MEDIA_ITEM_ID_COL_NAME"/> contains the foreign key to the ID of the
+  /// main media item aspect type table and <see cref="COLL_ATTR_VALUE_COL_NAME"/> contains the actual attribute value.<br/>
+  /// For each value of the given attribute type, which is associated to a media item, there exists one entry. If the same
+  /// value is associated to more than one media item, there are multiple entries in this table.
+  /// </para>
+  /// <para>
+  /// External tables for attributes of cardinality <see cref="Cardinality.ManyToOne"/> contain an own ID of name
+  /// <see cref="FOREIGN_COLL_ATTR_ID_COL_NAME"/>, which is referenced from the foreign key attribute in the main
+  /// media item aspect table for that attribute, and a column for the actual attribute value of name
+  /// <see cref="COLL_ATTR_VALUE_COL_NAME"/>.<br/>
+  /// Each value, which is associated to at least one media item, is contained at most once in this kind of table.
+  /// </para>
+  /// <para>
+  /// External tables for attributes of cardinality <see cref="Cardinality.ManyToMany"/> contain an own ID of name
+  /// <see cref="FOREIGN_COLL_ATTR_ID_COL_NAME"/> and a column for the actual attribute value of name
+  /// <see cref="COLL_ATTR_VALUE_COL_NAME"/>.<br/>
+  /// In contrast to the structure of <see cref="Cardinality.ManyToOne"/>, in the structure for cardinality
+  /// <see cref="Cardinality.ManyToMany"/> there exists another foreign N:M table containing the associations between
+  /// the main media item aspect table and the values table. That N:M table contains two columns, one is a foreign key
+  /// to the main media item aspect table and has the name <see cref="MIA_MEDIA_ITEM_ID_COL_NAME"/>, the second is a
+  /// foreign key to the values table and has the name <see cref="FOREIGN_COLL_ATTR_ID_COL_NAME"/>.
+  /// Each value, which is associated to at least one media item, is contained at most once in the values table. For each
+  /// association between a media item and a value in the values table, there exists an entry in the association table.
+  /// </para>
+  /// </remarks>
+  public class MIA_Management
+  {
+    protected class ThreadOwnership
+    {
+      protected readonly Thread _currentThread;
+      protected int _lockCount;
+
+      public ThreadOwnership(Thread currentThread)
+      {
+        _currentThread = currentThread;
+      }
+
+      public Thread CurrentThread
+      {
+        get { return _currentThread; }
+      }
+
+      public int LockCount
+      {
+        get { return _lockCount; }
+        set { _lockCount = value; }
+      }
+    }
+
+    /// <summary>
+    /// ID column name which is foreign key referencing the ID in the main media item's table.
+    /// This column name is used both for each MIA main table and for MIA attribute collection tables.
+    /// </summary>
+    protected internal const string MIA_MEDIA_ITEM_ID_COL_NAME = "MEDIA_ITEM_ID";
+
+    /// <summary>
+    /// ID column name for MIA collection attribute tables
+    /// </summary>
+    protected internal const string FOREIGN_COLL_ATTR_ID_COL_NAME = "VALUE_ID";
+
+    /// <summary>
+    /// Value column name for MIA collection attribute tables.
+    /// </summary>
+    protected internal const string COLL_ATTR_VALUE_COL_NAME = "VALUE";
+
+    /// <summary>
+    /// Value order column name for MIA collection attribute tables.
+    /// </summary>
+    protected internal const string COLL_ATTR_VALUE_ORDER_COL_NAME = "VALUE_ORDER";
+
+    protected readonly IDictionary<string, string> _nameAliases = new Dictionary<string, string>();
+
+    /// <summary>
+    /// Caches all media item aspect types the database is able to store. A MIA type which is currently being
+    /// added or removed will have a <c>null</c> value assigned to its ID.
+    /// </summary>
+    protected readonly IDictionary<Guid, MediaItemAspectMetadata> _managedMIATypes = new Dictionary<Guid, MediaItemAspectMetadata>();
+
+    /// <summary>
+    /// Caches the hierarchy of all managed MIAs.
+    /// </summary>
+    protected List<RelationshipHierarchy> _MIAhierarchies = new List<RelationshipHierarchy>();
+
+    /// <summary>
+    /// Caches the creation dates of all managed MIAs.
+    /// </summary>
+    protected IDictionary<Guid, DateTime> _MIACreationDates = new ConcurrentDictionary<Guid, DateTime>();
+
+    protected readonly object _syncStorageObj = new object();
+    protected readonly object _syncHierarchyObj = new object();
+
+    /// <summary>
+    /// For all contained attribute types, the value tables are locked for concurrent access.
+    /// </summary>
+    protected readonly IDictionary<MediaItemAspectMetadata.AttributeSpecification, ThreadOwnership> _lockedAttrs =
+        new Dictionary<MediaItemAspectMetadata.AttributeSpecification, ThreadOwnership>();
+
+    public MIA_Management()
+    {
+      ReloadAliasCache();
+      LoadMIATypeCache();
+      LoadMIACreationDateCache();
+      LoadMIAHierarchyCache();
+    }
+
+    #region Table name generation and alias management
+
+    protected void ReloadAliasCache()
+    {
+      lock (_syncStorageObj)
+      {
+        ISQLDatabase database = ServiceRegistration.Get<ISQLDatabase>();
+        ITransaction transaction = database.BeginTransaction();
+        try
+        {
+          int miamIdIndex;
+          int identifierIndex;
+          int dbObjectNameIndex;
+          using (IDbCommand command = MediaLibrary_SubSchema.SelectMIANameAliasesCommand(transaction, out miamIdIndex,
+              out identifierIndex, out dbObjectNameIndex))
+          {
+            _nameAliases.Clear();
+            using (IDataReader reader = command.ExecuteReader())
+              while (reader.Read())
+              {
+                string identifier = database.ReadDBValue<string>(reader, identifierIndex);
+                string dbObjectName = database.ReadDBValue<string>(reader, dbObjectNameIndex);
+                _nameAliases.Add(identifier, dbObjectName);
+              }
+          }
+        }
+        finally
+        {
+          transaction.Dispose();
+        }
+      }
+    }
+
+    /// <summary>
+    /// Gets a technical table identifier for the given MIAM.
+    /// </summary>
+    /// <param name="miam">MIA type to return the table identifier for.</param>
+    /// <returns>Table identifier for the given MIA type. The returned identifier must be mapped to a shortened
+    /// table name to be used in the DB.</returns>
+    internal string GetMIATableIdentifier(MediaItemAspectMetadata miam)
+    {
+      return "T_" + SqlUtils.ToSQLIdentifier(miam.AspectId.ToString()).ToUpperInvariant();
+    }
+
+    /// <summary>
+    /// Gets a technical column identifier for the given inline attribute specification.
+    /// </summary>
+    /// <param name="spec">Attribute specification to return the column identifier for.</param>
+    /// <returns>Column identifier for the given attribute specification. The returned identifier must be
+    /// shortened to match the maximum column name length.</returns>
+    internal string GetMIAAttributeColumnIdentifier(MediaItemAspectMetadata.AttributeSpecification spec)
+    {
+      return "A_" + SqlUtils.ToSQLIdentifier(spec.ParentMIAM.AspectId + "_" + spec.AttributeName).ToUpperInvariant();
+    }
+
+    /// <summary>
+    /// Gets a technical table identifier for the given MIAM collection attribute.
+    /// </summary>
+    /// <returns>Table identifier for the given collection attribute. The returned identifier must be mapped to a
+    /// shortened table name to be used in the DB.</returns>
+    internal string GetMIACollectionAttributeTableIdentifier(MediaItemAspectMetadata.AttributeSpecification spec)
+    {
+      return "V_" + GetMIATableName(spec.ParentMIAM) + "_" + SqlUtils.ToSQLIdentifier(spec.AttributeName);
+    }
+
+    /// <summary>
+    /// Gets a technical table identifier for the N:M table for the given MIAM collection attribute.
+    /// </summary>
+    /// <returns>Table identifier for the N:M table for the given collection attribute. The returned identifier must be
+    /// mapped to a shortened table name to be used in the DB.</returns>
+    internal string GetMIACollectionAttributeNMTableIdentifier(MediaItemAspectMetadata.AttributeSpecification spec)
+    {
+      return "NM_" + GetMIATableName(spec.ParentMIAM) + "_" + SqlUtils.ToSQLIdentifier(spec.AttributeName);
+    }
+
+    private string GetAliasMapping(string generatedName, string errorOnNotFound)
+    {
+      string result;
+      lock (_syncStorageObj)
+        if (!_nameAliases.TryGetValue(generatedName, out result))
+          throw new InvalidDataException(errorOnNotFound);
+      return result;
+    }
+
+    /// <summary>
+    /// Gets the actual table name for a MIAM table.
+    /// </summary>
+    /// <returns>Table name for the table containing the inline attributes of the specified <paramref name="miam"/>.</returns>
+    internal string GetMIATableName(MediaItemAspectMetadata miam)
+    {
+      string identifier = GetMIATableIdentifier(miam);
+      return GetAliasMapping(identifier, string.Format("MIAM '{0}' (id: '{1}') doesn't have a corresponding table name yet",
+          miam.Name, miam.AspectId));
+    }
+
+    /// <summary>
+    /// Gets the actual column name for a MIAM attribute specification.
+    /// </summary>
+    /// <returns>Column name for the column containing the inline attribute data of the specified attribute
+    /// <paramref name="spec"/>.</returns>
+    internal string GetMIAAttributeColumnName(MediaItemAspectMetadata.AttributeSpecification spec)
+    {
+      string identifier = GetMIAAttributeColumnIdentifier(spec);
+      return GetAliasMapping(identifier, string.Format("Attribute '{0}' of MIAM '{1}' (id: '{2}') doesn't have a corresponding column name yet",
+          spec.AttributeName, spec.ParentMIAM.Name, spec.ParentMIAM.AspectId));
+    }
+
+    /// <summary>
+    /// Gets the actual table name for a MIAM collection attribute table.
+    /// </summary>
+    /// <returns>Table name for the table containing the specified collection attribute.</returns>
+    internal string GetMIACollectionAttributeTableName(MediaItemAspectMetadata.AttributeSpecification spec)
+    {
+      string identifier = GetMIACollectionAttributeTableIdentifier(spec);
+      return GetAliasMapping(identifier, string.Format("Attribute '{0}' of MIAM '{1}' (id: '{2}') doesn't have a corresponding table name yet",
+          spec.AttributeName, spec.ParentMIAM.Name, spec.ParentMIAM.AspectId));
+    }
+
+    /// <summary>
+    /// Gets the actual table name for a MIAM collection attribute table.
+    /// </summary>
+    /// <returns>Table name for the table containing the specified collection attribute.</returns>
+    internal string GetMIACollectionAttributeNMTableName(MediaItemAspectMetadata.AttributeSpecification spec)
+    {
+      string identifier = GetMIACollectionAttributeNMTableIdentifier(spec);
+      return GetAliasMapping(identifier, string.Format("Attribute '{0}' of MIAM '{1}' (id: '{2}') doesn't have a corresponding N:M table name yet",
+          spec.AttributeName, spec.ParentMIAM.Name, spec.ParentMIAM.AspectId));
+    }
+
+    private static string ConcatNameParts(string prefix, uint suffix, uint maxLen)
+    {
+      string suf = "_" + suffix;
+      if (prefix.Length + suf.Length > maxLen)
+        return prefix.Substring(0, (int) maxLen - suf.Length) + suf;
+      return prefix + suf;
+    }
+
+    /// <summary>
+    /// Given a generated, technical, long <paramref name="objectIdentifier"/>, this method calculates an
+    /// object name which is unique among the generated database objects. The returned object name will automatically be stored
+    /// in the internal cache of identifiers to object names mappings.
+    /// </summary>
+    /// <param name="transaction">Transaction to be used to add the specified name mapping to the DB.</param>
+    /// <param name="aspectId">ID of the media item aspect type the given mapping belongs to.</param>
+    /// <param name="objectIdentifier">Technical indentifier to be mapped to a table name for our DB.</param>
+    /// <param name="desiredName">Root name to start the name generation. Will be converted to a valid SQL identifier
+    /// and clipped, if necessary.</param>
+    /// <param name="allowExisting">Allow same name to exist in cache. This usually only true for having the same column
+    /// name in multiple tables.
+    /// <returns>Table name corresponding to the specified table identifier.</returns>
+    private string GenerateDBObjectName(ITransaction transaction, Guid aspectId, string objectIdentifier, string desiredName, bool allowExisting = false)
+    {
+      lock (_syncStorageObj)
+      {
+        if (_nameAliases.ContainsKey(objectIdentifier))
+          throw new InvalidDataException("Table identifier '{0}' is already present in alias cache", objectIdentifier);
+        ISQLDatabase database = ServiceRegistration.Get<ISQLDatabase>();
+        uint maxLen = database.MaxObjectNameLength;
+        uint ct = 0;
+        string result;
+        desiredName = SqlUtils.ToSQLIdentifier(desiredName);
+        if (!NamePresent(desiredName) || allowExisting)
+          result = desiredName;
+        else
+          while (NamePresent(result = ConcatNameParts(desiredName, ct, maxLen)))
+            ct++;
+        AddNameAlias(transaction, aspectId, objectIdentifier, result);
+        return result;
+      }
+    }
+
+    protected bool NamePresent(string dbObjectName)
+    {
+      return _nameAliases.Values.Any(objectName => dbObjectName == objectName);
+    }
+
+    protected void AddNameAlias(ITransaction transaction, Guid aspectId, string objectIdentifier, string dbObjectName)
+    {
+      using (IDbCommand command = MediaLibrary_SubSchema.CreateMIANameAliasCommand(transaction, aspectId, objectIdentifier, dbObjectName))
+        command.ExecuteNonQuery();
+      lock (_syncStorageObj)
+        _nameAliases[objectIdentifier] = dbObjectName;
+    }
+
+    internal string GenerateMIATableName(ITransaction transaction, MediaItemAspectMetadata miam)
+    {
+      string identifier = GetMIATableIdentifier(miam);
+      return GenerateDBObjectName(transaction, miam.AspectId, identifier, "M_" + miam.Name);
+    }
+
+    internal string GenerateMIAAttributeColumnName(ITransaction transaction, MediaItemAspectMetadata.AttributeSpecification spec)
+    {
+      string identifier = GetMIAAttributeColumnIdentifier(spec);
+      return GenerateDBObjectName(transaction, spec.ParentMIAM.AspectId, identifier, spec.AttributeName, true);
+    }
+
+    internal string GenerateMIACollectionAttributeTableName(ITransaction transaction, MediaItemAspectMetadata.AttributeSpecification spec)
+    {
+      string identifier = GetMIACollectionAttributeTableIdentifier(spec);
+      return GenerateDBObjectName(transaction, spec.ParentMIAM.AspectId, identifier, "V_" + spec.ParentMIAM.Name + "_" + spec.AttributeName);
+    }
+
+    internal string GenerateMIACollectionAttributeNMTableName(ITransaction transaction, MediaItemAspectMetadata.AttributeSpecification spec)
+    {
+      string identifier = GetMIACollectionAttributeNMTableIdentifier(spec);
+      return GenerateDBObjectName(transaction, spec.ParentMIAM.AspectId, identifier, "NM_" + spec.ParentMIAM.Name + "_" + spec.AttributeName);
+    }
+
+    #endregion
+
+    #region Other protected & internal methods
+
+    protected void LoadMIATypeCache()
+    {
+      lock (_syncStorageObj)
+      {
+        foreach (MediaItemAspectMetadata miam in SelectAllManagedMediaItemAspectMetadata())
+          _managedMIATypes[miam.AspectId] = miam;
+      }
+    }
+
+    protected static IDictionary<Guid, string> SelectAllMediaItemAspectMetadataSerializations()
+    {
+      ISQLDatabase database = ServiceRegistration.Get<ISQLDatabase>();
+      ITransaction transaction = database.BeginTransaction();
+      try
+      {
+        int miamIdIndex;
+        int serializationIndex;
+        using (IDbCommand command = MediaLibrary_SubSchema.SelectAllMediaItemAspectMetadataCommand(
+            transaction, out miamIdIndex, out serializationIndex))
+        using (IDataReader reader = command.ExecuteReader())
+        {
+          IDictionary<Guid, string> result = new Dictionary<Guid, string>();
+          while (reader.Read())
+            result.Add(database.ReadDBValue<Guid>(reader, miamIdIndex),
+                database.ReadDBValue<string>(reader, serializationIndex));
+          return result;
+        }
+      }
+      finally
+      {
+        transaction.Dispose();
+      }
+    }
+
+    protected static ICollection<MediaItemAspectMetadata> SelectAllManagedMediaItemAspectMetadata()
+    {
+      ICollection<string> miamSerializations = SelectAllMediaItemAspectMetadataSerializations().Values;
+      IList<MediaItemAspectMetadata> result = new List<MediaItemAspectMetadata>(miamSerializations.Count);
+      foreach (string serialization in miamSerializations)
+      {
+        try
+        {
+          result.Add(MediaItemAspectMetadata.Deserialize(serialization));
+        }
+        catch (Exception ex)
+        {
+          ServiceRegistration.Get<ILogger>().Warn("MIA Management: Skipping incompatible MediaItemAspectMetadata: {0} ({1})", ex.Message, serialization.Substring(0, 50));
+        }
+      }
+      return result;
+    }
+
+    protected void LoadMIACreationDateCache()
+    {
+      Interlocked.Exchange(ref _MIACreationDates, SelectAllMediaItemAspectMetadataCreationDates());
+    }
+
+    protected static IDictionary<Guid, DateTime> SelectAllMediaItemAspectMetadataCreationDates()
+    {
+      var database = ServiceRegistration.Get<ISQLDatabase>();
+      var transaction = database.BeginTransaction();
+      try
+      {
+        int miamIdIndex;
+        int creationDateIndex;
+        using (var command = MediaLibrary_SubSchema.SelectAllMediaItemAspectMetadataCreationDatesCommand(transaction, out miamIdIndex, out creationDateIndex))
+        using (var reader = command.ExecuteReader())
+        {
+          IDictionary<Guid, DateTime> result = new ConcurrentDictionary<Guid, DateTime>();
+          while (reader.Read())
+            result.Add(database.ReadDBValue<Guid>(reader, miamIdIndex),
+                database.ReadDBValue<DateTime>(reader, creationDateIndex));
+          return result;
+        }
+      }
+      finally
+      {
+        transaction.Dispose();
+      }      
+    }
+
+    protected void LoadMIAHierarchyCache()
+    {
+      lock (_syncHierarchyObj)
+      {
+        _MIAhierarchies.Clear();
+        IMediaAccessor mediaAccessor = ServiceRegistration.Get<IMediaAccessor>();
+        foreach (IRelationshipExtractor extractor in mediaAccessor.LocalRelationshipExtractors.Values)
+        {
+          if (extractor.Hierarchies != null)
+          {
+            foreach (RelationshipHierarchy hierarchy in extractor.Hierarchies)
+            {
+              if (!_MIAhierarchies.Exists(h => h.ParentRole == hierarchy.ParentRole && h.ChildRole == hierarchy.ChildRole))
+                _MIAhierarchies.Add(hierarchy);
+            }
+          }
+        }
+      }
+    }
+
+    protected static object TruncateBigValue(object value, MediaItemAspectMetadata.AttributeSpecification attributeSpecification)
+    {
+      string str = value as string;
+      uint maxNumChars = attributeSpecification.MaxNumChars;
+      if (!string.IsNullOrEmpty(str) && maxNumChars > 0 && str.Length > maxNumChars)
+        return str.Substring(0, (int) maxNumChars);
+      return value;
+    }
+
+    protected IList GetOneToManyMIAAttributeValues(ITransaction transaction, Guid mediaItemId,
+        MediaItemAspectMetadata.AttributeSpecification spec)
+    {
+      string collectionAttributeTableName = GetMIACollectionAttributeTableName(spec);
+      ISQLDatabase database = transaction.Database;
+      using (IDbCommand command = transaction.CreateCommand())
+      {
+        command.CommandText = "SELECT " + COLL_ATTR_VALUE_COL_NAME + " FROM " + collectionAttributeTableName + " WHERE " +
+            MIA_MEDIA_ITEM_ID_COL_NAME + " = @MEDIA_ITEM_ID" +
+            " ORDER BY " + COLL_ATTR_VALUE_ORDER_COL_NAME;
+        database.AddParameter(command, "MEDIA_ITEM_ID", mediaItemId, typeof(Guid));
+
+        Type valueType = spec.AttributeType;
+        using (IDataReader reader = command.ExecuteReader())
+        {
+          IList result = new ArrayList();
+          while (reader.Read())
+            result.Add(database.ReadDBValue(valueType, reader, 0));
+          return result;
+        }
+      }
+    }
+
+    protected object GetManyToOneMIAAttributeValue(ITransaction transaction, Guid mediaItemId,
+        MediaItemAspectMetadata.AttributeSpecification spec, string miaTableName)
+    {
+      string collectionAttributeTableName = GetMIACollectionAttributeTableName(spec);
+      string mainTableAttrName = GetMIAAttributeColumnName(spec);
+      ISQLDatabase database = transaction.Database;
+      using (IDbCommand command = transaction.CreateCommand())
+      {
+        command.CommandText = "SELECT " + COLL_ATTR_VALUE_COL_NAME + " FROM " + collectionAttributeTableName + " V" +
+            " INNER JOIN " + miaTableName + " MAIN ON V." + FOREIGN_COLL_ATTR_ID_COL_NAME + " = MAIN." + mainTableAttrName +
+            " WHERE MAIN." + MIA_MEDIA_ITEM_ID_COL_NAME + " = @MEDIA_ITEM_ID";
+
+        database.AddParameter(command, "MEDIA_ITEM_ID", mediaItemId, typeof(Guid));
+
+        Type valueType = spec.AttributeType;
+        using (IDataReader reader = command.ExecuteReader(CommandBehavior.SingleRow))
+        {
+          if (reader.Read())
+            return database.ReadDBValue(valueType, reader, 0);
+          return null;
+        }
+      }
+    }
+
+    protected IList GetManyToManyMIAAttributeValues(ITransaction transaction, Guid mediaItemId,
+        MediaItemAspectMetadata.AttributeSpecification spec)
+    {
+      string collectionAttributeTableName = GetMIACollectionAttributeTableName(spec);
+      string nmTableName = GenerateMIACollectionAttributeNMTableName(transaction, spec);
+      ISQLDatabase database = transaction.Database;
+      using (IDbCommand command = transaction.CreateCommand())
+      {
+        command.CommandText = "SELECT " + COLL_ATTR_VALUE_COL_NAME + " FROM " + collectionAttributeTableName + " V" +
+            " INNER JOIN " + nmTableName + " NM ON V." + FOREIGN_COLL_ATTR_ID_COL_NAME + " = NM." + FOREIGN_COLL_ATTR_ID_COL_NAME +
+            " WHERE NM." + MIA_MEDIA_ITEM_ID_COL_NAME + " = @MEDIA_ITEM_ID" +
+            " ORDER BY " + "NM." + COLL_ATTR_VALUE_ORDER_COL_NAME;
+
+        database.AddParameter(command, "MEDIA_ITEM_ID", mediaItemId, typeof(Guid));
+
+        Type valueType = spec.AttributeType;
+        using (IDataReader reader = command.ExecuteReader())
+        {
+          IList result = new ArrayList();
+          while (reader.Read())
+            result.Add(database.ReadDBValue(valueType, reader, 0));
+          return result;
+        }
+      }
+    }
+
+    protected void LockAttribute(MediaItemAspectMetadata.AttributeSpecification spec)
+    {
+      lock (_syncStorageObj)
+      {
+        Thread currentThread = Thread.CurrentThread;
+        ThreadOwnership to;
+        while (_lockedAttrs.TryGetValue(spec, out to) && to.CurrentThread != currentThread)
+          Monitor.Wait(_syncStorageObj);
+        if (!_lockedAttrs.TryGetValue(spec, out to))
+          _lockedAttrs[spec] = to = new ThreadOwnership(currentThread);
+        to.LockCount++;
+      }
+    }
+
+    protected void UnlockAttribute(MediaItemAspectMetadata.AttributeSpecification spec)
+    {
+      lock (_syncStorageObj)
+      {
+        Thread currentThread = Thread.CurrentThread;
+        ThreadOwnership to;
+        if (!_lockedAttrs.TryGetValue(spec, out to) || to.CurrentThread != currentThread)
+          throw new IllegalCallException("Media item aspect attribute '{0}' of media item aspect '{1}' (id '{2}') is not locked by the current thread",
+              spec.AttributeName, spec.ParentMIAM.Name, spec.ParentMIAM.AspectId);
+        to.LockCount--;
+        if (to.LockCount == 0)
+        {
+          _lockedAttrs.Remove(spec);
+          Monitor.PulseAll(_syncStorageObj);
+        }
+      }
+    }
+
+    // If called with values == null, all values will be deleted for the given spec/mediaItemId
+    protected void DeleteOneToManyAttributeValuesNotInEnumeration(ITransaction transaction,
+        MediaItemAspectMetadata.AttributeSpecification spec, Guid mediaItemId, IEnumerable values)
+    {
+      string collectionAttributeTableName = GetMIACollectionAttributeTableName(spec);
+
+      ISQLDatabase database = transaction.Database;
+      using (IDbCommand command = transaction.CreateCommand())
+      {
+        string commandText = "DELETE FROM " + collectionAttributeTableName + " WHERE " + MIA_MEDIA_ITEM_ID_COL_NAME + " = @MEDIA_ITEM_ID";
+        database.AddParameter(command, "MEDIA_ITEM_ID", mediaItemId, typeof(Guid));
+
+        if (values != null)
+        {
+          IList<string> bindVars = new List<string>();
+          int ct = 0;
+          foreach (object value in values)
+          {
+            string bindVar = "V" + ct++;
+            database.AddParameter(command, bindVar, value, spec.AttributeType);
+            bindVars.Add("@" + bindVar);
+          }
+          commandText += " AND " + COLL_ATTR_VALUE_COL_NAME + " NOT IN(" +
+              StringUtils.Join(", ", bindVars) + ")";
+        }
+        command.CommandText = commandText;
+        command.ExecuteNonQuery();
+      }
+    }
+
+    protected void InsertOrUpdateOneToManyMIAAttributeValues(ITransaction transaction,
+        MediaItemAspectMetadata.AttributeSpecification spec, Guid mediaItemId, IEnumerable values, bool insert)
+    {
+      string collectionAttributeTableName = GetMIACollectionAttributeTableName(spec);
+      if (!insert)
+        // Delete old entries
+        DeleteOneToManyAttributeValuesNotInEnumeration(transaction, spec, mediaItemId, values);
+
+      ISQLDatabase database = transaction.Database;
+      IDatabaseManager databaseManager = ServiceRegistration.Get<IDatabaseManager>();
+      // Add new entries - commands for insert and update are the same here
+      int order = 0;
+      foreach (object value in values)
+      {
+        using (IDbCommand command = transaction.CreateCommand())
+        {
+          command.CommandText = "INSERT INTO " + collectionAttributeTableName + "(" +
+              MIA_MEDIA_ITEM_ID_COL_NAME + ", " + COLL_ATTR_VALUE_COL_NAME + ", " + COLL_ATTR_VALUE_ORDER_COL_NAME + 
+              ") SELECT @MEDIA_ITEM_ID, @COLL_ATTR_VALUE, " + order++ + " FROM " + databaseManager.DummyTableName +
+              " WHERE NOT EXISTS(SELECT " + MIA_MEDIA_ITEM_ID_COL_NAME + " FROM " + collectionAttributeTableName + " WHERE " +
+              MIA_MEDIA_ITEM_ID_COL_NAME + " = @MEDIA_ITEM_ID AND " + COLL_ATTR_VALUE_COL_NAME + " = @COLL_ATTR_VALUE)";
+
+          database.AddParameter(command, "MEDIA_ITEM_ID", mediaItemId, typeof(Guid)); // Used twice in query
+          object writeValue = TruncateBigValue(value, spec);
+          database.AddParameter(command, "COLL_ATTR_VALUE", writeValue, spec.AttributeType); // Used twice in query
+
+          command.ExecuteNonQuery();
+        }
+      }
+    }
+
+    public void CleanupAllOrphanedAttributeValues(ITransaction transaction)
+    {
+      foreach (MediaItemAspectMetadata miaType in ManagedMediaItemAspectTypes.Values)
+        if(miaType != null && !miaType.IsTransientAspect)
+          foreach (MediaItemAspectMetadata.AttributeSpecification spec in miaType.AttributeSpecifications.Values)
+            switch (spec.Cardinality)
+            {
+              case Cardinality.Inline:
+              case Cardinality.OneToMany:
+                break;
+              case Cardinality.ManyToOne:
+                CleanupManyToOneOrphanedAttributeValues(transaction, spec);
+                break;
+              case Cardinality.ManyToMany:
+                CleanupManyToManyOrphanedAttributeValues(transaction, spec);
+                break;
+              default:
+                throw new NotImplementedException(string.Format("Cardinality '{0}' for attribute '{1}.{2}' is not implemented",
+                    spec.Cardinality, spec.ParentMIAM.AspectId, spec.AttributeName));
+            }
+    }
+
+    protected void CleanupAllManyToOneOrphanedAttributeValues(ITransaction transaction, MediaItemAspectMetadata miaType)
+    {
+      foreach (MediaItemAspectMetadata.AttributeSpecification spec in miaType.AttributeSpecifications.Values)
+        switch (spec.Cardinality)
+        {
+          case Cardinality.Inline:
+          case Cardinality.OneToMany:
+            break;
+          case Cardinality.ManyToOne:
+            CleanupManyToOneOrphanedAttributeValues(transaction, spec);
+            break;
+          case Cardinality.ManyToMany:
+            break;
+          default:
+            throw new NotImplementedException(string.Format("Cardinality '{0}' for attribute '{1}.{2}' is not implemented",
+                spec.Cardinality, spec.ParentMIAM.AspectId, spec.AttributeName));
+        }
+    }
+
+    protected void CleanupManyToOneOrphanedAttributeValues(ITransaction transaction,
+        MediaItemAspectMetadata.AttributeSpecification spec)
+    {
+      string collectionAttributeTableName = GetMIACollectionAttributeTableName(spec);
+      string miaTableName = GetMIATableName(spec.ParentMIAM);
+      string attrColName = GetMIAAttributeColumnName(spec);
+
+      using (IDbCommand command = transaction.CreateCommand())
+      {
+        command.CommandText = "DELETE FROM " + collectionAttributeTableName + " WHERE NOT EXISTS (" +
+            "SELECT " + MIA_MEDIA_ITEM_ID_COL_NAME + " FROM " + miaTableName + " MIA WHERE MIA." +
+            attrColName + " = " + collectionAttributeTableName + "." + FOREIGN_COLL_ATTR_ID_COL_NAME + ")";
+
+        command.ExecuteNonQuery();
+      }
+    }
+
+    protected void GetOrCreateManyToOneMIAAttributeValue(ITransaction transaction,
+        MediaItemAspectMetadata.AttributeSpecification spec, object value, bool insert, out Guid valuePk)
+    {
+      string collectionAttributeTableName = GetMIACollectionAttributeTableName(spec);
+      ISQLDatabase database = transaction.Database;
+
+      LockAttribute(spec);
+      try
+      {
+        using (IDbCommand command = transaction.CreateCommand())
+        {
+          // First check if value already exists...
+          command.CommandText = "SELECT " + FOREIGN_COLL_ATTR_ID_COL_NAME + " FROM " + collectionAttributeTableName +
+              " WHERE " + COLL_ATTR_VALUE_COL_NAME + " = @COLL_ATTR_VALUE";
+
+          database.AddParameter(command, "COLL_ATTR_VALUE", value, spec.AttributeType);
+
+          using (IDataReader reader = command.ExecuteReader())
+          {
+            if (reader.Read())
+            {
+              valuePk = database.ReadDBValue<Guid>(reader, 0);
+              return;
+            }
+          }
+
+          // ... if not, insert it
+          valuePk = Guid.NewGuid();
+          command.CommandText = "INSERT INTO " + collectionAttributeTableName + " (" +
+              FOREIGN_COLL_ATTR_ID_COL_NAME + ", " + COLL_ATTR_VALUE_COL_NAME + ", " + COLL_ATTR_VALUE_ORDER_COL_NAME +
+              ") VALUES (@FOREIGN_COLL_ATTR_ID, @COLL_ATTR_VALUE, 0)";
+
+          database.AddParameter(command, "FOREIGN_COLL_ATTR_ID", valuePk, typeof(Guid));
+
+          command.ExecuteNonQuery();
+        }
+      }
+      finally
+      {
+        UnlockAttribute(spec);
+      }
+    }
+
+    protected void DeleteManyToManyAttributeAssociationsNotInEnumeration(ITransaction transaction,
+        MediaItemAspectMetadata.AttributeSpecification spec, Guid mediaItemId, IEnumerable values)
+    {
+      string collectionAttributeTableName = GetMIACollectionAttributeTableName(spec);
+      string nmTableName = GetMIACollectionAttributeNMTableName(spec);
+
+      ISQLDatabase database = transaction.Database;
+      using (IDbCommand command = transaction.CreateCommand())
+      {
+        database.AddParameter(command, "MEDIA_ITEM_ID", mediaItemId, typeof(Guid));
+
+        IList<string> bindVars = new List<string>();
+        int ct = 0;
+        if (values != null)
+          foreach (object value in values)
+          {
+            string bindVar = "V" + ct++;
+            bindVars.Add("@" + bindVar);
+            database.AddParameter(command, bindVar, value, spec.AttributeType);
+          }
+        string commandText = "DELETE FROM " + nmTableName + " WHERE " + MIA_MEDIA_ITEM_ID_COL_NAME + " = @MEDIA_ITEM_ID";
+
+        if (bindVars.Count > 0)
+          commandText += " AND NOT EXISTS(" +
+              "SELECT " + FOREIGN_COLL_ATTR_ID_COL_NAME + " FROM " + collectionAttributeTableName + " V WHERE V." +
+              FOREIGN_COLL_ATTR_ID_COL_NAME + " = " + nmTableName + "." + FOREIGN_COLL_ATTR_ID_COL_NAME +
+              " AND " + COLL_ATTR_VALUE_COL_NAME + " IN (" + StringUtils.Join(", ", bindVars) + "))";
+        command.CommandText = commandText;
+        command.ExecuteNonQuery();
+      }
+    }
+
+    protected void CleanupManyToManyOrphanedAttributeValues(ITransaction transaction,
+        MediaItemAspectMetadata.AttributeSpecification spec)
+    {
+      string collectionAttributeTableName = GetMIACollectionAttributeTableName(spec);
+      string nmTableName = GetMIACollectionAttributeNMTableName(spec);
+
+      using (IDbCommand command = transaction.CreateCommand())
+      {
+        command.CommandText = "DELETE FROM " + collectionAttributeTableName + " WHERE NOT EXISTS (" +
+            "SELECT " + FOREIGN_COLL_ATTR_ID_COL_NAME + " FROM " + nmTableName + " NM WHERE " +
+            FOREIGN_COLL_ATTR_ID_COL_NAME + " = " + collectionAttributeTableName + "." + FOREIGN_COLL_ATTR_ID_COL_NAME + ")";
+
+        command.ExecuteNonQuery();
+      }
+    }
+
+    protected void InsertOrUpdateManyToManyMIAAttributeValue(ITransaction transaction,
+        MediaItemAspectMetadata.AttributeSpecification spec, Guid mediaItemId, object value, int order)
+    {
+      string collectionAttributeTableName = GetMIACollectionAttributeTableName(spec);
+      IDatabaseManager databaseManager = ServiceRegistration.Get<IDatabaseManager>();
+      ISQLDatabase database = transaction.Database;
+      // Insert value into collection attribute table if not exists: We do it in a single statement to avoid rountrips to the DB
+      using (IDbCommand command = transaction.CreateCommand())
+      {
+        command.CommandText = "INSERT INTO " + collectionAttributeTableName + " (" +
+            FOREIGN_COLL_ATTR_ID_COL_NAME + ", " + COLL_ATTR_VALUE_COL_NAME + ", " + COLL_ATTR_VALUE_ORDER_COL_NAME +
+            ") SELECT @FOREIGN_COLL_ATTR, @COLL_ATTR_VALUE, 0 FROM " +
+            databaseManager.DummyTableName + " WHERE NOT EXISTS(SELECT " + FOREIGN_COLL_ATTR_ID_COL_NAME +
+            " FROM " + collectionAttributeTableName + " WHERE " + COLL_ATTR_VALUE_COL_NAME + " = @COLL_ATTR_VALUE)";
+
+        database.AddParameter(command, "FOREIGN_COLL_ATTR", Guid.NewGuid(), typeof(Guid));
+        value = TruncateBigValue(value, spec);
+        database.AddParameter(command, "COLL_ATTR_VALUE", value, spec.AttributeType); // Used twice in query
+
+        command.ExecuteNonQuery();
+      }
+
+      // Check association: We do it here with a single statement to avoid roundtrips to the DB
+      string nmTableName = GetMIACollectionAttributeNMTableName(spec);
+      using (IDbCommand command = transaction.CreateCommand())
+      {
+        command.CommandText = "INSERT INTO " + nmTableName + " (" + MIA_MEDIA_ITEM_ID_COL_NAME + ", " + FOREIGN_COLL_ATTR_ID_COL_NAME + "," + COLL_ATTR_VALUE_ORDER_COL_NAME +
+            ") SELECT @MEDIA_ITEM_ID, " + FOREIGN_COLL_ATTR_ID_COL_NAME + ", "+ order + " FROM " + collectionAttributeTableName +
+            " WHERE " + COLL_ATTR_VALUE_COL_NAME + " = @COLL_ATTR_VALUE AND NOT EXISTS(" +
+              "SELECT V." + FOREIGN_COLL_ATTR_ID_COL_NAME + " FROM " + collectionAttributeTableName + " V " +
+              " INNER JOIN " + nmTableName + " NM ON V." + FOREIGN_COLL_ATTR_ID_COL_NAME + " = NM." + FOREIGN_COLL_ATTR_ID_COL_NAME +
+              " WHERE V." + COLL_ATTR_VALUE_COL_NAME + " = @COLL_ATTR_VALUE AND NM." + MIA_MEDIA_ITEM_ID_COL_NAME + " = @MEDIA_ITEM_ID" +
+            ")";
+
+        database.AddParameter(command, "MEDIA_ITEM_ID", mediaItemId, typeof(Guid)); // Used twice in query
+        database.AddParameter(command, "COLL_ATTR_VALUE", value, spec.AttributeType); // Used twice in query
+
+        command.ExecuteNonQuery();
+      }
+    }
+
+    protected void InsertOrUpdateManyToManyMIAAttributeValues(ITransaction transaction,
+        MediaItemAspectMetadata.AttributeSpecification spec, Guid mediaItemId, IEnumerable values, bool insert)
+    {
+      LockAttribute(spec);
+      try
+      {
+        if (!insert)
+          DeleteManyToManyAttributeAssociationsNotInEnumeration(transaction, spec, mediaItemId, values);
+        if (values != null)
+        {
+          int order = 0;
+          foreach (object value in values)
+            InsertOrUpdateManyToManyMIAAttributeValue(transaction, spec, mediaItemId, value, order++);
+        }
+        if (!insert)
+          CleanupManyToManyOrphanedAttributeValues(transaction, spec);
+      }
+      finally
+      {
+        UnlockAttribute(spec);
+      }
+    }
+
+    protected object ReadObject(ISQLDatabase database, IDataReader reader, int colIndex, MediaItemAspectMetadata.AttributeSpecification spec)
+    {
+      // Because the IDataReader interface doesn't provide a getter method which takes the desired return type,
+      // we have to write this method
+      Type type = spec.AttributeType;
+      try
+      {
+        return database.ReadDBValue(type, reader, colIndex);
+      }
+      catch (ArgumentException)
+      {
+        throw new NotSupportedException(string.Format(
+            "The datatype '{0}' of attribute '{1}' in media item aspect type '{2}' (id '{3}') is not supported", type, spec.AttributeName, spec.ParentMIAM.Name, spec.ParentMIAM.AspectId));
+      }
+    }
+
+    protected bool AttributeIsEmpty(object value)
+    {
+      return value == null || value as string == string.Empty;
+    }
+
+    #endregion
+
+    #region MIA storage management
+
+    public IDictionary<Guid, MediaItemAspectMetadata> ManagedMediaItemAspectTypes
+    {
+      get
+      {
+        lock (_syncStorageObj)
+          return new Dictionary<Guid, MediaItemAspectMetadata>(_managedMIATypes);
+      }
+    }
+
+    public IDictionary<Guid, DateTime> ManagedMediaItemAspectCreationDates
+    {
+      get
+      {
+        return new Dictionary<Guid, DateTime>(_MIACreationDates);
+      }
+    }
+
+    public bool MediaItemAspectStorageExists(Guid aspectId)
+    {
+      lock (_syncStorageObj)
+      {
+        MediaItemAspectMetadata miam;
+        return _managedMIATypes.TryGetValue(aspectId, out miam) && miam != null;
+      }
+    }
+
+    public MediaItemAspectMetadata GetMediaItemAspectMetadata(Guid aspectId)
+    {
+      MediaItemAspectMetadata result;
+      lock (_syncStorageObj)
+        if (_managedMIATypes.TryGetValue(aspectId, out result))
+          return result;
+      return null;
+    }
+
+    public bool AddMediaItemAspectStorage(MediaItemAspectMetadata miam)
+    {
+      lock (_syncStorageObj)
+      {
+        if (_managedMIATypes.ContainsKey(miam.AspectId))
+          return false;
+        if (miam.IsTransientAspect)
+        {
+          _managedMIATypes.Add(miam.AspectId, miam);
+          return true;
+        }
+        _managedMIATypes.Add(miam.AspectId, null);
+      }
+      
+      ISQLDatabase database = ServiceRegistration.Get<ISQLDatabase>();
+      ITransaction transaction = database.BeginTransaction();
+      ServiceRegistration.Get<ILogger>().Info("MIA_Management: Adding media library storage for media item aspect '{0}' (id '{1}')",
+          miam.Name, miam.AspectId);
+      try
+      {
+        // Register metadata first - generated aliases will reference to the new MIA type row
+        using (IDbCommand command = MediaLibrary_SubSchema.CreateMediaItemAspectMetadataCommand(transaction, miam.AspectId, miam.Name, miam.Serialize()))
+          command.ExecuteNonQuery();
+
+        // Create main table for new MIA type
+        string miaTableName = GenerateMIATableName(transaction, miam);
+        StringBuilder mainStatementBuilder = new StringBuilder("CREATE TABLE " + miaTableName + " (" +
+            MIA_MEDIA_ITEM_ID_COL_NAME + " " + database.GetSQLType(typeof(Guid)) + ", ");
+        IList<string> terms = new List<string>();
+        IList<string> keyColumns = new List<string>();
+        IList<string> additionalAttributesConstraints = new List<string>();
+        string collectionAttributeTableName;
+        string pkConstraintName;
+
+        keyColumns.Add(MIA_MEDIA_ITEM_ID_COL_NAME);
+
+        // Attributes: First run
+        foreach (MediaItemAspectMetadata.AttributeSpecification spec in miam.AttributeSpecifications.Values)
+        {
+          string sqlType = spec.AttributeType == typeof(string) ? database.GetSQLVarLengthStringType(spec.MaxNumChars) :
+              database.GetSQLType(spec.AttributeType);
+          string attributeColumnName = GenerateMIAAttributeColumnName(transaction, spec);
+          string attributeColumnIdentifier = GetMIAAttributeColumnIdentifier(spec);
+          switch (spec.Cardinality)
+          {
+            case Cardinality.Inline:
+              terms.Add(attributeColumnName + " " + sqlType);
+              if (miam is MultipleMediaItemAspectMetadata && ((MultipleMediaItemAspectMetadata)miam).UniqueAttributeSpecifications.Values.Contains(spec))
+                keyColumns.Add(attributeColumnName);
+              break;
+            case Cardinality.OneToMany:
+              GenerateMIACollectionAttributeTableName(transaction, spec);
+              break;
+            case Cardinality.ManyToOne:
+              // Create foreign table - the join attribute will be located in the main MIA table
+              // We need to create the "One" table first because the main table references on it
+              collectionAttributeTableName = GenerateMIACollectionAttributeTableName(transaction, spec);
+              pkConstraintName = GenerateDBObjectName(transaction, miam.AspectId, attributeColumnIdentifier + "_PK", "PK");
+
+              using (IDbCommand command = transaction.CreateCommand())
+              {
+                command.CommandText = "CREATE TABLE " + collectionAttributeTableName + " (" +
+                    FOREIGN_COLL_ATTR_ID_COL_NAME + " " + database.GetSQLType(typeof(Guid)) + ", " +
+                    COLL_ATTR_VALUE_COL_NAME + " " + sqlType + ", " +
+                    COLL_ATTR_VALUE_ORDER_COL_NAME + " " + database.GetSQLType(typeof(int)) + ", " +
+                    "CONSTRAINT " + pkConstraintName + " PRIMARY KEY (" + FOREIGN_COLL_ATTR_ID_COL_NAME + ")" +
+                    ")";
+                ServiceRegistration.Get<ILogger>().Debug("MIA_Management: Creating MTO table '{0}' for attribute '{1}' in media item aspect '{2}'",
+                    collectionAttributeTableName, spec.AttributeName, miam.AspectId);
+                command.ExecuteNonQuery();
+              }
+
+              // Create foreign table - the join attribute will be located in the main MIA table
+              string fkMediaItemConstraintName = GenerateDBObjectName(transaction, miam.AspectId, attributeColumnIdentifier + "_FK", "FK");
+
+              terms.Add(attributeColumnName + " " + database.GetSQLType(typeof(Guid)));
+              additionalAttributesConstraints.Add("CONSTRAINT " + fkMediaItemConstraintName +
+                  " FOREIGN KEY (" + attributeColumnName + ")" +
+                  " REFERENCES " + collectionAttributeTableName + " (" + FOREIGN_COLL_ATTR_ID_COL_NAME + ") ON DELETE SET NULL");
+              break;
+            case Cardinality.ManyToMany:
+              GenerateMIACollectionAttributeTableName(transaction, spec);
+              break;
+            default:
+              throw new NotImplementedException(string.Format("Cardinality '{0}' for attribute '{1}.{2}' is not implemented",
+                  spec.Cardinality, miam.AspectId, spec.AttributeName));
+          }
+        }
+
+        //Add dependency if any
+        bool foreignKeyAdded = false;
+        SingleMediaItemAspectMetadata smiam = miam as SingleMediaItemAspectMetadata;
+        MultipleMediaItemAspectMetadata mmiam = miam as MultipleMediaItemAspectMetadata;
+        if ((smiam != null && smiam.ReferencingAspectId.HasValue) || (mmiam != null && mmiam.ReferencingAspectId.HasValue))
+        {
+          MediaItemAspectMetadata.AttributeSpecification[] fkSpecifications = null;
+          MediaItemAspectMetadata refMiam = null;
+          MediaItemAspectMetadata.AttributeSpecification[] refSpecifications = null;
+          if (smiam != null && smiam.ReferencingAspectId.HasValue && _managedMIATypes.ContainsKey(smiam.ReferencingAspectId.Value))
+          {
+            fkSpecifications = smiam.ReferencedAttributeSpecifications.Values.Count > 0 ? smiam.ReferencedAttributeSpecifications.Values.ToArray() : null;
+            refMiam = _managedMIATypes[smiam.ReferencingAspectId.Value];
+            if (refMiam is MultipleMediaItemAspectMetadata && ((MultipleMediaItemAspectMetadata)refMiam).UniqueAttributeSpecifications.Values.Count > 0)
+              refSpecifications = ((MultipleMediaItemAspectMetadata)refMiam).UniqueAttributeSpecifications.Values.ToArray();
+          }
+          else if (mmiam != null && mmiam.ReferencingAspectId.HasValue && _managedMIATypes.ContainsKey(mmiam.ReferencingAspectId.Value))
+          {
+            fkSpecifications = mmiam.ReferencedAttributeSpecifications.Values.Count > 0 ? mmiam.ReferencedAttributeSpecifications.Values.ToArray() : null;
+            refMiam = _managedMIATypes[mmiam.ReferencingAspectId.Value];
+            if (refMiam is MultipleMediaItemAspectMetadata && ((MultipleMediaItemAspectMetadata)refMiam).UniqueAttributeSpecifications.Values.Count > 0)
+              refSpecifications = ((MultipleMediaItemAspectMetadata)refMiam).UniqueAttributeSpecifications.Values.ToArray();
+          }
+          if (refMiam != null)
+          {
+            string refMiaTableName = GetMIATableName(refMiam);
+            string fkDependencyMediaItemConstraintName = GenerateDBObjectName(transaction, miam.AspectId, miaTableName + "_" + refMiaTableName + "_FK", "FK");
+            List<string> fkColumns = new List<string>(new string[] { MediaLibrary_SubSchema.MEDIA_ITEMS_ITEM_ID_COL_NAME });
+            if(fkSpecifications != null)
+              fkColumns.AddRange(fkSpecifications.Select(s => GetMIAAttributeColumnName(s)));
+            List<string> refColumns = new List<string>(new string[] { MediaLibrary_SubSchema.MEDIA_ITEMS_ITEM_ID_COL_NAME });
+            if (refSpecifications != null)
+              refColumns.AddRange(refSpecifications.Select(s => GetMIAAttributeColumnName(s)));
+
+            additionalAttributesConstraints.Add("CONSTRAINT " + fkDependencyMediaItemConstraintName +
+                    " FOREIGN KEY (" + string.Join(", ", fkColumns) + ")" +
+                    " REFERENCES " + refMiaTableName + " (" + string.Join(", ", refColumns) + ") ON DELETE CASCADE");
+            foreignKeyAdded = true;
+          }
+        }
+        
+        // Main table
+        foreach (string term in terms)
+        {
+          mainStatementBuilder.Append(term);
+          mainStatementBuilder.Append(", ");
+        }
+        string pkConstraintName1 = GenerateDBObjectName(transaction, miam.AspectId, miaTableName + "_PK", miaTableName + "_PK");
+        string fkMediaItemConstraintName1 = GenerateDBObjectName(transaction, miam.AspectId, miaTableName + "_MEDIA_ITEMS_FK", "FK");
+        mainStatementBuilder.Append(
+            "CONSTRAINT " + pkConstraintName1 + " PRIMARY KEY (" + string.Join(",", keyColumns) + ")");
+        if(!foreignKeyAdded)
+        {
+          //Avoid circular foreign keys
+          additionalAttributesConstraints.Add("CONSTRAINT " + fkMediaItemConstraintName1 +
+                  " FOREIGN KEY (" + MIA_MEDIA_ITEM_ID_COL_NAME + ")" +
+                  " REFERENCES " + MediaLibrary_SubSchema.MEDIA_ITEMS_TABLE_NAME + " (" + MediaLibrary_SubSchema.MEDIA_ITEMS_ITEM_ID_COL_NAME + ") ON DELETE CASCADE");
+        }
+        if (additionalAttributesConstraints.Count > 0)
+        {
+          mainStatementBuilder.Append(", ");
+          mainStatementBuilder.Append(StringUtils.Join(", ", additionalAttributesConstraints));
+        }
+        mainStatementBuilder.Append(")");
+        using (IDbCommand command = transaction.CreateCommand())
+        {
+          command.CommandText = mainStatementBuilder.ToString();
+          ServiceRegistration.Get<ILogger>().Debug(
+              "MIA_Management: Creating main table '{0}' for media item aspect '{1}'", miaTableName, miam.AspectId);
+          command.ExecuteNonQuery();
+        }
+
+        string indexName = GenerateDBObjectName(transaction, miam.AspectId, miaTableName + "_PK_IDX", "IDX");
+        ServiceRegistration.Get<ILogger>().Debug("MIA_Management: Creating primary key index '{0}' for media item aspect '{1}'",
+            indexName, miam.AspectId);
+        using (IDbCommand command = transaction.CreateCommand())
+        {
+          command.CommandText = "CREATE UNIQUE INDEX " + indexName + " ON " + miaTableName + "(" + string.Join(",", keyColumns) + ")";
+          command.ExecuteNonQuery();
+        }
+
+        // Attributes: Second run
+        foreach (MediaItemAspectMetadata.AttributeSpecification spec in miam.AttributeSpecifications.Values)
+        {
+          string sqlType = spec.AttributeType == typeof(string) ? database.GetSQLVarLengthStringType(spec.MaxNumChars) :
+              database.GetSQLType(spec.AttributeType);
+          string attributeColumnName = GetMIAAttributeColumnName(spec); // Name was already generated in previous loop
+          string attributeColumnIdentifier = GetMIAAttributeColumnIdentifier(spec);
+          switch (spec.Cardinality)
+          {
+            case Cardinality.Inline:
+              if (spec.IsIndexed)
+              {
+                // Value index
+                indexName = GenerateDBObjectName(transaction, miam.AspectId, attributeColumnIdentifier + "_IDX", "IDX");
+                using (IDbCommand command = transaction.CreateCommand())
+                {
+                  command.CommandText = "CREATE INDEX " + indexName + " ON " + miaTableName + "(" + attributeColumnName + ")";
+                  ServiceRegistration.Get<ILogger>().Debug(
+                      "MIA_Management: Creating index '{0}' for inline attribute '{1}' in media item aspect '{2}'",
+                      indexName, spec.AttributeName, miam.AspectId);
+                  command.ExecuteNonQuery();
+                }
+              }
+              break;
+            case Cardinality.OneToMany:
+              // Create foreign table with the join attribute inside
+              collectionAttributeTableName = GetMIACollectionAttributeTableName(spec); // Name was already generated in previous loop
+              pkConstraintName = GenerateDBObjectName(transaction, miam.AspectId, attributeColumnIdentifier + "_PK", "PK");
+              string fkMediaItemConstraintName = GenerateDBObjectName(transaction, miam.AspectId, attributeColumnIdentifier + "_MEDIA_ITEM_FK", "FK");
+
+              using (IDbCommand command = transaction.CreateCommand())
+              {
+                command.CommandText = "CREATE TABLE " + collectionAttributeTableName + " (" +
+                    MIA_MEDIA_ITEM_ID_COL_NAME + " " + database.GetSQLType(typeof(Guid)) + ", " +
+                    COLL_ATTR_VALUE_COL_NAME + " " + sqlType + ", " +
+                    COLL_ATTR_VALUE_ORDER_COL_NAME + " " + database.GetSQLType(typeof(int)) + ", " +
+                    "CONSTRAINT " + pkConstraintName + " PRIMARY KEY (" + MIA_MEDIA_ITEM_ID_COL_NAME + "," + COLL_ATTR_VALUE_COL_NAME + "), " +
+                    "CONSTRAINT " + fkMediaItemConstraintName +
+                    " FOREIGN KEY (" + MIA_MEDIA_ITEM_ID_COL_NAME + ")" +
+                    " REFERENCES " + MediaLibrary_SubSchema.MEDIA_ITEMS_TABLE_NAME + " (" + MediaLibrary_SubSchema.MEDIA_ITEMS_ITEM_ID_COL_NAME + ") ON DELETE CASCADE" +
+                    ")";
+                ServiceRegistration.Get<ILogger>().Debug(
+                    "MIA_Management: Creating OTM table '{0}' for attribute '{1}' in media item aspect '{2}'",
+                    collectionAttributeTableName, spec.AttributeName, miam.AspectId);
+                command.ExecuteNonQuery();
+              }
+
+              // Foreign key index
+              indexName = GenerateDBObjectName(transaction, miam.AspectId, attributeColumnIdentifier + "_FK_IDX", "IDX");
+              using (IDbCommand command = transaction.CreateCommand())
+              {
+                command.CommandText = "CREATE INDEX " + indexName + " ON " + collectionAttributeTableName + "(" +
+                    MIA_MEDIA_ITEM_ID_COL_NAME + ")";
+                ServiceRegistration.Get<ILogger>().Debug("MIA_Management: Creating foreign key index '{0}' for OTM attribute '{1}' in media item aspect '{2}'",
+                    indexName, spec.AttributeName, miam.AspectId);
+                command.ExecuteNonQuery();
+              }
+
+              if (spec.IsIndexed)
+              {
+                // Value index
+                indexName = GenerateDBObjectName(transaction, miam.AspectId, attributeColumnIdentifier + "_VAL_IDX", "IDX");
+                using (IDbCommand command = transaction.CreateCommand())
+                {
+                  command.CommandText = "CREATE INDEX " + indexName + " ON " + collectionAttributeTableName + "(" +
+                      COLL_ATTR_VALUE_COL_NAME + ")";
+                  ServiceRegistration.Get<ILogger>().Debug(
+                      "MIA_Management: Creating value index '{0}' for OTM attribute '{1}' in media item aspect '{2}'",
+                      indexName, spec.AttributeName, miam.AspectId);
+                  command.ExecuteNonQuery();
+                }
+              }
+              break;
+            case Cardinality.ManyToOne:
+              collectionAttributeTableName = GetMIACollectionAttributeTableName(spec); // Name was already generated in previous loop
+
+              if (spec.IsIndexed)
+              {
+                // Foreign key index
+                indexName = GenerateDBObjectName(transaction, miam.AspectId, attributeColumnIdentifier + "_FK_IDX", "IDX");
+                using (IDbCommand command = transaction.CreateCommand())
+                {
+                  command.CommandText = "CREATE INDEX " + indexName + " ON " + miaTableName + "(" +
+                      attributeColumnName + ")";
+                  ServiceRegistration.Get<ILogger>().Debug(
+                      "MIA_Management: Creating foreign key index '{0}' for MTO attribute '{1}' in media item aspect '{2}'",
+                      indexName, spec.AttributeName, miam.AspectId);
+                  command.ExecuteNonQuery();
+                }
+              }
+
+              // Value index
+              indexName = GenerateDBObjectName(transaction, miam.AspectId, attributeColumnIdentifier + "_VAL_IDX", "IDX");
+              using (IDbCommand command = transaction.CreateCommand())
+              {
+                command.CommandText = "CREATE UNIQUE INDEX " + indexName + " ON " + collectionAttributeTableName + "(" +
+                    COLL_ATTR_VALUE_COL_NAME + ")";
+                ServiceRegistration.Get<ILogger>().Debug(
+                    "MIA_Management: Creating value index '{0}' for MTO attribute '{1}' in media item aspect '{2}'",
+                    indexName, spec.AttributeName, miam.AspectId);
+                command.ExecuteNonQuery();
+              }
+              break;
+            case Cardinality.ManyToMany:
+              // Create foreign table and additional table for the N:M join attributes
+              collectionAttributeTableName = GetMIACollectionAttributeTableName(spec); // Name was already generated in previous loop
+              pkConstraintName = GenerateDBObjectName(transaction, miam.AspectId, attributeColumnIdentifier + "_PK", "PK");
+              string nmTableName = GenerateMIACollectionAttributeNMTableName(transaction, spec);
+              string pkNMConstraintName = GenerateDBObjectName(transaction, miam.AspectId, nmTableName + "_PK", "PK");
+              string fkMainTableConstraintName = GenerateDBObjectName(transaction, miam.AspectId, nmTableName + "_MAIN_FK", "FK");
+              string fkForeignTableConstraintName = GenerateDBObjectName(transaction, miam.AspectId, nmTableName + "_FOREIGN_FK", "PK");
+
+              using (IDbCommand command = transaction.CreateCommand())
+              {
+                command.CommandText = "CREATE TABLE " + collectionAttributeTableName + " (" +
+                    FOREIGN_COLL_ATTR_ID_COL_NAME + " " + database.GetSQLType(typeof(Guid)) + ", " +
+                    COLL_ATTR_VALUE_COL_NAME + " " + sqlType + ", " +
+                    COLL_ATTR_VALUE_ORDER_COL_NAME + " " + database.GetSQLType(typeof(int)) + ", " +
+                    "CONSTRAINT " + pkConstraintName + " PRIMARY KEY (" + FOREIGN_COLL_ATTR_ID_COL_NAME + ")" + ")";
+                ServiceRegistration.Get<ILogger>().Debug(
+                    "MIA_Management: Creating MTM value table '{0}' for attribute '{1}' in media item aspect '{2}'",
+                    collectionAttributeTableName, spec.AttributeName, miam.AspectId);
+                command.ExecuteNonQuery();
+              }
+
+              using (IDbCommand command = transaction.CreateCommand())
+              {
+                command.CommandText = "CREATE TABLE " + nmTableName + " (" +
+                    MIA_MEDIA_ITEM_ID_COL_NAME + " " + database.GetSQLType(typeof(Guid)) + ", " +
+                    FOREIGN_COLL_ATTR_ID_COL_NAME + " " + database.GetSQLType(typeof(Guid)) + ", " +
+                    COLL_ATTR_VALUE_ORDER_COL_NAME + " " + database.GetSQLType(typeof(int)) + ", " +
+                    "CONSTRAINT " + pkNMConstraintName + " PRIMARY KEY (" + MIA_MEDIA_ITEM_ID_COL_NAME + "," + FOREIGN_COLL_ATTR_ID_COL_NAME + "), " +
+                    "CONSTRAINT " + fkMainTableConstraintName + " FOREIGN KEY (" + MIA_MEDIA_ITEM_ID_COL_NAME + ")" +
+                    " REFERENCES " + miaTableName + " (" + MediaLibrary_SubSchema.MEDIA_ITEMS_ITEM_ID_COL_NAME + ") ON DELETE CASCADE, " +
+                    "CONSTRAINT " + fkForeignTableConstraintName + " FOREIGN KEY (" + FOREIGN_COLL_ATTR_ID_COL_NAME + ")" +
+                    " REFERENCES " + collectionAttributeTableName + " (" + FOREIGN_COLL_ATTR_ID_COL_NAME + ") ON DELETE CASCADE" +
+                    ")";
+                ServiceRegistration.Get<ILogger>().Debug(
+                    "MIA_Management: Creating N:M table '{0}' for MTM attribute '{1}' in media item aspect '{2}'",
+                    nmTableName, spec.AttributeName, miam.AspectId);
+                command.ExecuteNonQuery();
+              }
+
+              // Foreign key index to MIA table
+              indexName = GenerateDBObjectName(transaction, miam.AspectId, nmTableName + "_MIA_FK_IDX", "IDX");
+              using (IDbCommand command = transaction.CreateCommand())
+              {
+                command.CommandText = "CREATE INDEX " + indexName + " ON " + nmTableName + "(" +
+                    MIA_MEDIA_ITEM_ID_COL_NAME + ")";
+                ServiceRegistration.Get<ILogger>().Debug(
+                    "MIA_Management: Creating foreign index '{0}' to main MIA table for MTM attribute '{1}' in media item aspect '{2}'",
+                    indexName, spec.AttributeName, miam.AspectId);
+                command.ExecuteNonQuery();
+              }
+
+              // Foreign key index to value table
+              indexName = GenerateDBObjectName(transaction, miam.AspectId, nmTableName + "_VAL_FK_IDX", "IDX");
+              using (IDbCommand command = transaction.CreateCommand())
+              {
+                command.CommandText = "CREATE INDEX " + indexName + " ON " + nmTableName + "(" +
+                    FOREIGN_COLL_ATTR_ID_COL_NAME + ")";
+                ServiceRegistration.Get<ILogger>().Debug(
+                    "MIA_Management: Creating foreign index '{0}' to value table for MTM attribute '{1}' in media item aspect '{2}'",
+                    indexName, spec.AttributeName, miam.AspectId);
+                command.ExecuteNonQuery();
+              }
+
+              if (spec.IsIndexed)
+              {
+                // Value index
+                indexName = GenerateDBObjectName(transaction, miam.AspectId, attributeColumnIdentifier + "_VAL_IDX", "IDX");
+                using (IDbCommand command = transaction.CreateCommand())
+                {
+                  command.CommandText = "CREATE UNIQUE INDEX " + indexName + " ON " + collectionAttributeTableName + "(" +
+                      COLL_ATTR_VALUE_COL_NAME + ")";
+                  ServiceRegistration.Get<ILogger>().Debug(
+                      "MIA_Management: Creating value index '{0}' for MTM attribute '{1}' in media item aspect '{2}'",
+                      indexName, spec.AttributeName, miam.AspectId);
+                  command.ExecuteNonQuery();
+                }
+              }
+              break;
+            default:
+              throw new NotImplementedException(string.Format("Cardinality '{0}' for attribute '{1}.{2}' is not implemented",
+                  spec.Cardinality, miam.AspectId, spec.AttributeName));
+          }
+        }
+        transaction.Commit();
+      }
+      catch (Exception e)
+      {
+        ServiceRegistration.Get<ILogger>().Error("MIA_Management: Error adding media item aspect storage '{0}'", e, miam.AspectId);
+        transaction.Rollback();
+        throw;
+      }
+      lock (_syncStorageObj)
+        _managedMIATypes[miam.AspectId] = miam;
+      _MIACreationDates[miam.AspectId] = DateTime.Now;
+      return true;
+    }
+
+    public bool RemoveMediaItemAspectStorage(Guid aspectId)
+    {
+      MediaItemAspectMetadata miam = GetMediaItemAspectMetadata(aspectId);
+      lock (_syncStorageObj)
+      {
+        if (!_managedMIATypes.ContainsKey(aspectId))
+          return false;
+        _managedMIATypes.Remove(aspectId);
+      }
+      if (miam.IsTransientAspect)
+        return true;
+      ISQLDatabase database = ServiceRegistration.Get<ISQLDatabase>();
+      ITransaction transaction = database.BeginTransaction();
+      ServiceRegistration.Get<ILogger>().Info("MIA_Management: Removing media library storage for media item aspect '{0}' (id '{1}')",
+          miam.Name, miam.AspectId);
+      try
+      {
+        // We don't remove the name alias mappings from the alias cache because we simply reload the alias cache at the end.
+        // We don't remove the name alias mappings from the name aliases table because they are deleted by the DB system
+        // (ON DELETE CASCADE).
+        string miaTableName = GetMIATableName(miam);
+
+        // Attributes: First run
+        foreach (MediaItemAspectMetadata.AttributeSpecification spec in miam.AttributeSpecifications.Values)
+        {
+          string tableName;
+          switch (spec.Cardinality)
+          {
+            case Cardinality.Inline:
+              // No foreign tables to delete
+              break;
+            case Cardinality.OneToMany:
+              tableName = GetMIACollectionAttributeTableName(spec);
+
+              // Foreign attribute value table
+              using (IDbCommand command = transaction.CreateCommand())
+              {
+                command.CommandText = "DROP TABLE " + tableName;
+                ServiceRegistration.Get<ILogger>().Debug(
+                    "MIA_Management: Dropping OTM table '{0}' for MTM attribute '{1}' in media item aspect '{2}'",
+                    tableName, spec.AttributeName, miam.AspectId);
+                command.ExecuteNonQuery();
+              }
+              break;
+            case Cardinality.ManyToOne:
+              // After the main table was dropped
+              break;
+            case Cardinality.ManyToMany:
+              tableName = GetMIACollectionAttributeNMTableName(spec);
+
+              // N:M table
+              using (IDbCommand command = transaction.CreateCommand())
+              {
+                command.CommandText = "DROP TABLE " + tableName;
+                ServiceRegistration.Get<ILogger>().Debug(
+                    "MIA_Management: Dropping MTM value table '{0}' for attribute '{1}' in media item aspect '{2}'",
+                    tableName, spec.AttributeName, miam.AspectId);
+                command.ExecuteNonQuery();
+              }
+
+              tableName = GetMIACollectionAttributeTableName(spec);
+
+              // Foreign attribute value table
+              using (IDbCommand command = transaction.CreateCommand())
+              {
+                command.CommandText = "DROP TABLE " + tableName;
+                ServiceRegistration.Get<ILogger>().Debug(
+                    "MIA_Management: Dropping N:M table '{0}' for MTM attribute '{1}' in media item aspect '{2}'",
+                    tableName, spec.AttributeName, miam.AspectId);
+                command.ExecuteNonQuery();
+              }
+              break;
+            default:
+              throw new NotImplementedException(string.Format("Attribute '{0}.{1}': Cardinality '{2}' is not implemented",
+                  aspectId, spec.AttributeName, spec.Cardinality));
+          }
+        }
+
+        // Main table
+        using (IDbCommand command = transaction.CreateCommand())
+        {
+          command.CommandText = "DROP TABLE " + miaTableName;
+          ServiceRegistration.Get<ILogger>().Debug(
+              "MIA_Management: Dropping main table '{0}' for media item aspect '{1}')", miaTableName, miam.AspectId);
+          command.ExecuteNonQuery();
+        }
+
+        // Attributes: Second run
+        foreach (MediaItemAspectMetadata.AttributeSpecification spec in miam.AttributeSpecifications.Values)
+        {
+          switch (spec.Cardinality)
+          {
+            case Cardinality.Inline:
+              // No foreign tables to delete
+              break;
+            case Cardinality.OneToMany:
+              break;
+            case Cardinality.ManyToOne:
+              string tableName = GetMIACollectionAttributeTableName(spec);
+
+              // Foreign attribute value table
+              using (IDbCommand command = transaction.CreateCommand())
+              {
+                command.CommandText = "DROP TABLE " + tableName;
+                ServiceRegistration.Get<ILogger>().Debug(
+                    "MIA_Management: Dropping MTO value table '{0}' for attribute '{1}' in media item aspect '{2}'",
+                    tableName, spec.AttributeName, miam.AspectId);
+                command.ExecuteNonQuery();
+              }
+              break;
+            case Cardinality.ManyToMany:
+              break;
+            default:
+              throw new NotImplementedException(string.Format("Attribute '{0}.{1}': Cardinality '{2}' is not implemented",
+                  aspectId, spec.AttributeName, spec.Cardinality));
+          }
+        }
+        // Unregister metadata
+        using (IDbCommand command = MediaLibrary_SubSchema.DeleteMediaItemAspectMetadataCommand(transaction, aspectId))
+          command.ExecuteNonQuery();
+        transaction.Commit();
+        ReloadAliasCache();
+      }
+      catch (Exception e)
+      {
+        ServiceRegistration.Get<ILogger>().Error("MIA_Management: Error removing media item aspect storage '{0}'", e, aspectId);
+        transaction.Rollback();
+        throw;
+      }
+      lock (_syncStorageObj)
+        _managedMIATypes.Remove(aspectId);
+      _MIACreationDates.Remove(aspectId);
+      return true;
+    }
+
+    public bool IsCLOBAttribute(MediaItemAspectMetadata.AttributeSpecification specification)
+    {
+      ISQLDatabase database = ServiceRegistration.Get<ISQLDatabase>();
+      return specification.AttributeType == typeof(string) && database.IsCLOB(specification.MaxNumChars);
+    }
+
+    #endregion
+
+    #region MIA hierarchy management
+
+    public ICollection<RelationshipHierarchy> ManagedMediaItemHierarchies
+    {
+      get
+      {
+        lock (_syncHierarchyObj)
+          return _MIAhierarchies;
+      }
+    }
+
+    public bool MediaItemHierarchyExists(Guid parentRole, Guid childRole)
+    {
+      lock (_syncHierarchyObj)
+        return _MIAhierarchies.Where(h => h.ParentRole == parentRole && h.ChildRole == childRole).Any();
+    }
+
+    public RelationshipHierarchy GetMediaItemHierarchy(Guid parentRole, Guid childRole)
+    {
+      lock (_syncHierarchyObj)
+        return _MIAhierarchies.Where(h => h.ParentRole == parentRole && h.ChildRole == childRole).FirstOrDefault();
+    }
+
+    public ICollection<RelationshipHierarchy> GetMediaItemHierarchyFromChildRole(Guid childRole)
+    {
+      lock (_syncHierarchyObj)
+        return _MIAhierarchies.Where(h => h.ChildRole == childRole).ToList();
+    }
+
+    #endregion
+
+    #region MIA management
+
+    public bool MIAExists(ITransaction transaction, Guid mediaItemId, MediaItemAspect mia)
+    {
+      MediaItemAspectMetadata miam;
+      if (!_managedMIATypes.TryGetValue(mia.Metadata.AspectId, out miam) || miam == null)
+        throw new ArgumentException(string.Format("MIA_Management: Requested media item aspect type with id '{0}' doesn't exist", mia.Metadata.AspectId));
+      string miaTableName = GetMIATableName(miam);
+
+      ISQLDatabase database = transaction.Database;
+      using (IDbCommand command = transaction.CreateCommand())
+      {
+        command.CommandText = "SELECT " + MIA_MEDIA_ITEM_ID_COL_NAME + " FROM " + miaTableName +
+            " WHERE " + MIA_MEDIA_ITEM_ID_COL_NAME + " = @MEDIA_ITEM_ID";
+
+        database.AddParameter(command, "MEDIA_ITEM_ID", mediaItemId, typeof(Guid));
+
+        MultipleMediaItemAspectMetadata mmiam = miam as MultipleMediaItemAspectMetadata;
+        if (mmiam != null)
+        {
+          foreach (MediaItemAspectMetadata.AttributeSpecification spec in mmiam.UniqueAttributeSpecifications.Values.Where(x => !x.IsCollectionAttribute))
+          {
+            string name = GetMIAAttributeColumnName(spec);
+            command.CommandText += " AND " + name + " = @" + name;
+            database.AddParameter(command, name, mia[spec], spec.AttributeType);
+          }
+        }
+
+        return command.ExecuteScalar() != null;
+      }
+    }
+
+    public MediaItemAspect GetMediaItemAspect(ITransaction transaction, Guid mediaItemId, Guid aspectId)
+    {
+      MediaItemAspectMetadata miaType;
+      if (!_managedMIATypes.TryGetValue(aspectId, out miaType) || miaType == null)
+        throw new ArgumentException(string.Format("MIA_Management: Requested media item aspect type with id '{0}' doesn't exist", aspectId));
+
+      MediaItemAspect result;
+      if(miaType is MultipleMediaItemAspectMetadata)
+        result = new MultipleMediaItemAspect((MultipleMediaItemAspectMetadata)miaType);
+      else
+        result = new SingleMediaItemAspect((SingleMediaItemAspectMetadata)miaType);
+    
+      Namespace ns = new Namespace();
+      string miaTableName = GetMIATableName(miaType);
+      IList<string> terms = new List<string>();
+      foreach (MediaItemAspectMetadata.AttributeSpecification spec in miaType.AttributeSpecifications.Values)
+      {
+        switch (spec.Cardinality)
+        {
+          case Cardinality.Inline:
+            string attrName = GetMIAAttributeColumnName(spec);
+            terms.Add(attrName + " " + ns.GetOrCreate(spec, "A"));
+            break;
+          case Cardinality.OneToMany:
+            result.SetCollectionAttribute(spec, GetOneToManyMIAAttributeValues(transaction, mediaItemId, spec));
+            break;
+          case Cardinality.ManyToOne:
+            object value = GetManyToOneMIAAttributeValue(transaction, mediaItemId, spec, miaTableName);
+            if (!AttributeIsEmpty(value))
+              result.SetAttribute(spec, value);
+            break;
+          case Cardinality.ManyToMany:
+            result.SetCollectionAttribute(spec, GetManyToManyMIAAttributeValues(transaction, mediaItemId, spec));
+            break;
+          default:
+            throw new NotImplementedException(string.Format("Cardinality '{0}' for attribute '{1}.{2}' is not implemented",
+                spec.Cardinality, miaType.AspectId, spec.AttributeName));
+        }
+      }
+      // TODO: More where clause for multiple MIA
+    
+      StringBuilder mainQueryBuilder = new StringBuilder("SELECT ");
+      mainQueryBuilder.Append(StringUtils.Join(", ", terms));
+      mainQueryBuilder.Append(" FROM ");
+      mainQueryBuilder.Append(miaTableName);
+      mainQueryBuilder.Append(" WHERE ");
+      mainQueryBuilder.Append(MIA_MEDIA_ITEM_ID_COL_NAME);
+      mainQueryBuilder.Append(" = @MEDIA_ITEM_ID");
+      // TODO: More where clause for multiple MIA
+
+      ISQLDatabase database = transaction.Database;
+      using (IDbCommand command = transaction.CreateCommand())
+      {
+        command.CommandText = mainQueryBuilder.ToString();
+
+        database.AddParameter(command, "MEDIA_ITEM_ID", mediaItemId, typeof(Guid));
+
+        // TODO: More where clause for multiple MIA
+
+        using (IDataReader reader = command.ExecuteReader(CommandBehavior.SingleRow))
+        {
+          int i = 0;
+          if (reader.Read())
+            foreach (MediaItemAspectMetadata.AttributeSpecification spec in miaType.AttributeSpecifications.Values)
+            {
+              if (spec.Cardinality == Cardinality.Inline)
+              {
+                object value = ReadObject(database, reader, i, spec);
+                if (!AttributeIsEmpty(value))
+                  result.SetAttribute(spec, value);
+              }
+              i++;
+            }
+        }
+      }
+      return result;
+    }
+
+    public void AddOrUpdateMIA(ITransaction transaction, Guid mediaItemId, MediaItemAspect mia, bool add)
+    {
+      MediaItemAspectMetadata miaType;
+      if (!_managedMIATypes.TryGetValue(mia.Metadata.AspectId, out miaType) || miaType == null)
+        throw new ArgumentException(string.Format("MIA_Management: Requested media item aspect type with id '{0}' doesn't exist",
+          mia.Metadata.AspectId));
+      if (miaType.IsTransientAspect)
+        return;
+
+      IList<string> terms1 = new List<string>();
+      IList<string> terms2 = new List<string>();
+      IList<string> terms3 = new List<string>();
+      IList<BindVar> bindVars = new List<BindVar>();
+      int ct = 0;
+      string miaTableName = GetMIATableName(miaType);
+
+      // Attributes: First run
+      foreach (MediaItemAspectMetadata.AttributeSpecification spec in miaType.AttributeSpecifications.Values)
+      {
+        if (mia.IsIgnore(spec))
+          continue;
+        MultipleMediaItemAspectMetadata mmiam = mia.Metadata as MultipleMediaItemAspectMetadata;
+        string attrColName;
+        object attributeValue;
+        string bindVarName = "V" + ct++;
+        switch (spec.Cardinality)
+        {
+          case Cardinality.Inline:
+            attrColName = GetMIAAttributeColumnName(spec);
+            if (add)
+            {
+              terms1.Add(attrColName);
+              terms2.Add("@" + bindVarName);
+            }
+            else
+            {
+              // Unique attributes cannot be set in an update (they are part of the where clause)
+              if (mmiam != null && mmiam.UniqueAttributeSpecifications.Values.Contains(spec))
+                terms3.Add("AND " + attrColName + " = @" + bindVarName);
+              else
+                terms1.Add(attrColName + " = @" + bindVarName);
+            }
+            attributeValue = mia.GetAttributeValue(spec);
+            attributeValue = TruncateBigValue(attributeValue, spec);
+            bindVars.Add(new BindVar(bindVarName, AttributeIsEmpty(attributeValue) ? null : attributeValue, spec.AttributeType));
+            break;
+          case Cardinality.OneToMany:
+            // After main query
+            break;
+          case Cardinality.ManyToOne:
+            attrColName = GetMIAAttributeColumnName(spec);
+            attributeValue = mia.GetAttributeValue(spec);
+            Guid? insertValue;
+            if (AttributeIsEmpty(attributeValue))
+              insertValue = null;
+            else
+            {
+              Guid valuePk;
+              GetOrCreateManyToOneMIAAttributeValue(transaction, spec, mia.GetAttributeValue(spec), add, out valuePk);
+              insertValue = valuePk;
+            }
+            if (add)
+            {
+              terms1.Add(attrColName);
+              terms2.Add("@" + bindVarName);
+            }
+            else
+              terms1.Add(attrColName + " = @" + bindVarName);
+            bindVars.Add(new BindVar(bindVarName, insertValue.HasValue ? (Guid?) insertValue.Value : null, typeof(Guid)));
+            break;
+          case Cardinality.ManyToMany:
+            // After main query
+            break;
+          default:
+            throw new NotImplementedException(string.Format("Cardinality '{0}' for attribute '{1}.{2}' is not implemented",
+                spec.Cardinality, miaType.AspectId, spec.AttributeName));
+        }
+      }
+      // terms = all inline attributes
+      // sqlValues = all inline attribute values
+      if (add || terms1.Count > 0 || terms3.Count > 0)
+      {
+        // Main query
+        StringBuilder mainQueryBuilder = new StringBuilder();
+        if (add)
+        {
+          mainQueryBuilder.Append("INSERT INTO ");
+          mainQueryBuilder.Append(miaTableName);
+          mainQueryBuilder.Append(" (");
+        }
+        else
+        {
+          mainQueryBuilder.Append("UPDATE ");
+          mainQueryBuilder.Append(miaTableName);
+          mainQueryBuilder.Append(" SET ");
+        }
+
+        mainQueryBuilder.Append(StringUtils.Join(", ", terms1));
+        bindVars.Add(new BindVar("MEDIA_ITEM_ID", mediaItemId, typeof(Guid)));
+        // values = all inline attribute values plus media item ID
+        if (add)
+        {
+          if (terms1.Count > 0)
+            mainQueryBuilder.Append(", ");
+          mainQueryBuilder.Append(MIA_MEDIA_ITEM_ID_COL_NAME); // Append the ID column as a normal attribute
+          mainQueryBuilder.Append(") VALUES (");
+          terms2.Add("@MEDIA_ITEM_ID");
+          mainQueryBuilder.Append(StringUtils.Join(", ", terms2));
+          mainQueryBuilder.Append(")");
+        }
+        else
+        {
+          mainQueryBuilder.Append(" WHERE ");
+          mainQueryBuilder.Append(MIA_MEDIA_ITEM_ID_COL_NAME); // Use the ID column in WHERE condition
+          mainQueryBuilder.Append(" = @MEDIA_ITEM_ID");
+          if (terms3.Count > 0)
+            mainQueryBuilder.Append(" " + StringUtils.Join(" ", terms3));
+        }
+
+        ISQLDatabase database = transaction.Database;
+        using (IDbCommand command = transaction.CreateCommand())
+        {
+          command.CommandText = mainQueryBuilder.ToString();
+          foreach (BindVar bindVar in bindVars)
+            database.AddParameter(command, bindVar.Name, bindVar.Value, bindVar.VariableType);
+          command.ExecuteNonQuery();
+        }
+      }
+
+      // Attributes: Second run
+      foreach (MediaItemAspectMetadata.AttributeSpecification spec in miaType.AttributeSpecifications.Values)
+      {
+        if (mia.IsIgnore(spec))
+          continue;
+        switch (spec.Cardinality)
+        {
+          case Cardinality.Inline:
+            break;
+          case Cardinality.OneToMany:
+            InsertOrUpdateOneToManyMIAAttributeValues(transaction, spec, mediaItemId, mia.GetCollectionAttribute(spec), add);
+            break;
+          case Cardinality.ManyToOne:
+            break;
+          case Cardinality.ManyToMany:
+            InsertOrUpdateManyToManyMIAAttributeValues(transaction, spec, mediaItemId, mia.GetCollectionAttribute(spec), add);
+            break;
+          default:
+            throw new NotImplementedException(string.Format("Cardinality '{0}' for attribute '{1}.{2}' is not implemented",
+                spec.Cardinality, miaType.AspectId, spec.AttributeName));
+        }
+      }
+
+      CleanupAllManyToOneOrphanedAttributeValues(transaction, miaType);
+    }
+
+    /// <summary>
+    /// Adds or updates the given media item aspect on the media item with the given id.
+    /// </summary>
+    /// <param name="transaction">Database transaction to use.</param>
+    /// <param name="mediaItemId">Id of the media item to be added or updated.</param>
+    /// <param name="mia">Media item aspect to write to DB.</param>
+    public void AddOrUpdateMIA(ITransaction transaction, Guid mediaItemId, MediaItemAspect mia)
+    {
+      AddOrUpdateMIA(transaction, mediaItemId, mia, !MIAExists(transaction, mediaItemId, mia));
+    }
+
+    public bool RemoveMIA(ITransaction transaction, Guid mediaItemId, Guid aspectId)
+    {
+      MediaItemAspectMetadata miaType;
+      if (!_managedMIATypes.TryGetValue(aspectId, out miaType) || miaType == null)
+        throw new ArgumentException(string.Format("MIA_Management: Requested media item aspect type with id '{0}' doesn't exist", aspectId));
+      string miaTableName = GetMIATableName(miaType);
+
+      // Cleanup/delete attribute value entries
+      foreach (MediaItemAspectMetadata.AttributeSpecification spec in miaType.AttributeSpecifications.Values)
+      {
+        switch (spec.Cardinality)
+        {
+          case Cardinality.Inline:
+            break;
+          case Cardinality.OneToMany:
+            DeleteOneToManyAttributeValuesNotInEnumeration(transaction, spec, mediaItemId, new object[] {});
+            break;
+          case Cardinality.ManyToOne:
+            break;
+          case Cardinality.ManyToMany:
+            DeleteManyToManyAttributeAssociationsNotInEnumeration(transaction, spec, mediaItemId, new object[] {});
+            CleanupManyToManyOrphanedAttributeValues(transaction, spec);
+            break;
+          default:
+            throw new NotImplementedException(string.Format("Cardinality '{0}' for attribute '{1}.{2}' is not implemented",
+                spec.Cardinality, miaType.AspectId, spec.AttributeName));
+        }
+      }
+      // Delete main MIA entry
+      bool result;
+      ISQLDatabase database = transaction.Database;
+      using (IDbCommand command = transaction.CreateCommand())
+      {
+        command.CommandText = "DELETE FROM " + miaTableName + " WHERE " + MIA_MEDIA_ITEM_ID_COL_NAME + " = @MEDIA_ITEM_ID";
+        database.AddParameter(command, "MEDIA_ITEM_ID", mediaItemId, typeof(Guid));
+        result = command.ExecuteNonQuery() > 0;
+      }
+      CleanupAllManyToOneOrphanedAttributeValues(transaction, miaType);
+      return result;
+    }
+
+    #endregion
+  }
+}