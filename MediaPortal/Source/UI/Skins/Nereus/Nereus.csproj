--- conflicted
+++ resolved
@@ -494,13 +494,7 @@
     <Content Include="Skin\Nereus\screens\SimpleFilterItems.xaml" />
     <Content Include="Skin\Nereus\screens\SimpleSearch.xaml" />
     <Content Include="Skin\Nereus\screens\SimpleShowItems.xaml" />
-<<<<<<< HEAD
-    <Content Include="Skin\Nereus\screens\WatchSystemNotifications.xaml">
-      <Generator>MSBuild:Compile</Generator>
-    </Content>
-=======
     <Content Include="Skin\Nereus\screens\WatchSystemNotifications.xaml" />
->>>>>>> 93c4b88e
     <Content Include="Skin\Nereus\screens\WindowControlButtons.inc">
       <SubType>Designer</SubType>
     </Content>
