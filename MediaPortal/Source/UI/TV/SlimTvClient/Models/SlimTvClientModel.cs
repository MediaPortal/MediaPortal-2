#region Copyright (C) 2007-2017 Team MediaPortal

/*
    Copyright (C) 2007-2017 Team MediaPortal
    http://www.team-mediaportal.com

    This file is part of MediaPortal 2

    MediaPortal 2 is free software: you can redistribute it and/or modify
    it under the terms of the GNU General Public License as published by
    the Free Software Foundation, either version 3 of the License, or
    (at your option) any later version.

    MediaPortal 2 is distributed in the hope that it will be useful,
    but WITHOUT ANY WARRANTY; without even the implied warranty of
    MERCHANTABILITY or FITNESS FOR A PARTICULAR PURPOSE. See the
    GNU General Public License for more details.

    You should have received a copy of the GNU General Public License
    along with MediaPortal 2. If not, see <http://www.gnu.org/licenses/>.
*/

#endregion

using System;
using System.Collections.Generic;
using System.Linq;
using System.Globalization;
using System.Threading.Tasks;
using MediaPortal.Common;
using MediaPortal.Common.Commands;
using MediaPortal.Common.General;
using MediaPortal.Common.Localization;
using MediaPortal.Common.Logging;
using MediaPortal.Common.Messaging;
using MediaPortal.Common.Runtime;
using MediaPortal.Common.Settings;
using MediaPortal.Common.UserManagement;
using MediaPortal.Plugins.SlimTv.Client.Helpers;
using MediaPortal.Plugins.SlimTv.Client.Player;
using MediaPortal.Plugins.SlimTv.Client.Settings;
using MediaPortal.Plugins.SlimTv.Interfaces;
using MediaPortal.Plugins.SlimTv.Interfaces.Items;
using MediaPortal.Plugins.SlimTv.Interfaces.LiveTvMediaItem;
using MediaPortal.Plugins.SlimTv.Interfaces.UPnP.Items;
using MediaPortal.UI.Presentation.DataObjects;
using MediaPortal.UI.Presentation.Players;
using MediaPortal.UI.Presentation.Screens;
using MediaPortal.UI.Presentation.Workflow;
using MediaPortal.UiComponents.Media.General;
using MediaPortal.UiComponents.Media.Models;
using MediaPortal.UI.ServerCommunication;
using MediaPortal.UI.SkinEngine.MpfElements;
using MediaPortal.Utilities.Events;
using MediaPortal.UI.Services.UserManagement;
using MediaPortal.Common.UserProfileDataManagement;
<<<<<<< HEAD
=======
using Task = System.Threading.Tasks.Task;
>>>>>>> ca5fa06b

namespace MediaPortal.Plugins.SlimTv.Client.Models
{
  /// <summary>
  /// <see cref="SlimTvClientModel"/> is the main entry model for SlimTV. It provides channel group and channel selection and 
  /// acts as backing model for the Live-TV OSD to provide program information.
  /// </summary>
  public class SlimTvClientModel : SlimTvModelBase
  {
    public const string MODEL_ID_STR = "8BEC1372-1C76-484c-8A69-C7F3103708EC";
    public static readonly Guid MODEL_ID = new Guid(MODEL_ID_STR);

    public const string KEY_PROGRAM = "Program";
    public const string KEY_PROGRAM_ID = "ProgramId";
    public const string KEY_CHANNEL_ID = "ChannelId";
    public const string KEY_GROUP_ID = "GroupId";
    public const string KEY_SCHEDULE = "Schedule";
    public const string KEY_MODE = "Mode";

    #region Constants

    protected const int PROGRAM_UPDATE_SEC = 30; // Update frequency for current running programs
    protected const int PROGRAM_WATCHED_SEC = 30; // Time before a program is considered watched

    #endregion

    #region Protected fields

    protected AbstractProperty _serverStateProperty = null;
    protected AbstractProperty _currentGroupNameProperty = null;

    // properties for channel browsing and program preview
    protected AbstractProperty _selectedCurrentProgramProperty = null;
    protected AbstractProperty _selectedNextProgramProperty = null;
    protected AbstractProperty _selectedChannelNameProperty = null;
    protected AbstractProperty _selectedChannelLogoTypeProperty = null;
    protected AbstractProperty _selectedProgramProgressProperty = null;

    // properties for playing channel and program (OSD)
    protected AbstractProperty _currentProgramProperty = null;
    protected AbstractProperty _nextProgramProperty = null;
    protected AbstractProperty _programProgressProperty = null;
    protected AbstractProperty _timeshiftProgressProperty = null;
    protected AbstractProperty _currentChannelNameProperty = null;
    protected AbstractProperty _currentChannelLogoTypeProperty = null;

    // PiP Control properties
    protected AbstractProperty _piPAvailableProperty = null;
    protected AbstractProperty _piPEnabledProperty = null;

    // Channel zapping
    protected DelayedEvent _zapTimer;
    protected int _zapChannelIndex;

    // Contains the channel that was tuned the last time. Used for selecting channels in group list.
    protected IChannel _lastTunedChannel;

    // Counter for updates
    protected int _updateCounter = 0;

    // Resume handling
    protected DelayedEvent _resumeEvent = new DelayedEvent(2000);
    protected bool _tvWasActive;

    // Watched handling
<<<<<<< HEAD
    protected DelayedEvent _watchedTimer;
=======
    protected Dictionary<IChannel, DateTime> _watchStart = new Dictionary<IChannel, DateTime>();
>>>>>>> ca5fa06b

    #endregion

    #region Variables

    private readonly ItemsList _channelList = new ItemsList();
    private DateTime _lastChannelListUpdate = DateTime.MinValue;

    #endregion

    public SlimTvClientModel()
      : base(500)
    {
    }

    #region GUI properties and methods

    /// <summary>
    /// Exposes the current server state to the skin.
    /// </summary>
    public TvServerState ServerState
    {
      get { return (TvServerState)_serverStateProperty.GetValue(); }
      set { _serverStateProperty.SetValue(value); }
    }

    /// <summary>
    /// Exposes the current server state to the skin.
    /// </summary>
    public AbstractProperty ServerStateProperty
    {
      get { return _serverStateProperty; }
    }

    /// <summary>
    /// Exposes the current group name to the skin.
    /// </summary>
    public string CurrentGroupName
    {
      get { return (string)_currentGroupNameProperty.GetValue(); }
      set { _currentGroupNameProperty.SetValue(value); }
    }

    /// <summary>
    /// Exposes the current group name to the skin.
    /// </summary>
    public AbstractProperty CurrentGroupNameProperty
    {
      get { return _currentGroupNameProperty; }
    }

    /// <summary>
    /// Exposes the current channel name to the skin.
    /// </summary>
    public string ChannelName
    {
      get { return (string)_currentChannelNameProperty.GetValue(); }
      set { _currentChannelNameProperty.SetValue(value); }
    }

    /// <summary>
    /// Exposes the current channel name to the skin.
    /// </summary>
    public AbstractProperty ChannelNameProperty
    {
      get { return _currentChannelNameProperty; }
    }

    /// <summary>
    /// Exposes the current channel logo type to the skin.
    /// </summary>
    public string ChannelLogoType
    {
      get { return (string)_currentChannelLogoTypeProperty.GetValue(); }
      set { _currentChannelLogoTypeProperty.SetValue(value); }
    }

    /// <summary>
    /// Exposes the current channel logo type to the skin.
    /// </summary>
    public AbstractProperty ChannelLogoTypeProperty
    {
      get { return _currentChannelLogoTypeProperty; }
    }

    /// <summary>
    /// Exposes the selected channel name to the skin.
    /// </summary>
    public string SelectedChannelName
    {
      get { return (string)_selectedChannelNameProperty.GetValue(); }
      set { _selectedChannelNameProperty.SetValue(value); }
    }

    /// <summary>
    /// Exposes the selected channel name to the skin.
    /// </summary>
    public AbstractProperty SelectedChannelNameProperty
    {
      get { return _selectedChannelNameProperty; }
    }

    /// <summary>
    /// Exposes the selected channel logo type to the skin.
    /// </summary>
    public string SelectedChannelLogoType
    {
      get { return (string)_selectedChannelLogoTypeProperty.GetValue(); }
      set { _selectedChannelLogoTypeProperty.SetValue(value); }
    }

    /// <summary>
    /// Exposes the selected channel logo type to the skin.
    /// </summary>
    public AbstractProperty SelectedChannelLogoTypeProperty
    {
      get { return _selectedChannelLogoTypeProperty; }
    }

    /// <summary>
    /// Exposes the list of channels in current group.
    /// </summary>
    public ItemsList CurrentGroupChannels
    {
      get { return _channelList; }
    }

    /// <summary>
    /// Exposes the current program to the skin.
    /// </summary>
    public ProgramProperties SelectedCurrentProgram
    {
      get { return (ProgramProperties)_selectedCurrentProgramProperty.GetValue(); }
      set { _selectedCurrentProgramProperty.SetValue(value); }
    }

    /// <summary>
    /// Exposes the current program to the skin.
    /// </summary>
    public AbstractProperty SelectedCurrentProgramProperty
    {
      get { return _selectedCurrentProgramProperty; }
    }

    /// <summary>
    /// Exposes the next program to the skin.
    /// </summary>
    public ProgramProperties SelectedNextProgram
    {
      get { return (ProgramProperties)_selectedNextProgramProperty.GetValue(); }
      set { _selectedNextProgramProperty.SetValue(value); }
    }

    /// <summary>
    /// Exposes the next program to the skin.
    /// </summary>
    public AbstractProperty SelectedNextProgramProperty
    {
      get { return _selectedNextProgramProperty; }
    }

    /// <summary>
    /// Exposes the current program of tuned channel to the skin.
    /// </summary>
    public ProgramProperties CurrentProgram
    {
      get { return (ProgramProperties)_currentProgramProperty.GetValue(); }
      set { _currentProgramProperty.SetValue(value); }
    }

    /// <summary>
    /// Exposes the current program of tuned channel to the skin.
    /// </summary>
    public AbstractProperty CurrentProgramProperty
    {
      get { return _currentProgramProperty; }
    }

    /// <summary>
    /// Gets a value (range 0 to 100) which denotes the current fraction of played content.
    /// </summary>
    public double ProgramProgress
    {
      get { return (double)_programProgressProperty.GetValue(); }
      internal set { _programProgressProperty.SetValue(value); }
    }

    /// <summary>
    /// Gets a value (range 0 to 100) which denotes the current fraction of played content.
    /// </summary>
    public AbstractProperty ProgramProgressProperty
    {
      get { return _programProgressProperty; }
    }

    /// <summary>
    /// Gets a value (range 0 to 100) which denotes the current fraction of played content.
    /// </summary>
    public double SelectedProgramProgress
    {
      get { return (double)_selectedProgramProgressProperty.GetValue(); }
      internal set { _selectedProgramProgressProperty.SetValue(value); }
    }

    /// <summary>
    /// Gets a value (range 0 to 100) which denotes the current fraction of played content.
    /// </summary>
    public AbstractProperty SelectedProgramProgressProperty
    {
      get { return _selectedProgramProgressProperty; }
    }

    /// <summary>
    /// Gets a value (range 0 to 100) which denotes the current fraction of played content.
    /// </summary>
    public double TimeshiftProgress
    {
      get { return (double)_timeshiftProgressProperty.GetValue(); }
      internal set { _timeshiftProgressProperty.SetValue(value); }
    }

    /// <summary>
    /// Gets a value (range 0 to 100) which denotes the current fraction of played content.
    /// </summary>
    public AbstractProperty TimeshiftProgressProperty
    {
      get { return _timeshiftProgressProperty; }
    }

    /// <summary>
    /// Exposes the next program to the skin.
    /// </summary>
    public ProgramProperties NextProgram
    {
      get { return (ProgramProperties)_nextProgramProperty.GetValue(); }
      set { _nextProgramProperty.SetValue(value); }
    }

    /// <summary>
    /// Exposes the next program to the skin.
    /// </summary>
    public AbstractProperty NextProgramProperty
    {
      get { return _nextProgramProperty; }
    }

    public bool PiPAvailable
    {
      get { return (bool)_piPAvailableProperty.GetValue(); }
      set { _piPAvailableProperty.SetValue(value); }
    }

    public AbstractProperty PiPAvailableProperty
    {
      get { return _piPAvailableProperty; }
    }

    public bool PiPEnabled
    {
      get { return (bool)_piPEnabledProperty.GetValue(); }
      set { _piPEnabledProperty.SetValue(value); }
    }

    public AbstractProperty PiPEnabledProperty
    {
      get { return _piPEnabledProperty; }
    }

    public void UpdateProgram(object sender, SelectionChangedEventArgs e)
    {
      var channelItem = e.FirstAddedItem as ChannelProgramListItem;
      if (channelItem != null)
      {
        IProgram currentProgram = null;
        IProgram nextProgram = null;
        if (channelItem.Programs != null)
        {
          lock (channelItem.Programs.SyncRoot)
            if (channelItem.Programs.Count == 2)
            {
              currentProgram = channelItem.Programs[0].AdditionalProperties["PROGRAM"] as IProgram;
              nextProgram = channelItem.Programs[1].AdditionalProperties["PROGRAM"] as IProgram;
            }
          SelectedChannelName = channelItem.Channel.Name;
          SelectedChannelLogoType = channelItem.Channel.GetFanArtMediaType();
          SelectedCurrentProgram.SetProgram(currentProgram, channelItem.Channel);
          SelectedNextProgram.SetProgram(nextProgram, channelItem.Channel);
          double progress = currentProgram != null ?
            (DateTime.Now - currentProgram.StartTime).TotalSeconds / (currentProgram.EndTime - currentProgram.StartTime).TotalSeconds * 100 : 100d;
          SelectedProgramProgress = progress;
        }
      }
    }

    public void TogglePiP()
    {
      if (!PiPAvailable)
      {
        PiPEnabled = false;
        return;
      }
      PiPEnabled = !PiPEnabled;
    }

    #endregion

    #region Members

    #region TV control methods

    protected LiveTvPlayer SlotPlayer
    {
      get
      {
        IPlayerContextManager pcm = ServiceRegistration.Get<IPlayerContextManager>();
        if (pcm == null)
          return null;
        LiveTvPlayer player = pcm[SlotIndex] as LiveTvPlayer;
        return player;
      }
    }

    public async Task<bool> TuneByIndex(int channelIndex)
    {
      if (channelIndex >= ChannelContext.Instance.Channels.Count)
        return false;
      await Tune(ChannelContext.Instance.Channels[channelIndex]);
      return true;
    }

    public async Task<bool> TuneByChannelNumber(int channelNumber)
    {
      IChannel channel = ChannelContext.Instance.Channels.FirstOrDefault(c => c.ChannelNumber == channelNumber);
      if (channel == null)
        return false;
      return await Tune(channel);
    }

    public async Task<bool> Tune(IChannel channel)
    {
      // Specical case of this model, which is also used as normal backing model for OSD, where no WorkflowManager action was performed.
      if (!_isInitialized) InitModel();

      // Avoid subsequent tune requests to same channel, it will only cause delays.
      if (ChannelContext.IsSameChannel(channel, _tvHandler.GetChannel(SlotIndex)))
        return false;

      // Invoke event handler before pausing to avoid flashing of pause symbol
      SlotPlayer?.OnBeginZap?.Invoke(this, EventArgs.Empty);
      SlotPlayer?.Pause();

      // Set the current index of the tuned channel
      if (ChannelContext.Instance.Channels.MoveTo(c => ChannelContext.IsSameChannel(c, channel)))
        _zapChannelIndex = ChannelContext.Instance.Channels.CurrentIndex; // Needs to be the same to start zapping from current offset
      else
        _zapChannelIndex = 0;

      // Update watch info
      _ = UpdateWatchDuration(_lastTunedChannel);

      BeginZap();
      if (await _tvHandler.StartTimeshiftAsync(SlotIndex, channel))
      {
        _watchStart[channel] = DateTime.UtcNow;
        _lastTunedChannel = channel;
        EndZap();
        Update();
        UpdateChannelGroupSelection(channel);
      }

      // Notify end of zapping
      SlotPlayer?.OnEndZap?.Invoke(this, EventArgs.Empty);
<<<<<<< HEAD

      if (_watchedTimer == null)
      {
        _watchedTimer = new DelayedEvent(PROGRAM_WATCHED_SEC * 1000);
        _watchedTimer.OnEventHandler += WatchedTimerElapsed;
      }
      // In case of new user action, reset the timer.
      _watchedTimer.EnqueueEvent(channel, EventArgs.Empty);
=======
      return true;
>>>>>>> ca5fa06b
    }

    protected bool ShouldAutoTune()
    {
      IPlayerContextManager playerContextManager = ServiceRegistration.Get<IPlayerContextManager>();
      var settings = ServiceRegistration.Get<ISettingsManager>().Load<SlimTvClientSettings>();
      if (!settings.AutoStartTV)
        return false;
      return playerContextManager.NumActivePlayerContexts == 0;
    }

    protected async Task AutoTuneLastChannel()
    {
      GetCurrentChannelGroup();
      GetCurrentChannel();
      IChannel current = ChannelContext.Instance.Channels.Current;
      if (current != null)
        await Tune(current);
    }

    protected override void SetGroup()
    {
      base.SetGroup();
      OnCurrentGroupChanged(0, 0);
    }

    protected override void SetChannel()
    {
      base.SetChannel();
      _zapChannelIndex = ChannelContext.Instance.Channels.CurrentIndex; // Use field, as parameter might be changed by base method
    }

    private void BeginZap()
    {
      SlotPlayer?.BeginZap();
    }

    private void EndZap()
    {
      SlotPlayer?.EndZap();
    }

    /// <summary>
    /// Starts the zap process to tune the next channel in the current channel group.
    /// </summary>
    public async Task ZapNextChannel()
    {
      _zapChannelIndex++;
      if (_zapChannelIndex >= ChannelContext.Instance.Channels.Count)
        _zapChannelIndex = 0;

      await ReSetSkipTimer();
    }

    /// <summary>
    /// Starts the zap process to tune the previous channel in the current channel group.
    /// </summary>
    public async Task ZapPrevChannel()
    {
      _zapChannelIndex--;
      if (_zapChannelIndex < 0)
        _zapChannelIndex = ChannelContext.Instance.Channels.Count - 1;

      await ReSetSkipTimer();
    }

    /// <summary>
    /// Presents a dialog with recording options.
    /// </summary>
    public async void RecordDialog()
    {
      if (await InitActionsList())
      {
        IScreenManager screenManager = ServiceRegistration.Get<IScreenManager>();
        screenManager.ShowDialog("DialogClientModel");
      }
    }

    private void ShowOSD()
    {
      IWorkflowManager workflowManager = ServiceRegistration.Get<IWorkflowManager>();
      VideoPlayerModel model = workflowManager.GetModel(VideoPlayerModel.MODEL_ID) as VideoPlayerModel;
      if (model == null)
        return;

      if (!model.IsOSDVisible)
        model.ToggleOSD();
    }

    private void CloseOSD()
    {
      IWorkflowManager workflowManager = ServiceRegistration.Get<IWorkflowManager>();
      VideoPlayerModel model = workflowManager.GetModel(VideoPlayerModel.MODEL_ID) as VideoPlayerModel;
      if (model == null)
        return;

      if (model.IsOSDVisible)
        model.CloseOSD();
    }

    private async Task<bool> InitActionsList()
    {
      _dialogActionsList.Clear();
      DialogHeader = "[SlimTvClient.RecordActions]";
      IPlayerContextManager playerContextManager = ServiceRegistration.Get<IPlayerContextManager>();
      IPlayerContext playerContext = playerContextManager.GetPlayerContext(PlayerChoice.PrimaryPlayer);
      if (playerContext == null)
        return false;
      LiveTvMediaItem liveTvMediaItem = playerContext.CurrentMediaItem as LiveTvMediaItem;
      LiveTvPlayer player = playerContext.CurrentPlayer as LiveTvPlayer;
      if (liveTvMediaItem == null || player == null)
        return false;

      ITimeshiftContext context = player.TimeshiftContexes.LastOrDefault();
      if (context == null || context.Channel == null)
        return false;

      ListItem item;
      ILocalization localization = ServiceRegistration.Get<ILocalization>();
      bool isRecording = false;
      var result = await _tvHandler.ProgramInfo.GetNowNextProgramAsync(context.Channel);
      if (result.Success)
      {
        IProgram programNow = result.Result[0];
        var recStatus = await GetRecordingStatusAsync(programNow);
        isRecording = recStatus.HasValue && recStatus.Value.HasFlag(RecordingStatus.Scheduled | RecordingStatus.Recording);
        item = new ListItem(Consts.KEY_NAME, localization.ToString(isRecording ? "[SlimTvClient.StopCurrentRecording]" : "[SlimTvClient.RecordCurrentProgram]", programNow.Title))
        {
          Command = new AsyncMethodDelegateCommand(() => CreateOrDeleteSchedule(programNow))
        };
        _dialogActionsList.Add(item);
      }
      if (!isRecording)
      {
        item = new ListItem(Consts.KEY_NAME, "[SlimTvClient.RecordManual]")
        {
          Command = new AsyncMethodDelegateCommand(() => CreateOrDeleteScheduleByTimeAsync(context.Channel, DateTime.Now, DateTime.Now.AddDays(1)))
        };
        _dialogActionsList.Add(item);
      }
      _dialogActionsList.FireChange();
      return true;
    }

    /// <summary>
    /// Sets or resets the zap timer. When the timer elapses, the new selected channel is tuned.
    /// </summary>
    private async Task ReSetSkipTimer()
    {
      ShowOSD();
      await UpdateRunningChannelPrograms(ChannelContext.Instance.Channels[_zapChannelIndex]);

      if (_zapTimer == null)
      {
        SlimTvClientSettings settings = ServiceRegistration.Get<ISettingsManager>().Load<SlimTvClientSettings>();
        _zapTimer = new DelayedEvent(settings.ZapTimeout * 1000);
        _zapTimer.OnEventHandler += ZapTimerElapsed;
      }
      // In case of new user action, reset the timer.
      _zapTimer.EnqueueEvent(this, EventArgs.Empty);
    }

    private void ZapTimerElapsed(object sender, EventArgs e)
    {
      CloseOSD();
      if (!ChannelContext.IsSameChannel(ChannelContext.Instance.Channels[_zapChannelIndex], _lastTunedChannel))
      {
        ChannelContext.Instance.Channels.SetIndex(_zapChannelIndex);
        _ = Tune(ChannelContext.Instance.Channels[_zapChannelIndex]);
      }
      // When not zapped the previous channel information is restored during the next Update() call
    }

<<<<<<< HEAD
    private void WatchedTimerElapsed(object sender, EventArgs e)
    {
      IChannel channel = sender as IChannel;
      if (channel != null)
      {
        Guid? userProfile = null;
        IUserManagement userProfileDataManagement = ServiceRegistration.Get<IUserManagement>();
        if (userProfileDataManagement != null && userProfileDataManagement.IsValidUser)
          userProfile = userProfileDataManagement.CurrentUser.ProfileId;

        if (userProfile.HasValue)
        {
          string data = null;
          userProfileDataManagement.UserProfileDataManagement.GetUserAdditionalData(userProfile.Value,
            UserDataKeysKnown.KEY_CHANNEL_PLAY_COUNT, out data, channel.ChannelId);
          int count = data != null ? Convert.ToInt32(data) + 1 : 1;
          userProfileDataManagement.UserProfileDataManagement.SetUserAdditionalData(userProfile.Value,
            UserDataKeysKnown.KEY_CHANNEL_PLAY_COUNT, count.ToString(), channel.ChannelId);
          userProfileDataManagement.UserProfileDataManagement.SetUserAdditionalData(userProfile.Value, 
            UserDataKeysKnown.KEY_CHANNEL_PLAY_DATE, DateTime.Now.ToString("s"), channel.ChannelId);
        }
      }
    }

    protected void UpdateSelectedChannelPrograms(IChannel channel)
=======
    private async Task UpdateWatchDuration(IChannel channel)
>>>>>>> ca5fa06b
    {
      if (channel != null && _watchStart.ContainsKey(channel) && (DateTime.UtcNow - _watchStart[channel]).TotalSeconds > PROGRAM_WATCHED_SEC)
      {
        Guid? userProfile = null;
        IUserManagement userProfileDataManagement = ServiceRegistration.Get<IUserManagement>();
        if (userProfileDataManagement != null && userProfileDataManagement.IsValidUser)
          userProfile = userProfileDataManagement.CurrentUser.ProfileId;

        if (userProfile.HasValue)
        {
          var userResult = await userProfileDataManagement.UserProfileDataManagement.GetUserAdditionalDataAsync(userProfile.Value, UserDataKeysKnown.KEY_CHANNEL_PLAY_COUNT, channel.ChannelId);
          if (!userResult.Success)
            return;

          string data = userResult.Result;
          double count = (data != null ? Convert.ToDouble(data, CultureInfo.InvariantCulture) : 0) + (DateTime.UtcNow - _watchStart[channel]).TotalHours;
          await userProfileDataManagement.UserProfileDataManagement.SetUserAdditionalDataAsync(userProfile.Value,
            UserDataKeysKnown.KEY_CHANNEL_PLAY_COUNT, UserDataKeysKnown.GetSortableChannelPlayCountString(count), channel.ChannelId);
          await userProfileDataManagement.UserProfileDataManagement.SetUserAdditionalDataAsync(userProfile.Value, 
            UserDataKeysKnown.KEY_CHANNEL_PLAY_DATE, UserDataKeysKnown.GetSortablePlayDateString(DateTime.Now), channel.ChannelId);
        }
      }
    }

    protected async Task UpdateSelectedChannelPrograms(IChannel channel)
    {
      await UpdateForChannel(channel, SelectedCurrentProgram, SelectedNextProgram, SelectedChannelNameProperty, SelectedProgramProgressProperty);
    }

    protected async Task UpdateRunningChannelPrograms(IChannel channel)
    {
      await UpdateForChannel(channel, CurrentProgram, NextProgram, ChannelNameProperty, ProgramProgressProperty);
    }

    protected async Task UpdateForChannel(IChannel channel, ProgramProperties current, ProgramProperties next, AbstractProperty channelNameProperty, AbstractProperty progressProperty)
    {
      channelNameProperty.SetValue(channel.Name);
      var result = await _tvHandler.ProgramInfo.GetNowNextProgramAsync(channel);
      if (result.Success)
      {
        var currentProgram = result.Result[0];
        var nextProgram = result.Result[1];
        current.SetProgram(currentProgram, channel);
        next.SetProgram(nextProgram, channel);
        double progress = (DateTime.Now - currentProgram.StartTime).TotalSeconds / (currentProgram.EndTime - currentProgram.StartTime).TotalSeconds * 100;
        progressProperty.SetValue(progress);
      }
      else
      {
        current.SetProgram(null);
        next.SetProgram(null);
        progressProperty.SetValue(100d);
      }
    }

    #endregion

    #region Inits and Updates

    protected override void InitModel()
    {
      lock(this)
      if (!_isInitialized)
      {
        _currentGroupNameProperty = new WProperty(typeof(string), string.Empty);

        _selectedChannelNameProperty = new WProperty(typeof(string), string.Empty);
        _selectedChannelLogoTypeProperty = new WProperty(typeof(string), string.Empty);
        _selectedCurrentProgramProperty = new WProperty(typeof(ProgramProperties), new ProgramProperties());
        _selectedNextProgramProperty = new WProperty(typeof(ProgramProperties), new ProgramProperties());
        _selectedProgramProgressProperty = new WProperty(typeof(double), 0d);

        _currentChannelNameProperty = new WProperty(typeof(string), string.Empty);
        _currentChannelLogoTypeProperty = new WProperty(typeof(string), string.Empty);
        _currentProgramProperty = new WProperty(typeof(ProgramProperties), new ProgramProperties());
        _nextProgramProperty = new WProperty(typeof(ProgramProperties), new ProgramProperties());
        _programProgressProperty = new WProperty(typeof(double), 0d);
        _timeshiftProgressProperty = new WProperty(typeof(double), 0d);

        _piPAvailableProperty = new WProperty(typeof(bool), false);
        _piPEnabledProperty = new WProperty(typeof(bool), false);

        //Get current Tv Server state
        var ssm = ServiceRegistration.Get<IServerStateManager>();
        TvServerState state;
        if (!ssm.TryGetState(TvServerState.STATE_ID, out state))
          state = null;
        _serverStateProperty = new WProperty(typeof(TvServerState), state);

        _isInitialized = true;

        _resumeEvent.OnEventHandler = OnResume;
        SubscribeToMessages();
      }
      base.InitModel();
    }

    void SubscribeToMessages()
    {
      _messageQueue.SubscribeToMessageChannel(SystemMessaging.CHANNEL);
      _messageQueue.SubscribeToMessageChannel(ServerStateMessaging.CHANNEL);
      _messageQueue.SubscribeToMessageChannel(PlayerManagerMessaging.CHANNEL);
      _messageQueue.PreviewMessage += OnMessageReceived;
    }

    private void OnMessageReceived(AsynchronousMessageQueue queue, SystemMessage message)
    {
      if (message.ChannelName == SystemMessaging.CHANNEL)
      {
        SystemMessaging.MessageType messageType = (SystemMessaging.MessageType)message.MessageType;
        switch (messageType)
        {
          case SystemMessaging.MessageType.SystemStateChanged:
            SystemState newState = (SystemState)message.MessageData[SystemMessaging.NEW_STATE];
            if (newState == SystemState.Resuming)
            {
              // Signal the event, callback is executed after timeout, see OnResume
              _resumeEvent.EnqueueEvent(this, EventArgs.Empty);
            }
            if (newState == SystemState.Suspending)
            {
              ServiceRegistration.Get<ILogger>().Info("SlimTvClientModel: System suspending, stopping all SlimTV players");
              IPlayerContextManager playerContextManager = ServiceRegistration.Get<IPlayerContextManager>();
              for (int index = 0; index < playerContextManager.NumActivePlayerContexts; index++)
              {
                IPlayerContext playerContext = playerContextManager.GetPlayerContext(index);
                if (playerContext != null && playerContext.CurrentMediaItem is LiveTvMediaItem ltvi)
                {
                  if (ltvi.AdditionalProperties.ContainsKey(LiveTvMediaItem.CHANNEL))
                    _ = UpdateWatchDuration((IChannel)ltvi.AdditionalProperties[LiveTvMediaItem.CHANNEL]);
                  playerContext.Stop();
                  _tvWasActive = true;
                }
              }
            }
            break;
        }
      }
      else if (message.ChannelName == ServerStateMessaging.CHANNEL)
      {
        //Check if Tv Server state has changed and update if necessary
        ServerStateMessaging.MessageType messageType = (ServerStateMessaging.MessageType)message.MessageType;
        if (messageType == ServerStateMessaging.MessageType.StatesChanged)
        {
          var states = message.MessageData[ServerStateMessaging.STATES] as IDictionary<Guid, object>;
          if (states != null && states.ContainsKey(TvServerState.STATE_ID))
            ServerState = states[TvServerState.STATE_ID] as TvServerState;
        }
      }
      else if (message.ChannelName == PlayerManagerMessaging.CHANNEL)
      {
        PlayerManagerMessaging.MessageType messageType = (PlayerManagerMessaging.MessageType)message.MessageType;
        switch (messageType)
        {
          case PlayerManagerMessaging.MessageType.PlayerStopped:
          case PlayerManagerMessaging.MessageType.PlayerEnded:
            if (_lastTunedChannel != null)
            {
              _ = UpdateWatchDuration(_lastTunedChannel);
            }
            break;
        }
      }
    }

    private void OnResume(object sender, EventArgs e)
    {
      var shouldAutoTune = _tvWasActive && ShouldAutoTune();
      ServiceRegistration.Get<ILogger>().Info("SlimTvClientModel: System resuming, autotune: {0}", shouldAutoTune);
      if (shouldAutoTune)
        _ = AutoTuneLastChannel();

      _tvWasActive = false;
    }

    protected int SlotIndex
    {
      get { return PiPEnabled ? PlayerContextIndex.SECONDARY : PlayerContextIndex.PRIMARY; }
    }

    protected async override void Update()
    {
      // Don't update the current channel and program information if we are in zap osd.
      if (_tvHandler == null || (_zapTimer != null && _zapTimer.IsEventPending))
        return;

      // Update current programs for all channels of current group (visible inside MiniGuide).
      await UpdateAllCurrentPrograms();

      _zapChannelIndex = ChannelContext.Instance.Channels.CurrentIndex;

      if (_tvHandler.NumberOfActiveSlots < 1)
      {
        PiPAvailable = false;
        PiPEnabled = false;
        return;
      }

      PiPAvailable = true;

      // get the current channel and program out of the LiveTvMediaItems' TimeshiftContexes
      IPlayerContextManager playerContextManager = ServiceRegistration.Get<IPlayerContextManager>();
      IPlayerContext playerContext = playerContextManager.GetPlayerContext(PlayerChoice.PrimaryPlayer);
      if (playerContext != null)
      {
        LiveTvPlayer player = playerContext.CurrentPlayer as LiveTvPlayer;
        if (player != null)
        {
          ITimeshiftContext context = player.TimeshiftContexes.LastOrDefault();
          IProgram currentProgram = null;
          IProgram nextProgram = null;
          IChannel channel = null;
          if (context != null && context.Channel != null)
          {
            channel = context.Channel;
            ChannelName = channel.Name;
            ChannelLogoType = channel.GetFanArtMediaType();
            if (_tvHandler.ProgramInfo != null)
            {
              var result = await _tvHandler.ProgramInfo.GetNowNextProgramAsync(channel);
              if (result.Success)
              {
                currentProgram = result.Result[0];
                nextProgram = result.Result[1];
                double progress = (DateTime.Now - currentProgram.StartTime).TotalSeconds /
                                  (currentProgram.EndTime - currentProgram.StartTime).TotalSeconds * 100;
                _programProgressProperty.SetValue(progress);
              }
            }
          }
          CurrentProgram.SetProgram(currentProgram, channel);
          NextProgram.SetProgram(nextProgram, channel);
        }
      }
    }

    private void UpdateChannelGroupSelection(IChannel channel)
    {
      if (channel == null)
        return;

      lock (CurrentGroupChannels.SyncRoot)
        foreach (ChannelProgramListItem currentGroupChannel in CurrentGroupChannels)
          currentGroupChannel.Selected = ChannelContext.IsSameChannel(currentGroupChannel.Channel, channel);

      CurrentGroupChannels.FireChange();

      SetCurrentChannelGroup();
      SetCurrentChannel();
    }

    #endregion

    #region Dispose

    public override void Dispose()
    {
      if (_resumeEvent != null)
        _resumeEvent.Dispose();
      if (_zapTimer != null)
        _zapTimer.Dispose();
      if (_watchedTimer != null)
        _watchedTimer.Dispose();
      _isInitialized = false;
      base.Dispose();
    }

    #endregion

    #region Channel, groups and programs

    /// <summary>
    /// Helper method to make sure the model updates the channel list when opening the MiniGuide.
    /// Usually the update logic is done in Workflow events, but the MiniGuide is opened as dialog
    /// in current workflow state (which doesn't invoke workflow transistions).
    /// </summary>
    public async Task UpdateChannelsMiniGuide()
    {
      await UpdateChannels();
    }
    protected virtual void UpdateGuiProperties()
    {
      CurrentGroupName = CurrentChannelGroup != null ? CurrentChannelGroup.Name : string.Empty;
    }

    protected async Task UpdateChannels()
    {
      UpdateGuiProperties();

      bool isOneSelected = false;
      lock (_channelList.SyncRoot)
      {
        _channelList.Clear();
        foreach (IChannel channel in ChannelContext.Instance.Channels)
        {
          // Use local variable, otherwise delegate argument is not fixed
          IChannel currentChannel = channel;

          bool isCurrentSelected = ChannelContext.IsSameChannel(currentChannel, _lastTunedChannel);
          isOneSelected |= isCurrentSelected;
          ChannelProgramListItem item = new ChannelProgramListItem(currentChannel, null)
          {
            Programs = new ItemsList { GetNoProgramPlaceholder(channel.ChannelId), GetNoProgramPlaceholder(channel.ChannelId) },
            Command = new AsyncMethodDelegateCommand(() => Tune(currentChannel)),
            Selected = isCurrentSelected
          };
          item.AdditionalProperties["CHANNEL"] = channel;
          _channelList.Add(item);
        }
      }
      // Adjust channel list position
      ChannelContext.Instance.Channels.MoveTo(c => ChannelContext.IsSameChannel(c, _lastTunedChannel));

      // If the current watched channel is not part of the channel group, set the "selected" property to first list item to make sure focus will be set to the list view
      if (!isOneSelected && _channelList.Count > 0)
        _channelList.First().Selected = true;

      // Load programs asynchronously, this increases performance of list building
      await GetNowAndNextProgramsList_Async();
      CurrentGroupChannels.FireChange();
    }

    protected async Task UpdateAllCurrentPrograms()
    {
      DateTime now = DateTime.Now;
      if ((now - _lastChannelListUpdate).TotalSeconds > PROGRAM_UPDATE_SEC)
      {
        _lastChannelListUpdate = now;
        await GetNowAndNextProgramsList_Async();
      }
    }

    protected async Task GetNowAndNextProgramsList_Async()
    {
      IChannelGroup currentChannelGroup = CurrentChannelGroup;
      if (_tvHandler.ProgramInfo == null || currentChannelGroup == null)
        return;

      var result = await _tvHandler.ProgramInfo.GetNowAndNextForChannelGroupAsync(currentChannelGroup);
      if (!result.Success)
        return;

      var programs = result.Result;
      lock (CurrentGroupChannels.SyncRoot)
        foreach (ChannelProgramListItem channelItem in CurrentGroupChannels)
        {
          IProgram[] nowNext;
          IProgram currentProgram = null;
          IProgram nextProgram = null;
          IChannel channel = channelItem.Channel;
          if (programs != null && programs.TryGetValue(channel.ChannelId, out nowNext))
          {
            currentProgram = nowNext.Length > 0 ? nowNext[0] : null;
            nextProgram = nowNext.Length > 1 ? nowNext[1] : null;
          }

          CreateProgramListItem(currentProgram, channelItem.Programs[0], channel);
          CreateProgramListItem(nextProgram, channelItem.Programs[1], channel, currentProgram);
        }
    }

    private static void CreateProgramListItem(IProgram program, ListItem itemToUpdate, IChannel channel, IProgram previousProgram = null)
    {
      ProgramListItem item = itemToUpdate as ProgramListItem;
      if (item == null)
        return;
      item.Program.SetProgram(program ?? GetNoProgram(channel.ChannelId, previousProgram), channel);
      item.AdditionalProperties["PROGRAM"] = program;
      item.Update();
    }

    private static ProgramListItem GetNoProgramPlaceholder(int channelId, IProgram previousProgram = null)
    {
      IProgram placeHolder = GetNoProgram(channelId, previousProgram);
      ProgramProperties programProperties = new ProgramProperties
      {
        Title = placeHolder.Title,
        StartTime = placeHolder.StartTime,
        EndTime = placeHolder.EndTime
      };
      return new ProgramListItem(programProperties);
    }

    private static IProgram GetNoProgram(int channelId, IProgram previousProgram = null)
    {
      ILocalization loc = ServiceRegistration.Get<ILocalization>();
      DateTime from;
      DateTime to;
      if (previousProgram != null)
      {
        from = previousProgram.EndTime;
        to = DateTime.Now.GetDay().AddDays(1);
      }
      else
      {
        from = DateTime.Now.GetDay();
        to = from.AddDays(1);
      }

      return new Program
      {
        ChannelId = channelId,
        Title = loc.ToString("[SlimTvClient.NoProgram]"),
        StartTime = from,
        EndTime = to
      };
    }

    #endregion

    #endregion

    #region IWorkflowModel implementation

    public override Guid ModelId
    {
      get { return MODEL_ID; }
    }

    protected override void OnCurrentGroupChanged(int oldindex, int newindex)
    {
      base.OnCurrentGroupChanged(oldindex, newindex);
      _ = UpdateChannels();
    }

    public override void EnterModelContext(NavigationContext oldContext, NavigationContext newContext)
    {
      base.EnterModelContext(oldContext, newContext);
      UpdateChannels().Wait();

      if (!ShouldAutoTune())
        return;

      _ = AutoTuneLastChannel();
    }

    public override void Reactivate(NavigationContext oldContext, NavigationContext newContext)
    {
      base.Reactivate(oldContext, newContext);
      _ = UpdateChannels();
    }

    #endregion
  }
}<|MERGE_RESOLUTION|>--- conflicted
+++ resolved
@@ -54,10 +54,7 @@
 using MediaPortal.Utilities.Events;
 using MediaPortal.UI.Services.UserManagement;
 using MediaPortal.Common.UserProfileDataManagement;
-<<<<<<< HEAD
-=======
 using Task = System.Threading.Tasks.Task;
->>>>>>> ca5fa06b
 
 namespace MediaPortal.Plugins.SlimTv.Client.Models
 {
@@ -123,11 +120,7 @@
     protected bool _tvWasActive;
 
     // Watched handling
-<<<<<<< HEAD
-    protected DelayedEvent _watchedTimer;
-=======
     protected Dictionary<IChannel, DateTime> _watchStart = new Dictionary<IChannel, DateTime>();
->>>>>>> ca5fa06b
 
     #endregion
 
@@ -500,18 +493,7 @@
 
       // Notify end of zapping
       SlotPlayer?.OnEndZap?.Invoke(this, EventArgs.Empty);
-<<<<<<< HEAD
-
-      if (_watchedTimer == null)
-      {
-        _watchedTimer = new DelayedEvent(PROGRAM_WATCHED_SEC * 1000);
-        _watchedTimer.OnEventHandler += WatchedTimerElapsed;
-      }
-      // In case of new user action, reset the timer.
-      _watchedTimer.EnqueueEvent(channel, EventArgs.Empty);
-=======
       return true;
->>>>>>> ca5fa06b
     }
 
     protected bool ShouldAutoTune()
@@ -685,35 +667,7 @@
       // When not zapped the previous channel information is restored during the next Update() call
     }
 
-<<<<<<< HEAD
-    private void WatchedTimerElapsed(object sender, EventArgs e)
-    {
-      IChannel channel = sender as IChannel;
-      if (channel != null)
-      {
-        Guid? userProfile = null;
-        IUserManagement userProfileDataManagement = ServiceRegistration.Get<IUserManagement>();
-        if (userProfileDataManagement != null && userProfileDataManagement.IsValidUser)
-          userProfile = userProfileDataManagement.CurrentUser.ProfileId;
-
-        if (userProfile.HasValue)
-        {
-          string data = null;
-          userProfileDataManagement.UserProfileDataManagement.GetUserAdditionalData(userProfile.Value,
-            UserDataKeysKnown.KEY_CHANNEL_PLAY_COUNT, out data, channel.ChannelId);
-          int count = data != null ? Convert.ToInt32(data) + 1 : 1;
-          userProfileDataManagement.UserProfileDataManagement.SetUserAdditionalData(userProfile.Value,
-            UserDataKeysKnown.KEY_CHANNEL_PLAY_COUNT, count.ToString(), channel.ChannelId);
-          userProfileDataManagement.UserProfileDataManagement.SetUserAdditionalData(userProfile.Value, 
-            UserDataKeysKnown.KEY_CHANNEL_PLAY_DATE, DateTime.Now.ToString("s"), channel.ChannelId);
-        }
-      }
-    }
-
-    protected void UpdateSelectedChannelPrograms(IChannel channel)
-=======
     private async Task UpdateWatchDuration(IChannel channel)
->>>>>>> ca5fa06b
     {
       if (channel != null && _watchStart.ContainsKey(channel) && (DateTime.UtcNow - _watchStart[channel]).TotalSeconds > PROGRAM_WATCHED_SEC)
       {
@@ -975,8 +929,6 @@
         _resumeEvent.Dispose();
       if (_zapTimer != null)
         _zapTimer.Dispose();
-      if (_watchedTimer != null)
-        _watchedTimer.Dispose();
       _isInitialized = false;
       base.Dispose();
     }
