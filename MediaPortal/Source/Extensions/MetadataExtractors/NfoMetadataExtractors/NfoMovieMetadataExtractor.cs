--- conflicted
+++ resolved
@@ -46,12 +46,8 @@
 using MediaPortal.Utilities.SystemAPI;
 using MediaPortal.Extensions.MetadataExtractors.NfoMetadataExtractors.Utilities;
 using MediaPortal.Common.MediaManagement.Helpers;
-<<<<<<< HEAD
-
-=======
-using MediaPortal.Extensions.MetadataExtractors.NfoMetadataExtractors.Extractors;
-
->>>>>>> ca5fa06b
+using MediaPortal.Extensions.MetadataExtractors.NfoMetadataExtractors.Extractors;
+
 namespace MediaPortal.Extensions.MetadataExtractors.NfoMetadataExtractors
 {
   /// <summary>
@@ -105,11 +101,7 @@
 
       // All non-default media item aspects must be registered
       IMediaItemAspectTypeRegistration miatr = ServiceRegistration.Get<IMediaItemAspectTypeRegistration>();
-<<<<<<< HEAD
-      miatr.RegisterLocallyKnownMediaItemAspectType(TempActorAspect.Metadata);
-=======
       miatr.RegisterLocallyKnownMediaItemAspectTypeAsync(TempActorAspect.Metadata);
->>>>>>> ca5fa06b
     }
 
     /// <summary>
@@ -175,11 +167,7 @@
       bool isStub = extractedAspectData.ContainsKey(StubAspect.ASPECT_ID);
       try
       {
-<<<<<<< HEAD
-        _debugLogger.Info("[#{0}]: Start extracting metadata for resource '{1}' (importOnly: {2}, forceQuickMode: {3})", miNumber, mediaItemAccessor, importOnly, forceQuickMode);
-=======
         _debugLogger.Info("[#{0}]: Start extracting metadata for resource '{1}' (forceQuickMode: {2})", miNumber, mediaItemAccessor, forceQuickMode);
->>>>>>> ca5fa06b
 
         // This MetadataExtractor only works for MediaItems accessible by an IFileSystemResourceAccessor.
         // Otherwise it is not possible to find a nfo-file in the MediaItem's directory.
@@ -206,11 +194,7 @@
         // Now we (asynchronously) extract the metadata into a stub object.
         // If there is an error parsing the nfo-file with XmlNfoReader, we at least try to parse for a valid IMDB-ID.
         // If no metadata was found, nothing can be stored in the MediaItemAspects.
-<<<<<<< HEAD
-        NfoMovieReader nfoReader = new NfoMovieReader(_debugLogger, miNumber, false, importOnly, forceQuickMode, isStub, _httpClient, _settings);
-=======
-        NfoMovieReader nfoReader = new NfoMovieReader(_debugLogger, miNumber, false, forceQuickMode, isStub, _httpClient, _settings);
->>>>>>> ca5fa06b
+        NfoMovieReader nfoReader = new NfoMovieReader(_debugLogger, miNumber, false, forceQuickMode, isStub, _httpClient, _settings);
         using (nfoFsra)
         {
           if (!await nfoReader.TryReadMetadataAsync(nfoFsra).ConfigureAwait(false) &&
@@ -317,26 +301,6 @@
 
     public bool IsStubResource(IResourceAccessor mediaItemAccessor)
     {
-<<<<<<< HEAD
-      //if (extractedAspectData.ContainsKey(MovieAspect.ASPECT_ID))
-      //  return false;
-=======
-      return false;
-    }
->>>>>>> ca5fa06b
-
-    public bool TryExtractStubItems(IResourceAccessor mediaItemAccessor, ICollection<IDictionary<Guid, IList<MediaItemAspect>>> extractedStubAspectData)
-    {
-      return false;
-    }
-
-    public bool IsSingleResource(IResourceAccessor mediaItemAccessor)
-    {
-      return false;
-    }
-
-    public bool IsStubResource(IResourceAccessor mediaItemAccessor)
-    {
       return false;
     }
 
