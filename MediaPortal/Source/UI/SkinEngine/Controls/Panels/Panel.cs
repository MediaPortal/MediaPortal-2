--- conflicted
+++ resolved
@@ -1,611 +1,605 @@
-#region Copyright (C) 2007-2017 Team MediaPortal
-
-/*
-    Copyright (C) 2007-2017 Team MediaPortal
-    http://www.team-mediaportal.com
-
-    This file is part of MediaPortal 2
-
-    MediaPortal 2 is free software: you can redistribute it and/or modify
-    it under the terms of the GNU General Public License as published by
-    the Free Software Foundation, either version 3 of the License, or
-    (at your option) any later version.
-
-    MediaPortal 2 is distributed in the hope that it will be useful,
-    but WITHOUT ANY WARRANTY; without even the implied warranty of
-    MERCHANTABILITY or FITNESS FOR A PARTICULAR PURPOSE. See the
-    GNU General Public License for more details.
-
-    You should have received a copy of the GNU General Public License
-    along with MediaPortal 2. If not, see <http://www.gnu.org/licenses/>.
-*/
-
-#endregion
-
-using System.Collections.Generic;
-using System.Linq;
-using System.Windows.Markup;
-using MediaPortal.Common.General;
-using MediaPortal.UI.SkinEngine.Controls.Visuals;
-using MediaPortal.UI.SkinEngine.DirectX11;
-using MediaPortal.UI.SkinEngine.MpfElements;
-using MediaPortal.UI.SkinEngine.Utils;
-using MediaPortal.Utilities;
-using SharpDX;
-using MediaPortal.UI.SkinEngine.Rendering;
-using MediaPortal.UI.SkinEngine.Xaml.Interfaces;
-using MediaPortal.Utilities.DeepCopy;
-using SharpDX.Direct2D1;
-using Brush = MediaPortal.UI.SkinEngine.Controls.Brushes.Brush;
-using Size = SharpDX.Size2;
-using SizeF = SharpDX.Size2F;
-using PointF = SharpDX.Vector2;
-
-namespace MediaPortal.UI.SkinEngine.Controls.Panels
-{
-  /// <summary>
-  /// Matcher implementation which looks for a panel which has its
-  /// <see cref="Panel.IsItemsHost"/> property set.
-  /// </summary>
-  public class ItemsHostMatcher : IMatcher
-  {
-    private static ItemsHostMatcher _instance = null;
-
-    public bool Match(UIElement current)
-    {
-      return current is Panel && ((Panel)current).IsItemsHost;
-    }
-
-    public static ItemsHostMatcher Instance
-    {
-      get { return _instance ?? (_instance = new ItemsHostMatcher()); }
-    }
-  }
-
-  public enum Orientation { Vertical, Horizontal };
-
-  [ContentProperty("Children")]
-  public abstract class Panel : FrameworkElement, IAddChild<FrameworkElement>
-  {
-    #region Constants
-
-    protected const string ZINDEX_ATTACHED_PROPERTY = "Panel.ZIndex";
-    protected const string HORIZONTAL_SCROLL_DISTANCE_ATTACHED_PROPERTY = "Panel.HorizontalScrollDistance";
-    protected const string VERTICAL_SCROLL_DISTANCE_ATTACHED_PROPERTY = "Panel.VerticalScrollDistance";
-
-    #endregion
-
-    #region Protected fields
-
-    protected AbstractProperty _childrenProperty;
-    protected AbstractProperty _backgroundProperty;
-    protected bool _isItemsHost = false;
-    protected volatile bool _performLayout = true; // Mark panel to adapt background brush and related contents to the layout
-    protected List<FrameworkElement> _renderOrder = new List<FrameworkElement>(); // Cache for the render order of our children. Take care of locking out writing threads using the Children.SyncRoot.
-    protected IList<AbstractProperty> _zIndexRegisteredProperties = new List<AbstractProperty>();
-    protected volatile bool _updateRenderOrder = true; // Mark panel to update its render order in the rendering thread
-    protected SharpDX.Direct2D1.Geometry _backgroundGeometry;
-
-    #endregion
-
-    #region Ctor
-
-    protected Panel()
-    {
-      Init();
-      Attach();
-    }
-
-    public override void Dispose()
-    {
-      MPF.TryCleanupAndDispose(Background);
-      Children.Dispose();
-      base.Dispose();
-    }
-
-    void Init()
-    {
-      FrameworkElementCollection coll = new FrameworkElementCollection(this);
-      coll.CollectionChanged += OnChildrenChanged;
-      _childrenProperty = new SProperty(typeof(FrameworkElementCollection), coll);
-      _backgroundProperty = new SProperty(typeof(Brush), null);
-    }
-
-    void Attach()
-    {
-      _backgroundProperty.Attach(OnBackgroundPropertyChanged);
-    }
-
-    void Detach()
-    {
-      _backgroundProperty.Detach(OnBackgroundPropertyChanged);
-    }
-
-    public override void DeepCopy(IDeepCopyable source, ICopyManager copyManager)
-    {
-      Detach();
-      base.DeepCopy(source, copyManager);
-      Panel p = (Panel)source;
-      Background = copyManager.GetCopy(p.Background);
-      IsItemsHost = p.IsItemsHost;
-      FrameworkElementCollection children = Children;
-      foreach (FrameworkElement el in p.Children)
-        children.Add(copyManager.GetCopy(el), false);
-      Attach();
-    }
-
-    #endregion
-
-    void OnZIndexChanged(AbstractProperty property, object oldValue)
-    {
-      _updateRenderOrder = true;
-    }
-
-    void OnBrushChanged(IObservable observable)
-    {
-      _performLayout = true;
-    }
-
-    void OnChildrenChanged(FrameworkElementCollection coll)
-    {
-      _updateRenderOrder = true;
-      InvalidateLayout(true, true);
-    }
-
-    protected void OnBackgroundPropertyChanged(AbstractProperty property, object oldValue)
-    {
-      Brush oldBackground = oldValue as Brush;
-      if (oldBackground != null)
-        oldBackground.ObjectChanged -= OnBrushChanged;
-      if (Background != null)
-        Background.ObjectChanged += OnBrushChanged;
-      _performLayout = true;
-    }
-
-    public AbstractProperty BackgroundProperty
-    {
-      get { return _backgroundProperty; }
-    }
-
-    public Brush Background
-    {
-      get { return (Brush)_backgroundProperty.GetValue(); }
-      set { _backgroundProperty.SetValue(value); }
-    }
-
-    public AbstractProperty ChildrenProperty
-    {
-      get { return _childrenProperty; }
-    }
-
-    public FrameworkElementCollection Children
-    {
-      get { return (FrameworkElementCollection)_childrenProperty.GetValue(); }
-    }
-
-    public bool IsItemsHost
-    {
-      get { return _isItemsHost; }
-      set { _isItemsHost = value; }
-    }
-
-    /// <summary>
-    /// Returns the <paramref name="index"/>th child element. Actually, this could be the same as using
-    /// the indexer <see cref="FrameworkElementCollection.this"/> on our <see cref="Children"/>, but <see cref="Children"/>
-    /// are not filled by every panel instance. <see cref="VirtualizingStackPanel"/> for example doesn't materialize
-    /// all children.
-    /// </summary>
-    /// <param name="index">Index of the child to return.</param>
-    /// <returns>Child element or <c>null</c> if the index is out of range.</returns>
-    public virtual FrameworkElement GetElement(int index)
-    {
-      lock (Children.SyncRoot)
-      {
-        if (index < 0 || index >= Children.Count)
-          return null;
-        return Children[index];
-      }
-    }
-
-    /// <summary>
-    /// Scrolls the panel's child with the given <paramref name="index"/> to the visible area, if possible.
-    /// </summary>
-    /// <param name="index">Index of the child to make visible. </param>
-    public virtual void BringIntoView(int index)
-    {
-      FrameworkElement element = GetElement(index);
-      if (element != null)
-        BringIntoView(element, element.ActualBounds);
-    }
-
-
-    protected static float GetExtendsInOrientationDirection(Orientation orientation, SizeF size)
-    {
-      return orientation == Orientation.Vertical ? size.Height : size.Width;
-    }
-
-    protected static float GetExtendsInNonOrientationDirection(Orientation orientation, SizeF size)
-    {
-      return orientation == Orientation.Vertical ? size.Width : size.Height;
-    }
-
-    /// <summary>
-    /// Summarizes the extends of the given <paramref name="elements"/> in orientation direction.
-    /// </summary>
-    /// <param name="elements">Elements to summarize.</param>
-    /// <param name="orientation">Orientation in which the extends should be summarized.</param>
-    /// <param name="startIndex">Index of the first element, inclusive.</param>
-    /// <param name="endIndex">Index of the last element, exclusive.</param>
-    /// <returns></returns>
-    protected static double SumActualExtendsInOrientationDirection(IList<FrameworkElement> elements, Orientation orientation, int startIndex, int endIndex)
-    {
-      CalcHelper.Bound(ref startIndex, 0, elements.Count - 1);
-      CalcHelper.Bound(ref endIndex, 0, elements.Count); // End index is exclusive
-      if (startIndex == endIndex || elements.Count == 0)
-        return 0;
-      bool invert = startIndex > endIndex;
-      if (invert)
-      {
-        int tmp = startIndex;
-        startIndex = endIndex;
-        endIndex = tmp;
-      }
-      double result = 0;
-      if (orientation == Orientation.Horizontal)
-        for (int i = startIndex; i < endIndex; i++)
-          result += elements[i].ActualWidth;
-      else
-        for (int i = startIndex; i < endIndex; i++)
-          result += elements[i].ActualHeight;
-      return invert ? -result : result;
-    }
-
-    protected override void ArrangeOverride()
-    {
-      PointF oldPosition = ActualPosition;
-      double oldWidth = ActualWidth;
-      double oldHeight = ActualHeight;
-      base.ArrangeOverride();
-      if (ActualWidth != 0 && ActualHeight != 0 &&
-          (ActualWidth != oldWidth || ActualHeight != oldHeight || oldPosition != ActualPosition))
-        _performLayout = true;
-      _updateRenderOrder = true;
-    }
-
-    protected virtual void RenderChildren(RenderContext localRenderContext)
-    {
-      foreach (FrameworkElement element in _renderOrder)
-        element.Render(localRenderContext);
-    }
-
-    public override void RenderOverride(RenderContext localRenderContext)
-    {
-      UpdateRenderOrder();
-
-      PerformLayout(localRenderContext);
-
-      Brush background = Background;
-      if (background != null && background.RenderBrush(localRenderContext) && background.TryAllocate() && _backgroundGeometry != null)
-      {
-        GraphicsDevice11.Instance.Context2D1.FillGeometry(_backgroundGeometry, background, localRenderContext);
-      }
-
-      RenderChildren(localRenderContext);
-    }
-
-    public void PerformLayout(RenderContext localRenderContext)
-    {
-      if (!_performLayout)
-        return;
-      _performLayout = false;
-
-      // Setup background brush
-      Brush background = Background;
-      if (background != null)
-      {
-        SizeF actualSize = new SizeF((float)ActualWidth, (float)ActualHeight);
-
-<<<<<<< HEAD
-        // TODO: check if this is still required
-        RectangleF rect = new RectangleF(ActualPosition.X - 0.5f, ActualPosition.Y - 0.5f,
-            actualSize.Width + 0.5f, actualSize.Height + 0.5f);
-=======
-        RectangleF rect = new RectangleF(ActualPosition.X /*- 0.5f*/, ActualPosition.Y /*- 0.5f*/,
-            actualSize.Width /*+ 0.5f*/, actualSize.Height /*+ 0.5f*/);
->>>>>>> ad9cc841
-
-        _backgroundGeometry = new RectangleGeometry(GraphicsDevice11.Instance.Context2D1.Factory, rect);
-
-        background.SetupBrush(this, ref rect, localRenderContext.ZOrder, true);
-      }
-    }
-
-    protected IList<FrameworkElement> GetVisibleChildren()
-    {
-      lock (Children.SyncRoot)
-      {
-        IList<FrameworkElement> result = new List<FrameworkElement>(Children.Count);
-        foreach (FrameworkElement child in Children)
-          if (child.IsVisible)
-            result.Add(child);
-        return result;
-      }
-    }
-
-    protected void UpdateRenderOrder()
-    {
-      if (!_updateRenderOrder)
-        return;
-      _updateRenderOrder = false;
-      lock (Children.SyncRoot)
-      {
-        foreach (AbstractProperty property in _zIndexRegisteredProperties)
-          // Just detach from change handler and attach again later
-          property.Detach(OnZIndexChanged);
-        _zIndexRegisteredProperties.Clear();
-        // The sort function which is used here must execute a stable sort, so don't use List.Sort, as that method is
-        // specified to be unstable!
-        IEnumerable<FrameworkElement> orderedElements = GetRenderedChildren().OrderBy(element =>
-          {
-            AbstractProperty prop = GetZIndexAttachedProperty_NoCreate(element);
-            if (prop == null)
-              return 0.0;
-            prop.Attach(OnZIndexChanged);
-            _zIndexRegisteredProperties.Add(prop);
-            return (double)prop.GetValue();
-          });
-        _renderOrder.Clear();
-        _renderOrder.AddRange(orderedElements);
-      }
-    }
-
-    protected static void TryScheduleUpdateParentsRenderOrder(DependencyObject targetObject)
-    {
-      Visual v = targetObject as Visual;
-      if (v != null)
-      {
-        Panel parent = v.VisualParent as Panel;
-        if (parent != null)
-          parent._updateRenderOrder = true;
-      }
-    }
-
-    /// <summary>
-    /// Returns all children which should be rendered.
-    /// </summary>
-    /// <remarks>
-    /// The lock <see cref="FrameworkElementCollection.SyncRoot"/> is held on the <see cref="Children"/> collection while
-    /// this method is called.
-    /// </remarks>
-    /// <returns>Enumeration of to-be-rendered children.</returns>
-    protected virtual IEnumerable<FrameworkElement> GetRenderedChildren()
-    {
-      return GetVisibleChildren();
-    }
-
-    public override void AddChildren(ICollection<UIElement> childrenOut)
-    {
-      lock (Children.SyncRoot)
-        CollectionUtils.AddAll(childrenOut, Children);
-    }
-
-    public override bool IsChildRenderedAt(UIElement child, float x, float y)
-    {
-      List<FrameworkElement> children;
-      lock (Children.SyncRoot)
-        children = new List<FrameworkElement>(_renderOrder);
-      // Iterate from last to first to find elements which are located on top
-      for (int i = children.Count - 1; i >= 0; i--)
-      {
-        FrameworkElement current = children[i];
-        if (!current.IsVisible)
-          continue;
-        if (current == child)
-          // Found our search target, so we are sure that the given coords aren't located inside another child's bounds
-          break;
-        // We found a child which is located on top of the given child and which contains the given coords
-        if (current.IsInArea(x, y))
-          return false;
-      }
-      return base.IsChildRenderedAt(child, x, y);
-    }
-
-    // Allocate/Deallocate of Children not necessary because UIElement handles all direct children
-
-    public override void Deallocate()
-    {
-      base.Deallocate();
-      Brush background = Background;
-      if (background != null)
-        background.Deallocate();
-      TryDispose(ref _backgroundGeometry);
-    }
-
-    public override void Allocate()
-    {
-      base.Allocate();
-      Brush background = Background;
-      if (background != null)
-        background.Allocate();
-      _performLayout = true;
-    }
-
-    #region IAddChild<UIElement> Members
-
-    public void AddChild(FrameworkElement o)
-    {
-      Children.Add(o);
-    }
-
-    #endregion
-
-    #region Attached properties
-
-    /// <summary>
-    /// Getter method for the attached property <c>ZIndex</c>.
-    /// </summary>
-    /// <param name="targetObject">The object whose property value will
-    /// be returned.</param>
-    /// <returns>Value of the <c>ZIndex</c> property on the
-    /// <paramref name="targetObject"/>.</returns>
-    public static double GetZIndex(DependencyObject targetObject)
-    {
-      return targetObject.GetAttachedPropertyValue<double>(ZINDEX_ATTACHED_PROPERTY, 0.0);
-    }
-
-    /// <summary>
-    /// Setter method for the attached property <c>ZIndex</c>.
-    /// </summary>
-    /// <param name="targetObject">The object whose property value will
-    /// be set.</param>
-    /// <param name="value">Value of the <c>ZIndex</c> property on the
-    /// <paramref name="targetObject"/> to be set.</param>
-    public static void SetZIndex(DependencyObject targetObject, double value)
-    {
-      targetObject.SetAttachedPropertyValue<double>(ZINDEX_ATTACHED_PROPERTY, value);
-      // The parent will automatically attach to the ZIndex-Property when it updates its render order
-      TryScheduleUpdateParentsRenderOrder(targetObject);
-    }
-
-    /// <summary>
-    /// Returns the <c>ZIndex</c> attached property for the
-    /// <paramref name="targetObject"/>. When this method is called,
-    /// the property will be created if it is not yet attached to the
-    /// <paramref name="targetObject"/>.
-    /// </summary>
-    /// <param name="targetObject">The object whose attached
-    /// property should be returned.</param>
-    /// <returns>Attached <c>ZIndex</c> property.</returns>
-    public static AbstractProperty GetZIndexAttachedProperty(DependencyObject targetObject)
-    {
-      AbstractProperty result = targetObject.GetAttachedProperty(ZINDEX_ATTACHED_PROPERTY);
-      if (result != null)
-        return result;
-      // The parent will automatically attach to the ZIndex-Property when it updates its render order
-      TryScheduleUpdateParentsRenderOrder(targetObject);
-      return targetObject.GetOrCreateAttachedProperty(ZINDEX_ATTACHED_PROPERTY, 0.0);
-    }
-
-    public static AbstractProperty GetZIndexAttachedProperty_NoCreate(DependencyObject targetObject)
-    {
-      return targetObject.GetAttachedProperty(ZINDEX_ATTACHED_PROPERTY);
-    }
-
-
-    /// <summary>
-    /// Getter method for the attached property <c>HorizontalScrollDistance</c>.
-    /// </summary>
-    /// <param name="targetObject">The object whose property value will
-    /// be returned.</param>
-    /// <returns>Value of the <c>HorizontalScrollDistance</c> property on the
-    /// <paramref name="targetObject"/>.</returns>
-    public static double GetHorizontalScrollDistance(DependencyObject targetObject)
-    {
-      return targetObject.GetAttachedPropertyValue<double>(HORIZONTAL_SCROLL_DISTANCE_ATTACHED_PROPERTY, 0.0);
-    }
-
-    /// <summary>
-    /// Setter method for the attached property <c>HorizontalScrollDistance</c>.
-    /// </summary>
-    /// <param name="targetObject">The object whose property value will
-    /// be set.</param>
-    /// <param name="value">Value of the <c>HorizontalScrollDistance</c> property on the
-    /// <paramref name="targetObject"/> to be set.</param>
-    public static void SetHorizontalScrollDistance(DependencyObject targetObject, double value)
-    {
-      targetObject.SetAttachedPropertyValue<double>(HORIZONTAL_SCROLL_DISTANCE_ATTACHED_PROPERTY, value);
-      TryScheduleUpdateParentsRenderOrder(targetObject);
-    }
-
-    /// <summary>
-    /// Returns the <c>HorizontalScrollDistance</c> attached property for the
-    /// <paramref name="targetObject"/>. When this method is called,
-    /// the property will be created if it is not yet attached to the
-    /// <paramref name="targetObject"/>.
-    /// </summary>
-    /// <param name="targetObject">The object whose attached
-    /// property should be returned.</param>
-    /// <returns>Attached <c>HorizontalScrollDistance</c> property.</returns>
-    public static AbstractProperty GetHorizontalScrollDistanceAttachedProperty(DependencyObject targetObject)
-    {
-      AbstractProperty result = targetObject.GetAttachedProperty(HORIZONTAL_SCROLL_DISTANCE_ATTACHED_PROPERTY);
-      if (result != null)
-        return result;
-      TryScheduleUpdateParentsRenderOrder(targetObject);
-      return targetObject.GetOrCreateAttachedProperty(HORIZONTAL_SCROLL_DISTANCE_ATTACHED_PROPERTY, 0.0);
-    }
-
-    /// <summary>
-    /// Returns the <c>HorizontalScrollDistance</c> attached property whithout creating it
-    /// for the
-    /// <paramref name="targetObject"/>. When this method is called,
-    /// the property will be created if it is not yet attached to the
-    /// <paramref name="targetObject"/>.
-    /// </summary>
-    /// <param name="targetObject">The object whose attached property should be returned.</param>
-    /// <returns>Attached <c>HorizontalScrollDistance</c> property or <c>null</c>.</returns>
-    public static AbstractProperty GetHorizontalScrollDistanceAttachedProperty_NoCreate(DependencyObject targetObject)
-    {
-      return targetObject.GetAttachedProperty(HORIZONTAL_SCROLL_DISTANCE_ATTACHED_PROPERTY);
-    }
-
-
-    /// <summary>
-    /// Getter method for the attached property <c>VerticalScrollDistance</c>.
-    /// </summary>
-    /// <param name="targetObject">The object whose property value will
-    /// be returned.</param>
-    /// <returns>Value of the <c>VerticalScrollDistance</c> property on the
-    /// <paramref name="targetObject"/>.</returns>
-    public static double GetVerticalScrollDistance(DependencyObject targetObject)
-    {
-      return targetObject.GetAttachedPropertyValue<double>(VERTICAL_SCROLL_DISTANCE_ATTACHED_PROPERTY, 0.0);
-    }
-
-    /// <summary>
-    /// Setter method for the attached property <c>VerticalScrollDistance</c>.
-    /// </summary>
-    /// <param name="targetObject">The object whose property value will
-    /// be set.</param>
-    /// <param name="value">Value of the <c>VerticalScrollDistance</c> property on the
-    /// <paramref name="targetObject"/> to be set.</param>
-    public static void SetVerticalScrollDistance(DependencyObject targetObject, double value)
-    {
-      targetObject.SetAttachedPropertyValue<double>(VERTICAL_SCROLL_DISTANCE_ATTACHED_PROPERTY, value);
-      TryScheduleUpdateParentsRenderOrder(targetObject);
-    }
-
-    /// <summary>
-    /// Returns the <c>VerticalScrollDistance</c> attached property for the
-    /// <paramref name="targetObject"/>. When this method is called,
-    /// the property will be created if it is not yet attached to the
-    /// <paramref name="targetObject"/>.
-    /// </summary>
-    /// <param name="targetObject">The object whose attached
-    /// property should be returned.</param>
-    /// <returns>Attached <c>VerticalScrollDistance</c> property.</returns>
-    public static AbstractProperty GetVerticalScrollDistanceAttachedProperty(DependencyObject targetObject)
-    {
-      AbstractProperty result = targetObject.GetAttachedProperty(VERTICAL_SCROLL_DISTANCE_ATTACHED_PROPERTY);
-      if (result != null)
-        return result;
-      TryScheduleUpdateParentsRenderOrder(targetObject);
-      return targetObject.GetOrCreateAttachedProperty(VERTICAL_SCROLL_DISTANCE_ATTACHED_PROPERTY, 0.0);
-    }
-
-    /// <summary>
-    /// Returns the <c>VerticalScrollDistance</c> attached property whithout creating it
-    /// for the
-    /// <paramref name="targetObject"/>. When this method is called,
-    /// the property will be created if it is not yet attached to the
-    /// <paramref name="targetObject"/>.
-    /// </summary>
-    /// <param name="targetObject">The object whose attached property should be returned.</param>
-    /// <returns>Attached <c>VerticalScrollDistance</c> property or <c>null</c>.</returns>
-    public static AbstractProperty GetVerticalScrollDistanceAttachedProperty_NoCreate(DependencyObject targetObject)
-    {
-      return targetObject.GetAttachedProperty(VERTICAL_SCROLL_DISTANCE_ATTACHED_PROPERTY);
-    }
-    #endregion
-  }
-}
+#region Copyright (C) 2007-2017 Team MediaPortal
+
+/*
+    Copyright (C) 2007-2017 Team MediaPortal
+    http://www.team-mediaportal.com
+
+    This file is part of MediaPortal 2
+
+    MediaPortal 2 is free software: you can redistribute it and/or modify
+    it under the terms of the GNU General Public License as published by
+    the Free Software Foundation, either version 3 of the License, or
+    (at your option) any later version.
+
+    MediaPortal 2 is distributed in the hope that it will be useful,
+    but WITHOUT ANY WARRANTY; without even the implied warranty of
+    MERCHANTABILITY or FITNESS FOR A PARTICULAR PURPOSE. See the
+    GNU General Public License for more details.
+
+    You should have received a copy of the GNU General Public License
+    along with MediaPortal 2. If not, see <http://www.gnu.org/licenses/>.
+*/
+
+#endregion
+
+using System.Collections.Generic;
+using System.Linq;
+using System.Windows.Markup;
+using MediaPortal.Common.General;
+using MediaPortal.UI.SkinEngine.Controls.Visuals;
+using MediaPortal.UI.SkinEngine.DirectX11;
+using MediaPortal.UI.SkinEngine.MpfElements;
+using MediaPortal.UI.SkinEngine.Utils;
+using MediaPortal.Utilities;
+using SharpDX;
+using MediaPortal.UI.SkinEngine.Rendering;
+using MediaPortal.UI.SkinEngine.Xaml.Interfaces;
+using MediaPortal.Utilities.DeepCopy;
+using SharpDX.Direct2D1;
+using Brush = MediaPortal.UI.SkinEngine.Controls.Brushes.Brush;
+using Size = SharpDX.Size2;
+using SizeF = SharpDX.Size2F;
+using PointF = SharpDX.Vector2;
+
+namespace MediaPortal.UI.SkinEngine.Controls.Panels
+{
+  /// <summary>
+  /// Matcher implementation which looks for a panel which has its
+  /// <see cref="Panel.IsItemsHost"/> property set.
+  /// </summary>
+  public class ItemsHostMatcher : IMatcher
+  {
+    private static ItemsHostMatcher _instance = null;
+
+    public bool Match(UIElement current)
+    {
+      return current is Panel && ((Panel)current).IsItemsHost;
+    }
+
+    public static ItemsHostMatcher Instance
+    {
+      get { return _instance ?? (_instance = new ItemsHostMatcher()); }
+    }
+  }
+
+  public enum Orientation { Vertical, Horizontal };
+
+  [ContentProperty("Children")]
+  public abstract class Panel : FrameworkElement, IAddChild<FrameworkElement>
+  {
+    #region Constants
+
+    protected const string ZINDEX_ATTACHED_PROPERTY = "Panel.ZIndex";
+    protected const string HORIZONTAL_SCROLL_DISTANCE_ATTACHED_PROPERTY = "Panel.HorizontalScrollDistance";
+    protected const string VERTICAL_SCROLL_DISTANCE_ATTACHED_PROPERTY = "Panel.VerticalScrollDistance";
+
+    #endregion
+
+    #region Protected fields
+
+    protected AbstractProperty _childrenProperty;
+    protected AbstractProperty _backgroundProperty;
+    protected bool _isItemsHost = false;
+    protected volatile bool _performLayout = true; // Mark panel to adapt background brush and related contents to the layout
+    protected List<FrameworkElement> _renderOrder = new List<FrameworkElement>(); // Cache for the render order of our children. Take care of locking out writing threads using the Children.SyncRoot.
+    protected IList<AbstractProperty> _zIndexRegisteredProperties = new List<AbstractProperty>();
+    protected volatile bool _updateRenderOrder = true; // Mark panel to update its render order in the rendering thread
+    protected SharpDX.Direct2D1.Geometry _backgroundGeometry;
+
+    #endregion
+
+    #region Ctor
+
+    protected Panel()
+    {
+      Init();
+      Attach();
+    }
+
+    public override void Dispose()
+    {
+      MPF.TryCleanupAndDispose(Background);
+      Children.Dispose();
+      base.Dispose();
+    }
+
+    void Init()
+    {
+      FrameworkElementCollection coll = new FrameworkElementCollection(this);
+      coll.CollectionChanged += OnChildrenChanged;
+      _childrenProperty = new SProperty(typeof(FrameworkElementCollection), coll);
+      _backgroundProperty = new SProperty(typeof(Brush), null);
+    }
+
+    void Attach()
+    {
+      _backgroundProperty.Attach(OnBackgroundPropertyChanged);
+    }
+
+    void Detach()
+    {
+      _backgroundProperty.Detach(OnBackgroundPropertyChanged);
+    }
+
+    public override void DeepCopy(IDeepCopyable source, ICopyManager copyManager)
+    {
+      Detach();
+      base.DeepCopy(source, copyManager);
+      Panel p = (Panel)source;
+      Background = copyManager.GetCopy(p.Background);
+      IsItemsHost = p.IsItemsHost;
+      FrameworkElementCollection children = Children;
+      foreach (FrameworkElement el in p.Children)
+        children.Add(copyManager.GetCopy(el), false);
+      Attach();
+    }
+
+    #endregion
+
+    void OnZIndexChanged(AbstractProperty property, object oldValue)
+    {
+      _updateRenderOrder = true;
+    }
+
+    void OnBrushChanged(IObservable observable)
+    {
+      _performLayout = true;
+    }
+
+    void OnChildrenChanged(FrameworkElementCollection coll)
+    {
+      _updateRenderOrder = true;
+      InvalidateLayout(true, true);
+    }
+
+    protected void OnBackgroundPropertyChanged(AbstractProperty property, object oldValue)
+    {
+      Brush oldBackground = oldValue as Brush;
+      if (oldBackground != null)
+        oldBackground.ObjectChanged -= OnBrushChanged;
+      if (Background != null)
+        Background.ObjectChanged += OnBrushChanged;
+      _performLayout = true;
+    }
+
+    public AbstractProperty BackgroundProperty
+    {
+      get { return _backgroundProperty; }
+    }
+
+    public Brush Background
+    {
+      get { return (Brush)_backgroundProperty.GetValue(); }
+      set { _backgroundProperty.SetValue(value); }
+    }
+
+    public AbstractProperty ChildrenProperty
+    {
+      get { return _childrenProperty; }
+    }
+
+    public FrameworkElementCollection Children
+    {
+      get { return (FrameworkElementCollection)_childrenProperty.GetValue(); }
+    }
+
+    public bool IsItemsHost
+    {
+      get { return _isItemsHost; }
+      set { _isItemsHost = value; }
+    }
+
+    /// <summary>
+    /// Returns the <paramref name="index"/>th child element. Actually, this could be the same as using
+    /// the indexer <see cref="FrameworkElementCollection.this"/> on our <see cref="Children"/>, but <see cref="Children"/>
+    /// are not filled by every panel instance. <see cref="VirtualizingStackPanel"/> for example doesn't materialize
+    /// all children.
+    /// </summary>
+    /// <param name="index">Index of the child to return.</param>
+    /// <returns>Child element or <c>null</c> if the index is out of range.</returns>
+    public virtual FrameworkElement GetElement(int index)
+    {
+      lock (Children.SyncRoot)
+      {
+        if (index < 0 || index >= Children.Count)
+          return null;
+        return Children[index];
+      }
+    }
+
+    /// <summary>
+    /// Scrolls the panel's child with the given <paramref name="index"/> to the visible area, if possible.
+    /// </summary>
+    /// <param name="index">Index of the child to make visible. </param>
+    public virtual void BringIntoView(int index)
+    {
+      FrameworkElement element = GetElement(index);
+      if (element != null)
+        BringIntoView(element, element.ActualBounds);
+    }
+
+
+    protected static float GetExtendsInOrientationDirection(Orientation orientation, SizeF size)
+    {
+      return orientation == Orientation.Vertical ? size.Height : size.Width;
+    }
+
+    protected static float GetExtendsInNonOrientationDirection(Orientation orientation, SizeF size)
+    {
+      return orientation == Orientation.Vertical ? size.Width : size.Height;
+    }
+
+    /// <summary>
+    /// Summarizes the extends of the given <paramref name="elements"/> in orientation direction.
+    /// </summary>
+    /// <param name="elements">Elements to summarize.</param>
+    /// <param name="orientation">Orientation in which the extends should be summarized.</param>
+    /// <param name="startIndex">Index of the first element, inclusive.</param>
+    /// <param name="endIndex">Index of the last element, exclusive.</param>
+    /// <returns></returns>
+    protected static double SumActualExtendsInOrientationDirection(IList<FrameworkElement> elements, Orientation orientation, int startIndex, int endIndex)
+    {
+      CalcHelper.Bound(ref startIndex, 0, elements.Count - 1);
+      CalcHelper.Bound(ref endIndex, 0, elements.Count); // End index is exclusive
+      if (startIndex == endIndex || elements.Count == 0)
+        return 0;
+      bool invert = startIndex > endIndex;
+      if (invert)
+      {
+        int tmp = startIndex;
+        startIndex = endIndex;
+        endIndex = tmp;
+      }
+      double result = 0;
+      if (orientation == Orientation.Horizontal)
+        for (int i = startIndex; i < endIndex; i++)
+          result += elements[i].ActualWidth;
+      else
+        for (int i = startIndex; i < endIndex; i++)
+          result += elements[i].ActualHeight;
+      return invert ? -result : result;
+    }
+
+    protected override void ArrangeOverride()
+    {
+      PointF oldPosition = ActualPosition;
+      double oldWidth = ActualWidth;
+      double oldHeight = ActualHeight;
+      base.ArrangeOverride();
+      if (ActualWidth != 0 && ActualHeight != 0 &&
+          (ActualWidth != oldWidth || ActualHeight != oldHeight || oldPosition != ActualPosition))
+        _performLayout = true;
+      _updateRenderOrder = true;
+    }
+
+    protected virtual void RenderChildren(RenderContext localRenderContext)
+    {
+      foreach (FrameworkElement element in _renderOrder)
+        element.Render(localRenderContext);
+    }
+
+    public override void RenderOverride(RenderContext localRenderContext)
+    {
+      UpdateRenderOrder();
+
+      PerformLayout(localRenderContext);
+
+      Brush background = Background;
+      if (background != null && background.RenderBrush(localRenderContext) && background.TryAllocate() && _backgroundGeometry != null)
+      {
+        GraphicsDevice11.Instance.Context2D1.FillGeometry(_backgroundGeometry, background, localRenderContext);
+      }
+
+      RenderChildren(localRenderContext);
+    }
+
+    public void PerformLayout(RenderContext localRenderContext)
+    {
+      if (!_performLayout)
+        return;
+      _performLayout = false;
+
+      // Setup background brush
+      Brush background = Background;
+      if (background != null)
+      {
+        SizeF actualSize = new SizeF((float)ActualWidth, (float)ActualHeight);
+
+        RectangleF rect = new RectangleF(ActualPosition.X /*- 0.5f*/, ActualPosition.Y /*- 0.5f*/,
+            actualSize.Width /*+ 0.5f*/, actualSize.Height /*+ 0.5f*/);
+
+        _backgroundGeometry = new RectangleGeometry(GraphicsDevice11.Instance.Context2D1.Factory, rect);
+
+        background.SetupBrush(this, ref rect, localRenderContext.ZOrder, true);
+      }
+    }
+
+    protected IList<FrameworkElement> GetVisibleChildren()
+    {
+      lock (Children.SyncRoot)
+      {
+        IList<FrameworkElement> result = new List<FrameworkElement>(Children.Count);
+        foreach (FrameworkElement child in Children)
+          if (child.IsVisible)
+            result.Add(child);
+        return result;
+      }
+    }
+
+    protected void UpdateRenderOrder()
+    {
+      if (!_updateRenderOrder)
+        return;
+      _updateRenderOrder = false;
+      lock (Children.SyncRoot)
+      {
+        foreach (AbstractProperty property in _zIndexRegisteredProperties)
+          // Just detach from change handler and attach again later
+          property.Detach(OnZIndexChanged);
+        _zIndexRegisteredProperties.Clear();
+        // The sort function which is used here must execute a stable sort, so don't use List.Sort, as that method is
+        // specified to be unstable!
+        IEnumerable<FrameworkElement> orderedElements = GetRenderedChildren().OrderBy(element =>
+          {
+            AbstractProperty prop = GetZIndexAttachedProperty_NoCreate(element);
+            if (prop == null)
+              return 0.0;
+            prop.Attach(OnZIndexChanged);
+            _zIndexRegisteredProperties.Add(prop);
+            return (double)prop.GetValue();
+          });
+        _renderOrder.Clear();
+        _renderOrder.AddRange(orderedElements);
+      }
+    }
+
+    protected static void TryScheduleUpdateParentsRenderOrder(DependencyObject targetObject)
+    {
+      Visual v = targetObject as Visual;
+      if (v != null)
+      {
+        Panel parent = v.VisualParent as Panel;
+        if (parent != null)
+          parent._updateRenderOrder = true;
+      }
+    }
+
+    /// <summary>
+    /// Returns all children which should be rendered.
+    /// </summary>
+    /// <remarks>
+    /// The lock <see cref="FrameworkElementCollection.SyncRoot"/> is held on the <see cref="Children"/> collection while
+    /// this method is called.
+    /// </remarks>
+    /// <returns>Enumeration of to-be-rendered children.</returns>
+    protected virtual IEnumerable<FrameworkElement> GetRenderedChildren()
+    {
+      return GetVisibleChildren();
+    }
+
+    public override void AddChildren(ICollection<UIElement> childrenOut)
+    {
+      lock (Children.SyncRoot)
+        CollectionUtils.AddAll(childrenOut, Children);
+    }
+
+    public override bool IsChildRenderedAt(UIElement child, float x, float y)
+    {
+      List<FrameworkElement> children;
+      lock (Children.SyncRoot)
+        children = new List<FrameworkElement>(_renderOrder);
+      // Iterate from last to first to find elements which are located on top
+      for (int i = children.Count - 1; i >= 0; i--)
+      {
+        FrameworkElement current = children[i];
+        if (!current.IsVisible)
+          continue;
+        if (current == child)
+          // Found our search target, so we are sure that the given coords aren't located inside another child's bounds
+          break;
+        // We found a child which is located on top of the given child and which contains the given coords
+        if (current.IsInArea(x, y))
+          return false;
+      }
+      return base.IsChildRenderedAt(child, x, y);
+    }
+
+    // Allocate/Deallocate of Children not necessary because UIElement handles all direct children
+
+    public override void Deallocate()
+    {
+      base.Deallocate();
+      Brush background = Background;
+      if (background != null)
+        background.Deallocate();
+      TryDispose(ref _backgroundGeometry);
+    }
+
+    public override void Allocate()
+    {
+      base.Allocate();
+      Brush background = Background;
+      if (background != null)
+        background.Allocate();
+      _performLayout = true;
+    }
+
+    #region IAddChild<UIElement> Members
+
+    public void AddChild(FrameworkElement o)
+    {
+      Children.Add(o);
+    }
+
+    #endregion
+
+    #region Attached properties
+
+    /// <summary>
+    /// Getter method for the attached property <c>ZIndex</c>.
+    /// </summary>
+    /// <param name="targetObject">The object whose property value will
+    /// be returned.</param>
+    /// <returns>Value of the <c>ZIndex</c> property on the
+    /// <paramref name="targetObject"/>.</returns>
+    public static double GetZIndex(DependencyObject targetObject)
+    {
+      return targetObject.GetAttachedPropertyValue<double>(ZINDEX_ATTACHED_PROPERTY, 0.0);
+    }
+
+    /// <summary>
+    /// Setter method for the attached property <c>ZIndex</c>.
+    /// </summary>
+    /// <param name="targetObject">The object whose property value will
+    /// be set.</param>
+    /// <param name="value">Value of the <c>ZIndex</c> property on the
+    /// <paramref name="targetObject"/> to be set.</param>
+    public static void SetZIndex(DependencyObject targetObject, double value)
+    {
+      targetObject.SetAttachedPropertyValue<double>(ZINDEX_ATTACHED_PROPERTY, value);
+      // The parent will automatically attach to the ZIndex-Property when it updates its render order
+      TryScheduleUpdateParentsRenderOrder(targetObject);
+    }
+
+    /// <summary>
+    /// Returns the <c>ZIndex</c> attached property for the
+    /// <paramref name="targetObject"/>. When this method is called,
+    /// the property will be created if it is not yet attached to the
+    /// <paramref name="targetObject"/>.
+    /// </summary>
+    /// <param name="targetObject">The object whose attached
+    /// property should be returned.</param>
+    /// <returns>Attached <c>ZIndex</c> property.</returns>
+    public static AbstractProperty GetZIndexAttachedProperty(DependencyObject targetObject)
+    {
+      AbstractProperty result = targetObject.GetAttachedProperty(ZINDEX_ATTACHED_PROPERTY);
+      if (result != null)
+        return result;
+      // The parent will automatically attach to the ZIndex-Property when it updates its render order
+      TryScheduleUpdateParentsRenderOrder(targetObject);
+      return targetObject.GetOrCreateAttachedProperty(ZINDEX_ATTACHED_PROPERTY, 0.0);
+    }
+
+    public static AbstractProperty GetZIndexAttachedProperty_NoCreate(DependencyObject targetObject)
+    {
+      return targetObject.GetAttachedProperty(ZINDEX_ATTACHED_PROPERTY);
+    }
+
+
+    /// <summary>
+    /// Getter method for the attached property <c>HorizontalScrollDistance</c>.
+    /// </summary>
+    /// <param name="targetObject">The object whose property value will
+    /// be returned.</param>
+    /// <returns>Value of the <c>HorizontalScrollDistance</c> property on the
+    /// <paramref name="targetObject"/>.</returns>
+    public static double GetHorizontalScrollDistance(DependencyObject targetObject)
+    {
+      return targetObject.GetAttachedPropertyValue<double>(HORIZONTAL_SCROLL_DISTANCE_ATTACHED_PROPERTY, 0.0);
+    }
+
+    /// <summary>
+    /// Setter method for the attached property <c>HorizontalScrollDistance</c>.
+    /// </summary>
+    /// <param name="targetObject">The object whose property value will
+    /// be set.</param>
+    /// <param name="value">Value of the <c>HorizontalScrollDistance</c> property on the
+    /// <paramref name="targetObject"/> to be set.</param>
+    public static void SetHorizontalScrollDistance(DependencyObject targetObject, double value)
+    {
+      targetObject.SetAttachedPropertyValue<double>(HORIZONTAL_SCROLL_DISTANCE_ATTACHED_PROPERTY, value);
+      TryScheduleUpdateParentsRenderOrder(targetObject);
+    }
+
+    /// <summary>
+    /// Returns the <c>HorizontalScrollDistance</c> attached property for the
+    /// <paramref name="targetObject"/>. When this method is called,
+    /// the property will be created if it is not yet attached to the
+    /// <paramref name="targetObject"/>.
+    /// </summary>
+    /// <param name="targetObject">The object whose attached
+    /// property should be returned.</param>
+    /// <returns>Attached <c>HorizontalScrollDistance</c> property.</returns>
+    public static AbstractProperty GetHorizontalScrollDistanceAttachedProperty(DependencyObject targetObject)
+    {
+      AbstractProperty result = targetObject.GetAttachedProperty(HORIZONTAL_SCROLL_DISTANCE_ATTACHED_PROPERTY);
+      if (result != null)
+        return result;
+      TryScheduleUpdateParentsRenderOrder(targetObject);
+      return targetObject.GetOrCreateAttachedProperty(HORIZONTAL_SCROLL_DISTANCE_ATTACHED_PROPERTY, 0.0);
+    }
+
+    /// <summary>
+    /// Returns the <c>HorizontalScrollDistance</c> attached property whithout creating it
+    /// for the
+    /// <paramref name="targetObject"/>. When this method is called,
+    /// the property will be created if it is not yet attached to the
+    /// <paramref name="targetObject"/>.
+    /// </summary>
+    /// <param name="targetObject">The object whose attached property should be returned.</param>
+    /// <returns>Attached <c>HorizontalScrollDistance</c> property or <c>null</c>.</returns>
+    public static AbstractProperty GetHorizontalScrollDistanceAttachedProperty_NoCreate(DependencyObject targetObject)
+    {
+      return targetObject.GetAttachedProperty(HORIZONTAL_SCROLL_DISTANCE_ATTACHED_PROPERTY);
+    }
+
+
+    /// <summary>
+    /// Getter method for the attached property <c>VerticalScrollDistance</c>.
+    /// </summary>
+    /// <param name="targetObject">The object whose property value will
+    /// be returned.</param>
+    /// <returns>Value of the <c>VerticalScrollDistance</c> property on the
+    /// <paramref name="targetObject"/>.</returns>
+    public static double GetVerticalScrollDistance(DependencyObject targetObject)
+    {
+      return targetObject.GetAttachedPropertyValue<double>(VERTICAL_SCROLL_DISTANCE_ATTACHED_PROPERTY, 0.0);
+    }
+
+    /// <summary>
+    /// Setter method for the attached property <c>VerticalScrollDistance</c>.
+    /// </summary>
+    /// <param name="targetObject">The object whose property value will
+    /// be set.</param>
+    /// <param name="value">Value of the <c>VerticalScrollDistance</c> property on the
+    /// <paramref name="targetObject"/> to be set.</param>
+    public static void SetVerticalScrollDistance(DependencyObject targetObject, double value)
+    {
+      targetObject.SetAttachedPropertyValue<double>(VERTICAL_SCROLL_DISTANCE_ATTACHED_PROPERTY, value);
+      TryScheduleUpdateParentsRenderOrder(targetObject);
+    }
+
+    /// <summary>
+    /// Returns the <c>VerticalScrollDistance</c> attached property for the
+    /// <paramref name="targetObject"/>. When this method is called,
+    /// the property will be created if it is not yet attached to the
+    /// <paramref name="targetObject"/>.
+    /// </summary>
+    /// <param name="targetObject">The object whose attached
+    /// property should be returned.</param>
+    /// <returns>Attached <c>VerticalScrollDistance</c> property.</returns>
+    public static AbstractProperty GetVerticalScrollDistanceAttachedProperty(DependencyObject targetObject)
+    {
+      AbstractProperty result = targetObject.GetAttachedProperty(VERTICAL_SCROLL_DISTANCE_ATTACHED_PROPERTY);
+      if (result != null)
+        return result;
+      TryScheduleUpdateParentsRenderOrder(targetObject);
+      return targetObject.GetOrCreateAttachedProperty(VERTICAL_SCROLL_DISTANCE_ATTACHED_PROPERTY, 0.0);
+    }
+
+    /// <summary>
+    /// Returns the <c>VerticalScrollDistance</c> attached property whithout creating it
+    /// for the
+    /// <paramref name="targetObject"/>. When this method is called,
+    /// the property will be created if it is not yet attached to the
+    /// <paramref name="targetObject"/>.
+    /// </summary>
+    /// <param name="targetObject">The object whose attached property should be returned.</param>
+    /// <returns>Attached <c>VerticalScrollDistance</c> property or <c>null</c>.</returns>
+    public static AbstractProperty GetVerticalScrollDistanceAttachedProperty_NoCreate(DependencyObject targetObject)
+    {
+      return targetObject.GetAttachedProperty(VERTICAL_SCROLL_DISTANCE_ATTACHED_PROPERTY);
+    }
+    #endregion
+  }
+}