<?xml version="1.0" encoding="utf-8"?>
<ResourceDictionary
    xmlns="www.team-mediaportal.com/2008/mpf/directx"
    xmlns:x="http://schemas.microsoft.com/winfx/2006/xaml"
    xmlns:mp_special_controls="clr-namespace:MediaPortal.UI.SkinEngine.SpecialElements.Controls;assembly=SkinEngine"
    DependsOnStyleResources="Colors,Graphics,Consts"
    >

  <!-- ***************************** Storyboards ******************************** -->

  <ResourceWrapper x:Key="SquareButtonZoomCoefficient" Resource="1.03"/>
  <ResourceWrapper x:Key="WideButtonZoomCoefficientX" Resource="1.02"/>
  <ResourceWrapper x:Key="WideButtonZoomCoefficientY" Resource="1.04"/>

  <!-- Base storyboard which shows an animation when a button has focus -->
  <Storyboard x:Key="FocusedButtonStoryboard_Base" FillBehavior="HoldEnd">
    <DoubleAnimationUsingKeyFrames BeginTime="00:00:00" FillBehavior="HoldEnd" Storyboard.TargetName="ButtonControlRectangle" Storyboard.TargetProperty="Opacity">
      <SplineDoubleKeyFrame KeyTime="00:00:00" Value="0"/>
      <SplineDoubleKeyFrame KeyTime="00:00:00.1" Value="1"/>
    </DoubleAnimationUsingKeyFrames>
  </Storyboard>

  <Storyboard x:Key="FocusedMenuButtonStoryboard_Base" FillBehavior="HoldEnd">
    <ColorAnimationUsingKeyFrames FillBehavior="HoldEnd" BeginTime="00:00:00" Storyboard.TargetName="ButtonControlRectangle" Storyboard.TargetProperty="Fill.GradientStops[0].Color">
      <SplineColorKeyFrame KeyTime="{ThemeResource FocusedButtonAnimationTime1}" Value="{ThemeResource FocusedButtonGradient1Color}"/>
    </ColorAnimationUsingKeyFrames>
    <ColorAnimationUsingKeyFrames FillBehavior="HoldEnd" BeginTime="00:00:00" Storyboard.TargetName="ButtonControlRectangle" Storyboard.TargetProperty="Fill.GradientStops[1].Color">
      <SplineColorKeyFrame KeyTime="{ThemeResource FocusedButtonAnimationTime1}" Value="{ThemeResource FocusedButtonGradient3Color}"/>
    </ColorAnimationUsingKeyFrames>
  </Storyboard>

  <!-- Storyboard for buttons which are focused and which are almost square, e.g. radio buttons.
       This animation scales the button in x- and y-direction with the same factor. -->
  <Storyboard x:Key="FocusedButtonStoryboard" FillBehavior="HoldEnd">
    <StaticResource ResourceKey="FocusedButtonStoryboard_Base"/>
    <DoubleAnimationUsingKeyFrames BeginTime="00:00:00" FillBehavior="HoldEnd" Storyboard.TargetName="GrowControl" Storyboard.TargetProperty="RenderTransform.Children[0].ScaleX">
      <SplineDoubleKeyFrame KeyTime="00:00:00" Value="1"/>
      <SplineDoubleKeyFrame KeyTime="00:00:00.1" Value="{ThemeResource SquareButtonZoomCoefficient}"/>
    </DoubleAnimationUsingKeyFrames>
    <DoubleAnimationUsingKeyFrames BeginTime="00:00:00" FillBehavior="HoldEnd" Storyboard.TargetName="GrowControl" Storyboard.TargetProperty="RenderTransform.Children[0].ScaleY">
      <SplineDoubleKeyFrame KeyTime="00:00:00" Value="1"/>
      <SplineDoubleKeyFrame KeyTime="00:00:00.1" Value="{ThemeResource SquareButtonZoomCoefficient}"/>
    </DoubleAnimationUsingKeyFrames>
  </Storyboard>

  <!-- Storyboard for wide buttons which are focused, e.g. text buttons.
       This animation scales the button in x- and y-direction with different factors. -->
  <Storyboard x:Key="FocusedButtonWideStoryboard_GrowOnly" FillBehavior="HoldEnd">
    <DoubleAnimationUsingKeyFrames BeginTime="00:00:00" FillBehavior="HoldEnd" Storyboard.TargetName="GrowControl" Storyboard.TargetProperty="RenderTransform.Children[0].ScaleX">
      <SplineDoubleKeyFrame KeyTime="00:00:00" Value="1"/>
      <SplineDoubleKeyFrame KeyTime="00:00:00.1" Value="{ThemeResource WideButtonZoomCoefficientX}"/>
    </DoubleAnimationUsingKeyFrames>
    <DoubleAnimationUsingKeyFrames BeginTime="00:00:00" FillBehavior="HoldEnd" Storyboard.TargetName="GrowControl" Storyboard.TargetProperty="RenderTransform.Children[0].ScaleY">
      <SplineDoubleKeyFrame KeyTime="00:00:00" Value="1"/>
      <SplineDoubleKeyFrame KeyTime="00:00:00.1" Value="{ThemeResource WideButtonZoomCoefficientY}"/>
    </DoubleAnimationUsingKeyFrames>
  </Storyboard>

  <Storyboard x:Key="FocusedButtonWideStoryboard" FillBehavior="HoldEnd">
    <StaticResource ResourceKey="FocusedButtonStoryboard_Base"/>
    <StaticResource ResourceKey="FocusedButtonWideStoryboard_GrowOnly"/>
  </Storyboard>

  <Storyboard x:Key="FocusedMenuButtonWideStoryboard" FillBehavior="HoldEnd">
    <StaticResource ResourceKey="FocusedMenuButtonStoryboard_Base"/>
    <StaticResource ResourceKey="FocusedButtonWideStoryboard_GrowOnly"/>
  </Storyboard>

  <!-- Base storyboard which shows an animation when a button is pressed -->
  <Storyboard x:Key="PressedButtonStoryboard_Base" FillBehavior="HoldEnd">
    <ColorAnimationUsingKeyFrames BeginTime="00:00:00" Storyboard.TargetName="ButtonControlRectangle" Storyboard.TargetProperty="Fill.GradientStops[1].Color">
      <SplineColorKeyFrame KeyTime="00:00:00" Value="{ThemeResource PressedButtonGradientDark2Color}"/>
      <SplineColorKeyFrame KeyTime="00:00:00.2000000" Value="{ThemeResource PressedButtonGradientDark1Color}"/>
      <SplineColorKeyFrame KeyTime="00:00:00.4000000" Value="{ThemeResource PressedButtonGradientDark2Color}"/>
    </ColorAnimationUsingKeyFrames>
    <ColorAnimationUsingKeyFrames BeginTime="00:00:00" Storyboard.TargetName="ButtonControlRectangle" Storyboard.TargetProperty="Fill.GradientStops[0].Color">
      <SplineColorKeyFrame KeyTime="00:00:00" Value="{ThemeResource PressedButtonGradientLight2Color}"/>
      <SplineColorKeyFrame KeyTime="00:00:00.2000000" Value="{ThemeResource PressedButtonGradientLight1Color}"/>
      <SplineColorKeyFrame KeyTime="00:00:00.4000000" Value="{ThemeResource PressedButtonGradientLight2Color}"/>
    </ColorAnimationUsingKeyFrames>
    <ColorAnimationUsingKeyFrames BeginTime="00:00:00" Storyboard.TargetName="ButtonControlRectangle" Storyboard.TargetProperty="Stroke.Color">
      <SplineColorKeyFrame KeyTime="00:00:00" Value="{ThemeResource HighlightButtonStrokeColor}"/>
      <SplineColorKeyFrame KeyTime="00:00:00.2000000" Value="{ThemeResource HighlightButtonStrokeColor}"/>
      <SplineColorKeyFrame KeyTime="00:00:00.4000000" Value="{ThemeResource HighlightButtonStrokeColor}"/>
    </ColorAnimationUsingKeyFrames>
    <DoubleAnimationUsingKeyFrames BeginTime="00:00:00" Storyboard.TargetName="ButtonControlRectangle" Storyboard.TargetProperty="Fill.RelativeTransform.Children[0].ScaleX">
      <SplineDoubleKeyFrame KeyTime="00:00:00" Value="1.335"/>
      <SplineDoubleKeyFrame KeyTime="00:00:00.2000000" Value="1.286"/>
      <SplineDoubleKeyFrame KeyTime="00:00:00.4000000" Value="1.286"/>
    </DoubleAnimationUsingKeyFrames>
    <DoubleAnimationUsingKeyFrames BeginTime="00:00:00" Storyboard.TargetName="ButtonControlRectangle" Storyboard.TargetProperty="Fill.RelativeTransform.Children[0].ScaleY">
      <SplineDoubleKeyFrame KeyTime="00:00:00" Value="1.582"/>
      <SplineDoubleKeyFrame KeyTime="00:00:00.2000000" Value="1.526"/>
      <SplineDoubleKeyFrame KeyTime="00:00:00.4000000" Value="1.526"/>
    </DoubleAnimationUsingKeyFrames>
  </Storyboard>

  <!-- Storyboard for buttons which are pressed and which are almost square, e.g. radio buttons.
       This animation scales the button in x- and y-direction with the same factor. -->
  <Storyboard x:Key="PressedButtonStoryboard" FillBehavior="HoldEnd">
    <StaticResource ResourceKey="PressedButtonStoryboard_Base"/>
    <DoubleAnimationUsingKeyFrames BeginTime="00:00:00" FillBehavior="HoldEnd" Storyboard.TargetName="GrowControl" Storyboard.TargetProperty="RenderTransform.Children[0].ScaleX">
      <SplineDoubleKeyFrame KeyTime="00:00:00" Value="{ThemeResource SquareButtonZoomCoefficient}"/>
    </DoubleAnimationUsingKeyFrames>
    <DoubleAnimationUsingKeyFrames BeginTime="00:00:00" FillBehavior="HoldEnd" Storyboard.TargetName="GrowControl" Storyboard.TargetProperty="RenderTransform.Children[0].ScaleY">
      <SplineDoubleKeyFrame KeyTime="00:00:00" Value="{ThemeResource SquareButtonZoomCoefficient}"/>
    </DoubleAnimationUsingKeyFrames>
  </Storyboard>

  <!-- Storyboard for wide buttons which are pressed, e.g. text buttons.
       This animation scales the button in x- and y-direction with different factors. -->
  <Storyboard x:Key="PressedButtonWideStoryboard_GrowOnly" FillBehavior="HoldEnd">
    <DoubleAnimationUsingKeyFrames BeginTime="00:00:00" FillBehavior="HoldEnd" Storyboard.TargetName="GrowControl" Storyboard.TargetProperty="RenderTransform.Children[0].ScaleX">
      <SplineDoubleKeyFrame KeyTime="00:00:00" Value="{ThemeResource WideButtonZoomCoefficientX}"/>
    </DoubleAnimationUsingKeyFrames>
    <DoubleAnimationUsingKeyFrames BeginTime="00:00:00" FillBehavior="HoldEnd" Storyboard.TargetName="GrowControl" Storyboard.TargetProperty="RenderTransform.Children[0].ScaleY">
      <SplineDoubleKeyFrame KeyTime="00:00:00" Value="{ThemeResource WideButtonZoomCoefficientY}"/>
    </DoubleAnimationUsingKeyFrames>
  </Storyboard>

  <Storyboard x:Key="PressedButtonWideStoryboard" FillBehavior="HoldEnd">
    <StaticResource ResourceKey="PressedButtonStoryboard_Base"/>
    <StaticResource ResourceKey="PressedButtonWideStoryboard_GrowOnly"/>
  </Storyboard>

  <Storyboard x:Key="PressedMenuButtonWideStoryboard" FillBehavior="HoldEnd">
    <StaticResource ResourceKey="PressedButtonWideStoryboard_GrowOnly"/>
  </Storyboard>

  <!-- Storyboard whichs turns the background to be transparent for disabled buttons -->
  <Storyboard x:Key="DisabledButtonStoryboard" RepeatBehavior="Forever" Duration="00:00:01">
    <ColorAnimationUsingKeyFrames BeginTime="00:00:00" Storyboard.TargetName="ButtonBase" Storyboard.TargetProperty="Fill">
      <SplineColorKeyFrame KeyTime="00:00:00" Value="{ThemeResource ButtonBackgroundDisabledFill}"/>
    </ColorAnimationUsingKeyFrames>
    <ColorAnimationUsingKeyFrames BeginTime="00:00:00" Storyboard.TargetName="ButtonBase" Storyboard.TargetProperty="Stroke.GradientStops[0].Color">
      <SplineColorKeyFrame KeyTime="00:00:00" Value="{ThemeResource ButtonBackgroundDisabledFill}"/>
    </ColorAnimationUsingKeyFrames>
    <ColorAnimationUsingKeyFrames BeginTime="00:00:00" Storyboard.TargetName="ButtonBase" Storyboard.TargetProperty="Stroke.GradientStops[1].Color">
      <SplineColorKeyFrame KeyTime="00:00:00" Value="{ThemeResource ButtonBackgroundDisabledFill}"/>
    </ColorAnimationUsingKeyFrames>
    <ColorAnimationUsingKeyFrames BeginTime="00:00:00" Storyboard.TargetName="ButtonBase" Storyboard.TargetProperty="Stroke.GradientStops[2].Color">
      <SplineColorKeyFrame KeyTime="00:00:00" Value="{ThemeResource ButtonBackgroundDisabledFill}"/>
    </ColorAnimationUsingKeyFrames>
    <ColorAnimationUsingKeyFrames BeginTime="00:00:00" Storyboard.TargetName="ButtonBase" Storyboard.TargetProperty="Stroke.GradientStops[3].Color">
      <SplineColorKeyFrame KeyTime="00:00:00" Value="{ThemeResource ButtonBackgroundDisabledFill}"/>
    </ColorAnimationUsingKeyFrames>
  </Storyboard>


  <Storyboard x:Key="FocusedOSDButtonStoryboard" FillBehavior="HoldEnd">
    <StaticResource ResourceKey="FocusedButtonWideStoryboard_GrowOnly"/>
    <DoubleAnimationUsingKeyFrames BeginTime="00:00:00" FillBehavior="HoldEnd" Storyboard.TargetName="GrowControl" Storyboard.TargetProperty="Opacity">
      <SplineDoubleKeyFrame KeyTime="00:00:00" Value="{ThemeResource PlayerControlButtonOpacity}"/>
      <SplineDoubleKeyFrame KeyTime="00:00:00.20" Value="1"/>
    </DoubleAnimationUsingKeyFrames>
  </Storyboard>


  <!-- ************************* Control styles for buttons ************************* -->

  <!-- Home items button style -->
  <Style x:Key="HomeButtonControlStyle" TargetType="{x:Type Control}">
    <Setter Property="Template">
      <Setter.Value>
        <ControlTemplate>
          <Border x:Name="ButtonControlRectangle"
              IsVisible ="False"
              CornerRadius="{ThemeResource ButtonControlRadiusX}"
              BorderBrush="{ThemeResource MediaItemsFocusedBorderBrush}"
              BorderThickness="3"
              Margin="-5"/>
        </ControlTemplate>
      </Setter.Value>
    </Setter>
  </Style>

  <Style x:Key="HomeButtonStyle" TargetType="{x:Type Button}">
    <Setter Property="Template">
      <Setter.Value>
        <ControlTemplate>
          <Grid x:Name="GrowControl" RenderTransformOrigin="0.5,0.5" Margin="0,1,0,1">
            <Grid.ColumnDefinitions>
              <ColumnDefinition Width="*"/>
            </Grid.ColumnDefinitions>
            <Grid.RowDefinitions>
              <RowDefinition Height="*"/>
            </Grid.RowDefinitions>
            <Grid.RenderTransform>
              <TransformGroup>
                <ScaleTransform ScaleX="1" ScaleY="1"/>
              </TransformGroup>
            </Grid.RenderTransform>
            <Control Style="{ThemeResource HomeButtonControlStyle}" VerticalAlignment="Stretch" HorizontalAlignment="Stretch"/>
            <ContentPresenter x:Name="ButtonContentPresenter" Margin="0" HorizontalAlignment="Stretch" VerticalAlignment="Stretch"/>
          </Grid>
          <ControlTemplate.Triggers>
            <Trigger Property="HasFocus" Value="True">
              <Setter TargetName="ButtonControlRectangle" Property="IsVisible" Value="True"/>
              <Trigger.EnterActions>
                <BeginStoryboard x:Name="Focused_BeginStoryboard" Storyboard="{ThemeResource FocusedButtonWideStoryboard}"/>
                <SoundPlayerAction Source="navigate.wav" DisableOnAudioOutput="True"/>
              </Trigger.EnterActions>
              <Trigger.ExitActions>
                <StopStoryboard BeginStoryboardName="Focused_BeginStoryboard"/>
              </Trigger.ExitActions>
            </Trigger>
            <Trigger Property="IsPressed" Value="True">
              <Trigger.EnterActions>
                <BeginStoryboard x:Name="Pressed_BeginStoryboard" Storyboard="{ThemeResource PressedButtonWideStoryboard}"
                    HandoffBehavior="TemporaryReplace"/>
                <SoundPlayerAction Source="click.wav" DisableOnAudioOutput="True"/>
              </Trigger.EnterActions>
              <Trigger.ExitActions>
                <StopStoryboard BeginStoryboardName="Pressed_BeginStoryboard"/>
              </Trigger.ExitActions>
            </Trigger>
            <Trigger Property="IsEnabled" Value="False">
              <Trigger.EnterActions>
                <BeginStoryboard x:Name="Disabled_BeginStoryBoard" Storyboard="{ThemeResource DisabledButtonStoryboard}"/>
              </Trigger.EnterActions>
              <Trigger.ExitActions>
                <StopStoryboard BeginStoryboardName="Disabled_BeginStoryBoard"/>
              </Trigger.ExitActions>
            </Trigger>
          </ControlTemplate.Triggers>
        </ControlTemplate>
      </Setter.Value>
    </Setter>
  </Style>

  <!-- Group tab header button style -->
  <Style x:Key="GroupTabHeaderButtonControlStyle" TargetType="{x:Type Control}">
    <Setter Property="Template">
      <Setter.Value>
        <ControlTemplate>
          <Rectangle x:Name="ButtonControlRectangle" StrokeThickness="1.5" Opacity="0" Margin="-2">
            <Rectangle.Stroke>
              <LinearGradientBrush StartPoint="0,0" EndPoint="1,0">
                <GradientStop Color="#00A0A0A0" Offset="0.05"/>
                <GradientStop Color="White" Offset="0.5"/>
                <GradientStop Color="#00A0A0A0" Offset="0.95"/>
              </LinearGradientBrush>
            </Rectangle.Stroke>
          </Rectangle>
        </ControlTemplate>
      </Setter.Value>
    </Setter>
  </Style>

  <Style x:Key="GroupTabHeaderButtonStyle" TargetType="{x:Type Button}">
    <Setter Property="Template">
      <Setter.Value>
        <ControlTemplate>
          <Grid x:Name="GrowControl" RenderTransformOrigin="0.5,0.5" Margin="0,1,0,1">
            <Grid.ColumnDefinitions>
              <ColumnDefinition Width="*"/>
            </Grid.ColumnDefinitions>
            <Grid.RowDefinitions>
              <RowDefinition Height="*"/>
            </Grid.RowDefinitions>
            <Grid.RenderTransform>
              <TransformGroup>
                <ScaleTransform ScaleX="1" ScaleY="1"/>
              </TransformGroup>
            </Grid.RenderTransform>
            <Control Style="{ThemeResource GroupTabHeaderButtonControlStyle}" VerticalAlignment="Stretch" HorizontalAlignment="Stretch"/>
            <ContentPresenter x:Name="ButtonContentPresenter" Margin="0" HorizontalAlignment="Stretch" VerticalAlignment="Stretch"/>
          </Grid>
          <ControlTemplate.Triggers>
            <Trigger Property="Selected" Value="True">
              <Setter TargetName="ItemLabel" Property="Color" Value="{ThemeResource TextColor}"/>
            </Trigger>
            <Trigger Property="HasFocus" Value="True">
              <Trigger.EnterActions>
                <BeginStoryboard x:Name="Focused_BeginStoryboard" Storyboard="{ThemeResource FocusedButtonWideStoryboard}"/>
                <SoundPlayerAction Source="navigate.wav" DisableOnAudioOutput="True"/>
              </Trigger.EnterActions>
              <Trigger.ExitActions>
                <StopStoryboard BeginStoryboardName="Focused_BeginStoryboard"/>
              </Trigger.ExitActions>
            </Trigger>
            <Trigger Property="IsPressed" Value="True">
              <Trigger.EnterActions>
                <BeginStoryboard x:Name="Pressed_BeginStoryboard" Storyboard="{ThemeResource PressedButtonWideStoryboard}"
                    HandoffBehavior="TemporaryReplace"/>
                <SoundPlayerAction Source="click.wav" DisableOnAudioOutput="True"/>
              </Trigger.EnterActions>
              <Trigger.ExitActions>
                <StopStoryboard BeginStoryboardName="Pressed_BeginStoryboard"/>
              </Trigger.ExitActions>
            </Trigger>
            <Trigger Property="IsEnabled" Value="False">
              <Trigger.EnterActions>
                <BeginStoryboard x:Name="Disabled_BeginStoryBoard" Storyboard="{ThemeResource DisabledButtonStoryboard}"/>
              </Trigger.EnterActions>
              <Trigger.ExitActions>
                <StopStoryboard BeginStoryboardName="Disabled_BeginStoryBoard"/>
              </Trigger.ExitActions>
            </Trigger>
          </ControlTemplate.Triggers>
        </ControlTemplate>
      </Setter.Value>
    </Setter>
  </Style>

  <!-- Menu and ContentsMenu style -->

  <Style x:Key="ButtonControlStyle" TargetType="{x:Type Control}">
    <Setter Property="Template">
      <Setter.Value>
        <ControlTemplate>
          <Rectangle x:Name="ButtonControlRectangle"
              Opacity="0"
              RadiusX="{ThemeResource ButtonControlRadiusX}" RadiusY="{ThemeResource ButtonControlRadiusY}"
              Margin="-5" Fill="#364D5D" Stroke="#213848" StrokeThickness="1">
          </Rectangle>
        </ControlTemplate>
      </Setter.Value>
    </Setter>
  </Style>

  <Style x:Key="MenuButtonControlStyle" TargetType="{x:Type Control}" BasedOn="{ThemeResource ButtonControlStyle}">
  </Style>

  <Style x:Key="PopupMenuButtonControlStyle" TargetType="{x:Type Control}">
    <Setter Property="Template">
      <Setter.Value>
        <ControlTemplate>
          <Rectangle x:Name="ButtonControlRectangle"
              RadiusX="{ThemeResource ButtonControlRadiusX}" RadiusY="{ThemeResource ButtonControlRadiusY}"
              Margin="-30,0,-30,0">
            <Rectangle.Fill>
              <LinearGradientBrush StartPoint="0,0" EndPoint="0,1">
                <GradientStop Color="{ThemeResource ButtonGradient1Color}" Offset="0"/>
                <GradientStop Color="{ThemeResource ButtonGradient2Color}" Offset="1"/>
              </LinearGradientBrush>
            </Rectangle.Fill>
          </Rectangle>
        </ControlTemplate>
      </Setter.Value>
    </Setter>
  </Style>

  <Style x:Key="ButtonWideStyle" TargetType="{x:Type Button}">
    <Setter Property="Template">
      <Setter.Value>
        <ControlTemplate>
          <Grid x:Name="GrowControl" RenderTransformOrigin="0.5,0.5" Margin="2">
            <Grid.ColumnDefinitions>
              <ColumnDefinition Width="*"/>
            </Grid.ColumnDefinitions>
            <Grid.RowDefinitions>
              <RowDefinition Height="*"/>
            </Grid.RowDefinitions>
            <Grid.RenderTransform>
              <TransformGroup>
                <ScaleTransform ScaleX="1" ScaleY="1"/>
              </TransformGroup>
            </Grid.RenderTransform>
            <Control x:Name="ButtonControlBackground" Style="{ThemeResource ButtonControlStyle}" VerticalAlignment="Stretch" HorizontalAlignment="Stretch"/>
            <ContentPresenter x:Name="ButtonContentPresenter" Margin="10,5,10,5" HorizontalAlignment="Stretch" VerticalAlignment="Stretch"/>
          </Grid>
          <ControlTemplate.Triggers>
            <Trigger Property="HasFocus" Value="True">
              <Trigger.EnterActions>
                <BeginStoryboard x:Name="Focused_BeginStoryboard" Storyboard="{ThemeResource FocusedButtonWideStoryboard}"/>
                <SoundPlayerAction Source="navigate.wav" DisableOnAudioOutput="True"/>
              </Trigger.EnterActions>
              <Trigger.ExitActions>
                <StopStoryboard BeginStoryboardName="Focused_BeginStoryboard"/>
              </Trigger.ExitActions>
            </Trigger>
            <Trigger Property="IsPressed" Value="True">
              <Trigger.EnterActions>
                <BeginStoryboard x:Name="Pressed_BeginStoryboard" Storyboard="{ThemeResource PressedButtonWideStoryboard}"
                    HandoffBehavior="TemporaryReplace"/>
                <SoundPlayerAction Source="click.wav" DisableOnAudioOutput="True"/>
              </Trigger.EnterActions>
              <Trigger.ExitActions>
                <StopStoryboard BeginStoryboardName="Pressed_BeginStoryboard"/>
              </Trigger.ExitActions>
            </Trigger>
            <Trigger Property="IsEnabled" Value="False">
              <Trigger.EnterActions>
                <BeginStoryboard x:Name="Disabled_BeginStoryBoard" Storyboard="{ThemeResource DisabledButtonStoryboard}"/>
              </Trigger.EnterActions>
              <Trigger.ExitActions>
                <StopStoryboard BeginStoryboardName="Disabled_BeginStoryBoard"/>
              </Trigger.ExitActions>
            </Trigger>
          </ControlTemplate.Triggers>
        </ControlTemplate>
      </Setter.Value>
    </Setter>
  </Style>

  <Style x:Key="MenuButtonWideStyle" TargetType="{x:Type Button}">
    <Setter Property="Template">
      <Setter.Value>
        <ControlTemplate>
          <Grid x:Name="GrowControl" RenderTransformOrigin="0.5,0.5" Margin="2">
            <Grid.ColumnDefinitions>
              <ColumnDefinition Width="*"/>
            </Grid.ColumnDefinitions>
            <Grid.RowDefinitions>
              <RowDefinition Height="*"/>
            </Grid.RowDefinitions>
            <Grid.RenderTransform>
              <TransformGroup>
                <ScaleTransform ScaleX="1" ScaleY="1"/>
              </TransformGroup>
            </Grid.RenderTransform>
            <Control x:Name="ButtonControlBackground" Style="{ThemeResource MenuButtonControlStyle}" VerticalAlignment="Stretch" HorizontalAlignment="Stretch"/>
            <ContentPresenter x:Name="ButtonContentPresenter" Margin="10,5,10,5" HorizontalAlignment="Stretch" VerticalAlignment="Stretch"/>
          </Grid>
          <ControlTemplate.Triggers>
            <Trigger Property="HasFocus" Value="True">
              <Trigger.EnterActions>
                <BeginStoryboard x:Name="Focused_BeginStoryboard" Storyboard="{ThemeResource FocusedButtonWideStoryboard}"/>
                <SoundPlayerAction Source="navigate.wav" DisableOnAudioOutput="True"/>
              </Trigger.EnterActions>
              <Trigger.ExitActions>
                <StopStoryboard BeginStoryboardName="Focused_BeginStoryboard"/>
              </Trigger.ExitActions>
            </Trigger>
            <Trigger Property="IsPressed" Value="True">
              <Trigger.EnterActions>
                <BeginStoryboard x:Name="Pressed_BeginStoryboard" Storyboard="{ThemeResource PressedButtonWideStoryboard}"
                    HandoffBehavior="TemporaryReplace"/>
                <SoundPlayerAction Source="click.wav" DisableOnAudioOutput="True"/>
              </Trigger.EnterActions>
              <Trigger.ExitActions>
                <StopStoryboard BeginStoryboardName="Pressed_BeginStoryboard"/>
              </Trigger.ExitActions>
            </Trigger>
            <Trigger Property="IsEnabled" Value="False">
              <Trigger.EnterActions>
                <BeginStoryboard x:Name="Disabled_BeginStoryBoard" Storyboard="{ThemeResource DisabledButtonStoryboard}"/>
              </Trigger.EnterActions>
              <Trigger.ExitActions>
                <StopStoryboard BeginStoryboardName="Disabled_BeginStoryBoard"/>
              </Trigger.ExitActions>
            </Trigger>
          </ControlTemplate.Triggers>
        </ControlTemplate>
      </Setter.Value>
    </Setter>
  </Style>

  <Style x:Key="PopupMenuButtonWideStyle" TargetType="{x:Type Button}">
    <Setter Property="Template">
      <Setter.Value>
        <ControlTemplate>
          <Grid x:Name="GrowControl" RenderTransformOrigin="0.5,0.5" Margin="2">
            <Grid.ColumnDefinitions>
              <ColumnDefinition Width="*"/>
            </Grid.ColumnDefinitions>
            <Grid.RowDefinitions>
              <RowDefinition Height="*"/>
            </Grid.RowDefinitions>
            <Grid.RenderTransform>
              <TransformGroup>
                <ScaleTransform ScaleX="1" ScaleY="1"/>
              </TransformGroup>
            </Grid.RenderTransform>
            <Control x:Name="ButtonControlBackground" Style="{ThemeResource PopupMenuButtonControlStyle}" VerticalAlignment="Stretch" HorizontalAlignment="Stretch"/>
            <ContentPresenter x:Name="ButtonContentPresenter" Margin="10,5,10,5" HorizontalAlignment="Stretch" VerticalAlignment="Stretch"/>
          </Grid>
          <ControlTemplate.Triggers>
            <Trigger Property="HasFocus" Value="True">
              <Trigger.EnterActions>
                <BeginStoryboard x:Name="Focused_BeginStoryboard" Storyboard="{ThemeResource FocusedMenuButtonWideStoryboard}"/>
                <SoundPlayerAction Source="navigate.wav" DisableOnAudioOutput="True"/>
              </Trigger.EnterActions>
              <Trigger.ExitActions>
                <StopStoryboard BeginStoryboardName="Focused_BeginStoryboard"/>
              </Trigger.ExitActions>
            </Trigger>
            <Trigger Property="IsPressed" Value="True">
              <Trigger.EnterActions>
                <BeginStoryboard x:Name="Pressed_BeginStoryboard" Storyboard="{ThemeResource PressedButtonWideStoryboard}"
                    HandoffBehavior="TemporaryReplace"/>
                <SoundPlayerAction Source="click.wav" DisableOnAudioOutput="True"/>
              </Trigger.EnterActions>
              <Trigger.ExitActions>
                <StopStoryboard BeginStoryboardName="Pressed_BeginStoryboard"/>
              </Trigger.ExitActions>
            </Trigger>
            <Trigger Property="IsEnabled" Value="False">
              <Trigger.EnterActions>
                <BeginStoryboard x:Name="Disabled_BeginStoryBoard" Storyboard="{ThemeResource DisabledButtonStoryboard}"/>
              </Trigger.EnterActions>
              <Trigger.ExitActions>
                <StopStoryboard BeginStoryboardName="Disabled_BeginStoryBoard"/>
              </Trigger.ExitActions>
            </Trigger>
          </ControlTemplate.Triggers>
        </ControlTemplate>
      </Setter.Value>
    </Setter>
  </Style>

  <!-- MediaItems style -->

  <Style x:Key="MediaItemButtonControlStyle" TargetType="{x:Type Control}" BasedOn="{ThemeResource ButtonControlStyle}">
  </Style>

  <Style x:Key="MediaItemButtonCoverControlStyle" TargetType="{x:Type Control}">
    <Setter Property="Template">
      <Setter.Value>
        <ControlTemplate>
          <Border x:Name="ButtonControlRectangle"
              IsVisible ="False"
              CornerRadius="{ThemeResource ButtonControlRadiusX}"
              BorderBrush="{ThemeResource MediaItemsFocusedBorderBrush}"
              BorderThickness="0"
              Margin="-1">
          </Border>
        </ControlTemplate>
      </Setter.Value>
    </Setter>
  </Style>

  <Style x:Key="MediaItemButtonWideStyle" TargetType="{x:Type Button}">
    <Setter Property="Template">
      <Setter.Value>
        <ControlTemplate>
          <Grid x:Name="GrowControl" RenderTransformOrigin="0.5,0.5" Margin="2">
            <Grid.ColumnDefinitions>
              <ColumnDefinition Width="*"/>
            </Grid.ColumnDefinitions>
            <Grid.RowDefinitions>
              <RowDefinition Height="*"/>
            </Grid.RowDefinitions>
            <Grid.RenderTransform>
              <TransformGroup>
                <ScaleTransform ScaleX="1" ScaleY="1"/>
              </TransformGroup>
            </Grid.RenderTransform>
            <Control x:Name="ButtonControlBackground" Style="{ThemeResource MediaItemButtonControlStyle}" VerticalAlignment="Stretch" HorizontalAlignment="Stretch"/>
            <ContentPresenter x:Name="ButtonContentPresenter" Margin="5" HorizontalAlignment="Stretch" VerticalAlignment="Stretch"/>
          </Grid>
          <ControlTemplate.Triggers>
            <Trigger Property="HasFocus" Value="True">
              <Setter TargetName="ButtonControlRectangle" Property="IsVisible" Value="True"/>
              <Trigger.EnterActions>
                <BeginStoryboard x:Name="Focused_BeginStoryboard" Storyboard="{ThemeResource FocusedButtonWideStoryboard}"/>
                <SoundPlayerAction Source="navigate.wav" DisableOnAudioOutput="True"/>
              </Trigger.EnterActions>
              <Trigger.ExitActions>
                <StopStoryboard BeginStoryboardName="Focused_BeginStoryboard"/>
              </Trigger.ExitActions>
            </Trigger>
            <Trigger Property="IsPressed" Value="True">
              <Trigger.EnterActions>
                <BeginStoryboard x:Name="Pressed_BeginStoryboard" Storyboard="{ThemeResource PressedButtonWideStoryboard}"
                    HandoffBehavior="TemporaryReplace"/>
                <SoundPlayerAction Source="click.wav" DisableOnAudioOutput="True"/>
              </Trigger.EnterActions>
              <Trigger.ExitActions>
                <StopStoryboard BeginStoryboardName="Pressed_BeginStoryboard"/>
              </Trigger.ExitActions>
            </Trigger>
            <Trigger Property="IsEnabled" Value="False">
              <Trigger.EnterActions>
                <BeginStoryboard x:Name="Disabled_BeginStoryBoard" Storyboard="{ThemeResource DisabledButtonStoryboard}"/>
              </Trigger.EnterActions>
              <Trigger.ExitActions>
                <StopStoryboard BeginStoryboardName="Disabled_BeginStoryBoard"/>
              </Trigger.ExitActions>
            </Trigger>
          </ControlTemplate.Triggers>
        </ControlTemplate>
      </Setter.Value>
    </Setter>
  </Style>

  <Style x:Key="MediaItemButtonCoverStyle" TargetType="{x:Type Button}">
    <Setter Property="Template">
      <Setter.Value>
        <ControlTemplate>
          <Grid x:Name="GrowControl" RenderTransformOrigin="0.5,0.5" Margin="2">
            <Grid.ColumnDefinitions>
              <ColumnDefinition Width="*"/>
            </Grid.ColumnDefinitions>
            <Grid.RowDefinitions>
              <RowDefinition Height="*"/>
            </Grid.RowDefinitions>
            <Grid.RenderTransform>
              <TransformGroup>
                <ScaleTransform ScaleX="1" ScaleY="1"/>
              </TransformGroup>
            </Grid.RenderTransform>
            <Control x:Name="ButtonControlBackground" Style="{ThemeResource MediaItemButtonCoverControlStyle}" VerticalAlignment="Stretch" HorizontalAlignment="Stretch"/>
            <ContentPresenter x:Name="ButtonContentPresenter" Margin="5" HorizontalAlignment="Stretch" VerticalAlignment="Stretch"/>
          </Grid>
          <ControlTemplate.Triggers>
            <Trigger Property="HasFocus" Value="True">
              <Setter TargetName="ButtonControlRectangle" Property="IsVisible" Value="True"/>
              <Trigger.EnterActions>
                <BeginStoryboard x:Name="Focused_BeginStoryboard" Storyboard="{ThemeResource FocusedButtonWideStoryboard}"/>
                <SoundPlayerAction Source="navigate.wav" DisableOnAudioOutput="True"/>
              </Trigger.EnterActions>
              <Trigger.ExitActions>
                <StopStoryboard BeginStoryboardName="Focused_BeginStoryboard"/>
              </Trigger.ExitActions>
            </Trigger>
            <Trigger Property="IsPressed" Value="True">
              <Trigger.EnterActions>
                <BeginStoryboard x:Name="Pressed_BeginStoryboard" Storyboard="{ThemeResource PressedButtonWideStoryboard}"
                    HandoffBehavior="TemporaryReplace"/>
                <SoundPlayerAction Source="click.wav" DisableOnAudioOutput="True"/>
              </Trigger.EnterActions>
              <Trigger.ExitActions>
                <StopStoryboard BeginStoryboardName="Pressed_BeginStoryboard"/>
              </Trigger.ExitActions>
            </Trigger>
            <Trigger Property="IsEnabled" Value="False">
              <Trigger.EnterActions>
                <BeginStoryboard x:Name="Disabled_BeginStoryBoard" Storyboard="{ThemeResource DisabledButtonStoryboard}"/>
              </Trigger.EnterActions>
              <Trigger.ExitActions>
                <StopStoryboard BeginStoryboardName="Disabled_BeginStoryBoard"/>
              </Trigger.ExitActions>
            </Trigger>
          </ControlTemplate.Triggers>
        </ControlTemplate>
      </Setter.Value>
    </Setter>
  </Style>

  <Style x:Key="MediaItemButtonCoverFlowStyle" TargetType="{x:Type Button}">
    <Setter Property="Template">
      <Setter.Value>
        <ControlTemplate>
          <Grid x:Name="GrowControl" RenderTransformOrigin="0.5,0.5" Margin="2">
            <Grid.ColumnDefinitions>
              <ColumnDefinition Width="*"/>
            </Grid.ColumnDefinitions>
            <Grid.RowDefinitions>
              <RowDefinition Height="*"/>
            </Grid.RowDefinitions>
            <Grid.RenderTransform>
              <TransformGroup>
                <ScaleTransform ScaleX="1" ScaleY="1"/>
              </TransformGroup>
            </Grid.RenderTransform>
            <Control x:Name="ButtonControlBackground" Style="{ThemeResource MediaItemButtonCoverControlStyle}" VerticalAlignment="Stretch" HorizontalAlignment="Stretch"/>
            <ContentPresenter x:Name="ButtonContentPresenter" Margin="5" HorizontalAlignment="Stretch" VerticalAlignment="Stretch"/>
          </Grid>
          <ControlTemplate.Triggers>
            <Trigger Property="HasFocus" Value="True">
              <Setter TargetName="ButtonControlRectangle" Property="IsVisible" Value="False"/>
              <Trigger.EnterActions>
                <BeginStoryboard x:Name="Focused_BeginStoryboard" Storyboard="{ThemeResource FocusedButtonWideStoryboard}"/>
                <SoundPlayerAction Source="navigate.wav" DisableOnAudioOutput="True"/>
              </Trigger.EnterActions>
              <Trigger.ExitActions>
                <StopStoryboard BeginStoryboardName="Focused_BeginStoryboard"/>
              </Trigger.ExitActions>
            </Trigger>
            <Trigger Property="IsPressed" Value="True">
              <Trigger.EnterActions>
                <BeginStoryboard x:Name="Pressed_BeginStoryboard" Storyboard="{ThemeResource PressedButtonWideStoryboard}"
                    HandoffBehavior="TemporaryReplace"/>
                <SoundPlayerAction Source="click.wav" DisableOnAudioOutput="True"/>
              </Trigger.EnterActions>
              <Trigger.ExitActions>
                <StopStoryboard BeginStoryboardName="Pressed_BeginStoryboard"/>
              </Trigger.ExitActions>
            </Trigger>
            <Trigger Property="IsEnabled" Value="False">
              <Trigger.EnterActions>
                <BeginStoryboard x:Name="Disabled_BeginStoryBoard" Storyboard="{ThemeResource DisabledButtonStoryboard}"/>
              </Trigger.EnterActions>
              <Trigger.ExitActions>
                <StopStoryboard BeginStoryboardName="Disabled_BeginStoryBoard"/>
              </Trigger.ExitActions>
            </Trigger>
          </ControlTemplate.Triggers>
        </ControlTemplate>
      </Setter.Value>
    </Setter>
  </Style>
<<<<<<< HEAD

=======
>>>>>>> 22d2f130
  <!-- *************************** Play control buttons ****************************** -->

  <Style x:Key="BaseWindowButtonStyle" TargetType="{x:Type Button}">
    <Setter Property="Template">
      <Setter.Value>
        <ControlTemplate TargetType="{x:Type Button}">
          <Grid x:Name="GrowControl" RenderTransformOrigin="0.5,0.5" Margin="8" Opacity="0.6">
            <Grid.ColumnDefinitions>
              <ColumnDefinition Width="*"/>
            </Grid.ColumnDefinitions>
            <Grid.RowDefinitions>
              <RowDefinition Height="*"/>
            </Grid.RowDefinitions>
            <Grid.RenderTransform>
              <TransformGroup>
                <ScaleTransform ScaleX="1" ScaleY="1"/>
              </TransformGroup>
            </Grid.RenderTransform>

            <!-- Embedded symbol  -->
            <Control x:Name="ContentControl" Template="{DynamicResource ResourceKey=ContentControlTemplate}" />
          </Grid>


          <ControlTemplate.Triggers>
            <Trigger Property="HasFocus" Value="True">
              <Trigger.EnterActions>
                <BeginStoryboard x:Name="Focused_BeginStoryboard" Storyboard="{ThemeResource FocusedOSDButtonStoryboard}"/>
              </Trigger.EnterActions>
              <Trigger.ExitActions>
                <StopStoryboard BeginStoryboardName="Focused_BeginStoryboard"/>
              </Trigger.ExitActions>
            </Trigger>
            <Trigger Property="IsPressed" Value="True">
              <Trigger.EnterActions>
                <BeginStoryboard x:Name="Pressed_BeginStoryboard" Storyboard="{ThemeResource PressedButtonStoryboard}"
                    HandoffBehavior="TemporaryReplace"/>
              </Trigger.EnterActions>
              <Trigger.ExitActions>
                <StopStoryboard BeginStoryboardName="Pressed_BeginStoryboard"/>
              </Trigger.ExitActions>
            </Trigger>
            <Trigger Property="IsEnabled" Value="False">
              <Trigger.EnterActions>
                <BeginStoryboard x:Name="Disabled_BeginStoryboard" Storyboard="{ThemeResource DisabledButtonStoryboard}"/>
              </Trigger.EnterActions>
              <Trigger.ExitActions>
                <StopStoryboard BeginStoryboardName="Disabled_BeginStoryboard"/>
              </Trigger.ExitActions>
            </Trigger>
          </ControlTemplate.Triggers>
        </ControlTemplate>
      </Setter.Value>
    </Setter>
  </Style>

  <Style x:Key="BasePlayerControlButtonStyle" BasedOn="{ThemeResource BaseWindowButtonStyle}"/>

  <!-- Dark version of player buttons -->
  <Style x:Key="PlayDarkButtonStyle" BasedOn="{ThemeResource BasePlayerControlButtonStyle}">
    <Style.Resources>
      <ResourceWrapper x:Key="ContentControlTemplate" Resource="{ThemeResource PlayDarkControlTemplate}" />
    </Style.Resources>
  </Style>

  <Style x:Key="PauseDarkButtonStyle" BasedOn="{ThemeResource BasePlayerControlButtonStyle}">
    <Style.Resources>
      <ResourceWrapper x:Key="ContentControlTemplate" Resource="{ThemeResource PauseDarkControlTemplate}" />
    </Style.Resources>
  </Style>

  <Style x:Key="StopDarkButtonStyle" BasedOn="{ThemeResource BasePlayerControlButtonStyle}">
    <Style.Resources>
      <ResourceWrapper x:Key="ContentControlTemplate" Resource="{ThemeResource StopDarkControlTemplate}" />
    </Style.Resources>
  </Style>

  <Style x:Key="ForwardDarkButtonStyle" BasedOn="{ThemeResource BasePlayerControlButtonStyle}">
    <Style.Resources>
      <ResourceWrapper x:Key="ContentControlTemplate" Resource="{ThemeResource ForwardDarkControlTemplate}" />
    </Style.Resources>
  </Style>

  <Style x:Key="RewindDarkButtonStyle" BasedOn="{ThemeResource BasePlayerControlButtonStyle}">
    <Style.Resources>
      <ResourceWrapper x:Key="ContentControlTemplate" Resource="{ThemeResource RewindDarkControlTemplate}" />
    </Style.Resources>
  </Style>

  <Style x:Key="SkipForwardDarkButtonStyle" BasedOn="{ThemeResource BasePlayerControlButtonStyle}">
    <Style.Resources>
      <ResourceWrapper x:Key="ContentControlTemplate" Resource="{ThemeResource SkipForwardDarkControlTemplate}" />
    </Style.Resources>
  </Style>

  <Style x:Key="SkipBackDarkButtonStyle" BasedOn="{ThemeResource BasePlayerControlButtonStyle}">
    <Style.Resources>
      <ResourceWrapper x:Key="ContentControlTemplate" Resource="{ThemeResource SkipBackDarkControlTemplate}" />
    </Style.Resources>
  </Style>

  <!-- audio mute control style -->
  <Style x:Key="AudioActiveButtonStyle" TargetType="{x:Type CheckBox}">
    <Setter Property="Template">
      <Setter.Value>
        <ControlTemplate TargetType="{x:Type CheckBox}">
          <Grid x:Name="GrowControl" RenderTransformOrigin="0.5,0.5" Opacity="{ThemeResource PlayerControlButtonOpacity}">
            <Grid.ColumnDefinitions>
              <ColumnDefinition Width="*"/>
            </Grid.ColumnDefinitions>
            <Grid.RowDefinitions>
              <RowDefinition Height="*"/>
            </Grid.RowDefinitions>
            <Grid.RenderTransform>
              <TransformGroup>
                <ScaleTransform ScaleX="1" ScaleY="1"/>
              </TransformGroup>
            </Grid.RenderTransform>
            <!--<Control Style="{ThemeResource ButtonControlStyle}" VerticalAlignment="Stretch" HorizontalAlignment="Stretch"/>-->
            <Control x:Name="Audio" Template="{ThemeResource AudioActiveControlTemplate}" VerticalAlignment="Stretch" HorizontalAlignment="Stretch"/>
            <Control x:Name="MuteOnOff" Template="{ThemeResource MuteOnOffControlTemplate}" VerticalAlignment="Stretch" HorizontalAlignment="Stretch"
                IsVisible="{Binding RelativeSource={RelativeSource Mode=FindAncestor,AncestorType={x:Type mp_special_controls:PlayerControl}},Path=IsMuted}"/>
          </Grid>
          <ControlTemplate.Triggers>
            <Trigger Property="HasFocus" Value="True">
              <Trigger.EnterActions>
                <BeginStoryboard x:Name="Focused_BeginStoryboard" Storyboard="{ThemeResource FocusedOSDButtonStoryboard}"/>
              </Trigger.EnterActions>
              <Trigger.ExitActions>
                <StopStoryboard BeginStoryboardName="Focused_BeginStoryboard"/>
              </Trigger.ExitActions>
            </Trigger>
            <!--<Trigger Property="IsPressed" Value="True">
              <Trigger.EnterActions>
                <BeginStoryboard x:Name="Pressed_BeginStoryboard" Storyboard="{ThemeResource PressedButtonStoryboard}"
                    HandoffBehavior="TemporaryReplace"/>
              </Trigger.EnterActions>
              <Trigger.ExitActions>
                <StopStoryboard BeginStoryboardName="Pressed_BeginStoryboard"/>
              </Trigger.ExitActions>
            </Trigger>-->
            <Trigger Property="IsEnabled" Value="False">
              <Trigger.EnterActions>
                <BeginStoryboard x:Name="Disabled_BeginStoryboard" Storyboard="{ThemeResource DisabledButtonStoryboard}"/>
              </Trigger.EnterActions>
              <Trigger.ExitActions>
                <StopStoryboard BeginStoryboardName="Disabled_BeginStoryboard"/>
              </Trigger.ExitActions>
            </Trigger>
          </ControlTemplate.Triggers>
        </ControlTemplate>
      </Setter.Value>
    </Setter>
  </Style>

  <Style x:Key="AudioInactiveButtonStyle" TargetType="{x:Type CheckBox}">
    <Setter Property="Template">
      <Setter.Value>
        <ControlTemplate TargetType="{x:Type CheckBox}">
          <Grid x:Name="GrowControl" RenderTransformOrigin="0.5,0.5" Opacity="{ThemeResource PlayerControlButtonOpacity}">
            <Grid.ColumnDefinitions>
              <ColumnDefinition Width="*"/>
            </Grid.ColumnDefinitions>
            <Grid.RowDefinitions>
              <RowDefinition Height="*"/>
            </Grid.RowDefinitions>
            <Grid.RenderTransform>
              <TransformGroup>
                <ScaleTransform ScaleX="1" ScaleY="1"/>
              </TransformGroup>
            </Grid.RenderTransform>
            <!--<Control Style="{ThemeResource ButtonControlStyle}" VerticalAlignment="Stretch" HorizontalAlignment="Stretch"/>-->
            <Control x:Name="Audio" Template="{ThemeResource AudioInactiveControlTemplate}" VerticalAlignment="Stretch" HorizontalAlignment="Stretch"/>
          </Grid>
          <ControlTemplate.Triggers>
            <Trigger Property="HasFocus" Value="True">
              <Trigger.EnterActions>
                <BeginStoryboard x:Name="Focused_BeginStoryboard" Storyboard="{ThemeResource FocusedOSDButtonStoryboard}"/>
              </Trigger.EnterActions>
              <Trigger.ExitActions>
                <StopStoryboard BeginStoryboardName="Focused_BeginStoryboard"/>
              </Trigger.ExitActions>
            </Trigger>
            <!--<Trigger Property="IsPressed" Value="True">
              <Trigger.EnterActions>
                <BeginStoryboard x:Name="Pressed_BeginStoryboard" Storyboard="{ThemeResource PressedButtonStoryboard}"
                    HandoffBehavior="TemporaryReplace"/>
              </Trigger.EnterActions>
              <Trigger.ExitActions>
                <StopStoryboard BeginStoryboardName="Pressed_BeginStoryboard"/>
              </Trigger.ExitActions>
            </Trigger>-->
            <Trigger Property="IsEnabled" Value="False">
              <Trigger.EnterActions>
                <BeginStoryboard x:Name="Disabled_BeginStoryboard" Storyboard="{ThemeResource DisabledButtonStoryboard}"/>
              </Trigger.EnterActions>
              <Trigger.ExitActions>
                <StopStoryboard BeginStoryboardName="Disabled_BeginStoryboard"/>
              </Trigger.ExitActions>
            </Trigger>
          </ControlTemplate.Triggers>
        </ControlTemplate>
      </Setter.Value>
    </Setter>
  </Style>
</ResourceDictionary><|MERGE_RESOLUTION|>--- conflicted
+++ resolved
@@ -682,10 +682,115 @@
       </Setter.Value>
     </Setter>
   </Style>
-<<<<<<< HEAD
-
-=======
->>>>>>> 22d2f130
+
+  <Style x:Key="MediaItemButtonCoverStyle" TargetType="{x:Type Button}">
+    <Setter Property="Template">
+      <Setter.Value>
+        <ControlTemplate>
+          <Grid x:Name="GrowControl" RenderTransformOrigin="0.5,0.5" Margin="2">
+            <Grid.ColumnDefinitions>
+              <ColumnDefinition Width="*"/>
+            </Grid.ColumnDefinitions>
+            <Grid.RowDefinitions>
+              <RowDefinition Height="*"/>
+            </Grid.RowDefinitions>
+            <Grid.RenderTransform>
+              <TransformGroup>
+                <ScaleTransform ScaleX="1" ScaleY="1"/>
+              </TransformGroup>
+            </Grid.RenderTransform>
+            <Control x:Name="ButtonControlBackground" Style="{ThemeResource MediaItemButtonCoverControlStyle}" VerticalAlignment="Stretch" HorizontalAlignment="Stretch"/>
+            <ContentPresenter x:Name="ButtonContentPresenter" Margin="5" HorizontalAlignment="Stretch" VerticalAlignment="Stretch"/>
+          </Grid>
+          <ControlTemplate.Triggers>
+            <Trigger Property="HasFocus" Value="True">
+              <Setter TargetName="ButtonControlRectangle" Property="IsVisible" Value="True"/>
+              <Trigger.EnterActions>
+                <BeginStoryboard x:Name="Focused_BeginStoryboard" Storyboard="{ThemeResource FocusedButtonWideStoryboard}"/>
+                <SoundPlayerAction Source="navigate.wav" DisableOnAudioOutput="True"/>
+              </Trigger.EnterActions>
+              <Trigger.ExitActions>
+                <StopStoryboard BeginStoryboardName="Focused_BeginStoryboard"/>
+              </Trigger.ExitActions>
+            </Trigger>
+            <Trigger Property="IsPressed" Value="True">
+              <Trigger.EnterActions>
+                <BeginStoryboard x:Name="Pressed_BeginStoryboard" Storyboard="{ThemeResource PressedButtonWideStoryboard}"
+                    HandoffBehavior="TemporaryReplace"/>
+                <SoundPlayerAction Source="click.wav" DisableOnAudioOutput="True"/>
+              </Trigger.EnterActions>
+              <Trigger.ExitActions>
+                <StopStoryboard BeginStoryboardName="Pressed_BeginStoryboard"/>
+              </Trigger.ExitActions>
+            </Trigger>
+            <Trigger Property="IsEnabled" Value="False">
+              <Trigger.EnterActions>
+                <BeginStoryboard x:Name="Disabled_BeginStoryBoard" Storyboard="{ThemeResource DisabledButtonStoryboard}"/>
+              </Trigger.EnterActions>
+              <Trigger.ExitActions>
+                <StopStoryboard BeginStoryboardName="Disabled_BeginStoryBoard"/>
+              </Trigger.ExitActions>
+            </Trigger>
+          </ControlTemplate.Triggers>
+        </ControlTemplate>
+      </Setter.Value>
+    </Setter>
+  </Style>
+
+  <Style x:Key="MediaItemButtonCoverFlowStyle" TargetType="{x:Type Button}">
+    <Setter Property="Template">
+      <Setter.Value>
+        <ControlTemplate>
+          <Grid x:Name="GrowControl" RenderTransformOrigin="0.5,0.5" Margin="2">
+            <Grid.ColumnDefinitions>
+              <ColumnDefinition Width="*"/>
+            </Grid.ColumnDefinitions>
+            <Grid.RowDefinitions>
+              <RowDefinition Height="*"/>
+            </Grid.RowDefinitions>
+            <Grid.RenderTransform>
+              <TransformGroup>
+                <ScaleTransform ScaleX="1" ScaleY="1"/>
+              </TransformGroup>
+            </Grid.RenderTransform>
+            <Control x:Name="ButtonControlBackground" Style="{ThemeResource MediaItemButtonCoverControlStyle}" VerticalAlignment="Stretch" HorizontalAlignment="Stretch"/>
+            <ContentPresenter x:Name="ButtonContentPresenter" Margin="5" HorizontalAlignment="Stretch" VerticalAlignment="Stretch"/>
+          </Grid>
+          <ControlTemplate.Triggers>
+            <Trigger Property="HasFocus" Value="True">
+              <Setter TargetName="ButtonControlRectangle" Property="IsVisible" Value="False"/>
+              <Trigger.EnterActions>
+                <BeginStoryboard x:Name="Focused_BeginStoryboard" Storyboard="{ThemeResource FocusedButtonWideStoryboard}"/>
+                <SoundPlayerAction Source="navigate.wav" DisableOnAudioOutput="True"/>
+              </Trigger.EnterActions>
+              <Trigger.ExitActions>
+                <StopStoryboard BeginStoryboardName="Focused_BeginStoryboard"/>
+              </Trigger.ExitActions>
+            </Trigger>
+            <Trigger Property="IsPressed" Value="True">
+              <Trigger.EnterActions>
+                <BeginStoryboard x:Name="Pressed_BeginStoryboard" Storyboard="{ThemeResource PressedButtonWideStoryboard}"
+                    HandoffBehavior="TemporaryReplace"/>
+                <SoundPlayerAction Source="click.wav" DisableOnAudioOutput="True"/>
+              </Trigger.EnterActions>
+              <Trigger.ExitActions>
+                <StopStoryboard BeginStoryboardName="Pressed_BeginStoryboard"/>
+              </Trigger.ExitActions>
+            </Trigger>
+            <Trigger Property="IsEnabled" Value="False">
+              <Trigger.EnterActions>
+                <BeginStoryboard x:Name="Disabled_BeginStoryBoard" Storyboard="{ThemeResource DisabledButtonStoryboard}"/>
+              </Trigger.EnterActions>
+              <Trigger.ExitActions>
+                <StopStoryboard BeginStoryboardName="Disabled_BeginStoryBoard"/>
+              </Trigger.ExitActions>
+            </Trigger>
+          </ControlTemplate.Triggers>
+        </ControlTemplate>
+      </Setter.Value>
+    </Setter>
+  </Style>
+
   <!-- *************************** Play control buttons ****************************** -->
 
   <Style x:Key="BaseWindowButtonStyle" TargetType="{x:Type Button}">
