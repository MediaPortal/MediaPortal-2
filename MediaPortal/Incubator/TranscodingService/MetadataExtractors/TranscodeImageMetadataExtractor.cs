﻿#region Copyright (C) 2007-2012 Team MediaPortal

/*
    Copyright (C) 2007-2012 Team MediaPortal
    http://www.team-mediaportal.com

    This file is part of MediaPortal 2

    MediaPortal 2 is free software: you can redistribute it and/or modify
    it under the terms of the GNU General Public License as published by
    the Free Software Foundation, either version 3 of the License, or
    (at your option) any later version.

    MediaPortal 2 is distributed in the hope that it will be useful,
    but WITHOUT ANY WARRANTY; without even the implied warranty of
    MERCHANTABILITY or FITNESS FOR A PARTICULAR PURPOSE. See the
    GNU General Public License for more details.

    You should have received a copy of the GNU General Public License
    along with MediaPortal 2. If not, see <http://www.gnu.org/licenses/>.
*/

#endregion

using System;
using System.Linq;
using System.Collections.Generic;
using MediaPortal.Common;
using MediaPortal.Common.Logging;
using MediaPortal.Common.MediaManagement;
using MediaPortal.Common.MediaManagement.DefaultItemAspects;
using MediaPortal.Common.ResourceAccess;
using MediaPortal.Common.Settings;
using MediaPortal.Plugins.Transcoding.Aspects;
using MediaPortal.Plugins.Transcoding.MetadataExtractors.Settings;
using MediaPortal.Plugins.Transcoding.Service.Metadata;
using MediaPortal.Plugins.Transcoding.Service.Analyzers;

namespace MediaPortal.Plugins.Transcoding.MetadataExtractors
{
  public class TranscodeImageMetadataExtractor : IMetadataExtractor
  {
    /// <summary>
    /// Image metadata extractor GUID.
    /// </summary>
    public static Guid MetadataExtractorId = new Guid("DFC8E367-C255-4B54-8FC9-236D4C6EBA55");

    protected static List<MediaCategory> MEDIA_CATEGORIES = new List<MediaCategory> { DefaultMediaCategories.Image };
    protected static ICollection<string> IMAGE_FILE_EXTENSIONS = new List<string>();

    static TranscodeImageMetadataExtractor()
    {
      // All non-default media item aspects must be registered
      IMediaItemAspectTypeRegistration miatr = ServiceRegistration.Get<IMediaItemAspectTypeRegistration>();
      miatr.RegisterLocallyKnownMediaItemAspectType(TranscodeItemImageAspect.Metadata);
      TranscodeImageMetadataExtractorSettings settings = ServiceRegistration.Get<ISettingsManager>().Load<TranscodeImageMetadataExtractorSettings>();
      InitializeExtensions(settings);
    }

    /// <summary>
    /// (Re)initializes the movie extensions for which this <see cref="TranscodeImageMetadataExtractorSettings"/> used.
    /// </summary>
    /// <param name="settings">Settings object to read the data from.</param>
    internal static void InitializeExtensions(TranscodeImageMetadataExtractorSettings settings)
    {
      IMAGE_FILE_EXTENSIONS = new List<string>(settings.ImageFileExtensions.Select(e => e.ToLowerInvariant()));
    }

    public TranscodeImageMetadataExtractor()
    {
      Metadata = new MetadataExtractorMetadata(
        MetadataExtractorId,
        "Transcode image metadata extractor",
        MetadataExtractorPriority.Core,
        true,
        MEDIA_CATEGORIES,
        new[]
          {
            MediaAspect.Metadata,
            TranscodeItemImageAspect.Metadata
          });
    }

    #region IMetadataExtractor implementation

    public MetadataExtractorMetadata Metadata { get; private set; }

    private bool HasImageExtension(string fileName)
    {
      string ext = DosPathHelper.GetExtension(fileName).ToLowerInvariant();
      return IMAGE_FILE_EXTENSIONS.Contains(ext);
    }

    public bool TryExtractMetadata(IResourceAccessor mediaItemAccessor, IDictionary<Guid, IList<MediaItemAspect>> extractedAspectData, bool forceQuickMode)
    {
      try
      {
        if (mediaItemAccessor is IFileSystemResourceAccessor)
        {
          using (LocalFsResourceAccessorHelper rah = new LocalFsResourceAccessorHelper(mediaItemAccessor))
          {
            if (!rah.LocalFsResourceAccessor.IsFile)
              return false;
            string fileName = rah.LocalFsResourceAccessor.ResourceName;
            if (!HasImageExtension(fileName))
              return false;
<<<<<<< HEAD
          /*using (var lfsra = StreamedResourceToLocalFsAccessBridge.GetLocalFsResourceAccessor(fsra))
            {
              if ((File.GetAttributes(lfsra.LocalFileSystemPath) & FileAttributes.Hidden) == 0)
              {
                MetadataContainer metadata = _analyzer.ParseFile(lfsra.LocalFileSystemPath);
                if (metadata.IsImage)
                {
                  ConvertMetadataToAspectData(metadata, extractedAspectData);
                  return true;
                }
              }
            }
          }*/
            MetadataContainer metadata = _analyzer.ParseImageFile(rah.LocalFsResourceAccessor);
=======
            MetadataContainer metadata = MediaAnalyzer.ParseImageFile(rah.LocalFsResourceAccessor);
>>>>>>> 5ba696e2
            if (metadata.IsImage)
            {
              ConvertMetadataToAspectData(metadata, extractedAspectData);
              return true;
            }
          }
        }
        //else if (mediaItemAccessor is INetworkResourceAccessor)
        //{
        //  using (var nra = (INetworkResourceAccessor)mediaItemAccessor.Clone())
        //  {
        //    MetadataContainer metadata = _analyzer.ParseStream(nra);
        //    if (metadata.IsImage)
        //    {
        //      ConvertMetadataToAspectData(metadata, extractedAspectData);
        //      return true;
        //    }
        //  }
        //}
      }
      catch (Exception e)
      {
        // Only log at the info level here - And simply return false. This lets the caller know that we
        // couldn't perform our task here.
        Logger.Info("TranscodeMetadataExtractor: Exception reading resource '{0}' (Text: '{1}')", mediaItemAccessor.CanonicalLocalResourcePath, e.Message);
      }
      return false;
    }

    private void ConvertMetadataToAspectData(MetadataContainer info, IDictionary<Guid, IList<MediaItemAspect>> extractedAspectData)
    {
      MediaItemAspect.SetAttribute(extractedAspectData, TranscodeItemImageAspect.ATTR_CONTAINER, info.Metadata.ImageContainerType.ToString());
      MediaItemAspect.SetAttribute(extractedAspectData, TranscodeItemImageAspect.ATTR_PIXEL_FORMAT, info.Image.PixelFormatType.ToString());
    }
  
    #endregion

    private static ILogger Logger
    {
      get { return ServiceRegistration.Get<ILogger>(); }
    }
  }
}<|MERGE_RESOLUTION|>--- conflicted
+++ resolved
@@ -104,24 +104,7 @@
             string fileName = rah.LocalFsResourceAccessor.ResourceName;
             if (!HasImageExtension(fileName))
               return false;
-<<<<<<< HEAD
-          /*using (var lfsra = StreamedResourceToLocalFsAccessBridge.GetLocalFsResourceAccessor(fsra))
-            {
-              if ((File.GetAttributes(lfsra.LocalFileSystemPath) & FileAttributes.Hidden) == 0)
-              {
-                MetadataContainer metadata = _analyzer.ParseFile(lfsra.LocalFileSystemPath);
-                if (metadata.IsImage)
-                {
-                  ConvertMetadataToAspectData(metadata, extractedAspectData);
-                  return true;
-                }
-              }
-            }
-          }*/
-            MetadataContainer metadata = _analyzer.ParseImageFile(rah.LocalFsResourceAccessor);
-=======
             MetadataContainer metadata = MediaAnalyzer.ParseImageFile(rah.LocalFsResourceAccessor);
->>>>>>> 5ba696e2
             if (metadata.IsImage)
             {
               ConvertMetadataToAspectData(metadata, extractedAspectData);
@@ -156,7 +139,7 @@
       MediaItemAspect.SetAttribute(extractedAspectData, TranscodeItemImageAspect.ATTR_CONTAINER, info.Metadata.ImageContainerType.ToString());
       MediaItemAspect.SetAttribute(extractedAspectData, TranscodeItemImageAspect.ATTR_PIXEL_FORMAT, info.Image.PixelFormatType.ToString());
     }
-  
+
     #endregion
 
     private static ILogger Logger
