#region Copyright (C) 2007-2017 Team MediaPortal

/*
    Copyright (C) 2007-2017 Team MediaPortal
    http://www.team-mediaportal.com

    This file is part of MediaPortal 2

    MediaPortal 2 is free software: you can redistribute it and/or modify
    it under the terms of the GNU General Public License as published by
    the Free Software Foundation, either version 3 of the License, or
    (at your option) any later version.

    MediaPortal 2 is distributed in the hope that it will be useful,
    but WITHOUT ANY WARRANTY; without even the implied warranty of
    MERCHANTABILITY or FITNESS FOR A PARTICULAR PURPOSE. See the
    GNU General Public License for more details.

    You should have received a copy of the GNU General Public License
    along with MediaPortal 2. If not, see <http://www.gnu.org/licenses/>.
*/

#endregion

using System;
using System.Collections.Generic;
using System.Linq;
<<<<<<< HEAD
using System.Threading.Tasks;
=======
using System.Globalization;
>>>>>>> 305274c3
using MediaPortal.Common;
using MediaPortal.Common.Commands;
using MediaPortal.Common.General;
using MediaPortal.Common.Localization;
using MediaPortal.Common.Logging;
using MediaPortal.Common.Messaging;
using MediaPortal.Common.Runtime;
using MediaPortal.Common.Settings;
using MediaPortal.Common.TaskScheduler;
using MediaPortal.Common.Threading;
using MediaPortal.Plugins.SlimTv.Client.Helpers;
using MediaPortal.Plugins.SlimTv.Client.Player;
using MediaPortal.Plugins.SlimTv.Client.Settings;
using MediaPortal.Plugins.SlimTv.Interfaces;
using MediaPortal.Plugins.SlimTv.Interfaces.Items;
using MediaPortal.Plugins.SlimTv.Interfaces.LiveTvMediaItem;
using MediaPortal.Plugins.SlimTv.Interfaces.UPnP.Items;
using MediaPortal.UI.Presentation.DataObjects;
using MediaPortal.UI.Presentation.Players;
using MediaPortal.UI.Presentation.Screens;
using MediaPortal.UI.Presentation.Workflow;
using MediaPortal.UiComponents.Media.General;
using MediaPortal.UiComponents.Media.Models;
using MediaPortal.UI.ServerCommunication;
using MediaPortal.UI.SkinEngine.MpfElements;
using MediaPortal.Utilities.Events;
<<<<<<< HEAD
using Task = System.Threading.Tasks.Task;
=======
using MediaPortal.UI.Services.UserManagement;
using MediaPortal.Common.UserProfileDataManagement;
>>>>>>> 305274c3

namespace MediaPortal.Plugins.SlimTv.Client.Models
{
  /// <summary>
  /// <see cref="SlimTvClientModel"/> is the main entry model for SlimTV. It provides channel group and channel selection and 
  /// acts as backing model for the Live-TV OSD to provide program information.
  /// </summary>
  public class SlimTvClientModel : SlimTvModelBase
  {
    public const string MODEL_ID_STR = "8BEC1372-1C76-484c-8A69-C7F3103708EC";
    public static readonly Guid MODEL_ID = new Guid(MODEL_ID_STR);

    public const string KEY_PROGRAM = "Program";
    public const string KEY_PROGRAM_ID = "ProgramId";
    public const string KEY_CHANNEL_ID = "ChannelId";
    public const string KEY_GROUP_ID = "GroupId";
    public const string KEY_SCHEDULE = "Schedule";
    public const string KEY_MODE = "Mode";

    #region Constants

    protected const int PROGRAM_UPDATE_SEC = 30; // Update frequency for current running programs
    protected const int PROGRAM_WATCHED_SEC = 30; // Time before a program is considered watched

    #endregion

    #region Protected fields

    protected AbstractProperty _serverStateProperty = null;
    protected AbstractProperty _currentGroupNameProperty = null;

    // properties for channel browsing and program preview
    protected AbstractProperty _selectedCurrentProgramProperty = null;
    protected AbstractProperty _selectedNextProgramProperty = null;
    protected AbstractProperty _selectedChannelNameProperty = null;
    protected AbstractProperty _selectedChannelLogoTypeProperty = null;
    protected AbstractProperty _selectedProgramProgressProperty = null;

    // properties for playing channel and program (OSD)
    protected AbstractProperty _currentProgramProperty = null;
    protected AbstractProperty _nextProgramProperty = null;
    protected AbstractProperty _programProgressProperty = null;
    protected AbstractProperty _timeshiftProgressProperty = null;
    protected AbstractProperty _currentChannelNameProperty = null;
    protected AbstractProperty _currentChannelLogoTypeProperty = null;

    // PiP Control properties
    protected AbstractProperty _piPAvailableProperty = null;
    protected AbstractProperty _piPEnabledProperty = null;

    // Channel zapping
    protected DelayedEvent _zapTimer;
    protected int _zapChannelIndex;

    // Contains the channel that was tuned the last time. Used for selecting channels in group list.
    protected IChannel _lastTunedChannel;

    // Counter for updates
    protected int _updateCounter = 0;

    // Resume handling
    protected DelayedEvent _resumeEvent = new DelayedEvent(2000);
    protected bool _tvWasActive;

    // Watched handling
    protected Dictionary<IChannel, DateTime> _watchStart = new Dictionary<IChannel, DateTime>();

    #endregion

    #region Variables

    private readonly ItemsList _channelList = new ItemsList();
    private DateTime _lastChannelListUpdate = DateTime.MinValue;

    #endregion

    public SlimTvClientModel()
      : base(500)
    {
    }

    #region GUI properties and methods

    /// <summary>
    /// Exposes the current server state to the skin.
    /// </summary>
    public TvServerState ServerState
    {
      get { return (TvServerState)_serverStateProperty.GetValue(); }
      set { _serverStateProperty.SetValue(value); }
    }

    /// <summary>
    /// Exposes the current server state to the skin.
    /// </summary>
    public AbstractProperty ServerStateProperty
    {
      get { return _serverStateProperty; }
    }

    /// <summary>
    /// Exposes the current group name to the skin.
    /// </summary>
    public string CurrentGroupName
    {
      get { return (string)_currentGroupNameProperty.GetValue(); }
      set { _currentGroupNameProperty.SetValue(value); }
    }

    /// <summary>
    /// Exposes the current group name to the skin.
    /// </summary>
    public AbstractProperty CurrentGroupNameProperty
    {
      get { return _currentGroupNameProperty; }
    }

    /// <summary>
    /// Exposes the current channel name to the skin.
    /// </summary>
    public string ChannelName
    {
      get { return (string)_currentChannelNameProperty.GetValue(); }
      set { _currentChannelNameProperty.SetValue(value); }
    }

    /// <summary>
    /// Exposes the current channel name to the skin.
    /// </summary>
    public AbstractProperty ChannelNameProperty
    {
      get { return _currentChannelNameProperty; }
    }

    /// <summary>
    /// Exposes the current channel logo type to the skin.
    /// </summary>
    public string ChannelLogoType
    {
      get { return (string)_currentChannelLogoTypeProperty.GetValue(); }
      set { _currentChannelLogoTypeProperty.SetValue(value); }
    }

    /// <summary>
    /// Exposes the current channel logo type to the skin.
    /// </summary>
    public AbstractProperty ChannelLogoTypeProperty
    {
      get { return _currentChannelLogoTypeProperty; }
    }

    /// <summary>
    /// Exposes the selected channel name to the skin.
    /// </summary>
    public string SelectedChannelName
    {
      get { return (string)_selectedChannelNameProperty.GetValue(); }
      set { _selectedChannelNameProperty.SetValue(value); }
    }

    /// <summary>
    /// Exposes the selected channel name to the skin.
    /// </summary>
    public AbstractProperty SelectedChannelNameProperty
    {
      get { return _selectedChannelNameProperty; }
    }

    /// <summary>
    /// Exposes the selected channel logo type to the skin.
    /// </summary>
    public string SelectedChannelLogoType
    {
      get { return (string)_selectedChannelLogoTypeProperty.GetValue(); }
      set { _selectedChannelLogoTypeProperty.SetValue(value); }
    }

    /// <summary>
    /// Exposes the selected channel logo type to the skin.
    /// </summary>
    public AbstractProperty SelectedChannelLogoTypeProperty
    {
      get { return _selectedChannelLogoTypeProperty; }
    }

    /// <summary>
    /// Exposes the list of channels in current group.
    /// </summary>
    public ItemsList CurrentGroupChannels
    {
      get { return _channelList; }
    }

    /// <summary>
    /// Exposes the current program to the skin.
    /// </summary>
    public ProgramProperties SelectedCurrentProgram
    {
      get { return (ProgramProperties)_selectedCurrentProgramProperty.GetValue(); }
      set { _selectedCurrentProgramProperty.SetValue(value); }
    }

    /// <summary>
    /// Exposes the current program to the skin.
    /// </summary>
    public AbstractProperty SelectedCurrentProgramProperty
    {
      get { return _selectedCurrentProgramProperty; }
    }

    /// <summary>
    /// Exposes the next program to the skin.
    /// </summary>
    public ProgramProperties SelectedNextProgram
    {
      get { return (ProgramProperties)_selectedNextProgramProperty.GetValue(); }
      set { _selectedNextProgramProperty.SetValue(value); }
    }

    /// <summary>
    /// Exposes the next program to the skin.
    /// </summary>
    public AbstractProperty SelectedNextProgramProperty
    {
      get { return _selectedNextProgramProperty; }
    }

    /// <summary>
    /// Exposes the current program of tuned channel to the skin.
    /// </summary>
    public ProgramProperties CurrentProgram
    {
      get { return (ProgramProperties)_currentProgramProperty.GetValue(); }
      set { _currentProgramProperty.SetValue(value); }
    }

    /// <summary>
    /// Exposes the current program of tuned channel to the skin.
    /// </summary>
    public AbstractProperty CurrentProgramProperty
    {
      get { return _currentProgramProperty; }
    }

    /// <summary>
    /// Gets a value (range 0 to 100) which denotes the current fraction of played content.
    /// </summary>
    public double ProgramProgress
    {
      get { return (double)_programProgressProperty.GetValue(); }
      internal set { _programProgressProperty.SetValue(value); }
    }

    /// <summary>
    /// Gets a value (range 0 to 100) which denotes the current fraction of played content.
    /// </summary>
    public AbstractProperty ProgramProgressProperty
    {
      get { return _programProgressProperty; }
    }

    /// <summary>
    /// Gets a value (range 0 to 100) which denotes the current fraction of played content.
    /// </summary>
    public double SelectedProgramProgress
    {
      get { return (double)_selectedProgramProgressProperty.GetValue(); }
      internal set { _selectedProgramProgressProperty.SetValue(value); }
    }

    /// <summary>
    /// Gets a value (range 0 to 100) which denotes the current fraction of played content.
    /// </summary>
    public AbstractProperty SelectedProgramProgressProperty
    {
      get { return _selectedProgramProgressProperty; }
    }

    /// <summary>
    /// Gets a value (range 0 to 100) which denotes the current fraction of played content.
    /// </summary>
    public double TimeshiftProgress
    {
      get { return (double)_timeshiftProgressProperty.GetValue(); }
      internal set { _timeshiftProgressProperty.SetValue(value); }
    }

    /// <summary>
    /// Gets a value (range 0 to 100) which denotes the current fraction of played content.
    /// </summary>
    public AbstractProperty TimeshiftProgressProperty
    {
      get { return _timeshiftProgressProperty; }
    }

    /// <summary>
    /// Exposes the next program to the skin.
    /// </summary>
    public ProgramProperties NextProgram
    {
      get { return (ProgramProperties)_nextProgramProperty.GetValue(); }
      set { _nextProgramProperty.SetValue(value); }
    }

    /// <summary>
    /// Exposes the next program to the skin.
    /// </summary>
    public AbstractProperty NextProgramProperty
    {
      get { return _nextProgramProperty; }
    }

    public bool PiPAvailable
    {
      get { return (bool)_piPAvailableProperty.GetValue(); }
      set { _piPAvailableProperty.SetValue(value); }
    }

    public AbstractProperty PiPAvailableProperty
    {
      get { return _piPAvailableProperty; }
    }

    public bool PiPEnabled
    {
      get { return (bool)_piPEnabledProperty.GetValue(); }
      set { _piPEnabledProperty.SetValue(value); }
    }

    public AbstractProperty PiPEnabledProperty
    {
      get { return _piPEnabledProperty; }
    }

    public void UpdateProgram(object sender, SelectionChangedEventArgs e)
    {
      var channelItem = e.FirstAddedItem as ChannelProgramListItem;
      if (channelItem != null)
      {
        IProgram currentProgram = null;
        IProgram nextProgram = null;
        if (channelItem.Programs != null)
        {
          lock (channelItem.Programs.SyncRoot)
            if (channelItem.Programs.Count == 2)
            {
              currentProgram = channelItem.Programs[0].AdditionalProperties["PROGRAM"] as IProgram;
              nextProgram = channelItem.Programs[1].AdditionalProperties["PROGRAM"] as IProgram;
            }
          SelectedChannelName = channelItem.Channel.Name;
          SelectedChannelLogoType = channelItem.Channel.GetFanArtMediaType();
          SelectedCurrentProgram.SetProgram(currentProgram, channelItem.Channel);
          SelectedNextProgram.SetProgram(nextProgram, channelItem.Channel);
          double progress = currentProgram != null ?
            (DateTime.Now - currentProgram.StartTime).TotalSeconds / (currentProgram.EndTime - currentProgram.StartTime).TotalSeconds * 100 : 100d;
          SelectedProgramProgress = progress;
        }
      }
    }

    public void TogglePiP()
    {
      if (!PiPAvailable)
      {
        PiPEnabled = false;
        return;
      }
      PiPEnabled = !PiPEnabled;
    }

    #endregion

    #region Members

    #region TV control methods

    protected LiveTvPlayer SlotPlayer
    {
      get
      {
        IPlayerContextManager pcm = ServiceRegistration.Get<IPlayerContextManager>();
        if (pcm == null)
          return null;
        LiveTvPlayer player = pcm[SlotIndex] as LiveTvPlayer;
        return player;
      }
    }

    public bool TuneByIndex(int channelIndex)
    {
      if (channelIndex >= ChannelContext.Instance.Channels.Count)
        return false;
      Tune(ChannelContext.Instance.Channels[channelIndex]);
      return true;
    }

    public async Task<bool> TuneByChannelNumber(int channelNumber)
    {
      IChannel channel = ChannelContext.Instance.Channels.FirstOrDefault(c => c.ChannelNumber == channelNumber);
      if (channel == null)
        return false;
      return await Tune(channel);
    }

    public async Task<bool> Tune(IChannel channel)
    {
      // Specical case of this model, which is also used as normal backing model for OSD, where no WorkflowManager action was performed.
      if (!_isInitialized) InitModel();

      // Avoid subsequent tune requests to same channel, it will only cause delays.
      if (ChannelContext.IsSameChannel(channel, _tvHandler.GetChannel(SlotIndex)))
        return false;

      // Invoke event handler before pausing to avoid flashing of pause symbol
      SlotPlayer?.OnBeginZap?.Invoke(this, EventArgs.Empty);
      SlotPlayer?.Pause();

      // Set the current index of the tuned channel
      if (ChannelContext.Instance.Channels.MoveTo(c => ChannelContext.IsSameChannel(c, channel)))
        _zapChannelIndex = ChannelContext.Instance.Channels.CurrentIndex; // Needs to be the same to start zapping from current offset
      else
        _zapChannelIndex = 0;

      // Update watch info
      UpdateWatchDuration(_lastTunedChannel);

      BeginZap();
      if (await _tvHandler.StartTimeshiftAsync(SlotIndex, channel))
      {
        _watchStart[channel] = DateTime.UtcNow;
        _lastTunedChannel = channel;
        EndZap();
        Update();
        UpdateChannelGroupSelection(channel);
      }

      // Notify end of zapping
      SlotPlayer?.OnEndZap?.Invoke(this, EventArgs.Empty);
      return true;
    }

    protected bool ShouldAutoTune()
    {
      IPlayerContextManager playerContextManager = ServiceRegistration.Get<IPlayerContextManager>();
      var settings = ServiceRegistration.Get<ISettingsManager>().Load<SlimTvClientSettings>();
      if (!settings.AutoStartTV)
        return false;
      return playerContextManager.NumActivePlayerContexts == 0;
    }

    protected async Task AutoTuneLastChannel()
    {
      GetCurrentChannelGroup();
      GetCurrentChannel();
      IChannel current = ChannelContext.Instance.Channels.Current;
      if (current != null)
        await Tune(current);
    }

    protected override void SetGroup()
    {
      base.SetGroup();
      OnCurrentGroupChanged(0, 0);
    }

    protected override void SetChannel()
    {
      base.SetChannel();
      _zapChannelIndex = ChannelContext.Instance.Channels.CurrentIndex; // Use field, as parameter might be changed by base method
    }

    private void BeginZap()
    {
      SlotPlayer?.BeginZap();
    }

    private void EndZap()
    {
      SlotPlayer?.EndZap();
    }

    /// <summary>
    /// Starts the zap process to tune the next channel in the current channel group.
    /// </summary>
    public async Task ZapNextChannel()
    {
      _zapChannelIndex++;
      if (_zapChannelIndex >= ChannelContext.Instance.Channels.Count)
        _zapChannelIndex = 0;

      await ReSetSkipTimer();
    }

    /// <summary>
    /// Starts the zap process to tune the previous channel in the current channel group.
    /// </summary>
    public async Task ZapPrevChannel()
    {
      _zapChannelIndex--;
      if (_zapChannelIndex < 0)
        _zapChannelIndex = ChannelContext.Instance.Channels.Count - 1;

      await ReSetSkipTimer();
    }

    /// <summary>
    /// Presents a dialog with recording options.
    /// </summary>
    public async void RecordDialog()
    {
      if (await InitActionsList())
      {
        IScreenManager screenManager = ServiceRegistration.Get<IScreenManager>();
        screenManager.ShowDialog("DialogClientModel");
      }
    }

    private void ShowOSD()
    {
      IWorkflowManager workflowManager = ServiceRegistration.Get<IWorkflowManager>();
      VideoPlayerModel model = workflowManager.GetModel(VideoPlayerModel.MODEL_ID) as VideoPlayerModel;
      if (model == null)
        return;

      if (!model.IsOSDVisible)
        model.ToggleOSD();
    }

    private void CloseOSD()
    {
      IWorkflowManager workflowManager = ServiceRegistration.Get<IWorkflowManager>();
      VideoPlayerModel model = workflowManager.GetModel(VideoPlayerModel.MODEL_ID) as VideoPlayerModel;
      if (model == null)
        return;

      if (model.IsOSDVisible)
        model.CloseOSD();
    }

    private async Task<bool> InitActionsList()
    {
      _dialogActionsList.Clear();
      DialogHeader = "[SlimTvClient.RecordActions]";
      IPlayerContextManager playerContextManager = ServiceRegistration.Get<IPlayerContextManager>();
      IPlayerContext playerContext = playerContextManager.GetPlayerContext(PlayerChoice.PrimaryPlayer);
      if (playerContext == null)
        return false;
      LiveTvMediaItem liveTvMediaItem = playerContext.CurrentMediaItem as LiveTvMediaItem;
      LiveTvPlayer player = playerContext.CurrentPlayer as LiveTvPlayer;
      if (liveTvMediaItem == null || player == null)
        return false;

      ITimeshiftContext context = player.TimeshiftContexes.LastOrDefault();
      if (context == null || context.Channel == null)
        return false;

      ListItem item;
      ILocalization localization = ServiceRegistration.Get<ILocalization>();
      bool isRecording = false;
      var result = await _tvHandler.ProgramInfo.GetNowNextProgramAsync(context.Channel);
      if (result.Success)
      {
        IProgram programNow = result.Result[0];
        var recStatus = await GetRecordingStatusAsync(programNow);
        isRecording = recStatus.HasValue && recStatus.Value.HasFlag(RecordingStatus.Scheduled | RecordingStatus.Recording);
        item = new ListItem(Consts.KEY_NAME, localization.ToString(isRecording ? "[SlimTvClient.StopCurrentRecording]" : "[SlimTvClient.RecordCurrentProgram]", programNow.Title))
        {
          Command = new AsyncMethodDelegateCommand(() => CreateOrDeleteSchedule(programNow))
        };
        _dialogActionsList.Add(item);
      }
      if (!isRecording)
      {
        item = new ListItem(Consts.KEY_NAME, "[SlimTvClient.RecordManual]")
        {
          Command = new AsyncMethodDelegateCommand(() => CreateOrDeleteScheduleByTimeAsync(context.Channel, DateTime.Now, DateTime.Now.AddDays(1)))
        };
        _dialogActionsList.Add(item);
      }
      _dialogActionsList.FireChange();
      return true;
    }

    /// <summary>
    /// Sets or resets the zap timer. When the timer elapses, the new selected channel is tuned.
    /// </summary>
    private async Task ReSetSkipTimer()
    {
      ShowOSD();
      await UpdateRunningChannelPrograms(ChannelContext.Instance.Channels[_zapChannelIndex]);

      if (_zapTimer == null)
      {
        SlimTvClientSettings settings = ServiceRegistration.Get<ISettingsManager>().Load<SlimTvClientSettings>();
        _zapTimer = new DelayedEvent(settings.ZapTimeout * 1000);
        _zapTimer.OnEventHandler += ZapTimerElapsed;
      }
      // In case of new user action, reset the timer.
      _zapTimer.EnqueueEvent(this, EventArgs.Empty);
    }

    private void ZapTimerElapsed(object sender, EventArgs e)
    {
      CloseOSD();
      if (!ChannelContext.IsSameChannel(ChannelContext.Instance.Channels[_zapChannelIndex], _lastTunedChannel))
      {
        ChannelContext.Instance.Channels.SetIndex(_zapChannelIndex);
        Tune(ChannelContext.Instance.Channels[_zapChannelIndex]);
      }
      // When not zapped the previous channel information is restored during the next Update() call
    }

<<<<<<< HEAD
    protected async Task UpdateSelectedChannelPrograms(IChannel channel)
=======
    private void UpdateWatchDuration(IChannel channel)
    {
      if (channel != null && _watchStart.ContainsKey(channel) && (DateTime.UtcNow - _watchStart[channel]).TotalSeconds > PROGRAM_WATCHED_SEC)
      {
        Guid? userProfile = null;
        IUserManagement userProfileDataManagement = ServiceRegistration.Get<IUserManagement>();
        if (userProfileDataManagement != null && userProfileDataManagement.IsValidUser)
          userProfile = userProfileDataManagement.CurrentUser.ProfileId;

        if (userProfile.HasValue)
        {
          string data = null;
          userProfileDataManagement.UserProfileDataManagement.GetUserAdditionalData(userProfile.Value,
            UserDataKeysKnown.KEY_CHANNEL_PLAY_COUNT, out data, channel.ChannelId);
          double count = (data != null ? Convert.ToDouble(data, CultureInfo.InvariantCulture) : 0) + (DateTime.UtcNow - _watchStart[channel]).TotalHours;
          userProfileDataManagement.UserProfileDataManagement.SetUserAdditionalData(userProfile.Value,
            UserDataKeysKnown.KEY_CHANNEL_PLAY_COUNT, UserDataKeysKnown.GetSortableChannelPlayCountString(count), channel.ChannelId);
          userProfileDataManagement.UserProfileDataManagement.SetUserAdditionalData(userProfile.Value, 
            UserDataKeysKnown.KEY_CHANNEL_PLAY_DATE, UserDataKeysKnown.GetSortablePlayDateString(DateTime.Now), channel.ChannelId);
        }
      }
    }

    protected void UpdateSelectedChannelPrograms(IChannel channel)
>>>>>>> 305274c3
    {
      await UpdateForChannel(channel, SelectedCurrentProgram, SelectedNextProgram, SelectedChannelNameProperty, SelectedProgramProgressProperty);
    }

    protected async Task UpdateRunningChannelPrograms(IChannel channel)
    {
      await UpdateForChannel(channel, CurrentProgram, NextProgram, ChannelNameProperty, ProgramProgressProperty);
    }

    protected async Task UpdateForChannel(IChannel channel, ProgramProperties current, ProgramProperties next, AbstractProperty channelNameProperty, AbstractProperty progressProperty)
    {
      channelNameProperty.SetValue(channel.Name);
      var result = await _tvHandler.ProgramInfo.GetNowNextProgramAsync(channel);
      if (result.Success)
      {
        var currentProgram = result.Result[0];
        var nextProgram = result.Result[1];
        current.SetProgram(currentProgram, channel);
        next.SetProgram(nextProgram, channel);
        double progress = (DateTime.Now - currentProgram.StartTime).TotalSeconds / (currentProgram.EndTime - currentProgram.StartTime).TotalSeconds * 100;
        progressProperty.SetValue(progress);
      }
      else
      {
        current.SetProgram(null);
        next.SetProgram(null);
        progressProperty.SetValue(100d);
      }
    }

    #endregion

    #region Inits and Updates

    protected override void InitModel()
    {
      lock(this)
      if (!_isInitialized)
      {
        _currentGroupNameProperty = new WProperty(typeof(string), string.Empty);

        _selectedChannelNameProperty = new WProperty(typeof(string), string.Empty);
        _selectedChannelLogoTypeProperty = new WProperty(typeof(string), string.Empty);
        _selectedCurrentProgramProperty = new WProperty(typeof(ProgramProperties), new ProgramProperties());
        _selectedNextProgramProperty = new WProperty(typeof(ProgramProperties), new ProgramProperties());
        _selectedProgramProgressProperty = new WProperty(typeof(double), 0d);

        _currentChannelNameProperty = new WProperty(typeof(string), string.Empty);
        _currentChannelLogoTypeProperty = new WProperty(typeof(string), string.Empty);
        _currentProgramProperty = new WProperty(typeof(ProgramProperties), new ProgramProperties());
        _nextProgramProperty = new WProperty(typeof(ProgramProperties), new ProgramProperties());
        _programProgressProperty = new WProperty(typeof(double), 0d);
        _timeshiftProgressProperty = new WProperty(typeof(double), 0d);

        _piPAvailableProperty = new WProperty(typeof(bool), false);
        _piPEnabledProperty = new WProperty(typeof(bool), false);

        //Get current Tv Server state
        var ssm = ServiceRegistration.Get<IServerStateManager>();
        TvServerState state;
        if (!ssm.TryGetState(TvServerState.STATE_ID, out state))
          state = null;
        _serverStateProperty = new WProperty(typeof(TvServerState), state);

        _isInitialized = true;

        _resumeEvent.OnEventHandler = OnResume;
        SubscribeToMessages();
      }
      base.InitModel();
    }

    void SubscribeToMessages()
    {
      _messageQueue.SubscribeToMessageChannel(SystemMessaging.CHANNEL);
      _messageQueue.SubscribeToMessageChannel(ServerStateMessaging.CHANNEL);
      _messageQueue.SubscribeToMessageChannel(PlayerManagerMessaging.CHANNEL);
      _messageQueue.PreviewMessage += OnMessageReceived;
    }

    private void OnMessageReceived(AsynchronousMessageQueue queue, SystemMessage message)
    {
      if (message.ChannelName == SystemMessaging.CHANNEL)
      {
        SystemMessaging.MessageType messageType = (SystemMessaging.MessageType)message.MessageType;
        switch (messageType)
        {
          case SystemMessaging.MessageType.SystemStateChanged:
            SystemState newState = (SystemState)message.MessageData[SystemMessaging.NEW_STATE];
            if (newState == SystemState.Resuming)
            {
              // Signal the event, callback is executed after timeout, see OnResume
              _resumeEvent.EnqueueEvent(this, EventArgs.Empty);
            }
            if (newState == SystemState.Suspending)
            {
              ServiceRegistration.Get<ILogger>().Info("SlimTvClientModel: System suspending, stopping all SlimTV players");
              IPlayerContextManager playerContextManager = ServiceRegistration.Get<IPlayerContextManager>();
              for (int index = 0; index < playerContextManager.NumActivePlayerContexts; index++)
              {
                IPlayerContext playerContext = playerContextManager.GetPlayerContext(index);
                if (playerContext != null && playerContext.CurrentMediaItem is LiveTvMediaItem ltvi)
                {
                  if (ltvi.AdditionalProperties.ContainsKey(LiveTvMediaItem.CHANNEL))
                    UpdateWatchDuration((IChannel)ltvi.AdditionalProperties[LiveTvMediaItem.CHANNEL]);
                  playerContext.Stop();
                  _tvWasActive = true;
                }
              }
            }
            break;
        }
      }
      else if (message.ChannelName == ServerStateMessaging.CHANNEL)
      {
        //Check if Tv Server state has changed and update if necessary
        ServerStateMessaging.MessageType messageType = (ServerStateMessaging.MessageType)message.MessageType;
        if (messageType == ServerStateMessaging.MessageType.StatesChanged)
        {
          var states = message.MessageData[ServerStateMessaging.STATES] as IDictionary<Guid, object>;
          if (states != null && states.ContainsKey(TvServerState.STATE_ID))
            ServerState = states[TvServerState.STATE_ID] as TvServerState;
        }
      }
      else if (message.ChannelName == PlayerManagerMessaging.CHANNEL)
      {
        PlayerManagerMessaging.MessageType messageType = (PlayerManagerMessaging.MessageType)message.MessageType;
        switch (messageType)
        {
          case PlayerManagerMessaging.MessageType.PlayerStopped:
          case PlayerManagerMessaging.MessageType.PlayerEnded:
            if (_lastTunedChannel != null)
            {
                UpdateWatchDuration(_lastTunedChannel);
            }
            break;
        }
      }
    }

    private void OnResume(object sender, EventArgs e)
    {
      var shouldAutoTune = _tvWasActive && ShouldAutoTune();
      ServiceRegistration.Get<ILogger>().Info("SlimTvClientModel: System resuming, autotune: {0}", shouldAutoTune);
      if (shouldAutoTune)
        AutoTuneLastChannel();

      _tvWasActive = false;
    }

    protected int SlotIndex
    {
      get { return PiPEnabled ? PlayerContextIndex.SECONDARY : PlayerContextIndex.PRIMARY; }
    }

    protected async override void Update()
    {
      // Don't update the current channel and program information if we are in zap osd.
      if (_tvHandler == null || (_zapTimer != null && _zapTimer.IsEventPending))
        return;

      // Update current programs for all channels of current group (visible inside MiniGuide).
      await UpdateAllCurrentPrograms();

      _zapChannelIndex = ChannelContext.Instance.Channels.CurrentIndex;

      if (_tvHandler.NumberOfActiveSlots < 1)
      {
        PiPAvailable = false;
        PiPEnabled = false;
        return;
      }

      PiPAvailable = true;

      // get the current channel and program out of the LiveTvMediaItems' TimeshiftContexes
      IPlayerContextManager playerContextManager = ServiceRegistration.Get<IPlayerContextManager>();
      IPlayerContext playerContext = playerContextManager.GetPlayerContext(PlayerChoice.PrimaryPlayer);
      if (playerContext != null)
      {
        LiveTvPlayer player = playerContext.CurrentPlayer as LiveTvPlayer;
        if (player != null)
        {
          ITimeshiftContext context = player.TimeshiftContexes.LastOrDefault();
          IProgram currentProgram = null;
          IProgram nextProgram = null;
          IChannel channel = null;
          if (context != null && context.Channel != null)
          {
            channel = context.Channel;
            ChannelName = channel.Name;
            ChannelLogoType = channel.GetFanArtMediaType();
            if (_tvHandler.ProgramInfo != null)
            {
              var result = await _tvHandler.ProgramInfo.GetNowNextProgramAsync(channel);
              if (result.Success)
              {
                currentProgram = result.Result[0];
                nextProgram = result.Result[1];
                double progress = (DateTime.Now - currentProgram.StartTime).TotalSeconds /
                                  (currentProgram.EndTime - currentProgram.StartTime).TotalSeconds * 100;
                _programProgressProperty.SetValue(progress);
              }
            }
          }
          CurrentProgram.SetProgram(currentProgram, channel);
          NextProgram.SetProgram(nextProgram, channel);
        }
      }
    }

    private void UpdateChannelGroupSelection(IChannel channel)
    {
      if (channel == null)
        return;

      lock (CurrentGroupChannels.SyncRoot)
        foreach (ChannelProgramListItem currentGroupChannel in CurrentGroupChannels)
          currentGroupChannel.Selected = ChannelContext.IsSameChannel(currentGroupChannel.Channel, channel);

      CurrentGroupChannels.FireChange();

      SetCurrentChannelGroup();
      SetCurrentChannel();
    }

    #endregion

    #region Dispose

    public override void Dispose()
    {
      if (_resumeEvent != null)
        _resumeEvent.Dispose();
      if (_zapTimer != null)
        _zapTimer.Dispose();
      _isInitialized = false;
      base.Dispose();
    }

    #endregion

    #region Channel, groups and programs

    /// <summary>
    /// Helper method to make sure the model updates the channel list when opening the MiniGuide.
    /// Usually the update logic is done in Workflow events, but the MiniGuide is opened as dialog
    /// in current workflow state (which doesn't invoke workflow transistions).
    /// </summary>
    public async Task UpdateChannelsMiniGuide()
    {
      await UpdateChannels();
    }
    protected virtual void UpdateGuiProperties()
    {
      CurrentGroupName = CurrentChannelGroup != null ? CurrentChannelGroup.Name : string.Empty;
    }

    protected async Task UpdateChannels()
    {
      UpdateGuiProperties();

      bool isOneSelected = false;
      lock (_channelList.SyncRoot)
      {
        _channelList.Clear();
        foreach (IChannel channel in ChannelContext.Instance.Channels)
        {
          // Use local variable, otherwise delegate argument is not fixed
          IChannel currentChannel = channel;

          bool isCurrentSelected = ChannelContext.IsSameChannel(currentChannel, _lastTunedChannel);
          isOneSelected |= isCurrentSelected;
          ChannelProgramListItem item = new ChannelProgramListItem(currentChannel, null)
          {
            Programs = new ItemsList { GetNoProgramPlaceholder(channel.ChannelId), GetNoProgramPlaceholder(channel.ChannelId) },
            Command = new AsyncMethodDelegateCommand(() => Tune(currentChannel)),
            Selected = isCurrentSelected
          };
          item.AdditionalProperties["CHANNEL"] = channel;
          _channelList.Add(item);
        }
      }
      // Adjust channel list position
      ChannelContext.Instance.Channels.MoveTo(c => ChannelContext.IsSameChannel(c, _lastTunedChannel));

      // If the current watched channel is not part of the channel group, set the "selected" property to first list item to make sure focus will be set to the list view
      if (!isOneSelected && _channelList.Count > 0)
        _channelList.First().Selected = true;

      // Load programs asynchronously, this increases performance of list building
      await GetNowAndNextProgramsList_Async();
      CurrentGroupChannels.FireChange();
    }

    protected async Task UpdateAllCurrentPrograms()
    {
      DateTime now = DateTime.Now;
      if ((now - _lastChannelListUpdate).TotalSeconds > PROGRAM_UPDATE_SEC)
      {
        _lastChannelListUpdate = now;
        await GetNowAndNextProgramsList_Async();
      }
    }

    protected async Task GetNowAndNextProgramsList_Async()
    {
      IChannelGroup currentChannelGroup = CurrentChannelGroup;
      if (_tvHandler.ProgramInfo == null || currentChannelGroup == null)
        return;

      var result = await _tvHandler.ProgramInfo.GetNowAndNextForChannelGroupAsync(currentChannelGroup);
      if (!result.Success)
        return;

      var programs = result.Result;
      lock (CurrentGroupChannels.SyncRoot)
        foreach (ChannelProgramListItem channelItem in CurrentGroupChannels)
        {
          IProgram[] nowNext;
          IProgram currentProgram = null;
          IProgram nextProgram = null;
          IChannel channel = channelItem.Channel;
          if (programs != null && programs.TryGetValue(channel.ChannelId, out nowNext))
          {
            currentProgram = nowNext.Length > 0 ? nowNext[0] : null;
            nextProgram = nowNext.Length > 1 ? nowNext[1] : null;
          }

          CreateProgramListItem(currentProgram, channelItem.Programs[0], channel);
          CreateProgramListItem(nextProgram, channelItem.Programs[1], channel, currentProgram);
        }
    }

    private static void CreateProgramListItem(IProgram program, ListItem itemToUpdate, IChannel channel, IProgram previousProgram = null)
    {
      ProgramListItem item = itemToUpdate as ProgramListItem;
      if (item == null)
        return;
      item.Program.SetProgram(program ?? GetNoProgram(channel.ChannelId, previousProgram), channel);
      item.AdditionalProperties["PROGRAM"] = program;
      item.Update();
    }

    private static ProgramListItem GetNoProgramPlaceholder(int channelId, IProgram previousProgram = null)
    {
      IProgram placeHolder = GetNoProgram(channelId, previousProgram);
      ProgramProperties programProperties = new ProgramProperties
      {
        Title = placeHolder.Title,
        StartTime = placeHolder.StartTime,
        EndTime = placeHolder.EndTime
      };
      return new ProgramListItem(programProperties);
    }

    private static IProgram GetNoProgram(int channelId, IProgram previousProgram = null)
    {
      ILocalization loc = ServiceRegistration.Get<ILocalization>();
      DateTime from;
      DateTime to;
      if (previousProgram != null)
      {
        from = previousProgram.EndTime;
        to = DateTime.Now.GetDay().AddDays(1);
      }
      else
      {
        from = DateTime.Now.GetDay();
        to = from.AddDays(1);
      }

      return new Program
      {
        ChannelId = channelId,
        Title = loc.ToString("[SlimTvClient.NoProgram]"),
        StartTime = from,
        EndTime = to
      };
    }

    #endregion

    #endregion

    #region IWorkflowModel implementation

    public override Guid ModelId
    {
      get { return MODEL_ID; }
    }

    protected override void OnCurrentGroupChanged(int oldindex, int newindex)
    {
      base.OnCurrentGroupChanged(oldindex, newindex);
      UpdateChannels();
    }

    public override void EnterModelContext(NavigationContext oldContext, NavigationContext newContext)
    {
      base.EnterModelContext(oldContext, newContext);
      UpdateChannels();

      if (!ShouldAutoTune())
        return;

      AutoTuneLastChannel();
    }

    public override void Reactivate(NavigationContext oldContext, NavigationContext newContext)
    {
      base.Reactivate(oldContext, newContext);
      UpdateChannels();
    }

    #endregion
  }
}<|MERGE_RESOLUTION|>--- conflicted
+++ resolved
@@ -25,11 +25,7 @@
 using System;
 using System.Collections.Generic;
 using System.Linq;
-<<<<<<< HEAD
-using System.Threading.Tasks;
-=======
 using System.Globalization;
->>>>>>> 305274c3
 using MediaPortal.Common;
 using MediaPortal.Common.Commands;
 using MediaPortal.Common.General;
@@ -56,12 +52,9 @@
 using MediaPortal.UI.ServerCommunication;
 using MediaPortal.UI.SkinEngine.MpfElements;
 using MediaPortal.Utilities.Events;
-<<<<<<< HEAD
+using MediaPortal.UI.Services.UserManagement;
 using Task = System.Threading.Tasks.Task;
-=======
-using MediaPortal.UI.Services.UserManagement;
 using MediaPortal.Common.UserProfileDataManagement;
->>>>>>> 305274c3
 
 namespace MediaPortal.Plugins.SlimTv.Client.Models
 {
@@ -674,9 +667,6 @@
       // When not zapped the previous channel information is restored during the next Update() call
     }
 
-<<<<<<< HEAD
-    protected async Task UpdateSelectedChannelPrograms(IChannel channel)
-=======
     private void UpdateWatchDuration(IChannel channel)
     {
       if (channel != null && _watchStart.ContainsKey(channel) && (DateTime.UtcNow - _watchStart[channel]).TotalSeconds > PROGRAM_WATCHED_SEC)
@@ -700,8 +690,7 @@
       }
     }
 
-    protected void UpdateSelectedChannelPrograms(IChannel channel)
->>>>>>> 305274c3
+    protected async Task UpdateSelectedChannelPrograms(IChannel channel)
     {
       await UpdateForChannel(channel, SelectedCurrentProgram, SelectedNextProgram, SelectedChannelNameProperty, SelectedProgramProgressProperty);
     }
