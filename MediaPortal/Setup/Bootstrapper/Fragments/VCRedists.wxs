--- conflicted
+++ resolved
@@ -18,43 +18,40 @@
       <ExePackage Id="VC2008SP1_x86" Cache="yes" PerMachine="yes" Permanent="yes" Vital="yes" Compressed="no"
                   Name="vcredist90_x86.exe"
                   DownloadUrl="http://install.team-mediaportal.com/MP2/install/vcredist90_x86.exe"
-                  InstallCommand="/q /norestart">
+                  InstallCommand="/q /norestart"
+                  InstallCondition="NOT MFC90_Version_x86">
         <RemotePayload Description="Microsoft Visual C++ 2008 Redistributable Setup" ProductName="Microsoft Visual C++ 2008 Redistributable" Size="4216840 " Version="9.0.30729.17" Hash="6939100e397cef26ec22e95e53fcd9fc979b7bc9"/>
       </ExePackage>
     </PackageGroup>
   </Fragment>
 
   <Fragment>
-<<<<<<< HEAD
-=======
     <util:FileSearch Id="MFC100_Version_x86"
                Variable="MFC100_Version_x86" Path="[SystemFolder]mfc100.dll"
                Result="version"/>
 
->>>>>>> 93f47d9f
     <PackageGroup Id="redist_vc100">
       <ExePackage Id="VC2010_x86" Cache="yes" PerMachine="yes" Permanent="yes" Vital="yes" Compressed="no"
                   Name="vcredist100_x86.exe"
                   DownloadUrl="http://install.team-mediaportal.com/MP2/install/vcredist100_x86.exe"
-                  InstallCommand="/q /norestart">
+                  InstallCommand="/q /norestart"
+                  InstallCondition="(NOT MFC100_Version_x86 >= v10.0.30319.1) OR NOT MFC100_Version_x86">
         <RemotePayload Description="Microsoft Visual C++ 2010 x86 Redistributable Setup" ProductName="Microsoft Visual C++ 2010 x86 Redistributable" Size="5073240" Version="10.0.30319.1" Hash="372d9c1670343d3fb252209ba210d4dc4d67d358"/>
       </ExePackage>
     </PackageGroup>
   </Fragment>
 
   <Fragment>
-<<<<<<< HEAD
-=======
     <util:FileSearch Id="MFC120_Version_x86"
                  Variable="MFC120_Version_x86" Path="[SystemFolder]mfc120.dll"
                  Result="version"/>
 
->>>>>>> 93f47d9f
     <PackageGroup Id="redist_vc120">
       <ExePackage Id="VC2013_x86" Cache="yes" PerMachine="yes" Permanent="yes" Vital="yes" Compressed="no"
                   Name="vcredist120_x86.exe"
                   DownloadUrl="http://install.team-mediaportal.com/MP2/install/vcredist120_x86.exe"
                   InstallCommand="/passive /norestart"
+                  InstallCondition="(NOT MFC120_Version_x86 >= v12.0.21005.1) OR NOT MFC120_Version_x86"
                   Protocol="burn">
         <RemotePayload Description="Microsoft Visual C++ 2013 Redistributable (x86) - 12.0.3050" ProductName="Microsoft Visual C++ 2013 Redistributable (x86) - 12.0.30501" Size="6503984" Version="12.0.30501.1" Hash="df7f0a73bfa077e483e51bfb97f5e2eceedfb6a3"/>
       </ExePackage>
@@ -62,23 +59,6 @@
   </Fragment>
   
   <Fragment>
-<<<<<<< HEAD
-    <PackageGroup Id="redist_vc140">
-      <ExePackage Id="VC2019_x86" Cache="yes" PerMachine="yes" Permanent="yes" Vital="yes" Compressed="no"
-                  Name="vcredist140_2019_x86.exe"
-                  DownloadUrl="http://install.team-mediaportal.com/MP2/install/vc_redist_2019_x86.exe"
-                  InstallCommand="/passive /norestart"
-                  Protocol="burn">
-        <RemotePayload CertificatePublicKey="6608A9DBA86701156A4C17CE63BA99BE8B932F8D"
-                       CertificateThumbprint="62009AAABDAE749FD47D19150958329BF6FF4B34"
-                       Description="Microsoft Visual C++ 2015-2019 Redistributable (x86) - 14.22.27821"
-                       Hash="13439C916FAAF5E08CAFCE790381578685B0A552"
-                       ProductName="Microsoft Visual C++ 2015-2019 Redistributable (x86) - 14.22.27821"
-                       Size="14381032"
-                       Version="14.22.27821.0" />
-      </ExePackage>
-    </PackageGroup>
-=======
     <util:ProductSearch Id="VCRedist2015_2019x86"
                         Result="version"
                         Variable="VCRedist2015_2019x86"
@@ -137,7 +117,6 @@
                     Version="14.22.27821.0" />
         </ExePackage>
       </PackageGroup>
->>>>>>> 93f47d9f
   </Fragment>
 
   <Fragment>
