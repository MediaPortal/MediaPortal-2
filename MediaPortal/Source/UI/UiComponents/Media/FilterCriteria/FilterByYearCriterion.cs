#region Copyright (C) 2007-2017 Team MediaPortal

/*
    Copyright (C) 2007-2017 Team MediaPortal
    http://www.team-mediaportal.com

    This file is part of MediaPortal 2

    MediaPortal 2 is free software: you can redistribute it and/or modify
    it under the terms of the GNU General Public License as published by
    the Free Software Foundation, either version 3 of the License, or
    (at your option) any later version.

    MediaPortal 2 is distributed in the hope that it will be useful,
    but WITHOUT ANY WARRANTY; without even the implied warranty of
    MERCHANTABILITY or FITNESS FOR A PARTICULAR PURPOSE. See the
    GNU General Public License for more details.

    You should have received a copy of the GNU General Public License
    along with MediaPortal 2. If not, see <http://www.gnu.org/licenses/>.
*/

#endregion

using System;
using System.Collections.Generic;
using System.Threading.Tasks;
using MediaPortal.Common;
using MediaPortal.Common.Exceptions;
using MediaPortal.Common.General;
using MediaPortal.Common.MediaManagement.DefaultItemAspects;
using MediaPortal.Common.MediaManagement.MLQueries;
using MediaPortal.Common.SystemCommunication;
using MediaPortal.UI.ServerCommunication;
using MediaPortal.UiComponents.Media.General;
using MediaPortal.UiComponents.Media.Helpers;

namespace MediaPortal.UiComponents.Media.FilterCriteria
{
  /// <summary>
  /// Filter criterion which filters by the year of the media item's recording time.
  /// </summary>
  public class FilterByYearCriterion : MLFilterCriterion
  {
    public const int MIN_YEAR = 2000;

    #region Base overrides

    public override async Task<ICollection<FilterValue>> GetAvailableValuesAsync(IEnumerable<Guid> necessaryMIATypeIds, IFilter selectAttributeFilter, IFilter filter)
    {
      IContentDirectory cd = ServiceRegistration.Get<IServerConnectionManager>().ContentDirectory;
      if (cd == null)
        throw new NotConnectedException("The MediaLibrary is not connected");

      bool showVirtual = VirtualMediaHelper.ShowVirtualMedia(necessaryMIATypeIds);

<<<<<<< HEAD
      HomogenousMap valueGroups = cd.GetValueGroups(MediaAspect.ATTR_RECORDINGTIME, null, ProjectionFunction.DateToYear,
=======
      HomogenousMap valueGroups = await cd.GetValueGroupsAsync(MediaAspect.ATTR_RECORDINGTIME, null, ProjectionFunction.DateToYear,
>>>>>>> ca5fa06b
          necessaryMIATypeIds, filter, true, showVirtual);
      IList<FilterValue> result = new List<FilterValue>(valueGroups.Count);
      int numEmptyEntries = 0;
      foreach (KeyValuePair<object, object> group in valueGroups)
      {
        int? year = (int?) group.Key;
        if (year.HasValue)
        {
          result.Add(new FilterValue(year.Value.ToString(),
              new BooleanCombinationFilter(BooleanOperator.And, new IFilter[]
                {
                    new RelationalFilter(MediaAspect.ATTR_RECORDINGTIME, RelationalOperator.GE, new DateTime(year.Value, 1, 1)),
                    new RelationalFilter(MediaAspect.ATTR_RECORDINGTIME, RelationalOperator.LT, new DateTime(year.Value + 1, 1, 1)),
                }), null, (int) group.Value, this));
        }
        else
          numEmptyEntries += (int) group.Value;
      }
      if (numEmptyEntries > 0)
        result.Insert(0, new FilterValue(Consts.RES_VALUE_EMPTY_TITLE, new EmptyFilter(MediaAspect.ATTR_RECORDINGTIME), null, numEmptyEntries, this));
      return result;
    }

    public override Task<ICollection<FilterValue>> GroupValuesAsync(ICollection<Guid> necessaryMIATypeIds, IFilter selectAttributeFilter, IFilter filter)
    {
      return Task.FromResult((ICollection<FilterValue>)null);
    }

    #endregion
  }
}
<|MERGE_RESOLUTION|>--- conflicted
+++ resolved
@@ -1,92 +1,88 @@
-#region Copyright (C) 2007-2017 Team MediaPortal
-
-/*
-    Copyright (C) 2007-2017 Team MediaPortal
-    http://www.team-mediaportal.com
-
-    This file is part of MediaPortal 2
-
-    MediaPortal 2 is free software: you can redistribute it and/or modify
-    it under the terms of the GNU General Public License as published by
-    the Free Software Foundation, either version 3 of the License, or
-    (at your option) any later version.
-
-    MediaPortal 2 is distributed in the hope that it will be useful,
-    but WITHOUT ANY WARRANTY; without even the implied warranty of
-    MERCHANTABILITY or FITNESS FOR A PARTICULAR PURPOSE. See the
-    GNU General Public License for more details.
-
-    You should have received a copy of the GNU General Public License
-    along with MediaPortal 2. If not, see <http://www.gnu.org/licenses/>.
-*/
-
-#endregion
-
-using System;
-using System.Collections.Generic;
-using System.Threading.Tasks;
-using MediaPortal.Common;
-using MediaPortal.Common.Exceptions;
-using MediaPortal.Common.General;
-using MediaPortal.Common.MediaManagement.DefaultItemAspects;
-using MediaPortal.Common.MediaManagement.MLQueries;
-using MediaPortal.Common.SystemCommunication;
-using MediaPortal.UI.ServerCommunication;
-using MediaPortal.UiComponents.Media.General;
-using MediaPortal.UiComponents.Media.Helpers;
-
-namespace MediaPortal.UiComponents.Media.FilterCriteria
-{
-  /// <summary>
-  /// Filter criterion which filters by the year of the media item's recording time.
-  /// </summary>
-  public class FilterByYearCriterion : MLFilterCriterion
-  {
-    public const int MIN_YEAR = 2000;
-
-    #region Base overrides
-
-    public override async Task<ICollection<FilterValue>> GetAvailableValuesAsync(IEnumerable<Guid> necessaryMIATypeIds, IFilter selectAttributeFilter, IFilter filter)
-    {
-      IContentDirectory cd = ServiceRegistration.Get<IServerConnectionManager>().ContentDirectory;
-      if (cd == null)
-        throw new NotConnectedException("The MediaLibrary is not connected");
-
-      bool showVirtual = VirtualMediaHelper.ShowVirtualMedia(necessaryMIATypeIds);
-
-<<<<<<< HEAD
-      HomogenousMap valueGroups = cd.GetValueGroups(MediaAspect.ATTR_RECORDINGTIME, null, ProjectionFunction.DateToYear,
-=======
-      HomogenousMap valueGroups = await cd.GetValueGroupsAsync(MediaAspect.ATTR_RECORDINGTIME, null, ProjectionFunction.DateToYear,
->>>>>>> ca5fa06b
-          necessaryMIATypeIds, filter, true, showVirtual);
-      IList<FilterValue> result = new List<FilterValue>(valueGroups.Count);
-      int numEmptyEntries = 0;
-      foreach (KeyValuePair<object, object> group in valueGroups)
-      {
-        int? year = (int?) group.Key;
-        if (year.HasValue)
-        {
-          result.Add(new FilterValue(year.Value.ToString(),
-              new BooleanCombinationFilter(BooleanOperator.And, new IFilter[]
-                {
-                    new RelationalFilter(MediaAspect.ATTR_RECORDINGTIME, RelationalOperator.GE, new DateTime(year.Value, 1, 1)),
-                    new RelationalFilter(MediaAspect.ATTR_RECORDINGTIME, RelationalOperator.LT, new DateTime(year.Value + 1, 1, 1)),
-                }), null, (int) group.Value, this));
-        }
-        else
-          numEmptyEntries += (int) group.Value;
-      }
-      if (numEmptyEntries > 0)
-        result.Insert(0, new FilterValue(Consts.RES_VALUE_EMPTY_TITLE, new EmptyFilter(MediaAspect.ATTR_RECORDINGTIME), null, numEmptyEntries, this));
-      return result;
-    }
-
-    public override Task<ICollection<FilterValue>> GroupValuesAsync(ICollection<Guid> necessaryMIATypeIds, IFilter selectAttributeFilter, IFilter filter)
-    {
-      return Task.FromResult((ICollection<FilterValue>)null);
-    }
-
-    #endregion
-  }
-}
+#region Copyright (C) 2007-2017 Team MediaPortal
+
+/*
+    Copyright (C) 2007-2017 Team MediaPortal
+    http://www.team-mediaportal.com
+
+    This file is part of MediaPortal 2
+
+    MediaPortal 2 is free software: you can redistribute it and/or modify
+    it under the terms of the GNU General Public License as published by
+    the Free Software Foundation, either version 3 of the License, or
+    (at your option) any later version.
+
+    MediaPortal 2 is distributed in the hope that it will be useful,
+    but WITHOUT ANY WARRANTY; without even the implied warranty of
+    MERCHANTABILITY or FITNESS FOR A PARTICULAR PURPOSE. See the
+    GNU General Public License for more details.
+
+    You should have received a copy of the GNU General Public License
+    along with MediaPortal 2. If not, see <http://www.gnu.org/licenses/>.
+*/
+
+#endregion
+
+using System;
+using System.Collections.Generic;
+using System.Threading.Tasks;
+using MediaPortal.Common;
+using MediaPortal.Common.Exceptions;
+using MediaPortal.Common.General;
+using MediaPortal.Common.MediaManagement.DefaultItemAspects;
+using MediaPortal.Common.MediaManagement.MLQueries;
+using MediaPortal.Common.SystemCommunication;
+using MediaPortal.UI.ServerCommunication;
+using MediaPortal.UiComponents.Media.General;
+using MediaPortal.UiComponents.Media.Helpers;
+
+namespace MediaPortal.UiComponents.Media.FilterCriteria
+{
+  /// <summary>
+  /// Filter criterion which filters by the year of the media item's recording time.
+  /// </summary>
+  public class FilterByYearCriterion : MLFilterCriterion
+  {
+    public const int MIN_YEAR = 2000;
+
+    #region Base overrides
+
+    public override async Task<ICollection<FilterValue>> GetAvailableValuesAsync(IEnumerable<Guid> necessaryMIATypeIds, IFilter selectAttributeFilter, IFilter filter)
+    {
+      IContentDirectory cd = ServiceRegistration.Get<IServerConnectionManager>().ContentDirectory;
+      if (cd == null)
+        throw new NotConnectedException("The MediaLibrary is not connected");
+
+      bool showVirtual = VirtualMediaHelper.ShowVirtualMedia(necessaryMIATypeIds);
+
+      HomogenousMap valueGroups = await cd.GetValueGroupsAsync(MediaAspect.ATTR_RECORDINGTIME, null, ProjectionFunction.DateToYear,
+          necessaryMIATypeIds, filter, true, showVirtual);
+      IList<FilterValue> result = new List<FilterValue>(valueGroups.Count);
+      int numEmptyEntries = 0;
+      foreach (KeyValuePair<object, object> group in valueGroups)
+      {
+        int? year = (int?) group.Key;
+        if (year.HasValue)
+        {
+          result.Add(new FilterValue(year.Value.ToString(),
+              new BooleanCombinationFilter(BooleanOperator.And, new IFilter[]
+                {
+                    new RelationalFilter(MediaAspect.ATTR_RECORDINGTIME, RelationalOperator.GE, new DateTime(year.Value, 1, 1)),
+                    new RelationalFilter(MediaAspect.ATTR_RECORDINGTIME, RelationalOperator.LT, new DateTime(year.Value + 1, 1, 1)),
+                }), null, (int) group.Value, this));
+        }
+        else
+          numEmptyEntries += (int) group.Value;
+      }
+      if (numEmptyEntries > 0)
+        result.Insert(0, new FilterValue(Consts.RES_VALUE_EMPTY_TITLE, new EmptyFilter(MediaAspect.ATTR_RECORDINGTIME), null, numEmptyEntries, this));
+      return result;
+    }
+
+    public override Task<ICollection<FilterValue>> GroupValuesAsync(ICollection<Guid> necessaryMIATypeIds, IFilter selectAttributeFilter, IFilter filter)
+    {
+      return Task.FromResult((ICollection<FilterValue>)null);
+    }
+
+    #endregion
+  }
+}