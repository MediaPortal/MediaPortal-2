--- conflicted
+++ resolved
@@ -15,21 +15,12 @@
     <ProjectReference Include="..\..\..\Core\MediaPortal.Common\MediaPortal.Common.csproj" />
     <ProjectReference Include="..\..\..\Core\MediaPortal.Utilities\MediaPortal.Utilities.csproj" />
     <ProjectReference Include="..\..\..\Extensions\MetadataExtractors\MatroskaLib\MatroskaLib.csproj" />
-<<<<<<< HEAD
-=======
     <ProjectReference Include="..\..\..\Extensions\MetadataExtractors\OpenCvLib\OpenCvLib.csproj" />
->>>>>>> 00d84ab4
     <ProjectReference Include="..\FanArtService.Interfaces\FanArtService.Interfaces.csproj" />
   </ItemGroup>
   <ItemGroup>
     <PackageReference Include="MediaPortal.TagLib">
       <Version>2.3.1</Version>
-<<<<<<< HEAD
-    </PackageReference>
-    <PackageReference Include="OpenCvSharp4.Windows">
-      <Version>4.6.0.20220608</Version>
-=======
->>>>>>> 00d84ab4
     </PackageReference>
   </ItemGroup>
   <Import Project="build.targets" />
