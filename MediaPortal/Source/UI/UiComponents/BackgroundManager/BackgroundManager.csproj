﻿<Project Sdk="Microsoft.NET.Sdk">
  <PropertyGroup>
    <TargetFramework>net5.0-windows</TargetFramework>
        <OutputType>Library</OutputType>
    <RootNamespace>MediaPortal.UiComponents.BackgroundManager</RootNamespace>
    <StartupObject></StartupObject>
    <OldToolsVersion>3.5</OldToolsVersion>
    <GenerateAssemblyInfo>false</GenerateAssemblyInfo>
    <CodeAnalysisRuleSet>AllRules.ruleset</CodeAnalysisRuleSet>
  </PropertyGroup>
  <PropertyGroup Condition=" '$(Configuration)|$(Platform)' == 'Debug|x86' ">
    <OutputPath>bin\x86\Debug\</OutputPath>
    <CodeAnalysisRuleSet>AllRules.ruleset</CodeAnalysisRuleSet>
  </PropertyGroup>
  <PropertyGroup Condition=" '$(Configuration)|$(Platform)' == 'Release|x86' ">
    <OutputPath>bin\x86\Release\</OutputPath>
    <CodeAnalysisRuleSet>AllRules.ruleset</CodeAnalysisRuleSet>
  </PropertyGroup>
  <ItemGroup>
    <Compile Include="..\..\..\Core\MediaPortal.Common\VersionInfo\VersionInfo.cs">
      <Link>Properties\VersionInfo.cs</Link>
    </Compile>
  </ItemGroup>
  <ItemGroup>
    <Content Include="Language\strings_en.xml" />
    <Content Include="plugin.xml" />
  </ItemGroup>
  <ItemGroup>
    <ProjectReference Include="..\..\..\Core\MediaPortal.Common\MediaPortal.Common.csproj" />
    <ProjectReference Include="..\..\..\Core\MediaPortal.UI\MediaPortal.UI.csproj" />
    <ProjectReference Include="..\..\..\Core\MediaPortal.Utilities\MediaPortal.Utilities.csproj" />
    <ProjectReference Include="..\..\Players\VideoPlayer\VideoPlayers.csproj" />
    <ProjectReference Include="..\..\SkinEngine\SkinEngine.csproj" />
  </ItemGroup>
  <ItemGroup>
    <Content Include="Skin\default\screens\BackgroundManagerSetup.xaml">
      <SubType>Designer</SubType>
    </Content>
  </ItemGroup>
<<<<<<< HEAD
=======
  <ItemGroup>
    <None Include="build.targets" />
  </ItemGroup>
  <ItemGroup>
    <Content Include="Skin\Nereus\screens\BackgroundManagerSetup.xaml">
      <SubType>Designer</SubType>
    </Content>
  </ItemGroup>
  <Import Project="$(MSBuildToolsPath)\Microsoft.CSharp.targets" />
>>>>>>> 443d6e45
  <Import Project="build.targets" />
</Project><|MERGE_RESOLUTION|>--- conflicted
+++ resolved
@@ -37,17 +37,10 @@
       <SubType>Designer</SubType>
     </Content>
   </ItemGroup>
-<<<<<<< HEAD
-=======
-  <ItemGroup>
-    <None Include="build.targets" />
-  </ItemGroup>
   <ItemGroup>
     <Content Include="Skin\Nereus\screens\BackgroundManagerSetup.xaml">
       <SubType>Designer</SubType>
     </Content>
   </ItemGroup>
-  <Import Project="$(MSBuildToolsPath)\Microsoft.CSharp.targets" />
->>>>>>> 443d6e45
   <Import Project="build.targets" />
 </Project>