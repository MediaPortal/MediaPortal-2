--- conflicted
+++ resolved
@@ -630,12 +630,12 @@
               hlsFileRequest = request.Uri.AbsoluteUri.Substring(startIndex);
               if (GetHlsSegment(hlsFileRequest, dlnaItem, response, ref resourceStream) == true)
               {
-              }
+                }
               else if (MediaConverter.GetSegmentSequence(hlsFileRequest) > 0)
-              {
+                {
                 hlsStartRequest = MediaConverter.GetSegmentSequence(hlsFileRequest) * MediaConverter.HLSSegmentTimeInSeconds;
-              }
-            }
+                }
+              }
 
             #endregion
 
@@ -729,8 +729,8 @@
               }
               else
               {
-                timeRange = new Range(0, 0);
-              }
+              timeRange = new Range(0, 0);
+            }
             }
             if (byteRange == null)
             {
@@ -765,14 +765,14 @@
                 }
               }
               else
-              {
+                {
                 resourceStream = context.TranscodedStream;
-              }
+                    }
               if (dlnaItem.IsTranscoding == false || (context.Partial == false && context.TargetFileSize > 0 && context.TargetFileSize > dlnaItem.DlnaMetadata.Metadata.Size))
-              {
+                {
                 dlnaItem.DlnaMetadata.Metadata.Size = context.TargetFileSize;
-              }
-            }
+                }
+              }
 
             #endregion
 
@@ -883,9 +883,6 @@
       return true;
     }
 
-<<<<<<< HEAD
-    protected void SendTimeRange(IHttpRequest request, IHttpResponse response, Stream resourceStream, DlnaMediaItem item, EndPointSettings client, Range timeRange, Range byteRange, bool onlyHeaders, bool partialResource, TransferMode mediaTransferMode)
-=======
     private bool GetHlsSegment(string fileName, DlnaMediaItem dlnaItem, IHttpResponse response, ref Stream resourceStream)
     {
       if (fileName != null)
@@ -919,7 +916,6 @@
     }
 
     protected void SendTimeRange(IHttpRequest request, IHttpResponse response, Stream resourceStream, DlnaMediaItem item, Profiles.EndPointSettings client, Range timeRange, Range byteRange, bool onlyHeaders, bool partialResource, TransferMode mediaTransferMode)
->>>>>>> 6dacaa7d
     {
       if (item.IsTranscoding)
       {
