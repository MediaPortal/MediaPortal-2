--- conflicted
+++ resolved
@@ -52,11 +52,7 @@
 
     public MovieRelationshipExtractor()
     {
-<<<<<<< HEAD
-      _metadata = new RelationshipExtractorMetadata(METADATAEXTRACTOR_ID, "NFO Movie relationship extractor");
-=======
       _metadata = new RelationshipExtractorMetadata(METADATAEXTRACTOR_ID, "NFO Movie relationship extractor", MetadataExtractorPriority.Extended);
->>>>>>> ca5fa06b
       RegisterRelationships();
       InitExtractors();
     }
