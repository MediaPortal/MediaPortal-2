﻿#region Copyright (C) 2007-2017 Team MediaPortal

/*
    Copyright (C) 2007-2017 Team MediaPortal
    http://www.team-mediaportal.com

    This file is part of MediaPortal 2

    MediaPortal 2 is free software: you can redistribute it and/or modify
    it under the terms of the GNU General Public License as published by
    the Free Software Foundation, either version 3 of the License, or
    (at your option) any later version.

    MediaPortal 2 is distributed in the hope that it will be useful,
    but WITHOUT ANY WARRANTY; without even the implied warranty of
    MERCHANTABILITY or FITNESS FOR A PARTICULAR PURPOSE. See the
    GNU General Public License for more details.

    You should have received a copy of the GNU General Public License
    along with MediaPortal 2. If not, see <http://www.gnu.org/licenses/>.
*/

#endregion

using System;
using System.Linq;
using System.Collections.Generic;
using MediaPortal.Backend.MediaLibrary;
using MediaPortal.Common;
using MediaPortal.Common.MediaManagement;
using MediaPortal.Common.MediaManagement.DefaultItemAspects;
using MediaPortal.Common.MediaManagement.MLQueries;
using MediaPortal.Plugins.MediaServer.Objects.Basic;
using MediaPortal.Plugins.MediaServer.Profiles;
using MediaPortal.Common.Localization;

namespace MediaPortal.Plugins.MediaServer.Objects.MediaLibrary
{
  public abstract class MediaLibraryContainer : BasicContainer
  {
    protected readonly Guid[] _necessaryMiaTypeIds;
    protected readonly Guid[] _optionalMiaTypeIds;
    protected MediaItemQuery _query = null;

    public MediaLibraryContainer(string id, string title, Guid[] necessaryMiaTypeIds, Guid[] optionalMiaTypeIds, IFilter filter, EndPointSettings client)
      : base(id, client)
    {
      Title = ServiceRegistration.Get<ILocalization>().ToString(title);

      _necessaryMiaTypeIds = necessaryMiaTypeIds;
      _optionalMiaTypeIds = optionalMiaTypeIds;
<<<<<<< HEAD
      if(filter != null)
        _query = new MediaItemQuery(_necessaryMiaTypeIds, _optionalMiaTypeIds, AppendUserFilter(filter, necessaryMiaTypeIds));
=======
      _query = new MediaItemQuery(_necessaryMiaTypeIds, _optionalMiaTypeIds, filter);
>>>>>>> f50fbcfe
    }

    public MediaLibraryContainer(MediaItem item, Guid[] necessaryMiaTypeIds, Guid[] optionalMiaTypeIds, IFilter filter, EndPointSettings client)
      : this(item.MediaItemId.ToString(), MediaItemAspect.GetAspect(item.Aspects, MediaAspect.Metadata).GetAttributeValue(MediaAspect.ATTR_TITLE).ToString(),
      necessaryMiaTypeIds, optionalMiaTypeIds, filter, client)
    {
      Item = item;
    }

    public IList<MediaItem> GetItems()
    {
      IMediaLibrary library = ServiceRegistration.Get<IMediaLibrary>();
      //TODO: Check if this is correct handling of missing filter
      if (_query.Filter == null && Item != null)
      {
        return library.Browse(Item.MediaItemId, _necessaryMiaTypeIds, _optionalMiaTypeIds, _userId, false);
      }
      else
      {
        return library.Search(_query, true, _userId, false);
      }
    }

    public override List<IDirectoryObject> Browse(string sortCriteria)
    {
      _children.Sort();
      return _children.Cast<IDirectoryObject>().ToList();
    }

    public override void Initialise()
    {
      _children.Clear();
      IList<MediaItem> items = GetItems();
      foreach (MediaItem item in items)
      {
        try
        {
          Add((BasicObject)MediaLibraryHelper.InstansiateMediaLibraryObject(item, this));
        }
        catch(Exception ex)
        {
          Logger.Error("Media item '{0}' could not be added", ex, item);
        }
      }
    }

    public MediaItem Item { get; protected set; }
  }
}
<|MERGE_RESOLUTION|>--- conflicted
+++ resolved
@@ -1,106 +1,101 @@
-﻿#region Copyright (C) 2007-2017 Team MediaPortal
-
-/*
-    Copyright (C) 2007-2017 Team MediaPortal
-    http://www.team-mediaportal.com
-
-    This file is part of MediaPortal 2
-
-    MediaPortal 2 is free software: you can redistribute it and/or modify
-    it under the terms of the GNU General Public License as published by
-    the Free Software Foundation, either version 3 of the License, or
-    (at your option) any later version.
-
-    MediaPortal 2 is distributed in the hope that it will be useful,
-    but WITHOUT ANY WARRANTY; without even the implied warranty of
-    MERCHANTABILITY or FITNESS FOR A PARTICULAR PURPOSE. See the
-    GNU General Public License for more details.
-
-    You should have received a copy of the GNU General Public License
-    along with MediaPortal 2. If not, see <http://www.gnu.org/licenses/>.
-*/
-
-#endregion
-
-using System;
-using System.Linq;
-using System.Collections.Generic;
-using MediaPortal.Backend.MediaLibrary;
-using MediaPortal.Common;
-using MediaPortal.Common.MediaManagement;
-using MediaPortal.Common.MediaManagement.DefaultItemAspects;
-using MediaPortal.Common.MediaManagement.MLQueries;
-using MediaPortal.Plugins.MediaServer.Objects.Basic;
-using MediaPortal.Plugins.MediaServer.Profiles;
-using MediaPortal.Common.Localization;
-
-namespace MediaPortal.Plugins.MediaServer.Objects.MediaLibrary
-{
-  public abstract class MediaLibraryContainer : BasicContainer
-  {
-    protected readonly Guid[] _necessaryMiaTypeIds;
-    protected readonly Guid[] _optionalMiaTypeIds;
-    protected MediaItemQuery _query = null;
-
-    public MediaLibraryContainer(string id, string title, Guid[] necessaryMiaTypeIds, Guid[] optionalMiaTypeIds, IFilter filter, EndPointSettings client)
-      : base(id, client)
-    {
-      Title = ServiceRegistration.Get<ILocalization>().ToString(title);
-
-      _necessaryMiaTypeIds = necessaryMiaTypeIds;
-      _optionalMiaTypeIds = optionalMiaTypeIds;
-<<<<<<< HEAD
-      if(filter != null)
-        _query = new MediaItemQuery(_necessaryMiaTypeIds, _optionalMiaTypeIds, AppendUserFilter(filter, necessaryMiaTypeIds));
-=======
-      _query = new MediaItemQuery(_necessaryMiaTypeIds, _optionalMiaTypeIds, filter);
->>>>>>> f50fbcfe
-    }
-
-    public MediaLibraryContainer(MediaItem item, Guid[] necessaryMiaTypeIds, Guid[] optionalMiaTypeIds, IFilter filter, EndPointSettings client)
-      : this(item.MediaItemId.ToString(), MediaItemAspect.GetAspect(item.Aspects, MediaAspect.Metadata).GetAttributeValue(MediaAspect.ATTR_TITLE).ToString(),
-      necessaryMiaTypeIds, optionalMiaTypeIds, filter, client)
-    {
-      Item = item;
-    }
-
-    public IList<MediaItem> GetItems()
-    {
-      IMediaLibrary library = ServiceRegistration.Get<IMediaLibrary>();
-      //TODO: Check if this is correct handling of missing filter
-      if (_query.Filter == null && Item != null)
-      {
-        return library.Browse(Item.MediaItemId, _necessaryMiaTypeIds, _optionalMiaTypeIds, _userId, false);
-      }
-      else
-      {
-        return library.Search(_query, true, _userId, false);
-      }
-    }
-
-    public override List<IDirectoryObject> Browse(string sortCriteria)
-    {
-      _children.Sort();
-      return _children.Cast<IDirectoryObject>().ToList();
-    }
-
-    public override void Initialise()
-    {
-      _children.Clear();
-      IList<MediaItem> items = GetItems();
-      foreach (MediaItem item in items)
-      {
-        try
-        {
-          Add((BasicObject)MediaLibraryHelper.InstansiateMediaLibraryObject(item, this));
-        }
-        catch(Exception ex)
-        {
-          Logger.Error("Media item '{0}' could not be added", ex, item);
-        }
-      }
-    }
-
-    public MediaItem Item { get; protected set; }
-  }
-}
+﻿#region Copyright (C) 2007-2017 Team MediaPortal
+
+/*
+    Copyright (C) 2007-2017 Team MediaPortal
+    http://www.team-mediaportal.com
+
+    This file is part of MediaPortal 2
+
+    MediaPortal 2 is free software: you can redistribute it and/or modify
+    it under the terms of the GNU General Public License as published by
+    the Free Software Foundation, either version 3 of the License, or
+    (at your option) any later version.
+
+    MediaPortal 2 is distributed in the hope that it will be useful,
+    but WITHOUT ANY WARRANTY; without even the implied warranty of
+    MERCHANTABILITY or FITNESS FOR A PARTICULAR PURPOSE. See the
+    GNU General Public License for more details.
+
+    You should have received a copy of the GNU General Public License
+    along with MediaPortal 2. If not, see <http://www.gnu.org/licenses/>.
+*/
+
+#endregion
+
+using System;
+using System.Linq;
+using System.Collections.Generic;
+using MediaPortal.Backend.MediaLibrary;
+using MediaPortal.Common;
+using MediaPortal.Common.MediaManagement;
+using MediaPortal.Common.MediaManagement.DefaultItemAspects;
+using MediaPortal.Common.MediaManagement.MLQueries;
+using MediaPortal.Plugins.MediaServer.Objects.Basic;
+using MediaPortal.Plugins.MediaServer.Profiles;
+using MediaPortal.Common.Localization;
+
+namespace MediaPortal.Plugins.MediaServer.Objects.MediaLibrary
+{
+  public abstract class MediaLibraryContainer : BasicContainer
+  {
+    protected readonly Guid[] _necessaryMiaTypeIds;
+    protected readonly Guid[] _optionalMiaTypeIds;
+    protected MediaItemQuery _query = null;
+
+    public MediaLibraryContainer(string id, string title, Guid[] necessaryMiaTypeIds, Guid[] optionalMiaTypeIds, IFilter filter, EndPointSettings client)
+      : base(id, client)
+    {
+      Title = ServiceRegistration.Get<ILocalization>().ToString(title);
+
+      _necessaryMiaTypeIds = necessaryMiaTypeIds;
+      _optionalMiaTypeIds = optionalMiaTypeIds;
+      _query = new MediaItemQuery(_necessaryMiaTypeIds, _optionalMiaTypeIds, filter);
+    }
+
+    public MediaLibraryContainer(MediaItem item, Guid[] necessaryMiaTypeIds, Guid[] optionalMiaTypeIds, IFilter filter, EndPointSettings client)
+      : this(item.MediaItemId.ToString(), MediaItemAspect.GetAspect(item.Aspects, MediaAspect.Metadata).GetAttributeValue(MediaAspect.ATTR_TITLE).ToString(),
+      necessaryMiaTypeIds, optionalMiaTypeIds, filter, client)
+    {
+      Item = item;
+    }
+
+    public IList<MediaItem> GetItems()
+    {
+      IMediaLibrary library = ServiceRegistration.Get<IMediaLibrary>();
+      //TODO: Check if this is correct handling of missing filter
+      if (_query.Filter == null && Item != null)
+      {
+        return library.Browse(Item.MediaItemId, _necessaryMiaTypeIds, _optionalMiaTypeIds, _userId, false);
+      }
+      else
+      {
+        return library.Search(_query, true, _userId, false);
+      }
+    }
+
+    public override List<IDirectoryObject> Browse(string sortCriteria)
+    {
+      _children.Sort();
+      return _children.Cast<IDirectoryObject>().ToList();
+    }
+
+    public override void Initialise()
+    {
+      _children.Clear();
+      IList<MediaItem> items = GetItems();
+      foreach (MediaItem item in items)
+      {
+        try
+        {
+          Add((BasicObject)MediaLibraryHelper.InstansiateMediaLibraryObject(item, this));
+        }
+        catch(Exception ex)
+        {
+          Logger.Error("Media item '{0}' could not be added", ex, item);
+        }
+      }
+    }
+
+    public MediaItem Item { get; protected set; }
+  }
+}