--- conflicted
+++ resolved
@@ -1,477 +1,459 @@
-#region Copyright (C) 2007-2011 Team MediaPortal
-
-/*
-    Copyright (C) 2007-2011 Team MediaPortal
-    http://www.team-mediaportal.com
-
-    This file is part of MediaPortal 2
-
-    MediaPortal 2 is free software: you can redistribute it and/or modify
-    it under the terms of the GNU General Public License as published by
-    the Free Software Foundation, either version 3 of the License, or
-    (at your option) any later version.
-
-    MediaPortal 2 is distributed in the hope that it will be useful,
-    but WITHOUT ANY WARRANTY; without even the implied warranty of
-    MERCHANTABILITY or FITNESS FOR A PARTICULAR PURPOSE. See the
-    GNU General Public License for more details.
-
-    You should have received a copy of the GNU General Public License
-    along with MediaPortal 2. If not, see <http://www.gnu.org/licenses/>.
-*/
-
-#endregion
-
-using System;
-using System.Drawing;
-using MediaPortal.Core;
-using MediaPortal.Core.General;
-using MediaPortal.Core.Logging;
-using MediaPortal.Core.MediaManagement;
-using MediaPortal.Core.MediaManagement.ResourceAccess;
-using MediaPortal.UI.SkinEngine.MpfElements;
-using MediaPortal.UI.SkinEngine.Rendering;
-using MediaPortal.UI.SkinEngine.Controls.ImageSources;
-using MediaPortal.Utilities.DeepCopy;
-
-namespace MediaPortal.UI.SkinEngine.Controls.Visuals
-{
-  public enum StretchDirection { UpOnly, DownOnly, Both };
-
-  public enum Stretch
-  {
-    // The content preserves its original size.
-    None,
-
-    // The content is resized to fill the destination dimensions. The aspect ratio is not preserved.
-    Fill,
-
-    // The content is resized to fit in the destination dimensions while it preserves its
-    // native aspect ratio. If the aspect ratio of the destination rectangle differs from
-    // the source, the content won't fill the whole destionation area.
-    Uniform,
-
-    // The content is resized to fill the destination dimensions while it preserves its
-    // native aspect ratio. 
-    // If the aspect ratio of the destination rectangle differs from the source, the source content is 
-    // clipped to fit in the destination dimensions completely.
-    UniformToFill
-  }
-
-  public class Image : Control
-  {
-    #region Classes
-
-    protected class ImageSourceState
-    {
-      protected ImageSource _imageSource = null;
-      protected bool _imageSourceInvalid = true;
-      protected bool _setup = false;
-
-      public ImageSource ImageSource
-      {
-        get { return _imageSource; }
-        set { _imageSource = value; }
-      }
-
-      public bool Setup
-      {
-        get { return _setup; }
-        set { _setup = value; }
-      }
-    }
-
-    #endregion
-
-    #region Protected fields
-
-    protected AbstractProperty _fallbackSourceProperty;
-    protected AbstractProperty _sourceProperty;
-    protected AbstractProperty _stretchDirectionProperty;
-    protected AbstractProperty _stretchProperty;
-    protected AbstractProperty _thumbnailProperty;
-    protected AbstractProperty _skinNeutralProperty;
-    protected AbstractProperty _hasImageProperty;
-    protected readonly ImageSourceState _sourceState = new ImageSourceState();
-    protected readonly ImageSourceState _fallbackSourceState = new ImageSourceState();
-    protected bool _loadImageSource = false;
-    protected bool _fallbackSourceInUse = false;
-    protected SizeF _lastImageSourceSize = SizeF.Empty;
-    protected string _warnURI = null;
-
-    #endregion
-
-    #region Ctor
-
-    public Image()
-    {
-      Init();
-      Attach();
-    }
-
-    void Init()
-    {
-      _sourceProperty = new SProperty(typeof(object), null);
-      _fallbackSourceProperty = new SProperty(typeof(object), null);
-      _stretchDirectionProperty = new SProperty(typeof(StretchDirection), StretchDirection.Both);
-      _stretchProperty = new SProperty(typeof(Stretch), Stretch.None);
-      _thumbnailProperty = new SProperty(typeof(bool), false);
-      _skinNeutralProperty = new SProperty(typeof(bool), false);
-      _hasImageProperty = new SProperty(typeof(bool), false);
-    }
-
-    void Attach()
-    {
-      _sourceProperty.Attach(OnSourceChanged);
-      _fallbackSourceProperty.Attach(OnFallbackSourceChanged);
-      _stretchProperty.Attach(OnArrangeGetsInvalid);
-      _stretchDirectionProperty.Attach(OnArrangeGetsInvalid);
-      _thumbnailProperty.Attach(OnArrangeGetsInvalid);
-      _skinNeutralProperty.Attach(OnArrangeGetsInvalid);
-    }
-
-    void Detach()
-    {
-      _sourceProperty.Detach(OnSourceChanged);
-      _fallbackSourceProperty.Detach(OnFallbackSourceChanged);
-      _stretchProperty.Detach(OnArrangeGetsInvalid);
-      _stretchDirectionProperty.Detach(OnArrangeGetsInvalid);
-      _thumbnailProperty.Detach(OnArrangeGetsInvalid);
-      _skinNeutralProperty.Detach(OnArrangeGetsInvalid);
-    }
-
-    public override void DeepCopy(IDeepCopyable source, ICopyManager copyManager)
-    {
-      Detach();
-      base.DeepCopy(source, copyManager);
-      Image i = (Image) source;
-      Source = i.Source;
-      FallbackSource = i.FallbackSource;
-      StretchDirection = i.StretchDirection;
-      Stretch = i.Stretch;
-      Thumbnail = i.Thumbnail;
-      SkinNeutralAR = i.SkinNeutralAR;
-      DisposeImageSources();
-      _loadImageSource = true;
-      HasImage = false;
-      Attach();
-    }
-
-    public override void Dispose()
-    {
-      DisposeImageSources();
-      base.Dispose();
-    }
-
-    #endregion
-
-    void OnSourceChanged(AbstractProperty property, object oldValue)
-    {
-      InvalidateImageSources();
-    }
-
-    void OnFallbackSourceChanged(AbstractProperty property, object oldValue)
-    {
-      if (!_fallbackSourceInUse)
-        return;
-      InvalidateImageSources();
-    }
-
-    protected void InvalidateImageSources()
-    {
-      _loadImageSource = true;
-      InvalidateLayout(true, false);
-    }
-
-    protected void DisposeImageSources()
-    {
-      Registration.TryCleanupAndDispose(_sourceState.ImageSource);
-      _sourceState.ImageSource = null;
-      Registration.TryCleanupAndDispose(_fallbackSourceState.ImageSource);
-      _fallbackSourceState.ImageSource = null;
-    }
-
-    /// <summary>
-    /// Gets or sets the <see cref="Stretch"/> mode that will be used to fit the <see cref="ImageSource"/> into the control.
-    /// </summary>
-    public Stretch Stretch
-    {
-      get { return (Stretch)_stretchProperty.GetValue(); }
-      set { _stretchProperty.SetValue(value); }
-    }
-
-    public AbstractProperty StretchProperty
-    {
-      get { return _stretchProperty; }
-    }
-
-    /// <summary>
-    /// Gets or sets a whether the <see cref="ImageSource"/> will be scaled up, down or either way top fit the control.
-    /// </summary>
-    public StretchDirection StretchDirection
-    {
-      get { return (StretchDirection)_stretchDirectionProperty.GetValue(); }
-      set { _stretchDirectionProperty.SetValue(value); }
-    }
-
-    public AbstractProperty StretchDirectionProperty
-    {
-      get { return _stretchDirectionProperty; }
-    }
-
-    /// <summary>
-    /// Gets or sets the primary <see cref="ImageSource"/> to display.
-    /// </summary>
-    public object Source
-    {
-      get { return _sourceProperty.GetValue(); }
-      set { _sourceProperty.SetValue(value); }
-    }
-
-    public AbstractProperty SourceProperty
-    {
-      get { return _sourceProperty; }
-    }
-
-    /// <summary>
-    /// Gets of sets the backup <see cref="ImageSource"/> that will be used if the primary <see cref="Source"/> cannot be loaded.
-    /// </summary>
-    public object FallbackSource
-    {
-      get { return _fallbackSourceProperty.GetValue(); }
-      set { _fallbackSourceProperty.SetValue(value); }
-    }
-
-    public AbstractProperty FallbackSourceProperty
-    {
-      get { return _fallbackSourceProperty; }
-    }
-
-    /// <summary>
-    /// Gets or sets whether the <see cref="ImageSource"/> should be displayed as a thumbnail, which is a more efficient way of 
-    /// displaying large images scaled down to small areas.
-    /// </summary>
-    public bool Thumbnail
-    {
-      get { return (bool) _thumbnailProperty.GetValue(); }
-      set { _thumbnailProperty.SetValue(value); }
-    }
-
-    public AbstractProperty ThumbnailProperty
-    {
-      get { return _thumbnailProperty; }
-    }
-
-    /// <summary>
-    /// Gets or sets a value that determines whther the skin AR is compensated for when calculating image stretching
-    /// </summary>
-    public bool SkinNeutralAR
-    {
-      get { return (bool)_skinNeutralProperty.GetValue(); }
-      set { _skinNeutralProperty.SetValue(value); }
-    }
-
-    public AbstractProperty SkinNeutralARProperty
-    {
-      get { return _skinNeutralProperty; }
-    }
-
-    /// <summary>
-    /// Gets a value indicating that the control has a renderable ImageSource
-    /// </summary>
-    public bool HasImage
-    {
-      get { return (bool) _hasImageProperty.GetValue(); }
-      set { _hasImageProperty.SetValue(value); }
-    }
-
-    public AbstractProperty HasImageProperty
-    {
-      get { return _hasImageProperty; }
-    }
-
-    protected override SizeF CalculateInnerDesiredSize(SizeF totalSize)
-    {
-      ImageSourceState allocatedSource = GetLoadedSource(false);
-      if (allocatedSource == null)
-      {
-        _lastImageSourceSize = SizeF.Empty;
-        return new SizeF(10, 10);
-      }
-
-      SizeF imageSize = allocatedSource.ImageSource.SourceSize;
-      float sourceFrameRatio = imageSize.Width / imageSize.Height;
-      // Adaptions when available size is not specified in any direction(s)
-      if (double.IsNaN(totalSize.Width) && double.IsNaN(totalSize.Height))
-        totalSize = imageSize;
-      else if (double.IsNaN(totalSize.Height))
-        totalSize.Height = totalSize.Width / sourceFrameRatio;
-      else if (double.IsNaN(totalSize.Width))
-        totalSize.Width = totalSize.Height * sourceFrameRatio;
-
-      _lastImageSourceSize = imageSize;
-      return allocatedSource.ImageSource.StretchSource(totalSize, imageSize, Stretch, StretchDirection);
-    }
-
-    protected ImageSourceState GetLoadedSource(bool invalidateLayout)
-    {
-      if (_loadImageSource)
-      {
-        DisposeImageSources();
-        _fallbackSourceInUse = false;
-        _loadImageSource = false;
-      }
-
-      ImageSourceState allocatedSource = null;
-
-      // Find a new image source
-      if (_sourceState.ImageSource == null)
-      {
-        _sourceState.ImageSource = LoadImageSource(Source);
-        _sourceState.Setup = false;
-      }
-
-      if (_sourceState.ImageSource != null && !_sourceState.ImageSource.IsAllocated)
-      {
-        _sourceState.Setup = false;
-        _sourceState.ImageSource.Allocate();
-      }
-
-      if (_sourceState.ImageSource != null && _sourceState.ImageSource.IsAllocated)
-        allocatedSource = _sourceState;
-      else
-      {
-        // If the source image could not load yet, try fallback image
-        if (_fallbackSourceState.ImageSource == null)
-        {
-          _fallbackSourceState.ImageSource = LoadImageSource(FallbackSource);
-          _fallbackSourceState.Setup = false;
-        }
-
-        if (_fallbackSourceState.ImageSource != null && !_fallbackSourceState.ImageSource.IsAllocated)
-        {
-          _fallbackSourceState.Setup = false;
-          _fallbackSourceState.ImageSource.Allocate();
-        }
-
-        if (_fallbackSourceState.ImageSource != null && _fallbackSourceState.ImageSource.IsAllocated)
-        {
-          _fallbackSourceInUse = true;
-          allocatedSource = _fallbackSourceState;
-        }
-      }
-
-      if (invalidateLayout && allocatedSource != null && allocatedSource.ImageSource.SourceSize != _lastImageSourceSize)
-        InvalidateLayout(true, true);
-      HasImage = allocatedSource != null;
-
-      return allocatedSource;
-    }
-
-    protected bool IsValidSource(string uriSource)
-    {
-      string lower = uriSource.ToLower();
-      if (lower.EndsWith(".png") || lower.EndsWith(".bmp") || lower.EndsWith(".jpg") || lower.EndsWith(".jpeg"))
-        return true;
-
-      if (Thumbnail && (lower.EndsWith(".avi") || lower.EndsWith(".ts") || lower.EndsWith(".mkv")))
-        return true;
-
-      return false;
-    }
-
-    protected ImageSource LoadImageSource(object source)
-    {
-      ImageSource result = null;
-      if (source is MediaItem)
-        result = new MediaItemSource(source as MediaItem, (int)Math.Max(Width, Height));
-      else
-        result = source as ImageSource;
-      string uriSource = source as string;
-
-      if (result == null)
-      {
-        if (!string.IsNullOrEmpty(uriSource))
-        {
-          // Remember to adapt list of supported extensions for picture player plugin...
-          if (IsValidSource(uriSource))
-          {
-            BitmapImage bmi = new BitmapImage {UriSource = uriSource, Thumbnail = Thumbnail};
-            if (Thumbnail)
-              // Set the requested thumbnail dimension, to use the best matching format.
-              bmi.ThumbnailDimension = (int)Math.Max(Width, Height);
-            result = bmi;
-          }
-          // TODO: More image types
-          else
-          {
-            if (_warnURI != uriSource)
-            {
-              ServiceRegistration.Get<ILogger>().Warn("Image source '{0}' is not supported", uriSource);
-              // Remember if we already wrote a warning to the log to avoid log flooding
-              _warnURI = uriSource;
-            }
-          }
-        }
-      }
-<<<<<<< HEAD
-=======
-
-      if (result != null && !result.IsAllocated)
-      {
-        _imageSourceSetup = false;
-        result.Allocate();
-        //FIXME: this breaks asynch loading, because FallbackSource is used before the load finishes.
-        //       better solution would be to show FallbackSource _while_ loading the image asynch.
-        //if (!result.IsAllocated)
-        //{
-        //  result.Deallocate();
-        //  result.Dispose();
-        //  result = null;
-        //}
-      }
->>>>>>> 81af2fb3
-      return result;
-    }
-
-    public override void DoRender(RenderContext localRenderContext)
-    {
-      ImageSourceState allocatedSource = GetLoadedSource(true);
-      if (allocatedSource == null)
-        base.DoRender(localRenderContext);
-      else
-      {
-        // Update source geometry if necessary (source has changed, layout has changed).
-        if (!allocatedSource.Setup)
-        {
-          allocatedSource.ImageSource.Setup(_innerRect, localRenderContext.ZOrder, SkinNeutralAR);
-          allocatedSource.Setup = true;
-        }
-        base.DoRender(localRenderContext);
-        allocatedSource.ImageSource.Render(localRenderContext, Stretch, StretchDirection);
-      }
-    }
-
-    protected override void ArrangeOverride()
-    {
-      base.ArrangeOverride();
-      _sourceState.Setup = false;
-      _fallbackSourceState.Setup = false;
-    }
-
-    public override void Allocate()
-    {
-      base.Allocate();
-      GetLoadedSource(true);
-    }
-
-    public override void Deallocate()
-    {
-      base.Deallocate();
-      if (_sourceState.ImageSource != null)
-        _sourceState.ImageSource.Deallocate();
-      if (_fallbackSourceState.ImageSource != null)
-        _fallbackSourceState.ImageSource.Deallocate();
-    }
-  }
-}
+#region Copyright (C) 2007-2011 Team MediaPortal
+
+/*
+    Copyright (C) 2007-2011 Team MediaPortal
+    http://www.team-mediaportal.com
+
+    This file is part of MediaPortal 2
+
+    MediaPortal 2 is free software: you can redistribute it and/or modify
+    it under the terms of the GNU General Public License as published by
+    the Free Software Foundation, either version 3 of the License, or
+    (at your option) any later version.
+
+    MediaPortal 2 is distributed in the hope that it will be useful,
+    but WITHOUT ANY WARRANTY; without even the implied warranty of
+    MERCHANTABILITY or FITNESS FOR A PARTICULAR PURPOSE. See the
+    GNU General Public License for more details.
+
+    You should have received a copy of the GNU General Public License
+    along with MediaPortal 2. If not, see <http://www.gnu.org/licenses/>.
+*/
+
+#endregion
+
+using System;
+using System.Drawing;
+using MediaPortal.Core;
+using MediaPortal.Core.General;
+using MediaPortal.Core.Logging;
+using MediaPortal.Core.MediaManagement;
+using MediaPortal.UI.SkinEngine.MpfElements;
+using MediaPortal.UI.SkinEngine.Rendering;
+using MediaPortal.UI.SkinEngine.Controls.ImageSources;
+using MediaPortal.Utilities.DeepCopy;
+
+namespace MediaPortal.UI.SkinEngine.Controls.Visuals
+{
+  public enum StretchDirection { UpOnly, DownOnly, Both };
+
+  public enum Stretch
+  {
+    // The content preserves its original size.
+    None,
+
+    // The content is resized to fill the destination dimensions. The aspect ratio is not preserved.
+    Fill,
+
+    // The content is resized to fit in the destination dimensions while it preserves its
+    // native aspect ratio. If the aspect ratio of the destination rectangle differs from
+    // the source, the content won't fill the whole destionation area.
+    Uniform,
+
+    // The content is resized to fill the destination dimensions while it preserves its
+    // native aspect ratio. 
+    // If the aspect ratio of the destination rectangle differs from the source, the source content is 
+    // clipped to fit in the destination dimensions completely.
+    UniformToFill
+  }
+
+  public class Image : Control
+  {
+    #region Classes
+
+    protected class ImageSourceState
+    {
+      protected ImageSource _imageSource = null;
+      protected bool _imageSourceInvalid = true;
+      protected bool _setup = false;
+
+      public ImageSource ImageSource
+      {
+        get { return _imageSource; }
+        set { _imageSource = value; }
+      }
+
+      public bool Setup
+      {
+        get { return _setup; }
+        set { _setup = value; }
+      }
+    }
+
+    #endregion
+
+    #region Protected fields
+
+    protected AbstractProperty _fallbackSourceProperty;
+    protected AbstractProperty _sourceProperty;
+    protected AbstractProperty _stretchDirectionProperty;
+    protected AbstractProperty _stretchProperty;
+    protected AbstractProperty _thumbnailProperty;
+    protected AbstractProperty _skinNeutralProperty;
+    protected AbstractProperty _hasImageProperty;
+    protected readonly ImageSourceState _sourceState = new ImageSourceState();
+    protected readonly ImageSourceState _fallbackSourceState = new ImageSourceState();
+    protected bool _loadImageSource = false;
+    protected bool _fallbackSourceInUse = false;
+    protected SizeF _lastImageSourceSize = SizeF.Empty;
+    protected string _warnURI = null;
+
+    #endregion
+
+    #region Ctor
+
+    public Image()
+    {
+      Init();
+      Attach();
+    }
+
+    void Init()
+    {
+      _sourceProperty = new SProperty(typeof(object), null);
+      _fallbackSourceProperty = new SProperty(typeof(object), null);
+      _stretchDirectionProperty = new SProperty(typeof(StretchDirection), StretchDirection.Both);
+      _stretchProperty = new SProperty(typeof(Stretch), Stretch.None);
+      _thumbnailProperty = new SProperty(typeof(bool), false);
+      _skinNeutralProperty = new SProperty(typeof(bool), false);
+      _hasImageProperty = new SProperty(typeof(bool), false);
+    }
+
+    void Attach()
+    {
+      _sourceProperty.Attach(OnSourceChanged);
+      _fallbackSourceProperty.Attach(OnFallbackSourceChanged);
+      _stretchProperty.Attach(OnArrangeGetsInvalid);
+      _stretchDirectionProperty.Attach(OnArrangeGetsInvalid);
+      _thumbnailProperty.Attach(OnArrangeGetsInvalid);
+      _skinNeutralProperty.Attach(OnArrangeGetsInvalid);
+    }
+
+    void Detach()
+    {
+      _sourceProperty.Detach(OnSourceChanged);
+      _fallbackSourceProperty.Detach(OnFallbackSourceChanged);
+      _stretchProperty.Detach(OnArrangeGetsInvalid);
+      _stretchDirectionProperty.Detach(OnArrangeGetsInvalid);
+      _thumbnailProperty.Detach(OnArrangeGetsInvalid);
+      _skinNeutralProperty.Detach(OnArrangeGetsInvalid);
+    }
+
+    public override void DeepCopy(IDeepCopyable source, ICopyManager copyManager)
+    {
+      Detach();
+      base.DeepCopy(source, copyManager);
+      Image i = (Image) source;
+      Source = i.Source;
+      FallbackSource = i.FallbackSource;
+      StretchDirection = i.StretchDirection;
+      Stretch = i.Stretch;
+      Thumbnail = i.Thumbnail;
+      SkinNeutralAR = i.SkinNeutralAR;
+      DisposeImageSources();
+      _loadImageSource = true;
+      HasImage = false;
+      Attach();
+    }
+
+    public override void Dispose()
+    {
+      DisposeImageSources();
+      base.Dispose();
+    }
+
+    #endregion
+
+    void OnSourceChanged(AbstractProperty property, object oldValue)
+    {
+      InvalidateImageSources();
+    }
+
+    void OnFallbackSourceChanged(AbstractProperty property, object oldValue)
+    {
+      if (!_fallbackSourceInUse)
+        return;
+      InvalidateImageSources();
+    }
+
+    protected void InvalidateImageSources()
+    {
+      _loadImageSource = true;
+      InvalidateLayout(true, false);
+    }
+
+    protected void DisposeImageSources()
+    {
+      Registration.TryCleanupAndDispose(_sourceState.ImageSource);
+      _sourceState.ImageSource = null;
+      Registration.TryCleanupAndDispose(_fallbackSourceState.ImageSource);
+      _fallbackSourceState.ImageSource = null;
+    }
+
+    /// <summary>
+    /// Gets or sets the <see cref="Stretch"/> mode that will be used to fit the <see cref="ImageSource"/> into the control.
+    /// </summary>
+    public Stretch Stretch
+    {
+      get { return (Stretch)_stretchProperty.GetValue(); }
+      set { _stretchProperty.SetValue(value); }
+    }
+
+    public AbstractProperty StretchProperty
+    {
+      get { return _stretchProperty; }
+    }
+
+    /// <summary>
+    /// Gets or sets a whether the <see cref="ImageSource"/> will be scaled up, down or either way top fit the control.
+    /// </summary>
+    public StretchDirection StretchDirection
+    {
+      get { return (StretchDirection)_stretchDirectionProperty.GetValue(); }
+      set { _stretchDirectionProperty.SetValue(value); }
+    }
+
+    public AbstractProperty StretchDirectionProperty
+    {
+      get { return _stretchDirectionProperty; }
+    }
+
+    /// <summary>
+    /// Gets or sets the primary <see cref="ImageSource"/> to display.
+    /// </summary>
+    public object Source
+    {
+      get { return _sourceProperty.GetValue(); }
+      set { _sourceProperty.SetValue(value); }
+    }
+
+    public AbstractProperty SourceProperty
+    {
+      get { return _sourceProperty; }
+    }
+
+    /// <summary>
+    /// Gets of sets the backup <see cref="ImageSource"/> that will be used if the primary <see cref="Source"/> cannot be loaded.
+    /// </summary>
+    public object FallbackSource
+    {
+      get { return _fallbackSourceProperty.GetValue(); }
+      set { _fallbackSourceProperty.SetValue(value); }
+    }
+
+    public AbstractProperty FallbackSourceProperty
+    {
+      get { return _fallbackSourceProperty; }
+    }
+
+    /// <summary>
+    /// Gets or sets whether the <see cref="ImageSource"/> should be displayed as a thumbnail, which is a more efficient way of 
+    /// displaying large images scaled down to small areas.
+    /// </summary>
+    public bool Thumbnail
+    {
+      get { return (bool) _thumbnailProperty.GetValue(); }
+      set { _thumbnailProperty.SetValue(value); }
+    }
+
+    public AbstractProperty ThumbnailProperty
+    {
+      get { return _thumbnailProperty; }
+    }
+
+    /// <summary>
+    /// Gets or sets a value that determines whther the skin AR is compensated for when calculating image stretching
+    /// </summary>
+    public bool SkinNeutralAR
+    {
+      get { return (bool)_skinNeutralProperty.GetValue(); }
+      set { _skinNeutralProperty.SetValue(value); }
+    }
+
+    public AbstractProperty SkinNeutralARProperty
+    {
+      get { return _skinNeutralProperty; }
+    }
+
+    /// <summary>
+    /// Gets a value indicating that the control has a renderable ImageSource
+    /// </summary>
+    public bool HasImage
+    {
+      get { return (bool) _hasImageProperty.GetValue(); }
+      set { _hasImageProperty.SetValue(value); }
+    }
+
+    public AbstractProperty HasImageProperty
+    {
+      get { return _hasImageProperty; }
+    }
+
+    protected override SizeF CalculateInnerDesiredSize(SizeF totalSize)
+    {
+      ImageSourceState allocatedSource = GetLoadedSource(false);
+      if (allocatedSource == null)
+      {
+        _lastImageSourceSize = SizeF.Empty;
+        return new SizeF(10, 10);
+      }
+
+      SizeF imageSize = allocatedSource.ImageSource.SourceSize;
+      float sourceFrameRatio = imageSize.Width / imageSize.Height;
+      // Adaptions when available size is not specified in any direction(s)
+      if (double.IsNaN(totalSize.Width) && double.IsNaN(totalSize.Height))
+        totalSize = imageSize;
+      else if (double.IsNaN(totalSize.Height))
+        totalSize.Height = totalSize.Width / sourceFrameRatio;
+      else if (double.IsNaN(totalSize.Width))
+        totalSize.Width = totalSize.Height * sourceFrameRatio;
+
+      _lastImageSourceSize = imageSize;
+      return allocatedSource.ImageSource.StretchSource(totalSize, imageSize, Stretch, StretchDirection);
+    }
+
+    protected ImageSourceState GetLoadedSource(bool invalidateLayout)
+    {
+      if (_loadImageSource)
+      {
+        DisposeImageSources();
+        _fallbackSourceInUse = false;
+        _loadImageSource = false;
+      }
+
+      ImageSourceState allocatedSource = null;
+
+      // Find a new image source
+      if (_sourceState.ImageSource == null)
+      {
+        _sourceState.ImageSource = LoadImageSource(Source);
+        _sourceState.Setup = false;
+      }
+
+      if (_sourceState.ImageSource != null && !_sourceState.ImageSource.IsAllocated)
+      {
+        _sourceState.Setup = false;
+        _sourceState.ImageSource.Allocate();
+      }
+
+      if (_sourceState.ImageSource != null && _sourceState.ImageSource.IsAllocated)
+        allocatedSource = _sourceState;
+      else
+      {
+        // If the source image could not load yet, try fallback image
+        if (_fallbackSourceState.ImageSource == null)
+        {
+          _fallbackSourceState.ImageSource = LoadImageSource(FallbackSource);
+          _fallbackSourceState.Setup = false;
+        }
+
+        if (_fallbackSourceState.ImageSource != null && !_fallbackSourceState.ImageSource.IsAllocated)
+        {
+          _fallbackSourceState.Setup = false;
+          _fallbackSourceState.ImageSource.Allocate();
+        }
+
+        if (_fallbackSourceState.ImageSource != null && _fallbackSourceState.ImageSource.IsAllocated)
+        {
+          _fallbackSourceInUse = true;
+          allocatedSource = _fallbackSourceState;
+        }
+      }
+
+      if (invalidateLayout && allocatedSource != null && allocatedSource.ImageSource.SourceSize != _lastImageSourceSize)
+        InvalidateLayout(true, true);
+      HasImage = allocatedSource != null;
+
+      return allocatedSource;
+    }
+
+    protected bool IsValidSource(string uriSource)
+    {
+      string lower = uriSource.ToLower();
+      if (lower.EndsWith(".png") || lower.EndsWith(".bmp") || lower.EndsWith(".jpg") || lower.EndsWith(".jpeg"))
+        return true;
+
+      if (Thumbnail && (lower.EndsWith(".avi") || lower.EndsWith(".ts") || lower.EndsWith(".mkv")))
+        return true;
+
+      return false;
+    }
+
+    protected ImageSource LoadImageSource(object source)
+    {
+      ImageSource result;
+      MediaItem mi = source as MediaItem;
+      if (mi != null)
+        result = new MediaItemSource(mi, (int) Math.Max(Width, Height));
+      else
+        result = source as ImageSource;
+      if (result == null)
+      {
+        string uriSource = source as string;
+        if (!string.IsNullOrEmpty(uriSource))
+        {
+          // Remember to adapt list of supported extensions for picture player plugin...
+          if (IsValidSource(uriSource))
+          {
+            BitmapImage bmi = new BitmapImage {UriSource = uriSource, Thumbnail = Thumbnail};
+            if (Thumbnail)
+              // Set the requested thumbnail dimension, to use the best matching format.
+              bmi.ThumbnailDimension = (int)Math.Max(Width, Height);
+            result = bmi;
+          }
+          // TODO: More image types
+          else
+          {
+            if (_warnURI != uriSource)
+            {
+              ServiceRegistration.Get<ILogger>().Warn("Image source '{0}' is not supported", uriSource);
+              // Remember if we already wrote a warning to the log to avoid log flooding
+              _warnURI = uriSource;
+            }
+          }
+        }
+      }
+      return result;
+    }
+
+    public override void DoRender(RenderContext localRenderContext)
+    {
+      ImageSourceState allocatedSource = GetLoadedSource(true);
+      if (allocatedSource == null)
+        base.DoRender(localRenderContext);
+      else
+      {
+        // Update source geometry if necessary (source has changed, layout has changed).
+        if (!allocatedSource.Setup)
+        {
+          allocatedSource.ImageSource.Setup(_innerRect, localRenderContext.ZOrder, SkinNeutralAR);
+          allocatedSource.Setup = true;
+        }
+        base.DoRender(localRenderContext);
+        allocatedSource.ImageSource.Render(localRenderContext, Stretch, StretchDirection);
+      }
+    }
+
+    protected override void ArrangeOverride()
+    {
+      base.ArrangeOverride();
+      _sourceState.Setup = false;
+      _fallbackSourceState.Setup = false;
+    }
+
+    public override void Allocate()
+    {
+      base.Allocate();
+      GetLoadedSource(true);
+    }
+
+    public override void Deallocate()
+    {
+      base.Deallocate();
+      if (_sourceState.ImageSource != null)
+        _sourceState.ImageSource.Deallocate();
+      if (_fallbackSourceState.ImageSource != null)
+        _fallbackSourceState.ImageSource.Deallocate();
+    }
+  }
+}