﻿#region Copyright (C) 2007-2017 Team MediaPortal

/*
    Copyright (C) 2007-2017 Team MediaPortal
    http://www.team-mediaportal.com

    This file is part of MediaPortal 2

    MediaPortal 2 is free software: you can redistribute it and/or modify
    it under the terms of the GNU General Public License as published by
    the Free Software Foundation, either version 3 of the License, or
    (at your option) any later version.

    MediaPortal 2 is distributed in the hope that it will be useful,
    but WITHOUT ANY WARRANTY; without even the implied warranty of
    MERCHANTABILITY or FITNESS FOR A PARTICULAR PURPOSE. See the
    GNU General Public License for more details.

    You should have received a copy of the GNU General Public License
    along with MediaPortal 2. If not, see <http://www.gnu.org/licenses/>.
*/

#endregion

using System;
using System.Collections.Generic;
using MediaPortal.Plugins.MediaServer.Profiles;
using System.Linq;
using MediaPortal.Common.MediaManagement.DefaultItemAspects;
<<<<<<< HEAD
using MediaPortal.Common.MediaManagement.MLQueries;
using MediaPortal.Backend.MediaLibrary;
using MediaPortal.Common.UserProfileDataManagement;
using MediaPortal.Common.Certifications;
using MediaPortal.Common;
using MediaPortal.Common.MediaManagement;
=======
>>>>>>> 7f72cb20

namespace MediaPortal.Plugins.MediaServer.Objects.Basic
{
  public class BasicContainer : BasicObject, IDirectoryContainer
  {
    protected static readonly Guid[] NECSSARY_GENERIC_MIA_TYPE_IDS = {
      ProviderResourceAspect.ASPECT_ID,
      MediaAspect.ASPECT_ID,
    };
    protected static readonly Guid[] OPTIONAL_GENERIC_MIA_TYPE_IDS = {
      DirectoryAspect.ASPECT_ID,
      VideoAspect.ASPECT_ID,
      AudioAspect.ASPECT_ID,
      ImageAspect.ASPECT_ID,
    };

    protected static readonly Guid[] NECESSARY_SHARE_MIA_TYPE_IDS = {
      ProviderResourceAspect.ASPECT_ID,
      MediaAspect.ASPECT_ID,
    };

    protected static readonly Guid[] OPTIONAL_SHARE_MIA_TYPE_IDS = {
       DirectoryAspect.ASPECT_ID
     };

    protected static readonly Guid[] NECESSARY_MUSIC_MIA_TYPE_IDS = {
      ImporterAspect.ASPECT_ID,
      MediaAspect.ASPECT_ID,
      AudioAspect.ASPECT_ID,
      ProviderResourceAspect.ASPECT_ID
    };
    protected static readonly Guid[] OPTIONAL_MUSIC_MIA_TYPE_IDS = {
      GenreAspect.ASPECT_ID,
    };

    protected static readonly Guid[] NECESSARY_ALBUM_MIA_TYPE_IDS = {
      MediaAspect.ASPECT_ID,
      AudioAlbumAspect.ASPECT_ID,
      ProviderResourceAspect.ASPECT_ID
    };
    protected static readonly Guid[] OPTIONAL_ALBUM_MIA_TYPE_IDS = {
      GenreAspect.ASPECT_ID,
    };

    protected static readonly Guid[] NECESSARY_EPISODE_MIA_TYPE_IDS = {
      ImporterAspect.ASPECT_ID,
      MediaAspect.ASPECT_ID,
      VideoAspect.ASPECT_ID,
      EpisodeAspect.ASPECT_ID,
      ProviderResourceAspect.ASPECT_ID
    };
    protected static readonly Guid[] OPTIONAL_EPISODE_MIA_TYPE_IDS = {
      GenreAspect.ASPECT_ID,
    };

    protected static readonly Guid[] NECESSARY_SEASON_MIA_TYPE_IDS = {
      MediaAspect.ASPECT_ID,
      SeasonAspect.ASPECT_ID,
      ProviderResourceAspect.ASPECT_ID
    };
    protected static readonly Guid[] OPTIONAL_SEASON_MIA_TYPE_IDS = null;

    protected static readonly Guid[] NECESSARY_SERIES_MIA_TYPE_IDS = {
      MediaAspect.ASPECT_ID,
      SeriesAspect.ASPECT_ID,
      ProviderResourceAspect.ASPECT_ID
    };
    protected static readonly Guid[] OPTIONAL_SERIES_MIA_TYPE_IDS = {
      GenreAspect.ASPECT_ID,
    };

    protected static readonly Guid[] NECESSARY_IMAGE_MIA_TYPE_IDS = {
      ImporterAspect.ASPECT_ID,
      MediaAspect.ASPECT_ID,
      ImageAspect.ASPECT_ID,
      ProviderResourceAspect.ASPECT_ID
    };
    protected static readonly Guid[] OPTIONAL_IMAGE_MIA_TYPE_IDS = null;

    protected static readonly Guid[] NECESSARY_MOVIE_MIA_TYPE_IDS = {
      ImporterAspect.ASPECT_ID,
      MediaAspect.ASPECT_ID,
      VideoAspect.ASPECT_ID,
      MovieAspect.ASPECT_ID,
      ProviderResourceAspect.ASPECT_ID
    };
    protected static readonly Guid[] OPTIONAL_MOVIE_MIA_TYPE_IDS = {
      GenreAspect.ASPECT_ID,
    };

    protected static readonly Guid[] NECESSARY_PERSON_MIA_TYPE_IDS = {
      MediaAspect.ASPECT_ID,
      PersonAspect.ASPECT_ID,
    };
    protected static readonly Guid[] OPTIONAL_PERSON_MIA_TYPE_IDS = null;

    protected readonly List<BasicObject> _children = new List<BasicObject>();
    protected readonly Guid? _userId;

    private string _containerClass = "object.container";

    public BasicContainer(string id, EndPointSettings client) 
      : base(id, client)
    {
      _userId = client.UserId ?? client.ClientId;

      Restricted = true;
      Searchable = false;
      SearchClass = new List<IDirectorySearchClass>();
      CreateClass = new List<IDirectoryCreateClass>();
      WriteStatus = "NOT_WRITABLE";
    }

    public void Add(BasicObject node)
    {
      if (node == null) return;
      node.Parent = this;
      if (!_children.Contains(node))
      {
        _children.Add(node);
      }
      Logger.Debug("MediaServer added {0} to {1}, now {2} children", node.Key, Key, _children.Count);
    }

    public virtual BasicObject FindObject(string key)
    {
      return Key == key ? this : _children
        .Where(node => node is BasicContainer)
        .Select(node => ((BasicContainer)node).FindObject(key))
        .FirstOrDefault(n => n != null);
    }

    public void Sort()
    {
      _children.Sort();
      //TODO: Sort children of children?
      //foreach (BasicContainer container in _children)
      //{
      //  container.Sort();
      //}
    }

    public virtual List<IDirectoryObject> Browse(string sortCriteria)
    {
      // TODO: Need to sort based on sortCriteria.
      _children.Sort();
      return _children.Cast<IDirectoryObject>().ToList();
    }

    public override void Initialise()
    {
    }

    public void ContainerUpdated()
    {
      UpdateId++;
      LastUpdate = DateTime.Now;
    }

<<<<<<< HEAD
    protected IFilter AppendUserFilter(IFilter filter, IEnumerable<Guid> necessaryMias)
    {
      IFilter userFilter = GetUserCertificateFilter(necessaryMias);
      return filter == null ? userFilter : userFilter != null ? BooleanCombinationFilter.CombineFilters(BooleanOperator.And, filter, userFilter) : null;
    }

    private IFilter GetUserCertificateFilter(IEnumerable<Guid> necessaryMias)
    {
      IMediaLibrary library = ServiceRegistration.Get<IMediaLibrary>();
      ICollection<Share> shares = library.GetShares(null)?.Values;
      IUserProfileDataManagement userProfileDataManagement = ServiceRegistration.Get<IUserProfileDataManagement>();
      UserProfile userProfile;
      if (!_userId.HasValue || !userProfileDataManagement.GetProfile(_userId.Value, out userProfile))
      {
        return null;
      }

      int? allowedAge = null;
      bool? includeParentalGuidedContent = null;
      bool? includeUnratedContent = null;
      bool allowAllShares = true;
      bool allowAllAges = true;
      List<IFilter> shareFilters = new List<IFilter>();
      foreach (var key in userProfile.AdditionalData)
      {
        foreach (var val in key.Value)
        {
          if (key.Key == UserDataKeysKnown.KEY_ALLOW_ALL_SHARES)
          {
            string allow = val.Value;
            if (!string.IsNullOrEmpty(allow) && Convert.ToInt32(allow) >= 0)
            {
              allowAllShares = Convert.ToInt32(allow) > 0;
            }
          }
          else if (key.Key == UserDataKeysKnown.KEY_ALLOWED_SHARE)
          {
            Guid shareId = new Guid(val.Value);
            if (shares == null || !shares.Where(s => s.ShareId == shareId).Any())
              continue;
            shareFilters.Add(new LikeFilter(ProviderResourceAspect.ATTR_RESOURCE_ACCESSOR_PATH, shares.Where(s => s.ShareId == shareId).First().BaseResourcePath + "%", null, true));
          }
          else if (key.Key == UserDataKeysKnown.KEY_ALLOW_ALL_AGES)
          {
            string allow = val.Value;
            if (!string.IsNullOrEmpty(allow) && Convert.ToInt32(allow) >= 0)
            {
              allowAllAges = Convert.ToInt32(allow) > 0;
            }
          }
          else if (key.Key == UserDataKeysKnown.KEY_ALLOWED_AGE)
          {
            string age = val.Value;
            if (!string.IsNullOrEmpty(age) && Convert.ToInt32(age) >= 0)
            {
              allowedAge = Convert.ToInt32(age);
            }
          }
          else if (key.Key == UserDataKeysKnown.KEY_INCLUDE_PARENT_GUIDED_CONTENT)
          {
            string allow = val.Value;
            if (!string.IsNullOrEmpty(allow) && Convert.ToInt32(allow) >= 0)
            {
              includeParentalGuidedContent = Convert.ToInt32(allow) > 0;
            }
          }
          else if (key.Key == UserDataKeysKnown.KEY_INCLUDE_UNRATED_CONTENT)
          {
            string allow = val.Value;
            if (!string.IsNullOrEmpty(allow) && Convert.ToInt32(allow) >= 0)
            {
              includeUnratedContent = Convert.ToInt32(allow) > 0;
            }
          }
        }
      }

      List<IFilter> filters = new List<IFilter>();

      // Shares filter
      if (allowAllShares == false)
      {
        if (shareFilters.Count > 0)
          filters.Add(BooleanCombinationFilter.CombineFilters(BooleanOperator.Or, shareFilters.ToArray()));
        else
          filters.Add(new RelationalFilter(ProviderResourceAspect.ATTR_RESOURCE_ACCESSOR_PATH, RelationalOperator.EQ, ""));
      }

      // Content filter
      if (allowedAge.HasValue && allowAllAges == false)
      {
        if (necessaryMias.Contains(MovieAspect.ASPECT_ID))
        {
          IEnumerable<CertificationMapping> certs = CertificationMapper.GetMovieCertificationsForAge(allowedAge.Value, includeParentalGuidedContent ?? false);
          if (certs.Count() > 0)
          {
            if (!includeUnratedContent ?? false)
              filters.Add(new InFilter(MovieAspect.ATTR_CERTIFICATION, certs.Select(c => c.CertificationId)));
            else
              filters.Add(BooleanCombinationFilter.CombineFilters(BooleanOperator.Or,
                new InFilter(MovieAspect.ATTR_CERTIFICATION, certs.Select(c => c.CertificationId)),
                new EmptyFilter(MovieAspect.ATTR_CERTIFICATION)));
          }
          else if (!includeUnratedContent ?? false)
          {
            filters.Add(new NotFilter(new EmptyFilter(MovieAspect.ATTR_CERTIFICATION)));
          }
        }
        else if (necessaryMias.Contains(SeriesAspect.ASPECT_ID))
        {
          //TODO: Should series filters reset the share filter? Series have no share dependency
          IEnumerable<CertificationMapping> certs = CertificationMapper.GetSeriesCertificationsForAge(allowedAge.Value, includeParentalGuidedContent ?? false);
          if (certs.Count() > 0)
          {
            if (!includeUnratedContent ?? false)
              filters.Add(new InFilter(SeriesAspect.ATTR_CERTIFICATION, certs.Select(c => c.CertificationId)));
            else
              filters.Add(BooleanCombinationFilter.CombineFilters(BooleanOperator.Or,
                new InFilter(SeriesAspect.ATTR_CERTIFICATION, certs.Select(c => c.CertificationId)),
                new EmptyFilter(SeriesAspect.ATTR_CERTIFICATION)));
          }
          else if (!includeUnratedContent ?? false)
          {
            filters.Add(new NotFilter(new EmptyFilter(SeriesAspect.ATTR_CERTIFICATION)));
          }
        }
        else if (necessaryMias.Contains(EpisodeAspect.ASPECT_ID))
        {
          IEnumerable<CertificationMapping> certs = CertificationMapper.GetSeriesCertificationsForAge(allowedAge.Value, includeParentalGuidedContent ?? false);
          if (certs.Count() > 0)
          {
            if (!includeUnratedContent ?? false)
              filters.Add(new FilteredRelationshipFilter(EpisodeAspect.ROLE_EPISODE, SeriesAspect.ROLE_SERIES, new InFilter(SeriesAspect.ATTR_CERTIFICATION, certs.Select(c => c.CertificationId))));
            else
              filters.Add(new FilteredRelationshipFilter(EpisodeAspect.ROLE_EPISODE, SeriesAspect.ROLE_SERIES,
                BooleanCombinationFilter.CombineFilters(BooleanOperator.Or,
                new InFilter(SeriesAspect.ATTR_CERTIFICATION, certs.Select(c => c.CertificationId)),
                new EmptyFilter(SeriesAspect.ATTR_CERTIFICATION))));
          }
          else if (!includeUnratedContent ?? false)
          {
            filters.Add(new FilteredRelationshipFilter(EpisodeAspect.ROLE_EPISODE, SeriesAspect.ROLE_SERIES,
                new NotFilter(new EmptyFilter(SeriesAspect.ATTR_CERTIFICATION))));
          }
        }
      }

      if (filters.Count > 1)
        return BooleanCombinationFilter.CombineFilters(BooleanOperator.And, filters.ToArray());
      else if (filters.Count > 0)
        return filters[0];

      return null;
    }

    protected ICollection<Guid> GetAllowedShares()
    {
      IMediaLibrary library = ServiceRegistration.Get<IMediaLibrary>();
      IUserProfileDataManagement userProfileDataManagement = ServiceRegistration.Get<IUserProfileDataManagement>();
      UserProfile userProfile;
      bool allowAllShares = true;
      ICollection<Guid> allowedShares = new List<Guid>();
      if (_userId.HasValue && userProfileDataManagement.GetProfile(_userId.Value, out userProfile))
      {
        foreach (var key in userProfile.AdditionalData)
        {
          foreach (var val in key.Value)
          {
            if (key.Key == UserDataKeysKnown.KEY_ALLOW_ALL_SHARES)
            {
              string allow = val.Value;
              if (!string.IsNullOrEmpty(allow) && Convert.ToInt32(allow) >= 0)
              {
                allowAllShares = Convert.ToInt32(allow) > 0;
              }
            }
            else if (key.Key == UserDataKeysKnown.KEY_ALLOWED_SHARE)
            {
              Guid shareId = new Guid(val.Value);
              allowedShares.Add(shareId);
            }
          }
        }
      }
      if (allowAllShares)
        return null;
      return allowedShares;
    }

=======
>>>>>>> 7f72cb20
    public override string Class
    {
      get { return _containerClass; }
      set { _containerClass = value; }
    }

    protected Guid? UserId
    {
      get => _userId;
    }

    public virtual IList<IDirectoryCreateClass> CreateClass { get; set; }

    public virtual IList<IDirectorySearchClass> SearchClass { get; set; }

    public virtual bool Searchable { get; set; }

    public virtual int ChildCount
    {
      get { return _children.Count; }
      set { } //Meaningless in this implementation
    }

    public int UpdateId { get; set; }

    public DateTime LastUpdate { get; set; }
  }
}
<|MERGE_RESOLUTION|>--- conflicted
+++ resolved
@@ -1,417 +1,405 @@
-﻿#region Copyright (C) 2007-2017 Team MediaPortal
-
-/*
-    Copyright (C) 2007-2017 Team MediaPortal
-    http://www.team-mediaportal.com
-
-    This file is part of MediaPortal 2
-
-    MediaPortal 2 is free software: you can redistribute it and/or modify
-    it under the terms of the GNU General Public License as published by
-    the Free Software Foundation, either version 3 of the License, or
-    (at your option) any later version.
-
-    MediaPortal 2 is distributed in the hope that it will be useful,
-    but WITHOUT ANY WARRANTY; without even the implied warranty of
-    MERCHANTABILITY or FITNESS FOR A PARTICULAR PURPOSE. See the
-    GNU General Public License for more details.
-
-    You should have received a copy of the GNU General Public License
-    along with MediaPortal 2. If not, see <http://www.gnu.org/licenses/>.
-*/
-
-#endregion
-
-using System;
-using System.Collections.Generic;
-using MediaPortal.Plugins.MediaServer.Profiles;
-using System.Linq;
-using MediaPortal.Common.MediaManagement.DefaultItemAspects;
-<<<<<<< HEAD
-using MediaPortal.Common.MediaManagement.MLQueries;
-using MediaPortal.Backend.MediaLibrary;
-using MediaPortal.Common.UserProfileDataManagement;
-using MediaPortal.Common.Certifications;
-using MediaPortal.Common;
-using MediaPortal.Common.MediaManagement;
-=======
->>>>>>> 7f72cb20
-
-namespace MediaPortal.Plugins.MediaServer.Objects.Basic
-{
-  public class BasicContainer : BasicObject, IDirectoryContainer
-  {
-    protected static readonly Guid[] NECSSARY_GENERIC_MIA_TYPE_IDS = {
-      ProviderResourceAspect.ASPECT_ID,
-      MediaAspect.ASPECT_ID,
-    };
-    protected static readonly Guid[] OPTIONAL_GENERIC_MIA_TYPE_IDS = {
-      DirectoryAspect.ASPECT_ID,
-      VideoAspect.ASPECT_ID,
-      AudioAspect.ASPECT_ID,
-      ImageAspect.ASPECT_ID,
-    };
-
-    protected static readonly Guid[] NECESSARY_SHARE_MIA_TYPE_IDS = {
-      ProviderResourceAspect.ASPECT_ID,
-      MediaAspect.ASPECT_ID,
-    };
-
-    protected static readonly Guid[] OPTIONAL_SHARE_MIA_TYPE_IDS = {
-       DirectoryAspect.ASPECT_ID
-     };
-
-    protected static readonly Guid[] NECESSARY_MUSIC_MIA_TYPE_IDS = {
-      ImporterAspect.ASPECT_ID,
-      MediaAspect.ASPECT_ID,
-      AudioAspect.ASPECT_ID,
-      ProviderResourceAspect.ASPECT_ID
-    };
-    protected static readonly Guid[] OPTIONAL_MUSIC_MIA_TYPE_IDS = {
-      GenreAspect.ASPECT_ID,
-    };
-
-    protected static readonly Guid[] NECESSARY_ALBUM_MIA_TYPE_IDS = {
-      MediaAspect.ASPECT_ID,
-      AudioAlbumAspect.ASPECT_ID,
-      ProviderResourceAspect.ASPECT_ID
-    };
-    protected static readonly Guid[] OPTIONAL_ALBUM_MIA_TYPE_IDS = {
-      GenreAspect.ASPECT_ID,
-    };
-
-    protected static readonly Guid[] NECESSARY_EPISODE_MIA_TYPE_IDS = {
-      ImporterAspect.ASPECT_ID,
-      MediaAspect.ASPECT_ID,
-      VideoAspect.ASPECT_ID,
-      EpisodeAspect.ASPECT_ID,
-      ProviderResourceAspect.ASPECT_ID
-    };
-    protected static readonly Guid[] OPTIONAL_EPISODE_MIA_TYPE_IDS = {
-      GenreAspect.ASPECT_ID,
-    };
-
-    protected static readonly Guid[] NECESSARY_SEASON_MIA_TYPE_IDS = {
-      MediaAspect.ASPECT_ID,
-      SeasonAspect.ASPECT_ID,
-      ProviderResourceAspect.ASPECT_ID
-    };
-    protected static readonly Guid[] OPTIONAL_SEASON_MIA_TYPE_IDS = null;
-
-    protected static readonly Guid[] NECESSARY_SERIES_MIA_TYPE_IDS = {
-      MediaAspect.ASPECT_ID,
-      SeriesAspect.ASPECT_ID,
-      ProviderResourceAspect.ASPECT_ID
-    };
-    protected static readonly Guid[] OPTIONAL_SERIES_MIA_TYPE_IDS = {
-      GenreAspect.ASPECT_ID,
-    };
-
-    protected static readonly Guid[] NECESSARY_IMAGE_MIA_TYPE_IDS = {
-      ImporterAspect.ASPECT_ID,
-      MediaAspect.ASPECT_ID,
-      ImageAspect.ASPECT_ID,
-      ProviderResourceAspect.ASPECT_ID
-    };
-    protected static readonly Guid[] OPTIONAL_IMAGE_MIA_TYPE_IDS = null;
-
-    protected static readonly Guid[] NECESSARY_MOVIE_MIA_TYPE_IDS = {
-      ImporterAspect.ASPECT_ID,
-      MediaAspect.ASPECT_ID,
-      VideoAspect.ASPECT_ID,
-      MovieAspect.ASPECT_ID,
-      ProviderResourceAspect.ASPECT_ID
-    };
-    protected static readonly Guid[] OPTIONAL_MOVIE_MIA_TYPE_IDS = {
-      GenreAspect.ASPECT_ID,
-    };
-
-    protected static readonly Guid[] NECESSARY_PERSON_MIA_TYPE_IDS = {
-      MediaAspect.ASPECT_ID,
-      PersonAspect.ASPECT_ID,
-    };
-    protected static readonly Guid[] OPTIONAL_PERSON_MIA_TYPE_IDS = null;
-
-    protected readonly List<BasicObject> _children = new List<BasicObject>();
-    protected readonly Guid? _userId;
-
-    private string _containerClass = "object.container";
-
-    public BasicContainer(string id, EndPointSettings client) 
-      : base(id, client)
-    {
-      _userId = client.UserId ?? client.ClientId;
-
-      Restricted = true;
-      Searchable = false;
-      SearchClass = new List<IDirectorySearchClass>();
-      CreateClass = new List<IDirectoryCreateClass>();
-      WriteStatus = "NOT_WRITABLE";
-    }
-
-    public void Add(BasicObject node)
-    {
-      if (node == null) return;
-      node.Parent = this;
-      if (!_children.Contains(node))
-      {
-        _children.Add(node);
-      }
-      Logger.Debug("MediaServer added {0} to {1}, now {2} children", node.Key, Key, _children.Count);
-    }
-
-    public virtual BasicObject FindObject(string key)
-    {
-      return Key == key ? this : _children
-        .Where(node => node is BasicContainer)
-        .Select(node => ((BasicContainer)node).FindObject(key))
-        .FirstOrDefault(n => n != null);
-    }
-
-    public void Sort()
-    {
-      _children.Sort();
-      //TODO: Sort children of children?
-      //foreach (BasicContainer container in _children)
-      //{
-      //  container.Sort();
-      //}
-    }
-
-    public virtual List<IDirectoryObject> Browse(string sortCriteria)
-    {
-      // TODO: Need to sort based on sortCriteria.
-      _children.Sort();
-      return _children.Cast<IDirectoryObject>().ToList();
-    }
-
-    public override void Initialise()
-    {
-    }
-
-    public void ContainerUpdated()
-    {
-      UpdateId++;
-      LastUpdate = DateTime.Now;
-    }
-
-<<<<<<< HEAD
-    protected IFilter AppendUserFilter(IFilter filter, IEnumerable<Guid> necessaryMias)
-    {
-      IFilter userFilter = GetUserCertificateFilter(necessaryMias);
-      return filter == null ? userFilter : userFilter != null ? BooleanCombinationFilter.CombineFilters(BooleanOperator.And, filter, userFilter) : null;
-    }
-
-    private IFilter GetUserCertificateFilter(IEnumerable<Guid> necessaryMias)
-    {
-      IMediaLibrary library = ServiceRegistration.Get<IMediaLibrary>();
-      ICollection<Share> shares = library.GetShares(null)?.Values;
-      IUserProfileDataManagement userProfileDataManagement = ServiceRegistration.Get<IUserProfileDataManagement>();
-      UserProfile userProfile;
-      if (!_userId.HasValue || !userProfileDataManagement.GetProfile(_userId.Value, out userProfile))
-      {
-        return null;
-      }
-
-      int? allowedAge = null;
-      bool? includeParentalGuidedContent = null;
-      bool? includeUnratedContent = null;
-      bool allowAllShares = true;
-      bool allowAllAges = true;
-      List<IFilter> shareFilters = new List<IFilter>();
-      foreach (var key in userProfile.AdditionalData)
-      {
-        foreach (var val in key.Value)
-        {
-          if (key.Key == UserDataKeysKnown.KEY_ALLOW_ALL_SHARES)
-          {
-            string allow = val.Value;
-            if (!string.IsNullOrEmpty(allow) && Convert.ToInt32(allow) >= 0)
-            {
-              allowAllShares = Convert.ToInt32(allow) > 0;
-            }
-          }
-          else if (key.Key == UserDataKeysKnown.KEY_ALLOWED_SHARE)
-          {
-            Guid shareId = new Guid(val.Value);
-            if (shares == null || !shares.Where(s => s.ShareId == shareId).Any())
-              continue;
-            shareFilters.Add(new LikeFilter(ProviderResourceAspect.ATTR_RESOURCE_ACCESSOR_PATH, shares.Where(s => s.ShareId == shareId).First().BaseResourcePath + "%", null, true));
-          }
-          else if (key.Key == UserDataKeysKnown.KEY_ALLOW_ALL_AGES)
-          {
-            string allow = val.Value;
-            if (!string.IsNullOrEmpty(allow) && Convert.ToInt32(allow) >= 0)
-            {
-              allowAllAges = Convert.ToInt32(allow) > 0;
-            }
-          }
-          else if (key.Key == UserDataKeysKnown.KEY_ALLOWED_AGE)
-          {
-            string age = val.Value;
-            if (!string.IsNullOrEmpty(age) && Convert.ToInt32(age) >= 0)
-            {
-              allowedAge = Convert.ToInt32(age);
-            }
-          }
-          else if (key.Key == UserDataKeysKnown.KEY_INCLUDE_PARENT_GUIDED_CONTENT)
-          {
-            string allow = val.Value;
-            if (!string.IsNullOrEmpty(allow) && Convert.ToInt32(allow) >= 0)
-            {
-              includeParentalGuidedContent = Convert.ToInt32(allow) > 0;
-            }
-          }
-          else if (key.Key == UserDataKeysKnown.KEY_INCLUDE_UNRATED_CONTENT)
-          {
-            string allow = val.Value;
-            if (!string.IsNullOrEmpty(allow) && Convert.ToInt32(allow) >= 0)
-            {
-              includeUnratedContent = Convert.ToInt32(allow) > 0;
-            }
-          }
-        }
-      }
-
-      List<IFilter> filters = new List<IFilter>();
-
-      // Shares filter
-      if (allowAllShares == false)
-      {
-        if (shareFilters.Count > 0)
-          filters.Add(BooleanCombinationFilter.CombineFilters(BooleanOperator.Or, shareFilters.ToArray()));
-        else
-          filters.Add(new RelationalFilter(ProviderResourceAspect.ATTR_RESOURCE_ACCESSOR_PATH, RelationalOperator.EQ, ""));
-      }
-
-      // Content filter
-      if (allowedAge.HasValue && allowAllAges == false)
-      {
-        if (necessaryMias.Contains(MovieAspect.ASPECT_ID))
-        {
-          IEnumerable<CertificationMapping> certs = CertificationMapper.GetMovieCertificationsForAge(allowedAge.Value, includeParentalGuidedContent ?? false);
-          if (certs.Count() > 0)
-          {
-            if (!includeUnratedContent ?? false)
-              filters.Add(new InFilter(MovieAspect.ATTR_CERTIFICATION, certs.Select(c => c.CertificationId)));
-            else
-              filters.Add(BooleanCombinationFilter.CombineFilters(BooleanOperator.Or,
-                new InFilter(MovieAspect.ATTR_CERTIFICATION, certs.Select(c => c.CertificationId)),
-                new EmptyFilter(MovieAspect.ATTR_CERTIFICATION)));
-          }
-          else if (!includeUnratedContent ?? false)
-          {
-            filters.Add(new NotFilter(new EmptyFilter(MovieAspect.ATTR_CERTIFICATION)));
-          }
-        }
-        else if (necessaryMias.Contains(SeriesAspect.ASPECT_ID))
-        {
-          //TODO: Should series filters reset the share filter? Series have no share dependency
-          IEnumerable<CertificationMapping> certs = CertificationMapper.GetSeriesCertificationsForAge(allowedAge.Value, includeParentalGuidedContent ?? false);
-          if (certs.Count() > 0)
-          {
-            if (!includeUnratedContent ?? false)
-              filters.Add(new InFilter(SeriesAspect.ATTR_CERTIFICATION, certs.Select(c => c.CertificationId)));
-            else
-              filters.Add(BooleanCombinationFilter.CombineFilters(BooleanOperator.Or,
-                new InFilter(SeriesAspect.ATTR_CERTIFICATION, certs.Select(c => c.CertificationId)),
-                new EmptyFilter(SeriesAspect.ATTR_CERTIFICATION)));
-          }
-          else if (!includeUnratedContent ?? false)
-          {
-            filters.Add(new NotFilter(new EmptyFilter(SeriesAspect.ATTR_CERTIFICATION)));
-          }
-        }
-        else if (necessaryMias.Contains(EpisodeAspect.ASPECT_ID))
-        {
-          IEnumerable<CertificationMapping> certs = CertificationMapper.GetSeriesCertificationsForAge(allowedAge.Value, includeParentalGuidedContent ?? false);
-          if (certs.Count() > 0)
-          {
-            if (!includeUnratedContent ?? false)
-              filters.Add(new FilteredRelationshipFilter(EpisodeAspect.ROLE_EPISODE, SeriesAspect.ROLE_SERIES, new InFilter(SeriesAspect.ATTR_CERTIFICATION, certs.Select(c => c.CertificationId))));
-            else
-              filters.Add(new FilteredRelationshipFilter(EpisodeAspect.ROLE_EPISODE, SeriesAspect.ROLE_SERIES,
-                BooleanCombinationFilter.CombineFilters(BooleanOperator.Or,
-                new InFilter(SeriesAspect.ATTR_CERTIFICATION, certs.Select(c => c.CertificationId)),
-                new EmptyFilter(SeriesAspect.ATTR_CERTIFICATION))));
-          }
-          else if (!includeUnratedContent ?? false)
-          {
-            filters.Add(new FilteredRelationshipFilter(EpisodeAspect.ROLE_EPISODE, SeriesAspect.ROLE_SERIES,
-                new NotFilter(new EmptyFilter(SeriesAspect.ATTR_CERTIFICATION))));
-          }
-        }
-      }
-
-      if (filters.Count > 1)
-        return BooleanCombinationFilter.CombineFilters(BooleanOperator.And, filters.ToArray());
-      else if (filters.Count > 0)
-        return filters[0];
-
-      return null;
-    }
-
-    protected ICollection<Guid> GetAllowedShares()
-    {
-      IMediaLibrary library = ServiceRegistration.Get<IMediaLibrary>();
-      IUserProfileDataManagement userProfileDataManagement = ServiceRegistration.Get<IUserProfileDataManagement>();
-      UserProfile userProfile;
-      bool allowAllShares = true;
-      ICollection<Guid> allowedShares = new List<Guid>();
-      if (_userId.HasValue && userProfileDataManagement.GetProfile(_userId.Value, out userProfile))
-      {
-        foreach (var key in userProfile.AdditionalData)
-        {
-          foreach (var val in key.Value)
-          {
-            if (key.Key == UserDataKeysKnown.KEY_ALLOW_ALL_SHARES)
-            {
-              string allow = val.Value;
-              if (!string.IsNullOrEmpty(allow) && Convert.ToInt32(allow) >= 0)
-              {
-                allowAllShares = Convert.ToInt32(allow) > 0;
-              }
-            }
-            else if (key.Key == UserDataKeysKnown.KEY_ALLOWED_SHARE)
-            {
-              Guid shareId = new Guid(val.Value);
-              allowedShares.Add(shareId);
-            }
-          }
-        }
-      }
-      if (allowAllShares)
-        return null;
-      return allowedShares;
-    }
-
-=======
->>>>>>> 7f72cb20
-    public override string Class
-    {
-      get { return _containerClass; }
-      set { _containerClass = value; }
-    }
-
-    protected Guid? UserId
-    {
-      get => _userId;
-    }
-
-    public virtual IList<IDirectoryCreateClass> CreateClass { get; set; }
-
-    public virtual IList<IDirectorySearchClass> SearchClass { get; set; }
-
-    public virtual bool Searchable { get; set; }
-
-    public virtual int ChildCount
-    {
-      get { return _children.Count; }
-      set { } //Meaningless in this implementation
-    }
-
-    public int UpdateId { get; set; }
-
-    public DateTime LastUpdate { get; set; }
-  }
-}
+﻿#region Copyright (C) 2007-2017 Team MediaPortal
+
+/*
+    Copyright (C) 2007-2017 Team MediaPortal
+    http://www.team-mediaportal.com
+
+    This file is part of MediaPortal 2
+
+    MediaPortal 2 is free software: you can redistribute it and/or modify
+    it under the terms of the GNU General Public License as published by
+    the Free Software Foundation, either version 3 of the License, or
+    (at your option) any later version.
+
+    MediaPortal 2 is distributed in the hope that it will be useful,
+    but WITHOUT ANY WARRANTY; without even the implied warranty of
+    MERCHANTABILITY or FITNESS FOR A PARTICULAR PURPOSE. See the
+    GNU General Public License for more details.
+
+    You should have received a copy of the GNU General Public License
+    along with MediaPortal 2. If not, see <http://www.gnu.org/licenses/>.
+*/
+
+#endregion
+
+using System;
+using System.Collections.Generic;
+using MediaPortal.Plugins.MediaServer.Profiles;
+using System.Linq;
+using MediaPortal.Common.MediaManagement.DefaultItemAspects;
+
+namespace MediaPortal.Plugins.MediaServer.Objects.Basic
+{
+  public class BasicContainer : BasicObject, IDirectoryContainer
+  {
+    protected static readonly Guid[] NECSSARY_GENERIC_MIA_TYPE_IDS = {
+      ProviderResourceAspect.ASPECT_ID,
+      MediaAspect.ASPECT_ID,
+    };
+    protected static readonly Guid[] OPTIONAL_GENERIC_MIA_TYPE_IDS = {
+      DirectoryAspect.ASPECT_ID,
+      VideoAspect.ASPECT_ID,
+      AudioAspect.ASPECT_ID,
+      ImageAspect.ASPECT_ID,
+    };
+
+    protected static readonly Guid[] NECESSARY_SHARE_MIA_TYPE_IDS = {
+      ProviderResourceAspect.ASPECT_ID,
+      MediaAspect.ASPECT_ID,
+    };
+
+    protected static readonly Guid[] OPTIONAL_SHARE_MIA_TYPE_IDS = {
+       DirectoryAspect.ASPECT_ID
+     };
+
+    protected static readonly Guid[] NECESSARY_MUSIC_MIA_TYPE_IDS = {
+      ImporterAspect.ASPECT_ID,
+      MediaAspect.ASPECT_ID,
+      AudioAspect.ASPECT_ID,
+      ProviderResourceAspect.ASPECT_ID
+    };
+    protected static readonly Guid[] OPTIONAL_MUSIC_MIA_TYPE_IDS = {
+      GenreAspect.ASPECT_ID,
+    };
+
+    protected static readonly Guid[] NECESSARY_ALBUM_MIA_TYPE_IDS = {
+      MediaAspect.ASPECT_ID,
+      AudioAlbumAspect.ASPECT_ID,
+      ProviderResourceAspect.ASPECT_ID
+    };
+    protected static readonly Guid[] OPTIONAL_ALBUM_MIA_TYPE_IDS = {
+      GenreAspect.ASPECT_ID,
+    };
+
+    protected static readonly Guid[] NECESSARY_EPISODE_MIA_TYPE_IDS = {
+      ImporterAspect.ASPECT_ID,
+      MediaAspect.ASPECT_ID,
+      VideoAspect.ASPECT_ID,
+      EpisodeAspect.ASPECT_ID,
+      ProviderResourceAspect.ASPECT_ID
+    };
+    protected static readonly Guid[] OPTIONAL_EPISODE_MIA_TYPE_IDS = {
+      GenreAspect.ASPECT_ID,
+    };
+
+    protected static readonly Guid[] NECESSARY_SEASON_MIA_TYPE_IDS = {
+      MediaAspect.ASPECT_ID,
+      SeasonAspect.ASPECT_ID,
+      ProviderResourceAspect.ASPECT_ID
+    };
+    protected static readonly Guid[] OPTIONAL_SEASON_MIA_TYPE_IDS = null;
+
+    protected static readonly Guid[] NECESSARY_SERIES_MIA_TYPE_IDS = {
+      MediaAspect.ASPECT_ID,
+      SeriesAspect.ASPECT_ID,
+      ProviderResourceAspect.ASPECT_ID
+    };
+    protected static readonly Guid[] OPTIONAL_SERIES_MIA_TYPE_IDS = {
+      GenreAspect.ASPECT_ID,
+    };
+
+    protected static readonly Guid[] NECESSARY_IMAGE_MIA_TYPE_IDS = {
+      ImporterAspect.ASPECT_ID,
+      MediaAspect.ASPECT_ID,
+      ImageAspect.ASPECT_ID,
+      ProviderResourceAspect.ASPECT_ID
+    };
+    protected static readonly Guid[] OPTIONAL_IMAGE_MIA_TYPE_IDS = null;
+
+    protected static readonly Guid[] NECESSARY_MOVIE_MIA_TYPE_IDS = {
+      ImporterAspect.ASPECT_ID,
+      MediaAspect.ASPECT_ID,
+      VideoAspect.ASPECT_ID,
+      MovieAspect.ASPECT_ID,
+      ProviderResourceAspect.ASPECT_ID
+    };
+    protected static readonly Guid[] OPTIONAL_MOVIE_MIA_TYPE_IDS = {
+      GenreAspect.ASPECT_ID,
+    };
+
+    protected static readonly Guid[] NECESSARY_PERSON_MIA_TYPE_IDS = {
+      MediaAspect.ASPECT_ID,
+      PersonAspect.ASPECT_ID,
+    };
+    protected static readonly Guid[] OPTIONAL_PERSON_MIA_TYPE_IDS = null;
+
+    protected readonly List<BasicObject> _children = new List<BasicObject>();
+    protected readonly Guid? _userId;
+
+    private string _containerClass = "object.container";
+
+    public BasicContainer(string id, EndPointSettings client) 
+      : base(id, client)
+    {
+      _userId = client.UserId ?? client.ClientId;
+
+      Restricted = true;
+      Searchable = false;
+      SearchClass = new List<IDirectorySearchClass>();
+      CreateClass = new List<IDirectoryCreateClass>();
+      WriteStatus = "NOT_WRITABLE";
+    }
+
+    public void Add(BasicObject node)
+    {
+      if (node == null) return;
+      node.Parent = this;
+      if (!_children.Contains(node))
+      {
+        _children.Add(node);
+      }
+      Logger.Debug("MediaServer added {0} to {1}, now {2} children", node.Key, Key, _children.Count);
+    }
+
+    public virtual BasicObject FindObject(string key)
+    {
+      return Key == key ? this : _children
+        .Where(node => node is BasicContainer)
+        .Select(node => ((BasicContainer)node).FindObject(key))
+        .FirstOrDefault(n => n != null);
+    }
+
+    public void Sort()
+    {
+      _children.Sort();
+      //TODO: Sort children of children?
+      //foreach (BasicContainer container in _children)
+      //{
+      //  container.Sort();
+      //}
+    }
+
+    public virtual List<IDirectoryObject> Browse(string sortCriteria)
+    {
+      // TODO: Need to sort based on sortCriteria.
+      _children.Sort();
+      return _children.Cast<IDirectoryObject>().ToList();
+    }
+
+    public override void Initialise()
+    {
+    }
+
+    public void ContainerUpdated()
+    {
+      UpdateId++;
+      LastUpdate = DateTime.Now;
+    }
+
+    protected IFilter AppendUserFilter(IFilter filter, IEnumerable<Guid> necessaryMias)
+    {
+      IFilter userFilter = GetUserCertificateFilter(necessaryMias);
+      return filter == null ? userFilter : userFilter != null ? BooleanCombinationFilter.CombineFilters(BooleanOperator.And, filter, userFilter) : null;
+    }
+
+    private IFilter GetUserCertificateFilter(IEnumerable<Guid> necessaryMias)
+    {
+      IMediaLibrary library = ServiceRegistration.Get<IMediaLibrary>();
+      ICollection<Share> shares = library.GetShares(null)?.Values;
+      IUserProfileDataManagement userProfileDataManagement = ServiceRegistration.Get<IUserProfileDataManagement>();
+      UserProfile userProfile;
+      if (!_userId.HasValue || !userProfileDataManagement.GetProfile(_userId.Value, out userProfile))
+      {
+        return null;
+      }
+
+      int? allowedAge = null;
+      bool? includeParentalGuidedContent = null;
+      bool? includeUnratedContent = null;
+      bool allowAllShares = true;
+      bool allowAllAges = true;
+      List<IFilter> shareFilters = new List<IFilter>();
+      foreach (var key in userProfile.AdditionalData)
+      {
+        foreach (var val in key.Value)
+        {
+          if (key.Key == UserDataKeysKnown.KEY_ALLOW_ALL_SHARES)
+          {
+            string allow = val.Value;
+            if (!string.IsNullOrEmpty(allow) && Convert.ToInt32(allow) >= 0)
+            {
+              allowAllShares = Convert.ToInt32(allow) > 0;
+            }
+          }
+          else if (key.Key == UserDataKeysKnown.KEY_ALLOWED_SHARE)
+          {
+            Guid shareId = new Guid(val.Value);
+            if (shares == null || !shares.Where(s => s.ShareId == shareId).Any())
+              continue;
+            shareFilters.Add(new LikeFilter(ProviderResourceAspect.ATTR_RESOURCE_ACCESSOR_PATH, shares.Where(s => s.ShareId == shareId).First().BaseResourcePath + "%", null, true));
+          }
+          else if (key.Key == UserDataKeysKnown.KEY_ALLOW_ALL_AGES)
+          {
+            string allow = val.Value;
+            if (!string.IsNullOrEmpty(allow) && Convert.ToInt32(allow) >= 0)
+            {
+              allowAllAges = Convert.ToInt32(allow) > 0;
+            }
+          }
+          else if (key.Key == UserDataKeysKnown.KEY_ALLOWED_AGE)
+          {
+            string age = val.Value;
+            if (!string.IsNullOrEmpty(age) && Convert.ToInt32(age) >= 0)
+            {
+              allowedAge = Convert.ToInt32(age);
+            }
+          }
+          else if (key.Key == UserDataKeysKnown.KEY_INCLUDE_PARENT_GUIDED_CONTENT)
+          {
+            string allow = val.Value;
+            if (!string.IsNullOrEmpty(allow) && Convert.ToInt32(allow) >= 0)
+            {
+              includeParentalGuidedContent = Convert.ToInt32(allow) > 0;
+            }
+          }
+          else if (key.Key == UserDataKeysKnown.KEY_INCLUDE_UNRATED_CONTENT)
+          {
+            string allow = val.Value;
+            if (!string.IsNullOrEmpty(allow) && Convert.ToInt32(allow) >= 0)
+            {
+              includeUnratedContent = Convert.ToInt32(allow) > 0;
+            }
+          }
+        }
+      }
+
+      List<IFilter> filters = new List<IFilter>();
+
+      // Shares filter
+      if (allowAllShares == false)
+      {
+        if (shareFilters.Count > 0)
+          filters.Add(BooleanCombinationFilter.CombineFilters(BooleanOperator.Or, shareFilters.ToArray()));
+        else
+          filters.Add(new RelationalFilter(ProviderResourceAspect.ATTR_RESOURCE_ACCESSOR_PATH, RelationalOperator.EQ, ""));
+      }
+
+      // Content filter
+      if (allowedAge.HasValue && allowAllAges == false)
+      {
+        if (necessaryMias.Contains(MovieAspect.ASPECT_ID))
+        {
+          IEnumerable<CertificationMapping> certs = CertificationMapper.GetMovieCertificationsForAge(allowedAge.Value, includeParentalGuidedContent ?? false);
+          if (certs.Count() > 0)
+          {
+            if (!includeUnratedContent ?? false)
+              filters.Add(new InFilter(MovieAspect.ATTR_CERTIFICATION, certs.Select(c => c.CertificationId)));
+            else
+              filters.Add(BooleanCombinationFilter.CombineFilters(BooleanOperator.Or,
+                new InFilter(MovieAspect.ATTR_CERTIFICATION, certs.Select(c => c.CertificationId)),
+                new EmptyFilter(MovieAspect.ATTR_CERTIFICATION)));
+          }
+          else if (!includeUnratedContent ?? false)
+          {
+            filters.Add(new NotFilter(new EmptyFilter(MovieAspect.ATTR_CERTIFICATION)));
+          }
+        }
+        else if (necessaryMias.Contains(SeriesAspect.ASPECT_ID))
+        {
+          //TODO: Should series filters reset the share filter? Series have no share dependency
+          IEnumerable<CertificationMapping> certs = CertificationMapper.GetSeriesCertificationsForAge(allowedAge.Value, includeParentalGuidedContent ?? false);
+          if (certs.Count() > 0)
+          {
+            if (!includeUnratedContent ?? false)
+              filters.Add(new InFilter(SeriesAspect.ATTR_CERTIFICATION, certs.Select(c => c.CertificationId)));
+            else
+              filters.Add(BooleanCombinationFilter.CombineFilters(BooleanOperator.Or,
+                new InFilter(SeriesAspect.ATTR_CERTIFICATION, certs.Select(c => c.CertificationId)),
+                new EmptyFilter(SeriesAspect.ATTR_CERTIFICATION)));
+          }
+          else if (!includeUnratedContent ?? false)
+          {
+            filters.Add(new NotFilter(new EmptyFilter(SeriesAspect.ATTR_CERTIFICATION)));
+          }
+        }
+        else if (necessaryMias.Contains(EpisodeAspect.ASPECT_ID))
+        {
+          IEnumerable<CertificationMapping> certs = CertificationMapper.GetSeriesCertificationsForAge(allowedAge.Value, includeParentalGuidedContent ?? false);
+          if (certs.Count() > 0)
+          {
+            if (!includeUnratedContent ?? false)
+              filters.Add(new FilteredRelationshipFilter(EpisodeAspect.ROLE_EPISODE, SeriesAspect.ROLE_SERIES, new InFilter(SeriesAspect.ATTR_CERTIFICATION, certs.Select(c => c.CertificationId))));
+            else
+              filters.Add(new FilteredRelationshipFilter(EpisodeAspect.ROLE_EPISODE, SeriesAspect.ROLE_SERIES,
+                BooleanCombinationFilter.CombineFilters(BooleanOperator.Or,
+                new InFilter(SeriesAspect.ATTR_CERTIFICATION, certs.Select(c => c.CertificationId)),
+                new EmptyFilter(SeriesAspect.ATTR_CERTIFICATION))));
+          }
+          else if (!includeUnratedContent ?? false)
+          {
+            filters.Add(new FilteredRelationshipFilter(EpisodeAspect.ROLE_EPISODE, SeriesAspect.ROLE_SERIES,
+                new NotFilter(new EmptyFilter(SeriesAspect.ATTR_CERTIFICATION))));
+          }
+        }
+      }
+
+      if (filters.Count > 1)
+        return BooleanCombinationFilter.CombineFilters(BooleanOperator.And, filters.ToArray());
+      else if (filters.Count > 0)
+        return filters[0];
+
+      return null;
+    }
+
+    protected ICollection<Guid> GetAllowedShares()
+    {
+      IMediaLibrary library = ServiceRegistration.Get<IMediaLibrary>();
+      IUserProfileDataManagement userProfileDataManagement = ServiceRegistration.Get<IUserProfileDataManagement>();
+      UserProfile userProfile;
+      bool allowAllShares = true;
+      ICollection<Guid> allowedShares = new List<Guid>();
+      if (_userId.HasValue && userProfileDataManagement.GetProfile(_userId.Value, out userProfile))
+      {
+        foreach (var key in userProfile.AdditionalData)
+        {
+          foreach (var val in key.Value)
+          {
+            if (key.Key == UserDataKeysKnown.KEY_ALLOW_ALL_SHARES)
+            {
+              string allow = val.Value;
+              if (!string.IsNullOrEmpty(allow) && Convert.ToInt32(allow) >= 0)
+              {
+                allowAllShares = Convert.ToInt32(allow) > 0;
+              }
+            }
+            else if (key.Key == UserDataKeysKnown.KEY_ALLOWED_SHARE)
+            {
+              Guid shareId = new Guid(val.Value);
+              allowedShares.Add(shareId);
+            }
+          }
+        }
+      }
+      if (allowAllShares)
+        return null;
+      return allowedShares;
+    }
+
+    public override string Class
+    {
+      get { return _containerClass; }
+      set { _containerClass = value; }
+    }
+
+    protected Guid? UserId
+    {
+      get => _userId;
+    }
+
+    public virtual IList<IDirectoryCreateClass> CreateClass { get; set; }
+
+    public virtual IList<IDirectorySearchClass> SearchClass { get; set; }
+
+    public virtual bool Searchable { get; set; }
+
+    public virtual int ChildCount
+    {
+      get { return _children.Count; }
+      set { } //Meaningless in this implementation
+    }
+
+    public int UpdateId { get; set; }
+
+    public DateTime LastUpdate { get; set; }
+  }
+}