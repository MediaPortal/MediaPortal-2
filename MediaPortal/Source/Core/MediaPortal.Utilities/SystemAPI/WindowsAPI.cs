--- conflicted
+++ resolved
@@ -1,392 +1,384 @@
-#region Copyright (C) 2007-2012 Team MediaPortal
-
-/*
-    Copyright (C) 2007-2012 Team MediaPortal
-    http://www.team-mediaportal.com
-
-    This file is part of MediaPortal 2
-
-    MediaPortal 2 is free software: you can redistribute it and/or modify
-    it under the terms of the GNU General Public License as published by
-    the Free Software Foundation, either version 3 of the License, or
-    (at your option) any later version.
-
-    MediaPortal 2 is distributed in the hope that it will be useful,
-    but WITHOUT ANY WARRANTY; without even the implied warranty of
-    MERCHANTABILITY or FITNESS FOR A PARTICULAR PURPOSE. See the
-    GNU General Public License for more details.
-
-    You should have received a copy of the GNU General Public License
-    along with MediaPortal 2. If not, see <http://www.gnu.org/licenses/>.
-*/
-
-#endregion
-
-using System;
-using System.ComponentModel;
-using System.Diagnostics;
-using System.Runtime.InteropServices;
-using MediaPortal.Utilities.Exceptions;
-using Microsoft.Win32;
-
-namespace MediaPortal.Utilities.SystemAPI
-{
-  /// <summary>
-  /// For calls to the Windows API, this class should be used instead of directly using
-  /// the underlaying system's API. This class hides the concrete underlaying system and will
-  /// use different system functions depending on the underlaying system.
-  /// </summary>
-  public static class WindowsAPI
-  {
-    #region Windows API
-
-    [FlagsAttribute]
-    public enum EXECUTION_STATE : uint
-    {
-      ES_AWAYMODE_REQUIRED = 0x00000040,
-      ES_CONTINUOUS = 0x80000000,
-      ES_DISPLAY_REQUIRED = 0x00000002,
-      ES_SYSTEM_REQUIRED = 0x00000001
-      // Legacy flag, should not be used.
-      // ES_USER_PRESENT = 0x00000004
-    }
-
-    [DllImport("kernel32.dll", SetLastError = true)]
-    public static extern EXECUTION_STATE SetThreadExecutionState(EXECUTION_STATE esFlags);
-
-    [DllImport("powrprof.dll", SetLastError = true)]
-    public static extern bool SetSuspendState(bool hibernate, bool forceCritical, bool disableWakeEvent);
-
-    [DllImport("user32.dll", SetLastError = true)]
-    private static extern bool SystemParametersInfo(uint uiAction, bool uiParam, IntPtr pvParam, uint fWinIni);
-
-    [DllImport("user32.dll", SetLastError = true)]
-    private static extern bool SystemParametersInfo(uint uiAction, uint uiParam, ref bool result, uint fWinIni);
-
-    #region ExitWindowsEx
-
-    public static void ExitWindowsEx(EXIT_WINDOWS exitMode)
-    {
-      IntPtr tokenHandle = IntPtr.Zero;
-
-      try
-      {
-        // get process token
-        if (!OpenProcessToken(System.Diagnostics.Process.GetCurrentProcess().Handle,
-            TOKEN_QUERY | TOKEN_ADJUST_PRIVILEGES,
-            out tokenHandle))
-        {
-          throw new Win32Exception(Marshal.GetLastWin32Error(),
-              "Failed to open process token handle");
-        }
-
-        // lookup the shutdown privilege
-        TOKEN_PRIVILEGES tokenPrivs = new TOKEN_PRIVILEGES();
-        tokenPrivs.PrivilegeCount = 1;
-        tokenPrivs.Privileges = new LUID_AND_ATTRIBUTES[1];
-        tokenPrivs.Privileges[0].Attributes = SE_PRIVILEGE_ENABLED;
-
-        if (!LookupPrivilegeValue(null,
-            SE_SHUTDOWN_NAME,
-            out tokenPrivs.Privileges[0].Luid))
-        {
-          throw new Win32Exception(Marshal.GetLastWin32Error(),
-              "Failed to open lookup shutdown privilege");
-        }
-
-        // add the shutdown privilege to the process token
-        if (!AdjustTokenPrivileges(tokenHandle,
-            false,
-            ref tokenPrivs,
-            0,
-            IntPtr.Zero,
-            IntPtr.Zero))
-        {
-          throw new Win32Exception(Marshal.GetLastWin32Error(),
-              "Failed to adjust process token privileges");
-        }
-
-        // reboot
-        if (!ExitWindowsEx(exitMode,
-                ShutdownReason.MajorApplication |
-        ShutdownReason.MinorInstallation |
-        ShutdownReason.FlagPlanned))
-        {
-          throw new Win32Exception(Marshal.GetLastWin32Error(),
-              "Failed to reboot system");
-        }
-      }
-      finally
-      {
-        // close the process token
-        if (tokenHandle != IntPtr.Zero)
-        {
-          CloseHandle(tokenHandle);
-        }
-      }
-    }
-
-<<<<<<< HEAD
-    // http://msdn.microsoft.com/de-ch/library/windows/desktop/aa376868
-=======
-    // http://msdn.microsoft.com/library/windows/desktop/aa376868
->>>>>>> dea98fe3
-
-    [FlagsAttribute]
-    public enum EXIT_WINDOWS : uint
-    {
-      // ONE of the following is required
-
-      EWX_LOGOFF = 0,
-      EWX_POWEROFF = 0x00000008,
-      EWX_REBOOT = 0x00000002,
-      EWX_RESTARTAPPS = 0x00000040,
-      EWX_SHUTDOWN = 0x00000001,
-
-      // ONE of the following is optional
-
-      /// <summary>
-      /// Beginning with Windows 8: You can prepare the system for a faster startup by combining the EWX_HYBRID_SHUTDOWN flag with the EWX_SHUTDOWN flag.
-      /// </summary>
-      EWX_HYBRID_SHUTDOWN = 0x00400000,
-
-      /// <summary>
-      /// This flag has no effect if terminal services is enabled. Otherwise, the system does not send the WM_QUERYENDSESSION message.
-      /// This can cause applications to lose data. Therefore, you should only use this flag in an emergency.
-      /// </summary>
-      EWX_FORCE = 0x00000004,
-
-      /// <summary>
-      /// Forces processes to terminate if they do not respond to the WM_QUERYENDSESSION or WM_ENDSESSION message within the timeout interval.
-      /// For more information, see the http://msdn.microsoft.com/library/windows/desktop/aa376868.
-      /// </summary>
-      EWX_FORCEIFHUNG = 0x00000010,
-    }
-
-    [FlagsAttribute]
-    private enum ShutdownReason : uint
-    {
-      MajorApplication = 0x00040000,
-      MajorHardware = 0x00010000,
-      MajorLegacyApi = 0x00070000,
-      MajorOperatingSystem = 0x00020000,
-      MajorOther = 0x00000000,
-      MajorPower = 0x00060000,
-      MajorSoftware = 0x00030000,
-      MajorSystem = 0x00050000,
-
-      MinorBlueScreen = 0x0000000F,
-      MinorCordUnplugged = 0x0000000b,
-      MinorDisk = 0x00000007,
-      MinorEnvironment = 0x0000000c,
-      MinorHardwareDriver = 0x0000000d,
-      MinorHotfix = 0x00000011,
-      MinorHung = 0x00000005,
-      MinorInstallation = 0x00000002,
-      MinorMaintenance = 0x00000001,
-      MinorMMC = 0x00000019,
-      MinorNetworkConnectivity = 0x00000014,
-      MinorNetworkCard = 0x00000009,
-      MinorOther = 0x00000000,
-      MinorOtherDriver = 0x0000000e,
-      MinorPowerSupply = 0x0000000a,
-      MinorProcessor = 0x00000008,
-      MinorReconfig = 0x00000004,
-      MinorSecurity = 0x00000013,
-      MinorSecurityFix = 0x00000012,
-      MinorSecurityFixUninstall = 0x00000018,
-      MinorServicePack = 0x00000010,
-      MinorServicePackUninstall = 0x00000016,
-      MinorTermSrv = 0x00000020,
-      MinorUnstable = 0x00000006,
-      MinorUpgrade = 0x00000003,
-      MinorWMI = 0x00000015,
-
-      FlagUserDefined = 0x40000000,
-      FlagPlanned = 0x80000000
-    }
-
-    // everything from here on is from pinvoke.net & 
-
-    [StructLayout(LayoutKind.Sequential)]
-    private struct LUID
-    {
-      public uint LowPart;
-      public int HighPart;
-    }
-
-    [StructLayout(LayoutKind.Sequential)]
-    private struct LUID_AND_ATTRIBUTES
-    {
-      public LUID Luid;
-      public UInt32 Attributes;
-    }
-
-    private struct TOKEN_PRIVILEGES
-    {
-      public UInt32 PrivilegeCount;
-      [MarshalAs(UnmanagedType.ByValArray, SizeConst = 1)] public LUID_AND_ATTRIBUTES[] Privileges;
-    }
-
-    private const UInt32 TOKEN_QUERY = 0x0008;
-    private const UInt32 TOKEN_ADJUST_PRIVILEGES = 0x0020;
-    private const UInt32 SE_PRIVILEGE_ENABLED = 0x00000002;
-    private const string SE_SHUTDOWN_NAME = "SeShutdownPrivilege";
-
-<<<<<<< HEAD
-    // note: http://msdn.microsoft.com/de-ch/library/windows/desktop/aa376873
-=======
-    // note: http://msdn.microsoft.com/library/windows/desktop/aa376873
->>>>>>> dea98fe3
-    // The ExitWindowsEx function returns as soon as it has initiated the shutdown process.
-    // The shutdown or logoff then proceeds asynchronously.
-    // The function is designed to stop all processes in the caller's logon session.
-    // Therefore, if you are not the interactive user, the function can succeed without actually shutting down the computer.
-    // If you are not the interactive user, use the InitiateSystemShutdown or InitiateSystemShutdownEx function.
-    [DllImport("user32.dll", SetLastError = true)]
-    [return: MarshalAs(UnmanagedType.Bool)]
-    private static extern bool ExitWindowsEx(EXIT_WINDOWS uFlags, ShutdownReason dwReason);
-
-    [DllImport("advapi32.dll", SetLastError = true)]
-    [return: MarshalAs(UnmanagedType.Bool)]
-    private static extern bool OpenProcessToken(IntPtr ProcessHandle,
-                                                UInt32 DesiredAccess,
-                                                out IntPtr TokenHandle);
-
-    [DllImport("advapi32.dll", SetLastError = true, CharSet = CharSet.Unicode)]
-    [return: MarshalAs(UnmanagedType.Bool)]
-    private static extern bool LookupPrivilegeValue(string lpSystemName,
-                                                    string lpName,
-                                                    out LUID lpLuid);
-
-    [DllImport("kernel32.dll", SetLastError = true)]
-    [return: MarshalAs(UnmanagedType.Bool)]
-    private static extern bool CloseHandle(IntPtr hObject);
-
-    [DllImport("advapi32.dll", SetLastError = true)]
-    [return: MarshalAs(UnmanagedType.Bool)]
-    private static extern bool AdjustTokenPrivileges(IntPtr TokenHandle,
-                                                     [MarshalAs(UnmanagedType.Bool)] bool DisableAllPrivileges,
-                                                     ref TOKEN_PRIVILEGES NewState,
-                                                     UInt32 Zero,
-                                                     IntPtr Null1,
-                                                     IntPtr Null2);
-    
-    #endregion
-
-    #endregion
-
-    public const string AUTOSTART_REGISTRY_KEY = @"Software\Microsoft\Windows\Currentversion\Run";
-
-    public const int S_OK = 0x0;
-    public const int S_FALSE = 0x1;
-
-    public const int MAX_PATH = 260;
-
-    public const uint SPI_GETSCREENSAVEACTIVE = 0x0010;
-    public const uint SPI_SETSCREENSAVEACTIVE = 0x0011;
-
-    public static bool ScreenSaverEnabled
-    {
-      get
-      {
-        bool result = false;
-        SystemParametersInfo(SPI_GETSCREENSAVEACTIVE, 0, ref result, 0);
-        return result;
-      }
-      set { SystemParametersInfo(SPI_SETSCREENSAVEACTIVE, value, IntPtr.Zero, 0); }
-    }
-
-    /// <summary>
-    /// Returns a string which contains the name and version of the operating system.
-    /// </summary>
-    /// <returns>Operating system name and version.</returns>
-    public static string GetOsVersionString()
-    {
-      OperatingSystem os = Environment.OSVersion;
-      return os.Platform + "/" + os.Version;
-    }
-
-    /// <summary>
-    /// Returns the path of the given system's special folder.
-    /// <remarks>
-    /// If the requested special folder is an user folder, and the caller operates as local service, this method won't resolve the folder.
-    /// </remarks>
-    /// </summary>
-    /// <param name="folder">Folder to retrieve.</param>
-    /// <param name="folderPath">Will be set to the folder path if the result value is <c>true</c>.</param>
-    /// <returns><c>true</c>, if the specified special folder could be retrieved. Else <c>false</c>
-    /// will be returned.</returns>
-    public static bool GetSpecialFolder(Environment.SpecialFolder folder, out string folderPath)
-    {
-      folderPath = null;
-      switch (folder)
-      {
-        case Environment.SpecialFolder.MyMusic:
-        case Environment.SpecialFolder.MyPictures:
-        case Environment.SpecialFolder.MyVideos:
-          folderPath = Environment.GetFolderPath(folder);
-          return !string.IsNullOrWhiteSpace(folderPath);
-        default:
-          throw new NotImplementedException(string.Format("The handling for special folder '{0}' isn't implemented yet", folder));
-      }
-    }
-
-    /// <summary>
-    /// Adds the application with the specified <paramref name="applicationPath"/> to the autostart
-    /// registry key. The application will be automatically started the next system startup.
-    /// </summary>
-    /// <param name="applicationPath">Path of the application to be auto-started.</param>
-    /// <param name="registerName">The name used in the registry as key for the autostart value.</param>
-    /// <param name="user">If set to <c>true</c>, the autostart application will be added to the HCKU
-    /// registry hive, else it will be added to the HKLM hive.</param>
-    /// <exception cref="EnvironmentException">If the appropriate registry key cannot accessed.</exception>
-    public static void AddAutostartApplication(string applicationPath, string registerName, bool user)
-    {
-      RegistryKey root = user ? Registry.CurrentUser : Registry.LocalMachine;
-      using (RegistryKey key = root.OpenSubKey(AUTOSTART_REGISTRY_KEY))
-      {
-        if (key == null)
-          throw new EnvironmentException(@"Unable to access/create registry key '{0}\{1}'",
-              user ? "HKCU" : "HKLM", AUTOSTART_REGISTRY_KEY);
-        key.SetValue(registerName, applicationPath, RegistryValueKind.ExpandString);
-      }
-    }
-
-    /// <summary>
-    /// Removes an application from the autostart registry key.
-    /// </summary>
-    /// <param name="registerName">The name used in the registry as key for the autostart value.</param>
-    /// <param name="user">If set to <c>true</c>, the autostart application will be removed from the HCKU
-    /// registry hive, else it will be removed from the HKLM hive.</param>
-    /// <exception cref="EnvironmentException">If the appropriate registry key cannot accessed.</exception>
-    public static void RemoveAutostartApplication(string registerName, bool user)
-    {
-      RegistryKey root = user ? Registry.CurrentUser : Registry.LocalMachine;
-      using (RegistryKey key = root.OpenSubKey(AUTOSTART_REGISTRY_KEY))
-      {
-        if (key == null)
-          throw new EnvironmentException(@"Unable to access registry key '{0}\{1}'",
-              user ? "HKCU" : "HKLM", AUTOSTART_REGISTRY_KEY);
-        key.DeleteValue(registerName, false);
-      }
-    }
-
-    /// <summary>
-    /// Returns the application path for the application registered to be autostarted with the
-    /// specified <paramref name="registerName"/>.
-    /// </summary>
-    /// <param name="registerName">The name used in the registry as key for the autostart value.</param>
-    /// <param name="user">If set to <c>true</c>, the autostart application path will be searched in the HCKU
-    /// registry hive, else it will be searched in the HKLM hive.</param>
-    /// <returns>Application path registered to be autostarted with the specified
-    /// <paramref name="registerName"/>.</returns>
-    public static string GetAutostartApplicationPath(string registerName, bool user)
-    {
-      RegistryKey root = user ? Registry.CurrentUser : Registry.LocalMachine;
-      using (RegistryKey key = root.OpenSubKey(AUTOSTART_REGISTRY_KEY))
-        return key == null ? null : key.GetValue(registerName) as string;
-    }
-
-  }
+#region Copyright (C) 2007-2012 Team MediaPortal
+
+/*
+    Copyright (C) 2007-2012 Team MediaPortal
+    http://www.team-mediaportal.com
+
+    This file is part of MediaPortal 2
+
+    MediaPortal 2 is free software: you can redistribute it and/or modify
+    it under the terms of the GNU General Public License as published by
+    the Free Software Foundation, either version 3 of the License, or
+    (at your option) any later version.
+
+    MediaPortal 2 is distributed in the hope that it will be useful,
+    but WITHOUT ANY WARRANTY; without even the implied warranty of
+    MERCHANTABILITY or FITNESS FOR A PARTICULAR PURPOSE. See the
+    GNU General Public License for more details.
+
+    You should have received a copy of the GNU General Public License
+    along with MediaPortal 2. If not, see <http://www.gnu.org/licenses/>.
+*/
+
+#endregion
+
+using System;
+using System.ComponentModel;
+using System.Diagnostics;
+using System.Runtime.InteropServices;
+using MediaPortal.Utilities.Exceptions;
+using Microsoft.Win32;
+
+namespace MediaPortal.Utilities.SystemAPI
+{
+  /// <summary>
+  /// For calls to the Windows API, this class should be used instead of directly using
+  /// the underlaying system's API. This class hides the concrete underlaying system and will
+  /// use different system functions depending on the underlaying system.
+  /// </summary>
+  public static class WindowsAPI
+  {
+    #region Windows API
+
+    [FlagsAttribute]
+    public enum EXECUTION_STATE : uint
+    {
+      ES_AWAYMODE_REQUIRED = 0x00000040,
+      ES_CONTINUOUS = 0x80000000,
+      ES_DISPLAY_REQUIRED = 0x00000002,
+      ES_SYSTEM_REQUIRED = 0x00000001
+      // Legacy flag, should not be used.
+      // ES_USER_PRESENT = 0x00000004
+    }
+
+    [DllImport("kernel32.dll", SetLastError = true)]
+    public static extern EXECUTION_STATE SetThreadExecutionState(EXECUTION_STATE esFlags);
+
+    [DllImport("powrprof.dll", SetLastError = true)]
+    public static extern bool SetSuspendState(bool hibernate, bool forceCritical, bool disableWakeEvent);
+
+    [DllImport("user32.dll", SetLastError = true)]
+    private static extern bool SystemParametersInfo(uint uiAction, bool uiParam, IntPtr pvParam, uint fWinIni);
+
+    [DllImport("user32.dll", SetLastError = true)]
+    private static extern bool SystemParametersInfo(uint uiAction, uint uiParam, ref bool result, uint fWinIni);
+
+    #region ExitWindowsEx
+
+    public static void ExitWindowsEx(EXIT_WINDOWS exitMode)
+    {
+      IntPtr tokenHandle = IntPtr.Zero;
+
+      try
+      {
+        // get process token
+        if (!OpenProcessToken(System.Diagnostics.Process.GetCurrentProcess().Handle,
+            TOKEN_QUERY | TOKEN_ADJUST_PRIVILEGES,
+            out tokenHandle))
+        {
+          throw new Win32Exception(Marshal.GetLastWin32Error(),
+              "Failed to open process token handle");
+        }
+
+        // lookup the shutdown privilege
+        TOKEN_PRIVILEGES tokenPrivs = new TOKEN_PRIVILEGES();
+        tokenPrivs.PrivilegeCount = 1;
+        tokenPrivs.Privileges = new LUID_AND_ATTRIBUTES[1];
+        tokenPrivs.Privileges[0].Attributes = SE_PRIVILEGE_ENABLED;
+
+        if (!LookupPrivilegeValue(null,
+            SE_SHUTDOWN_NAME,
+            out tokenPrivs.Privileges[0].Luid))
+        {
+          throw new Win32Exception(Marshal.GetLastWin32Error(),
+              "Failed to open lookup shutdown privilege");
+        }
+
+        // add the shutdown privilege to the process token
+        if (!AdjustTokenPrivileges(tokenHandle,
+            false,
+            ref tokenPrivs,
+            0,
+            IntPtr.Zero,
+            IntPtr.Zero))
+        {
+          throw new Win32Exception(Marshal.GetLastWin32Error(),
+              "Failed to adjust process token privileges");
+        }
+
+        // reboot
+        if (!ExitWindowsEx(exitMode,
+                ShutdownReason.MajorApplication |
+        ShutdownReason.MinorInstallation |
+        ShutdownReason.FlagPlanned))
+        {
+          throw new Win32Exception(Marshal.GetLastWin32Error(),
+              "Failed to reboot system");
+        }
+      }
+      finally
+      {
+        // close the process token
+        if (tokenHandle != IntPtr.Zero)
+        {
+          CloseHandle(tokenHandle);
+        }
+      }
+    }
+
+    // http://msdn.microsoft.com/library/windows/desktop/aa376868
+
+    [FlagsAttribute]
+    public enum EXIT_WINDOWS : uint
+    {
+      // ONE of the following is required
+
+      EWX_LOGOFF = 0,
+      EWX_POWEROFF = 0x00000008,
+      EWX_REBOOT = 0x00000002,
+      EWX_RESTARTAPPS = 0x00000040,
+      EWX_SHUTDOWN = 0x00000001,
+
+      // ONE of the following is optional
+
+      /// <summary>
+      /// Beginning with Windows 8: You can prepare the system for a faster startup by combining the EWX_HYBRID_SHUTDOWN flag with the EWX_SHUTDOWN flag.
+      /// </summary>
+      EWX_HYBRID_SHUTDOWN = 0x00400000,
+
+      /// <summary>
+      /// This flag has no effect if terminal services is enabled. Otherwise, the system does not send the WM_QUERYENDSESSION message.
+      /// This can cause applications to lose data. Therefore, you should only use this flag in an emergency.
+      /// </summary>
+      EWX_FORCE = 0x00000004,
+
+      /// <summary>
+      /// Forces processes to terminate if they do not respond to the WM_QUERYENDSESSION or WM_ENDSESSION message within the timeout interval.
+      /// For more information, see the http://msdn.microsoft.com/library/windows/desktop/aa376868.
+      /// </summary>
+      EWX_FORCEIFHUNG = 0x00000010,
+    }
+
+    [FlagsAttribute]
+    private enum ShutdownReason : uint
+    {
+      MajorApplication = 0x00040000,
+      MajorHardware = 0x00010000,
+      MajorLegacyApi = 0x00070000,
+      MajorOperatingSystem = 0x00020000,
+      MajorOther = 0x00000000,
+      MajorPower = 0x00060000,
+      MajorSoftware = 0x00030000,
+      MajorSystem = 0x00050000,
+
+      MinorBlueScreen = 0x0000000F,
+      MinorCordUnplugged = 0x0000000b,
+      MinorDisk = 0x00000007,
+      MinorEnvironment = 0x0000000c,
+      MinorHardwareDriver = 0x0000000d,
+      MinorHotfix = 0x00000011,
+      MinorHung = 0x00000005,
+      MinorInstallation = 0x00000002,
+      MinorMaintenance = 0x00000001,
+      MinorMMC = 0x00000019,
+      MinorNetworkConnectivity = 0x00000014,
+      MinorNetworkCard = 0x00000009,
+      MinorOther = 0x00000000,
+      MinorOtherDriver = 0x0000000e,
+      MinorPowerSupply = 0x0000000a,
+      MinorProcessor = 0x00000008,
+      MinorReconfig = 0x00000004,
+      MinorSecurity = 0x00000013,
+      MinorSecurityFix = 0x00000012,
+      MinorSecurityFixUninstall = 0x00000018,
+      MinorServicePack = 0x00000010,
+      MinorServicePackUninstall = 0x00000016,
+      MinorTermSrv = 0x00000020,
+      MinorUnstable = 0x00000006,
+      MinorUpgrade = 0x00000003,
+      MinorWMI = 0x00000015,
+
+      FlagUserDefined = 0x40000000,
+      FlagPlanned = 0x80000000
+    }
+
+    // everything from here on is from pinvoke.net & 
+
+    [StructLayout(LayoutKind.Sequential)]
+    private struct LUID
+    {
+      public uint LowPart;
+      public int HighPart;
+    }
+
+    [StructLayout(LayoutKind.Sequential)]
+    private struct LUID_AND_ATTRIBUTES
+    {
+      public LUID Luid;
+      public UInt32 Attributes;
+    }
+
+    private struct TOKEN_PRIVILEGES
+    {
+      public UInt32 PrivilegeCount;
+      [MarshalAs(UnmanagedType.ByValArray, SizeConst = 1)] public LUID_AND_ATTRIBUTES[] Privileges;
+    }
+
+    private const UInt32 TOKEN_QUERY = 0x0008;
+    private const UInt32 TOKEN_ADJUST_PRIVILEGES = 0x0020;
+    private const UInt32 SE_PRIVILEGE_ENABLED = 0x00000002;
+    private const string SE_SHUTDOWN_NAME = "SeShutdownPrivilege";
+
+    // note: http://msdn.microsoft.com/library/windows/desktop/aa376873
+    // The ExitWindowsEx function returns as soon as it has initiated the shutdown process.
+    // The shutdown or logoff then proceeds asynchronously.
+    // The function is designed to stop all processes in the caller's logon session.
+    // Therefore, if you are not the interactive user, the function can succeed without actually shutting down the computer.
+    // If you are not the interactive user, use the InitiateSystemShutdown or InitiateSystemShutdownEx function.
+    [DllImport("user32.dll", SetLastError = true)]
+    [return: MarshalAs(UnmanagedType.Bool)]
+    private static extern bool ExitWindowsEx(EXIT_WINDOWS uFlags, ShutdownReason dwReason);
+
+    [DllImport("advapi32.dll", SetLastError = true)]
+    [return: MarshalAs(UnmanagedType.Bool)]
+    private static extern bool OpenProcessToken(IntPtr ProcessHandle,
+                                                UInt32 DesiredAccess,
+                                                out IntPtr TokenHandle);
+
+    [DllImport("advapi32.dll", SetLastError = true, CharSet = CharSet.Unicode)]
+    [return: MarshalAs(UnmanagedType.Bool)]
+    private static extern bool LookupPrivilegeValue(string lpSystemName,
+                                                    string lpName,
+                                                    out LUID lpLuid);
+
+    [DllImport("kernel32.dll", SetLastError = true)]
+    [return: MarshalAs(UnmanagedType.Bool)]
+    private static extern bool CloseHandle(IntPtr hObject);
+
+    [DllImport("advapi32.dll", SetLastError = true)]
+    [return: MarshalAs(UnmanagedType.Bool)]
+    private static extern bool AdjustTokenPrivileges(IntPtr TokenHandle,
+                                                     [MarshalAs(UnmanagedType.Bool)] bool DisableAllPrivileges,
+                                                     ref TOKEN_PRIVILEGES NewState,
+                                                     UInt32 Zero,
+                                                     IntPtr Null1,
+                                                     IntPtr Null2);
+    
+    #endregion
+
+    #endregion
+
+    public const string AUTOSTART_REGISTRY_KEY = @"Software\Microsoft\Windows\Currentversion\Run";
+
+    public const int S_OK = 0x0;
+    public const int S_FALSE = 0x1;
+
+    public const int MAX_PATH = 260;
+
+    public const uint SPI_GETSCREENSAVEACTIVE = 0x0010;
+    public const uint SPI_SETSCREENSAVEACTIVE = 0x0011;
+
+    public static bool ScreenSaverEnabled
+    {
+      get
+      {
+        bool result = false;
+        SystemParametersInfo(SPI_GETSCREENSAVEACTIVE, 0, ref result, 0);
+        return result;
+      }
+      set { SystemParametersInfo(SPI_SETSCREENSAVEACTIVE, value, IntPtr.Zero, 0); }
+    }
+
+    /// <summary>
+    /// Returns a string which contains the name and version of the operating system.
+    /// </summary>
+    /// <returns>Operating system name and version.</returns>
+    public static string GetOsVersionString()
+    {
+      OperatingSystem os = Environment.OSVersion;
+      return os.Platform + "/" + os.Version;
+    }
+
+    /// <summary>
+    /// Returns the path of the given system's special folder.
+    /// <remarks>
+    /// If the requested special folder is an user folder, and the caller operates as local service, this method won't resolve the folder.
+    /// </remarks>
+    /// </summary>
+    /// <param name="folder">Folder to retrieve.</param>
+    /// <param name="folderPath">Will be set to the folder path if the result value is <c>true</c>.</param>
+    /// <returns><c>true</c>, if the specified special folder could be retrieved. Else <c>false</c>
+    /// will be returned.</returns>
+    public static bool GetSpecialFolder(Environment.SpecialFolder folder, out string folderPath)
+    {
+      folderPath = null;
+      switch (folder)
+      {
+        case Environment.SpecialFolder.MyMusic:
+        case Environment.SpecialFolder.MyPictures:
+        case Environment.SpecialFolder.MyVideos:
+          folderPath = Environment.GetFolderPath(folder);
+          return !string.IsNullOrWhiteSpace(folderPath);
+        default:
+          throw new NotImplementedException(string.Format("The handling for special folder '{0}' isn't implemented yet", folder));
+      }
+    }
+
+    /// <summary>
+    /// Adds the application with the specified <paramref name="applicationPath"/> to the autostart
+    /// registry key. The application will be automatically started the next system startup.
+    /// </summary>
+    /// <param name="applicationPath">Path of the application to be auto-started.</param>
+    /// <param name="registerName">The name used in the registry as key for the autostart value.</param>
+    /// <param name="user">If set to <c>true</c>, the autostart application will be added to the HCKU
+    /// registry hive, else it will be added to the HKLM hive.</param>
+    /// <exception cref="EnvironmentException">If the appropriate registry key cannot accessed.</exception>
+    public static void AddAutostartApplication(string applicationPath, string registerName, bool user)
+    {
+      RegistryKey root = user ? Registry.CurrentUser : Registry.LocalMachine;
+      using (RegistryKey key = root.OpenSubKey(AUTOSTART_REGISTRY_KEY))
+      {
+        if (key == null)
+          throw new EnvironmentException(@"Unable to access/create registry key '{0}\{1}'",
+              user ? "HKCU" : "HKLM", AUTOSTART_REGISTRY_KEY);
+        key.SetValue(registerName, applicationPath, RegistryValueKind.ExpandString);
+      }
+    }
+
+    /// <summary>
+    /// Removes an application from the autostart registry key.
+    /// </summary>
+    /// <param name="registerName">The name used in the registry as key for the autostart value.</param>
+    /// <param name="user">If set to <c>true</c>, the autostart application will be removed from the HCKU
+    /// registry hive, else it will be removed from the HKLM hive.</param>
+    /// <exception cref="EnvironmentException">If the appropriate registry key cannot accessed.</exception>
+    public static void RemoveAutostartApplication(string registerName, bool user)
+    {
+      RegistryKey root = user ? Registry.CurrentUser : Registry.LocalMachine;
+      using (RegistryKey key = root.OpenSubKey(AUTOSTART_REGISTRY_KEY))
+      {
+        if (key == null)
+          throw new EnvironmentException(@"Unable to access registry key '{0}\{1}'",
+              user ? "HKCU" : "HKLM", AUTOSTART_REGISTRY_KEY);
+        key.DeleteValue(registerName, false);
+      }
+    }
+
+    /// <summary>
+    /// Returns the application path for the application registered to be autostarted with the
+    /// specified <paramref name="registerName"/>.
+    /// </summary>
+    /// <param name="registerName">The name used in the registry as key for the autostart value.</param>
+    /// <param name="user">If set to <c>true</c>, the autostart application path will be searched in the HCKU
+    /// registry hive, else it will be searched in the HKLM hive.</param>
+    /// <returns>Application path registered to be autostarted with the specified
+    /// <paramref name="registerName"/>.</returns>
+    public static string GetAutostartApplicationPath(string registerName, bool user)
+    {
+      RegistryKey root = user ? Registry.CurrentUser : Registry.LocalMachine;
+      using (RegistryKey key = root.OpenSubKey(AUTOSTART_REGISTRY_KEY))
+        return key == null ? null : key.GetValue(registerName) as string;
+    }
+
+  }
 }