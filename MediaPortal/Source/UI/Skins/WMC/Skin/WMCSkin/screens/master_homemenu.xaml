--- conflicted
+++ resolved
@@ -41,21 +41,10 @@
       <Image Stretch="Fill" Opacity="{Binding Source={StaticResource SkinSettingsModel}, Path=[WMC].FanartOverlayOpacity}" Source="Background_GridView.png"/>
     </ControlTemplate>
 
-    <ResourceWrapper x:Key="HomeScreenMediaItemStyle" Resource="{ThemeResource HomeScreenMediaItemViewStyle}"/>
-    <ResourceWrapper x:Key="HomeScreenChannelStyle" Resource="{ThemeResource HomeScreenChannelViewStyle}"/>
-    <ResourceWrapper x:Key="HomeScreenProgramsStyle" Resource="{ThemeResource HomeScreenCurrentProgramsListViewStyle}"/>
-    <ResourceWrapper x:Key="HomeScreenSchedulesStyle" Resource="{ThemeResource HomeScreenCurrentSchedulesListViewStyle}"/>
-    <ResourceWrapper x:Key="HomeScreenCurrentProgramsLabel" Resource="[Media.CurrentPrograms]"/>
-    <ResourceWrapper x:Key="HomeScreenCurrentSchedulesLabel" Resource="[Media.CurrentSchedules]"/>
-
     <!-- Background Manager for menu hovers -->
     <Model x:Key="BackgroundManagerModel" Id="1F4CAEDE-7108-483d-B5C8-18BEC7EC58E5"/>
     <Model x:Key="HomeMenuModel" Id="2EAA2DAB-241F-432F-A487-CDD35CCD4309"/>
-<<<<<<< HEAD
-    <Model x:Key="MediaListModel" Id="6121E6CC-EB66-4ABC-8AA0-D952B64C0414"/>
-=======
     <Model x:Key="HomeContentModel" Id="24BB1BBE-A3B3-474A-8D55-C37EBE182F6C"/>
->>>>>>> ca5fa06b
 
     <!-- Header has to be defined by the includer: "Header_Text" -->
 
@@ -107,20 +96,6 @@
             <TranslateTransform Y="0"/>
           </Grid.RenderTransform>
 
-          <Grid.Resources>
-            <!-- HomeContent Storyboard -->
-            <Storyboard x:Key="SlideInStoryboard" FillBehavior="HoldEnd">
-              <DoubleAnimationUsingKeyFrames BeginTime="00:00:00" FillBehavior="HoldEnd" Storyboard.TargetName="HomeContent" Storyboard.TargetProperty="RenderTransform.X">
-                <SplineDoubleKeyFrame KeyTime="00:00:00" Value="450"/>
-                <SplineDoubleKeyFrame KeyTime="00:00:00.35" Value="0"/>
-              </DoubleAnimationUsingKeyFrames>
-              <DoubleAnimationUsingKeyFrames BeginTime="00:00:00" FillBehavior="HoldEnd" Storyboard.TargetName="HomeContent" Storyboard.TargetProperty="Opacity">
-                <SplineDoubleKeyFrame KeyTime="00:00:00.0" Value="0"/>
-                <SplineDoubleKeyFrame KeyTime="00:00:00.35" Value="1"/>
-              </DoubleAnimationUsingKeyFrames>
-            </Storyboard>
-          </Grid.Resources>
-
           <Grid.Triggers>
             <DataTrigger Binding="{Binding Source={StaticResource HomeMenuModel},Path=EnableSubMenuAnimations}" Value="True">
               <DataTrigger.EnterActions>
@@ -157,13 +132,6 @@
               </MultiTrigger.ExitActions>
             </MultiTrigger>
 
-            <!-- Trigger for the HomeContent Storyboard -->
-            <EventTrigger RoutedEvent="FrameworkElement.GotFocus">
-              <EventTrigger.Actions>
-                <BeginStoryboard Storyboard="{StaticResource SlideInStoryboard}"/>
-              </EventTrigger.Actions>
-            </EventTrigger>
-
           </Grid.Triggers>
 
           <ListView Margin="-1240,0,0,0" x:Name="SubItemsListViewHome" 
@@ -220,218 +188,11 @@
           </Control.TemplateControl>
         </Control>
 
-<<<<<<< HEAD
-        <Grid Grid.Row="1" HorizontalAlignment="Right" VerticalAlignment="Top" Margin="0,-110,50,0">
-=======
         <Grid x:Name="HomeContentGrid" Grid.Row="1" HorizontalAlignment="Right" VerticalAlignment="Top" Margin="0,-150,50,0">
->>>>>>> ca5fa06b
           <Grid.ColumnDefinitions>
             <ColumnDefinition Width="1000"/>
           </Grid.ColumnDefinitions>
           <Grid.RowDefinitions>
-<<<<<<< HEAD
-            <RowDefinition Height="605"/>
-          </Grid.RowDefinitions>
-
-          <ScrollViewer x:Name="HomeContent" HorizontalAlignment="Stretch" VerticalAlignment="Stretch"
-                        Margin="-20,-50,0,0" Style="{ThemeResource VerticalMediaScrollViewerStyle}" CanContentScroll="True"
-                        HorizontalScrollBarVisibility="Disabled" VerticalScrollBarVisibility="Disabled">
-            <ScrollViewer.RenderTransform>
-              <TranslateTransform X="0"/>
-            </ScrollViewer.RenderTransform>
-
-            <AnimatedStackPanel x:Name="ListItemsHost" IsItemsHost="True" Orientation="Vertical" ScrollMargin="0,350,0,350" Margin="20,-300,0,-350"
-                                DataContext="{Binding Source={StaticResource MediaListModel}}">
-              <AnimatedStackPanel.Resources>
-                <Storyboard x:Key="ScrollAnimation" FillBehavior="HoldEnd">
-                  <DoubleAnimation BeginTime="00:00:00" From="0" To="1" Duration="00:00:00.400" 
-                                 FillBehavior="HoldEnd" Storyboard.TargetName="ListItemsHost" Storyboard.TargetProperty="ScrollOffsetMultiplier" />
-                </Storyboard>
-              </AnimatedStackPanel.Resources>
-              <AnimatedStackPanel.Triggers>
-                <EventTrigger RoutedEvent="AnimatedStackPanel.Scroll">
-                  <EventTrigger.Actions>
-                    <BeginStoryboard Storyboard="{ThemeResource ScrollAnimation}"/>
-                  </EventTrigger.Actions>
-                </EventTrigger>
-              </AnimatedStackPanel.Triggers>
-              
-            <!-- LATEST ADDED -->
-                <StackPanel>
-                <Label x:Name="LatestAddedLabel" Content="[Media.LatestAdded]" 
-                     FontFamily="SegoeUIBold" Color="{ThemeResource TextColor}" FontSize="{ThemeResource SmallerFontSize}" Margin="0,20,0,0"/>
-                  <ListView x:Name="Latest" Style="{ThemeResource HomeScreenMediaItemViewStyle}" HorizontalAlignment="Left">
-                    <ListView.ItemsSource>
-                      <MultiBinding Converter="{StaticResource ExpressionMultiValueConverter}" 
-                              ConverterParameter="{}({0} == {1} ? {2} : ({0} == {3} ? {4} : ({0} == {5} ? {6} : ({0} == {7} ? {8} : ({0} == {9} ? {10} : ({0} == {11} ? {12} : {13}))))))">
-                        <Binding Source="{Binding Source={StaticResource HomeMenuModel}, Path=CurrentSubItem}" Path="AdditionalProperties[HomeMenuModel: ActionId]"/>
-                        <Binding Source="80d2e2cc-baaa-4750-807b-f37714153751"/>
-                        <Binding Source="{Binding Lists[LatestMovies].AllItems}"/>
-                        <Binding Source="30715d73-4205-417f-80aa-e82f0834171f"/>
-                        <Binding Source="{Binding Lists[LatestAudio].AllItems}"/>
-                        <Binding Source="30f57cba-459c-4202-a587-09fff5098251"/>
-                        <Binding Source="{Binding Lists[LatestEpisodes].AllItems}"/>
-                        <Binding Source="7f52d0a1-b7f8-46a1-a56b-1110bbfb7d51"/>
-                        <Binding Source="{Binding Lists[LatestRecordings].AllItems}"/>
-                        <Binding Source="55556593-9fe9-436c-a3b6-a971e10c9d44"/>
-                        <Binding Source="{Binding Lists[LatestImages].AllItems}"/>
-                        <Binding Source="80d2e2cc-baaa-4750-807b-f37714153751"/>
-                        <Binding Source="{Binding Lists[LatestVideo].AllItems}"/>
-                        <Binding Source=""/>
-                      </MultiBinding>
-                    </ListView.ItemsSource>
-                    <ListView.Resources>
-                      <CommandBridge x:Key="Menu_Command" Command="{Binding Path=Command,Mode=OneTime}"/>
-                    </ListView.Resources>
-                    <ListView.Triggers>
-                      <Trigger Property="IsEmpty" Value="True">
-                        <Setter TargetName="LatestAddedLabel" Property="IsVisible" Value="False" />
-                      </Trigger>
-                    </ListView.Triggers>
-                  </ListView>
-                </StackPanel>
-
-                <!-- LATEST PLAYED -->
-                <StackPanel>
-                  <Label x:Name="LatestPlayedLabel" Color="{ThemeResource TextColor}" FontSize="{ThemeResource SmallerFontSize}" 
-                     FontFamily="SegoeUIBold" Content="[Media.LatestPlayed]" Margin="0,20,0,0"/>
-                  <ListView x:Name="LatestPlayed" HorizontalAlignment="Left">
-                    <ListView.Style>
-                      <MultiBinding Converter="{StaticResource ExpressionMultiValueConverter}" 
-                              ConverterParameter="{}({0} == {1} ? {2} : {3})">
-                        <Binding Source="{Binding Source={StaticResource HomeMenuModel}, Path=CurrentSubItem}" Path="AdditionalProperties[HomeMenuModel: ActionId]"/>
-                        <Binding Source="b4a9199f-6dd4-4bda-a077-de9c081f7703"/>
-                        <Binding Source="{StaticResource HomeScreenChannelStyle}" Path="Resource"/>
-                        <Binding Source="{StaticResource HomeScreenMediaItemStyle}" Path="Resource"/>
-                      </MultiBinding>
-                    </ListView.Style>
-                    <ListView.ItemsSource>
-                      <MultiBinding Converter="{StaticResource ExpressionMultiValueConverter}" 
-                              ConverterParameter="{}({0} == {1} ? {2} : ({0} == {3} ? {4} : ({0} == {5} ? {6} : ({0} == {7} ? {8} : ({0} == {9} ? {10} : ({0} == {11} ? {12} : ({0} == {13} ? {14} : {15})))))))">
-                        <Binding Source="{Binding Source={StaticResource HomeMenuModel}, Path=CurrentSubItem}" Path="AdditionalProperties[HomeMenuModel: ActionId]"/>
-                        <Binding Source="80d2e2cc-baaa-4750-807b-f37714153751"/>
-                        <Binding Source="{Binding Lists[LastPlayMovies].AllItems}"/>
-                        <Binding Source="30715d73-4205-417f-80aa-e82f0834171f"/>
-                        <Binding Source="{Binding Lists[LastPlayAudio].AllItems}"/>
-                        <Binding Source="30f57cba-459c-4202-a587-09fff5098251"/>
-                        <Binding Source="{Binding Lists[LastPlayEpisodes].AllItems}"/>
-                        <Binding Source="7f52d0a1-b7f8-46a1-a56b-1110bbfb7d51"/>
-                        <Binding Source="{Binding Lists[LastPlayRecordings].AllItems}"/>
-                        <Binding Source="55556593-9fe9-436c-a3b6-a971e10c9d44"/>
-                        <Binding Source="{Binding Lists[LastPlayImages].AllItems}"/>
-                        <Binding Source="80d2e2cc-baaa-4750-807b-f37714153751"/>
-                        <Binding Source="{Binding Lists[LastPlayVideo].AllItems}"/>
-                        <Binding Source="b4a9199f-6dd4-4bda-a077-de9c081f7703"/>
-                        <Binding Source="{Binding Lists[LastPlayTV].AllItems}"/>
-                        <Binding Source=""/>
-                      </MultiBinding>
-                    </ListView.ItemsSource>
-                    <ListView.Resources>
-                      <CommandBridge x:Key="Menu_Command" Command="{Binding Path=Command,Mode=OneTime}"/>
-                    </ListView.Resources>
-                    <ListView.Triggers>
-                      <Trigger Property="IsEmpty" Value="True">
-                        <Setter TargetName="LatestPlayedLabel" Property="Visibility" Value="Hidden" />
-                      </Trigger>
-                    </ListView.Triggers>
-                  </ListView>
-                </StackPanel>
-
-                <!-- FAVORITES -->
-                <StackPanel>
-                <Label x:Name="FavoriteLabel" Content="[Media.Favorites]" Color="{ThemeResource TextColor}" 
-                     FontFamily="SegoeUIBold" FontSize="{ThemeResource SmallerFontSize}" Margin="0,20,0,0"/>
-                  <ListView x:Name="Favorits" HorizontalAlignment="Left">
-                    <ListView.Style>
-                      <MultiBinding Converter="{StaticResource ExpressionMultiValueConverter}" 
-                              ConverterParameter="{}({0} == {1} ? {2} : {3})">
-                        <Binding Source="{Binding Source={StaticResource HomeMenuModel}, Path=CurrentSubItem}" Path="AdditionalProperties[HomeMenuModel: ActionId]"/>
-                        <Binding Source="b4a9199f-6dd4-4bda-a077-de9c081f7703"/>
-                        <Binding Source="{StaticResource HomeScreenChannelStyle}" Path="Resource"/>
-                        <Binding Source="{StaticResource HomeScreenMediaItemStyle}" Path="Resource"/>
-                      </MultiBinding>
-                    </ListView.Style>
-                    <ListView.ItemsSource>
-                      <MultiBinding Converter="{StaticResource ExpressionMultiValueConverter}" 
-                              ConverterParameter="{}({0} == {1} ? {2} : ({0} == {3} ? {4} : ({0} == {5} ? {6} : ({0} == {7} ? {8} : ({0} == {9} ? {10} : ({0} == {11} ? {12} : ({0} == {13} ? {14} : {15})))))))">
-                        <Binding Source="{Binding Source={StaticResource HomeMenuModel}, Path=CurrentSubItem}" Path="AdditionalProperties[HomeMenuModel: ActionId]"/>
-                        <Binding Source="80d2e2cc-baaa-4750-807b-f37714153751"/>
-                        <Binding Source="{Binding Lists[FavoriteMovies].AllItems}"/>
-                        <Binding Source="30715d73-4205-417f-80aa-e82f0834171f"/>
-                        <Binding Source="{Binding Lists[FavoriteAudio].AllItems}"/>
-                        <Binding Source="30f57cba-459c-4202-a587-09fff5098251"/>
-                        <Binding Source="{Binding Lists[FavoriteEpisodes].AllItems}"/>
-                        <Binding Source="7f52d0a1-b7f8-46a1-a56b-1110bbfb7d51"/>
-                        <Binding Source="{Binding Lists[FavoriteRecordings].AllItems}"/>
-                        <Binding Source="55556593-9fe9-436c-a3b6-a971e10c9d44"/>
-                        <Binding Source="{Binding Lists[FavoriteImages].AllItems}"/>
-                        <Binding Source="80d2e2cc-baaa-4750-807b-f37714153751"/>
-                        <Binding Source="{Binding Lists[FavoriteVideo].AllItems}"/>
-                        <Binding Source="b4a9199f-6dd4-4bda-a077-de9c081f7703"/>
-                        <Binding Source="{Binding Lists[FavoriteTV].AllItems}"/>
-                        <Binding Source=""/>
-                      </MultiBinding>
-                    </ListView.ItemsSource>
-                    <ListView.Resources>
-                      <CommandBridge x:Key="Menu_Command" Command="{Binding Path=Command,Mode=OneTime}"/>
-                    </ListView.Resources>
-                    <ListView.Triggers>
-                      <Trigger Property="IsEmpty" Value="True">
-                        <Setter TargetName="FavoriteLabel" Property="Visibility" Value="Hidden" />
-                      </Trigger>
-                    </ListView.Triggers>
-                  </ListView>
-                </StackPanel>
-
-              <!-- CURRENT PROGRAM AND SCHEDULE -->
-              <StackPanel HorizontalAlignment="Stretch">
-                <Label x:Name="CurrentProgramLabel" Color="{ThemeResource TextColor}" 
-                       FontFamily="SegoeUIBold" FontSize="{ThemeResource SmallerFontSize}" Margin="0,20,0,0">
-                  <Label.Content>
-                    <MultiBinding Converter="{StaticResource ExpressionMultiValueConverter}" 
-                                  ConverterParameter="{}({0} == {1} ? {2} : {3})">
-                      <Binding Source="{Binding Source={StaticResource HomeMenuModel}, Path=CurrentSubItem}" Path="AdditionalProperties[HomeMenuModel: ActionId]"/>
-                      <Binding Source="a298dfbe-9da8-4c16-a3ea-a9b354f3910c"/>
-                      <Binding Source="{StaticResource HomeScreenCurrentProgramsLabel}" Path="Resource"/>
-                      <Binding Source="{StaticResource HomeScreenCurrentSchedulesLabel}" Path="Resource"/>
-                    </MultiBinding>
-                  </Label.Content>
-                </Label>
-                <ListView x:Name="CurrentProgram" HorizontalAlignment="Left">
-                  <ListView.Style>
-                    <MultiBinding Converter="{StaticResource ExpressionMultiValueConverter}" 
-                                  ConverterParameter="{}({0} == {1} ? {2} : {3})">
-                      <Binding Source="{Binding Source={StaticResource HomeMenuModel}, Path=CurrentSubItem}" Path="AdditionalProperties[HomeMenuModel: ActionId]"/>
-                      <Binding Source="a298dfbe-9da8-4c16-a3ea-a9b354f3910c"/>
-                      <Binding Source="{StaticResource HomeScreenProgramsStyle}" Path="Resource"/>
-                      <Binding Source="{StaticResource HomeScreenSchedulesStyle}" Path="Resource"/>
-                    </MultiBinding>
-                  </ListView.Style>
-                  <ListView.ItemsSource>
-                    <MultiBinding Converter="{StaticResource ExpressionMultiValueConverter}" 
-                                  ConverterParameter="{}({0} == {1} ? {2} : ({0} == {3} ? {4} : {5}))">
-                      <Binding Source="{Binding Source={StaticResource HomeMenuModel}, Path=CurrentSubItem}" Path="AdditionalProperties[HomeMenuModel: ActionId]"/>
-                      <Binding Source="a298dfbe-9da8-4c16-a3ea-a9b354f3910c"/>
-                      <Binding Source="{Binding Lists[CurrentPrograms].AllItems}"/>
-                      <Binding Source="87355e05-a15b-452a-85b8-98d4fc80034e"/>
-                      <Binding Source="{Binding Lists[CurrentSchedules].AllItems}"/>
-                      <Binding Source=""/>
-                    </MultiBinding>
-                  </ListView.ItemsSource>
-                  <ListView.Resources>
-                    <CommandBridge x:Key="Menu_Command" Command="{Binding Path=Command,Mode=OneTime}"/>
-                  </ListView.Resources>
-                  <ListView.Triggers>
-                    <Trigger Property="IsEmpty" Value="True">
-                      <Setter TargetName="CurrentProgramLabel" Property="Visibility" Value="Hidden" />
-                    </Trigger>
-                  </ListView.Triggers>
-                </ListView>
-              </StackPanel>
-
-            </AnimatedStackPanel>
-          </ScrollViewer>
-=======
             <RowDefinition Height="615"/>
           </Grid.RowDefinitions>
 
@@ -523,7 +284,6 @@
             
           </Grid>
 
->>>>>>> ca5fa06b
         </Grid>
         
         <Grid x:Name="LeftButtonGrid" Grid.Row="1" HorizontalAlignment="Right" Margin="0,0,10,-140" Panel.ZIndex="1000"
