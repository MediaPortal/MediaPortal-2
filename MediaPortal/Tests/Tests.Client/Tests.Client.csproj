--- conflicted
+++ resolved
@@ -60,7 +60,6 @@
     <ErrorReport>prompt</ErrorReport>
     <CodeAnalysisRuleSet>MinimumRecommendedRules.ruleset</CodeAnalysisRuleSet>
   </PropertyGroup>
-<<<<<<< HEAD
   <PropertyGroup Condition="'$(Configuration)|$(Platform)' == 'Debug|x64'">
     <DebugSymbols>true</DebugSymbols>
     <OutputPath>bin\x64\Debug\</OutputPath>
@@ -79,8 +78,6 @@
     <ErrorReport>prompt</ErrorReport>
     <CodeAnalysisRuleSet>MinimumRecommendedRules.ruleset</CodeAnalysisRuleSet>
   </PropertyGroup>
-=======
->>>>>>> 88ffaddd
   <ItemGroup>
     <Reference Include="System" />
     <Reference Include="System.Device" />
