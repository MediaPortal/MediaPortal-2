#region Copyright (C) 2007-2017 Team MediaPortal

/*
    Copyright (C) 2007-2017 Team MediaPortal
    http://www.team-mediaportal.com

    This file is part of MediaPortal 2

    MediaPortal 2 is free software: you can redistribute it and/or modify
    it under the terms of the GNU General Public License as published by
    the Free Software Foundation, either version 3 of the License, or
    (at your option) any later version.

    MediaPortal 2 is distributed in the hope that it will be useful,
    but WITHOUT ANY WARRANTY; without even the implied warranty of
    MERCHANTABILITY or FITNESS FOR A PARTICULAR PURPOSE. See the
    GNU General Public License for more details.

    You should have received a copy of the GNU General Public License
    along with MediaPortal 2. If not, see <http://www.gnu.org/licenses/>.
*/

#endregion

using MediaPortal.Common.MediaManagement;
using MediaPortal.Common.MediaManagement.DefaultItemAspects;
using MediaPortal.Common.MediaManagement.Helpers;
using MediaPortal.UiComponents.Media.General;
using MediaPortal.UiComponents.Media.Helpers;
using MediaPortal.UiComponents.Media.Settings;

namespace MediaPortal.UiComponents.Media.Models.Navigation
{
  /// <summary>
  /// Holds a GUI item which represents a series filter choice.
  /// </summary>
  public class SeriesFilterItem : PlayableContainerMediaItem
  {
    public SeriesFilterItem()
    {}

    public SeriesFilterItem(MediaItem mediaItem)
    {
<<<<<<< HEAD
      Update(mediaItem);
=======
      MediaItem = mediaItem;
>>>>>>> ca5fa06b
    }

    public override void Update(MediaItem mediaItem)
    {
      base.Update(mediaItem);
      if (mediaItem == null)
        return;

      SeriesInfo seriesInfo = new SeriesInfo();
      if (!seriesInfo.FromMetadata(mediaItem.Aspects))
        return;

      Series = seriesInfo.SeriesName.Text ?? "";
      StoryPlot = seriesInfo.Description.Text ?? "";

      AvailableSeasons = "";
      TotalSeasons = "";
      AvailableEpisodes = "";
      TotalEpisodes = "";

      int? count;
      if(mediaItem.Aspects.ContainsKey(SeriesAspect.ASPECT_ID))
      {
        if (MediaItemAspect.TryGetAttribute(mediaItem.Aspects, SeriesAspect.ATTR_AVAILABLE_SEASONS, out count))
          AvailableSeasons = count.Value.ToString();

        if (MediaItemAspect.TryGetAttribute(mediaItem.Aspects, SeriesAspect.ATTR_NUM_SEASONS, out count))
          TotalSeasons = count.Value.ToString();

        if (VirtualMediaHelper.ShowVirtualSeriesMedia)
          Seasons = TotalSeasons;
        else
          Seasons = AvailableSeasons;

        if (MediaItemAspect.TryGetAttribute(mediaItem.Aspects, SeriesAspect.ATTR_AVAILABLE_EPISODES, out count))
          AvailableEpisodes = count.Value.ToString();         

        if (MediaItemAspect.TryGetAttribute(mediaItem.Aspects, SeriesAspect.ATTR_NUM_EPISODES, out count))
          TotalEpisodes = count.Value.ToString();

        if (VirtualMediaHelper.ShowVirtualSeriesMedia)
          Episodes = TotalEpisodes;
        else
          Episodes = AvailableEpisodes;

        string text;
        if (MediaItemAspect.TryGetAttribute(mediaItem.Aspects, SeriesAspect.ATTR_SERIES_NAME, out text))
        {
          SimpleTitle = text;
          Series = text;
        }
        if (MediaItemAspect.TryGetAttribute(mediaItem.Aspects, SeriesAspect.ATTR_DESCRIPTION, out text))
        {
          StoryPlot = text;
        }
      }

      FireChange();
    }

    public string Series
    {
      get { return this[Consts.KEY_SERIES_NAME]; }
      set { SetLabel(Consts.KEY_SERIES_NAME, value); }
    }

    public string StoryPlot
    {
      get { return this[Consts.KEY_STORY_PLOT]; }
      set { SetLabel(Consts.KEY_STORY_PLOT, value); }
    }

    public string AvailableEpisodes
    {
      get { return this[Consts.KEY_AVAIL_EPISODES]; }
      set { SetLabel(Consts.KEY_AVAIL_EPISODES, value); }
    }

    public string TotalEpisodes
    {
      get { return this[Consts.KEY_TOTAL_EPISODES]; }
      set { SetLabel(Consts.KEY_TOTAL_EPISODES, value); }
    }

    public string Episodes
    {
      get { return this[Consts.KEY_NUM_EPISODES]; }
      set { SetLabel(Consts.KEY_NUM_EPISODES, value); }
    }

    public string AvailableSeasons
    {
      get { return this[Consts.KEY_AVAIL_SEASONS]; }
      set { SetLabel(Consts.KEY_AVAIL_SEASONS, value); }
    }

    public string TotalSeasons
    {
      get { return this[Consts.KEY_TOTAL_SEASONS]; }
      set { SetLabel(Consts.KEY_TOTAL_SEASONS, value); }
    }

    public string Seasons
    {
      get { return this[Consts.KEY_NUM_SEASONS]; }
      set { SetLabel(Consts.KEY_NUM_SEASONS, value); }
    }
  }
}<|MERGE_RESOLUTION|>--- conflicted
+++ resolved
@@ -41,11 +41,7 @@
 
     public SeriesFilterItem(MediaItem mediaItem)
     {
-<<<<<<< HEAD
-      Update(mediaItem);
-=======
       MediaItem = mediaItem;
->>>>>>> ca5fa06b
     }
 
     public override void Update(MediaItem mediaItem)
