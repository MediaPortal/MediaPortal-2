#region Copyright (C) 2007-2017 Team MediaPortal

/*
    Copyright (C) 2007-2017 Team MediaPortal
    http://www.team-mediaportal.com

    This file is part of MediaPortal 2

    MediaPortal 2 is free software: you can redistribute it and/or modify
    it under the terms of the GNU General Public License as published by
    the Free Software Foundation, either version 3 of the License, or
    (at your option) any later version.

    MediaPortal 2 is distributed in the hope that it will be useful,
    but WITHOUT ANY WARRANTY; without even the implied warranty of
    MERCHANTABILITY or FITNESS FOR A PARTICULAR PURPOSE. See the
    GNU General Public License for more details.

    You should have received a copy of the GNU General Public License
    along with MediaPortal 2. If not, see <http://www.gnu.org/licenses/>.
*/

#endregion

using MediaPortal.Common;
using MediaPortal.Common.MediaManagement;
using MediaPortal.Common.MediaManagement.DefaultItemAspects;
using MediaPortal.Common.MediaManagement.Helpers;
using MediaPortal.Common.MediaManagement.MLQueries;
<<<<<<< HEAD
using MediaPortal.Extensions.OnlineLibraries;
using System;
using System.Collections.Generic;
=======
using MediaPortal.Common.MediaManagement.TransientAspects;
using MediaPortal.Common.ResourceAccess;
using MediaPortal.Extensions.OnlineLibraries;
using System;
using System.Collections.Generic;
using System.Linq;
>>>>>>> ca5fa06b

namespace MediaPortal.Extensions.MetadataExtractors.AudioMetadataExtractor
{
  public class AudioRelationshipExtractor : IRelationshipExtractor
  {
    #region Constants

    /// <summary>
    /// GUID string for the audio relationship metadata extractor.
    /// </summary>
    public const string METADATAEXTRACTOR_ID_STR = "C50A6923-55B7-4596-B097-3885CFE7C7EC";

    /// <summary>
    /// Audio relationship metadata extractor GUID.
    /// </summary>
    public static Guid METADATAEXTRACTOR_ID = new Guid(METADATAEXTRACTOR_ID_STR);

    #endregion

    protected RelationshipExtractorMetadata _metadata;
    private IList<IRelationshipRoleExtractor> _extractors;

    public AudioRelationshipExtractor()
    {
<<<<<<< HEAD
      _metadata = new RelationshipExtractorMetadata(METADATAEXTRACTOR_ID, "Audio relationship extractor");
=======
      _metadata = new RelationshipExtractorMetadata(METADATAEXTRACTOR_ID, "Audio relationship extractor", MetadataExtractorPriority.Core);
>>>>>>> ca5fa06b
      RegisterRelationships();
      InitExtractors();
    }

    protected void InitExtractors()
    {
      _extractors = new List<IRelationshipRoleExtractor>();

      _extractors.Add(new TrackAlbumArtistRelationshipExtractor());
      _extractors.Add(new TrackArtistRelationshipExtractor());
      _extractors.Add(new TrackComposerRelationshipExtractor());
      _extractors.Add(new TrackConductorRelationshipExtractor());
      _extractors.Add(new TrackAlbumRelationshipExtractor());
      _extractors.Add(new AlbumArtistRelationshipExtractor());
      _extractors.Add(new AlbumLabelRelationshipExtractor());
    }

    /// <summary>
    /// Registers all relationships that are extracted by this relationship extractor.
    /// </summary>
    protected void RegisterRelationships()
    {
      IRelationshipTypeRegistration relationshipRegistration = ServiceRegistration.Get<IRelationshipTypeRegistration>();

      //Relationships must be registered in order from tracks up to all parent relationships
<<<<<<< HEAD
      
=======

>>>>>>> ca5fa06b
      //Hierarchical relationships
      relationshipRegistration.RegisterLocallyKnownRelationshipType(new RelationshipType("Track->Album", true,
        AudioAspect.ROLE_TRACK, AudioAlbumAspect.ROLE_ALBUM, AudioAspect.ASPECT_ID, AudioAlbumAspect.ASPECT_ID,
        AudioAspect.ATTR_TRACK, AudioAlbumAspect.ATTR_AVAILABLE_TRACKS, true), true);

      //Simple (non hierarchical) relationships
      relationshipRegistration.RegisterLocallyKnownRelationshipType(new RelationshipType("Track->Artist", AudioAspect.ROLE_TRACK, PersonAspect.ROLE_ARTIST), true);
      relationshipRegistration.RegisterLocallyKnownRelationshipType(new RelationshipType("Track->Album Artist", AudioAspect.ROLE_TRACK, PersonAspect.ROLE_ALBUMARTIST), true);
      relationshipRegistration.RegisterLocallyKnownRelationshipType(new RelationshipType("Track->Composer", AudioAspect.ROLE_TRACK, PersonAspect.ROLE_COMPOSER), true);
      relationshipRegistration.RegisterLocallyKnownRelationshipType(new RelationshipType("Track->Conductor", AudioAspect.ROLE_TRACK, PersonAspect.ROLE_CONDUCTOR), true);
      relationshipRegistration.RegisterLocallyKnownRelationshipType(new RelationshipType("Album->Artist", AudioAlbumAspect.ROLE_ALBUM, PersonAspect.ROLE_ALBUMARTIST), false);
      relationshipRegistration.RegisterLocallyKnownRelationshipType(new RelationshipType("Album->Label", AudioAlbumAspect.ROLE_ALBUM, CompanyAspect.ROLE_MUSIC_LABEL), false);
    }

    public IDictionary<IFilter, uint> GetLastChangedItemsFilters()
    {
      Dictionary<IFilter, uint> filters = new Dictionary<IFilter, uint>();

      //Add filters for audio albums
      //We need to find audio tracks because importer only works with files
      //The relationship extractor for albums should then do the update
      List<AlbumInfo> changedAlbums = OnlineMatcherService.Instance.GetLastChangedAudioAlbums();
      foreach (AlbumInfo album in changedAlbums)
      {
        Dictionary<string, string> ids = new Dictionary<string, string>();
        if (album.AudioDbId > 0)
          ids.Add(ExternalIdentifierAspect.SOURCE_AUDIODB, album.AudioDbId.ToString());
        if (!string.IsNullOrEmpty(album.AmazonId))
          ids.Add(ExternalIdentifierAspect.SOURCE_AMAZON, album.AmazonId);
        if (!string.IsNullOrEmpty(album.CdDdId))
          ids.Add(ExternalIdentifierAspect.SOURCE_CDDB, album.CdDdId);
        if (!string.IsNullOrEmpty(album.ItunesId))
          ids.Add(ExternalIdentifierAspect.SOURCE_ITUNES, album.ItunesId);
        if (!string.IsNullOrEmpty(album.MusicBrainzGroupId))
          ids.Add(ExternalIdentifierAspect.SOURCE_MUSICBRAINZ_GROUP, album.MusicBrainzGroupId);
        if (!string.IsNullOrEmpty(album.MusicBrainzId))
          ids.Add(ExternalIdentifierAspect.SOURCE_MUSICBRAINZ, album.MusicBrainzId);
        if (!string.IsNullOrEmpty(album.UpcEanId))
          ids.Add(ExternalIdentifierAspect.SOURCE_UPCEAN, album.UpcEanId);

        IFilter albumChangedFilter = null;
        foreach (var id in ids)
        {
          if (albumChangedFilter == null)
          {
            albumChangedFilter = new BooleanCombinationFilter(BooleanOperator.And, new[]
            {
                new RelationalFilter(ExternalIdentifierAspect.ATTR_SOURCE, RelationalOperator.EQ, id.Key),
                new RelationalFilter(ExternalIdentifierAspect.ATTR_TYPE, RelationalOperator.EQ, ExternalIdentifierAspect.TYPE_ALBUM),
                new RelationalFilter(ExternalIdentifierAspect.ATTR_ID, RelationalOperator.EQ, id.Value),
              });
          }
          else
          {
            albumChangedFilter = BooleanCombinationFilter.CombineFilters(BooleanOperator.Or, albumChangedFilter,
            new BooleanCombinationFilter(BooleanOperator.And, new[]
            {
                new RelationalFilter(ExternalIdentifierAspect.ATTR_SOURCE, RelationalOperator.EQ, id.Key),
                new RelationalFilter(ExternalIdentifierAspect.ATTR_TYPE, RelationalOperator.EQ, ExternalIdentifierAspect.TYPE_ALBUM),
                new RelationalFilter(ExternalIdentifierAspect.ATTR_ID, RelationalOperator.EQ, id.Value),
            }));
          }
        }

        if (albumChangedFilter != null)
          filters.Add(new FilteredRelationshipFilter(AudioAspect.ROLE_TRACK, AudioAlbumAspect.ROLE_ALBUM, albumChangedFilter), 1);
      }

      //Add filters for changed audio tracks
      List<TrackInfo> changedTracks = OnlineMatcherService.Instance.GetLastChangedAudio();
      foreach (TrackInfo track in changedTracks)
      {
        Dictionary<string, string> ids = new Dictionary<string, string>();
        if (!string.IsNullOrEmpty(track.IsrcId))
          ids.Add(ExternalIdentifierAspect.SOURCE_ISRC, track.IsrcId);
        if (track.AudioDbId > 0)
          ids.Add(ExternalIdentifierAspect.SOURCE_AUDIODB, track.AudioDbId.ToString());
        if (track.LyricId > 0)
          ids.Add(ExternalIdentifierAspect.SOURCE_LYRIC, track.LyricId.ToString());
        if (!string.IsNullOrEmpty(track.MusicBrainzId))
          ids.Add(ExternalIdentifierAspect.SOURCE_MUSICBRAINZ, track.MusicBrainzId);
        if (!string.IsNullOrEmpty(track.MusicIpId))
          ids.Add(ExternalIdentifierAspect.SOURCE_MUSIC_IP, track.MusicIpId);
        if (track.MvDbId > 0)
          ids.Add(ExternalIdentifierAspect.SOURCE_MVDB, track.MvDbId.ToString());

        IFilter trackChangedFilter = null;
        foreach (var id in ids)
        {
          if (trackChangedFilter == null)
          {
            trackChangedFilter = new BooleanCombinationFilter(BooleanOperator.And, new[]
            {
                new RelationalFilter(ExternalIdentifierAspect.ATTR_SOURCE, RelationalOperator.EQ, id.Key),
                new RelationalFilter(ExternalIdentifierAspect.ATTR_TYPE, RelationalOperator.EQ, ExternalIdentifierAspect.TYPE_TRACK),
                new RelationalFilter(ExternalIdentifierAspect.ATTR_ID, RelationalOperator.EQ, id.Value),
              });
          }
          else
          {
            trackChangedFilter = BooleanCombinationFilter.CombineFilters(BooleanOperator.Or, trackChangedFilter,
            new BooleanCombinationFilter(BooleanOperator.And, new[]
            {
                new RelationalFilter(ExternalIdentifierAspect.ATTR_SOURCE, RelationalOperator.EQ, id.Key),
                new RelationalFilter(ExternalIdentifierAspect.ATTR_TYPE, RelationalOperator.EQ, ExternalIdentifierAspect.TYPE_TRACK),
                new RelationalFilter(ExternalIdentifierAspect.ATTR_ID, RelationalOperator.EQ, id.Value),
            }));
          }
        }

        if (trackChangedFilter != null)
          filters.Add(trackChangedFilter, 1);
      }

      return filters;
    }

    public void ResetLastChangedItems()
    {
      OnlineMatcherService.Instance.ResetLastChangedAudioAlbums();
      OnlineMatcherService.Instance.ResetLastChangedAudio();
    }

    public RelationshipExtractorMetadata Metadata
    {
      get { return _metadata; }
    }

    public IList<IRelationshipRoleExtractor> RoleExtractors
    {
      get { return _extractors; }
    }
  }
}<|MERGE_RESOLUTION|>--- conflicted
+++ resolved
@@ -27,18 +27,12 @@
 using MediaPortal.Common.MediaManagement.DefaultItemAspects;
 using MediaPortal.Common.MediaManagement.Helpers;
 using MediaPortal.Common.MediaManagement.MLQueries;
-<<<<<<< HEAD
-using MediaPortal.Extensions.OnlineLibraries;
-using System;
-using System.Collections.Generic;
-=======
 using MediaPortal.Common.MediaManagement.TransientAspects;
 using MediaPortal.Common.ResourceAccess;
 using MediaPortal.Extensions.OnlineLibraries;
 using System;
 using System.Collections.Generic;
 using System.Linq;
->>>>>>> ca5fa06b
 
 namespace MediaPortal.Extensions.MetadataExtractors.AudioMetadataExtractor
 {
@@ -63,11 +57,7 @@
 
     public AudioRelationshipExtractor()
     {
-<<<<<<< HEAD
-      _metadata = new RelationshipExtractorMetadata(METADATAEXTRACTOR_ID, "Audio relationship extractor");
-=======
       _metadata = new RelationshipExtractorMetadata(METADATAEXTRACTOR_ID, "Audio relationship extractor", MetadataExtractorPriority.Core);
->>>>>>> ca5fa06b
       RegisterRelationships();
       InitExtractors();
     }
@@ -93,11 +83,7 @@
       IRelationshipTypeRegistration relationshipRegistration = ServiceRegistration.Get<IRelationshipTypeRegistration>();
 
       //Relationships must be registered in order from tracks up to all parent relationships
-<<<<<<< HEAD
-      
-=======
-
->>>>>>> ca5fa06b
+
       //Hierarchical relationships
       relationshipRegistration.RegisterLocallyKnownRelationshipType(new RelationshipType("Track->Album", true,
         AudioAspect.ROLE_TRACK, AudioAlbumAspect.ROLE_ALBUM, AudioAspect.ASPECT_ID, AudioAlbumAspect.ASPECT_ID,
