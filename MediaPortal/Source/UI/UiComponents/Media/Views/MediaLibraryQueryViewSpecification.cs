#region Copyright (C) 2007-2017 Team MediaPortal

/*
    Copyright (C) 2007-2017 Team MediaPortal
    http://www.team-mediaportal.com

    This file is part of MediaPortal 2

    MediaPortal 2 is free software: you can redistribute it and/or modify
    it under the terms of the GNU General Public License as published by
    the Free Software Foundation, either version 3 of the License, or
    (at your option) any later version.

    MediaPortal 2 is distributed in the hope that it will be useful,
    but WITHOUT ANY WARRANTY; without even the implied warranty of
    MERCHANTABILITY or FITNESS FOR A PARTICULAR PURPOSE. See the
    GNU General Public License for more details.

    You should have received a copy of the GNU General Public License
    along with MediaPortal 2. If not, see <http://www.gnu.org/licenses/>.
*/

#endregion

using System;
using System.Collections.Generic;
using System.Linq;
using System.Threading.Tasks;
using MediaPortal.Common;
using MediaPortal.Common.Logging;
using MediaPortal.Common.MediaManagement;
using MediaPortal.Common.MediaManagement.DefaultItemAspects;
using MediaPortal.Common.MediaManagement.MLQueries;
using MediaPortal.Common.SystemCommunication;
using MediaPortal.UI.ServerCommunication;
using UPnP.Infrastructure.CP;
using MediaPortal.UI.Services.UserManagement;
using MediaPortal.UiComponents.Media.Helpers;
using MediaPortal.UiComponents.Media.FilterTrees;

namespace MediaPortal.UiComponents.Media.Views
{
  /// <summary>
  /// View which is based on a media library query.
  /// </summary>
  public class MediaLibraryQueryViewSpecification : ViewSpecification
  {
    #region Protected fields

    protected IFilterTree _filterTree;
    protected FilterTreePath _filterPath;
    protected IDictionary<Guid, IFilter> _linkedAspectfilters;
    protected MediaItemQuery _query;
    protected bool _onlyOnline;
    protected int? _maxNumItems;
    protected int? _absNumItems;

    #endregion

    #region Ctor

    public MediaLibraryQueryViewSpecification(string viewDisplayName, IFilterTree filterTree,
        IEnumerable<Guid> necessaryMIATypeIDs, IEnumerable<Guid> optionalMIATypeIDs, bool onlyOnline) :
        base(viewDisplayName, necessaryMIATypeIDs, optionalMIATypeIDs)
    {
      _filterTree = filterTree ?? new SimpleFilterTree();
      _query = new MediaItemQuery(necessaryMIATypeIDs, optionalMIATypeIDs, _filterTree.BuildFilter());
      _onlyOnline = onlyOnline;
    }

    #endregion

    public bool OnlyOnline
    {
      get { return _onlyOnline; }
    }

    public IFilterTree FilterTree
    {
      get { return _filterTree; }
    }

    public FilterTreePath FilterPath
    {
      get { return _filterPath; }
      set { _filterPath = value; }
    }

    /// <summary>
    /// Gets or sets the maximum number of media items to be shown before grouping items together in sub views.
    /// </summary>
    public int? MaxNumItems
    {
      get { return _maxNumItems; }
      set { _maxNumItems = value; }
    }

    /// <summary>
    /// Can be set to provide the overall number of all items and child items in this view.
    /// </summary>
    public override int? AbsNumItems
    {
      get { return _absNumItems; }
    }

    public override bool CanBeBuilt
    {
      get
      {
        IServerConnectionManager scm = ServiceRegistration.Get<IServerConnectionManager>();
        return scm.IsHomeServerConnected;
      }
    }

    public MediaLibraryQueryViewSpecification CreateSubViewSpecification(string viewDisplayName, FilterTreePath filterPath, IFilter filter, Guid? linkedId)
    {
      IFilterTree newFilterTree = _filterTree.DeepCopy();
      if (linkedId.HasValue)
        newFilterTree.AddLinkedId(linkedId.Value, filterPath);
      else if (filter != null)
        newFilterTree.AddFilter(filter, filterPath);
      
      return new MediaLibraryQueryViewSpecification(viewDisplayName, newFilterTree, _necessaryMIATypeIds, _optionalMIATypeIds, _onlyOnline)
      {
        MaxNumItems = _maxNumItems,
        FilterPath = filterPath
      };
    }

    public override async Task<IEnumerable<MediaItem>> GetAllMediaItems()
    {
      IContentDirectory cd = ServiceRegistration.Get<IServerConnectionManager>().ContentDirectory;
      if (cd == null)
        return new List<MediaItem>();

      Guid? userProfile = null;
      IUserManagement userProfileDataManagement = ServiceRegistration.Get<IUserManagement>();
      if (userProfileDataManagement != null && userProfileDataManagement.IsValidUser)
        userProfile = userProfileDataManagement.CurrentUser.ProfileId;

<<<<<<< HEAD
      return await cd.SearchAsync(_query, _onlyOnline, userProfile, ShowVirtualSetting.ShowVirtualMedia(_query.NecessaryRequestedMIATypeIDs));
=======
      bool showVirtual = VirtualMediaHelper.ShowVirtualMedia(_query.NecessaryRequestedMIATypeIDs);

      IList<MediaItem> mediaItems = cd.Search(_query, _onlyOnline, userProfile, showVirtual);
      CertificationHelper.ConvertCertifications(mediaItems);
      return mediaItems;
>>>>>>> 305274c3
    }

    protected internal override void ReLoadItemsAndSubViewSpecifications(out IList<MediaItem> mediaItems, out IList<ViewSpecification> subViewSpecifications)
    {
      var result = ReLoadItemsAndSubViewSpecificationsAsync().Result;
      mediaItems = result.Item1;
      subViewSpecifications = result.Item2;
    }

    protected internal async Task<Tuple<IList<MediaItem>, IList<ViewSpecification>>> ReLoadItemsAndSubViewSpecificationsAsync()
    {
      IList<MediaItem> mediaItems = null;
      IList<ViewSpecification> subViewSpecifications = null;
      IContentDirectory cd = ServiceRegistration.Get<IServerConnectionManager>().ContentDirectory;
      if (cd == null)
        return new Tuple<IList<MediaItem>, IList<ViewSpecification>>(null, null);

      Guid? userProfile = null;
      IUserManagement userProfileDataManagement = ServiceRegistration.Get<IUserManagement>();
      if (userProfileDataManagement != null && userProfileDataManagement.IsValidUser)
      {
        userProfile = userProfileDataManagement.CurrentUser.ProfileId;
      }
      bool showVirtual = VirtualMediaHelper.ShowVirtualMedia(_query.NecessaryRequestedMIATypeIDs);

      try
      {
        if (MaxNumItems.HasValue)
        {
          // First request value groups. That is a performance consideration:
          // If we have many items, we need groups. If we have few items, we don't need the groups but simply do a search.
          // We request the groups first to make it faster for the many items case. In the case of few items, both groups and items
          // are requested which doesn't take so long because there are only few items.
          IList<MLQueryResultGroup> groups = cd.GroupValueGroups(MediaAspect.ATTR_TITLE, null, ProjectionFunction.None,
              _query.NecessaryRequestedMIATypeIDs, _query.Filter, _onlyOnline, GroupingFunction.FirstCharacter, showVirtual);
          long numItems = groups.Aggregate<MLQueryResultGroup, long>(0, (current, group) => current + group.NumItemsInGroup);
          if (numItems > MaxNumItems.Value)
          { // Group items
            mediaItems = new List<MediaItem>(0);
            subViewSpecifications = new List<ViewSpecification>(groups.Count);
            foreach (MLQueryResultGroup group in groups)
            {
              MediaLibraryQueryViewSpecification subViewSpecification =
                CreateSubViewSpecification(string.Format("{0}", group.GroupKey), _filterPath, group.AdditionalFilter, null);
              subViewSpecification.MaxNumItems = null;
              subViewSpecification._absNumItems = group.NumItemsInGroup;
              subViewSpecifications.Add(subViewSpecification);
            }
            return new Tuple<IList<MediaItem>, IList<ViewSpecification>>(mediaItems, subViewSpecifications);
          }
          // Else: No grouping
        }
        // Else: No grouping
<<<<<<< HEAD
        mediaItems = await cd.SearchAsync(_query, _onlyOnline, userProfile, showVirtual);
=======
        mediaItems = cd.Search(_query, _onlyOnline, userProfile, showVirtual);
        CertificationHelper.ConvertCertifications(mediaItems);
>>>>>>> 305274c3
        subViewSpecifications = new List<ViewSpecification>(0);
        return new Tuple<IList<MediaItem>, IList<ViewSpecification>>(mediaItems, subViewSpecifications);
      }
      catch (UPnPRemoteException e)
      {
        ServiceRegistration.Get<ILogger>().Error("SimpleTextSearchViewSpecification.ReLoadItemsAndSubViewSpecifications: Error requesting server", e);
        return new Tuple<IList<MediaItem>, IList<ViewSpecification>>(null, null);
      }
    }
  }
}
<|MERGE_RESOLUTION|>--- conflicted
+++ resolved
@@ -1,219 +1,211 @@
-#region Copyright (C) 2007-2017 Team MediaPortal
-
-/*
-    Copyright (C) 2007-2017 Team MediaPortal
-    http://www.team-mediaportal.com
-
-    This file is part of MediaPortal 2
-
-    MediaPortal 2 is free software: you can redistribute it and/or modify
-    it under the terms of the GNU General Public License as published by
-    the Free Software Foundation, either version 3 of the License, or
-    (at your option) any later version.
-
-    MediaPortal 2 is distributed in the hope that it will be useful,
-    but WITHOUT ANY WARRANTY; without even the implied warranty of
-    MERCHANTABILITY or FITNESS FOR A PARTICULAR PURPOSE. See the
-    GNU General Public License for more details.
-
-    You should have received a copy of the GNU General Public License
-    along with MediaPortal 2. If not, see <http://www.gnu.org/licenses/>.
-*/
-
-#endregion
-
-using System;
-using System.Collections.Generic;
-using System.Linq;
-using System.Threading.Tasks;
-using MediaPortal.Common;
-using MediaPortal.Common.Logging;
-using MediaPortal.Common.MediaManagement;
-using MediaPortal.Common.MediaManagement.DefaultItemAspects;
-using MediaPortal.Common.MediaManagement.MLQueries;
-using MediaPortal.Common.SystemCommunication;
-using MediaPortal.UI.ServerCommunication;
-using UPnP.Infrastructure.CP;
-using MediaPortal.UI.Services.UserManagement;
-using MediaPortal.UiComponents.Media.Helpers;
-using MediaPortal.UiComponents.Media.FilterTrees;
-
-namespace MediaPortal.UiComponents.Media.Views
-{
-  /// <summary>
-  /// View which is based on a media library query.
-  /// </summary>
-  public class MediaLibraryQueryViewSpecification : ViewSpecification
-  {
-    #region Protected fields
-
-    protected IFilterTree _filterTree;
-    protected FilterTreePath _filterPath;
-    protected IDictionary<Guid, IFilter> _linkedAspectfilters;
-    protected MediaItemQuery _query;
-    protected bool _onlyOnline;
-    protected int? _maxNumItems;
-    protected int? _absNumItems;
-
-    #endregion
-
-    #region Ctor
-
-    public MediaLibraryQueryViewSpecification(string viewDisplayName, IFilterTree filterTree,
-        IEnumerable<Guid> necessaryMIATypeIDs, IEnumerable<Guid> optionalMIATypeIDs, bool onlyOnline) :
-        base(viewDisplayName, necessaryMIATypeIDs, optionalMIATypeIDs)
-    {
-      _filterTree = filterTree ?? new SimpleFilterTree();
-      _query = new MediaItemQuery(necessaryMIATypeIDs, optionalMIATypeIDs, _filterTree.BuildFilter());
-      _onlyOnline = onlyOnline;
-    }
-
-    #endregion
-
-    public bool OnlyOnline
-    {
-      get { return _onlyOnline; }
-    }
-
-    public IFilterTree FilterTree
-    {
-      get { return _filterTree; }
-    }
-
-    public FilterTreePath FilterPath
-    {
-      get { return _filterPath; }
-      set { _filterPath = value; }
-    }
-
-    /// <summary>
-    /// Gets or sets the maximum number of media items to be shown before grouping items together in sub views.
-    /// </summary>
-    public int? MaxNumItems
-    {
-      get { return _maxNumItems; }
-      set { _maxNumItems = value; }
-    }
-
-    /// <summary>
-    /// Can be set to provide the overall number of all items and child items in this view.
-    /// </summary>
-    public override int? AbsNumItems
-    {
-      get { return _absNumItems; }
-    }
-
-    public override bool CanBeBuilt
-    {
-      get
-      {
-        IServerConnectionManager scm = ServiceRegistration.Get<IServerConnectionManager>();
-        return scm.IsHomeServerConnected;
-      }
-    }
-
-    public MediaLibraryQueryViewSpecification CreateSubViewSpecification(string viewDisplayName, FilterTreePath filterPath, IFilter filter, Guid? linkedId)
-    {
-      IFilterTree newFilterTree = _filterTree.DeepCopy();
-      if (linkedId.HasValue)
-        newFilterTree.AddLinkedId(linkedId.Value, filterPath);
-      else if (filter != null)
-        newFilterTree.AddFilter(filter, filterPath);
-      
-      return new MediaLibraryQueryViewSpecification(viewDisplayName, newFilterTree, _necessaryMIATypeIds, _optionalMIATypeIds, _onlyOnline)
-      {
-        MaxNumItems = _maxNumItems,
-        FilterPath = filterPath
-      };
-    }
-
-    public override async Task<IEnumerable<MediaItem>> GetAllMediaItems()
-    {
-      IContentDirectory cd = ServiceRegistration.Get<IServerConnectionManager>().ContentDirectory;
-      if (cd == null)
-        return new List<MediaItem>();
-
-      Guid? userProfile = null;
-      IUserManagement userProfileDataManagement = ServiceRegistration.Get<IUserManagement>();
-      if (userProfileDataManagement != null && userProfileDataManagement.IsValidUser)
-        userProfile = userProfileDataManagement.CurrentUser.ProfileId;
-
-<<<<<<< HEAD
-      return await cd.SearchAsync(_query, _onlyOnline, userProfile, ShowVirtualSetting.ShowVirtualMedia(_query.NecessaryRequestedMIATypeIDs));
-=======
-      bool showVirtual = VirtualMediaHelper.ShowVirtualMedia(_query.NecessaryRequestedMIATypeIDs);
-
-      IList<MediaItem> mediaItems = cd.Search(_query, _onlyOnline, userProfile, showVirtual);
-      CertificationHelper.ConvertCertifications(mediaItems);
-      return mediaItems;
->>>>>>> 305274c3
-    }
-
-    protected internal override void ReLoadItemsAndSubViewSpecifications(out IList<MediaItem> mediaItems, out IList<ViewSpecification> subViewSpecifications)
-    {
-      var result = ReLoadItemsAndSubViewSpecificationsAsync().Result;
-      mediaItems = result.Item1;
-      subViewSpecifications = result.Item2;
-    }
-
-    protected internal async Task<Tuple<IList<MediaItem>, IList<ViewSpecification>>> ReLoadItemsAndSubViewSpecificationsAsync()
-    {
-      IList<MediaItem> mediaItems = null;
-      IList<ViewSpecification> subViewSpecifications = null;
-      IContentDirectory cd = ServiceRegistration.Get<IServerConnectionManager>().ContentDirectory;
-      if (cd == null)
-        return new Tuple<IList<MediaItem>, IList<ViewSpecification>>(null, null);
-
-      Guid? userProfile = null;
-      IUserManagement userProfileDataManagement = ServiceRegistration.Get<IUserManagement>();
-      if (userProfileDataManagement != null && userProfileDataManagement.IsValidUser)
-      {
-        userProfile = userProfileDataManagement.CurrentUser.ProfileId;
-      }
-      bool showVirtual = VirtualMediaHelper.ShowVirtualMedia(_query.NecessaryRequestedMIATypeIDs);
-
-      try
-      {
-        if (MaxNumItems.HasValue)
-        {
-          // First request value groups. That is a performance consideration:
-          // If we have many items, we need groups. If we have few items, we don't need the groups but simply do a search.
-          // We request the groups first to make it faster for the many items case. In the case of few items, both groups and items
-          // are requested which doesn't take so long because there are only few items.
-          IList<MLQueryResultGroup> groups = cd.GroupValueGroups(MediaAspect.ATTR_TITLE, null, ProjectionFunction.None,
-              _query.NecessaryRequestedMIATypeIDs, _query.Filter, _onlyOnline, GroupingFunction.FirstCharacter, showVirtual);
-          long numItems = groups.Aggregate<MLQueryResultGroup, long>(0, (current, group) => current + group.NumItemsInGroup);
-          if (numItems > MaxNumItems.Value)
-          { // Group items
-            mediaItems = new List<MediaItem>(0);
-            subViewSpecifications = new List<ViewSpecification>(groups.Count);
-            foreach (MLQueryResultGroup group in groups)
-            {
-              MediaLibraryQueryViewSpecification subViewSpecification =
-                CreateSubViewSpecification(string.Format("{0}", group.GroupKey), _filterPath, group.AdditionalFilter, null);
-              subViewSpecification.MaxNumItems = null;
-              subViewSpecification._absNumItems = group.NumItemsInGroup;
-              subViewSpecifications.Add(subViewSpecification);
-            }
-            return new Tuple<IList<MediaItem>, IList<ViewSpecification>>(mediaItems, subViewSpecifications);
-          }
-          // Else: No grouping
-        }
-        // Else: No grouping
-<<<<<<< HEAD
-        mediaItems = await cd.SearchAsync(_query, _onlyOnline, userProfile, showVirtual);
-=======
-        mediaItems = cd.Search(_query, _onlyOnline, userProfile, showVirtual);
-        CertificationHelper.ConvertCertifications(mediaItems);
->>>>>>> 305274c3
-        subViewSpecifications = new List<ViewSpecification>(0);
-        return new Tuple<IList<MediaItem>, IList<ViewSpecification>>(mediaItems, subViewSpecifications);
-      }
-      catch (UPnPRemoteException e)
-      {
-        ServiceRegistration.Get<ILogger>().Error("SimpleTextSearchViewSpecification.ReLoadItemsAndSubViewSpecifications: Error requesting server", e);
-        return new Tuple<IList<MediaItem>, IList<ViewSpecification>>(null, null);
-      }
-    }
-  }
-}
+#region Copyright (C) 2007-2017 Team MediaPortal
+
+/*
+    Copyright (C) 2007-2017 Team MediaPortal
+    http://www.team-mediaportal.com
+
+    This file is part of MediaPortal 2
+
+    MediaPortal 2 is free software: you can redistribute it and/or modify
+    it under the terms of the GNU General Public License as published by
+    the Free Software Foundation, either version 3 of the License, or
+    (at your option) any later version.
+
+    MediaPortal 2 is distributed in the hope that it will be useful,
+    but WITHOUT ANY WARRANTY; without even the implied warranty of
+    MERCHANTABILITY or FITNESS FOR A PARTICULAR PURPOSE. See the
+    GNU General Public License for more details.
+
+    You should have received a copy of the GNU General Public License
+    along with MediaPortal 2. If not, see <http://www.gnu.org/licenses/>.
+*/
+
+#endregion
+
+using System;
+using System.Collections.Generic;
+using System.Linq;
+using System.Threading.Tasks;
+using MediaPortal.Common;
+using MediaPortal.Common.Logging;
+using MediaPortal.Common.MediaManagement;
+using MediaPortal.Common.MediaManagement.DefaultItemAspects;
+using MediaPortal.Common.MediaManagement.MLQueries;
+using MediaPortal.Common.SystemCommunication;
+using MediaPortal.UI.ServerCommunication;
+using UPnP.Infrastructure.CP;
+using MediaPortal.UI.Services.UserManagement;
+using MediaPortal.UiComponents.Media.Helpers;
+using MediaPortal.UiComponents.Media.FilterTrees;
+
+namespace MediaPortal.UiComponents.Media.Views
+{
+  /// <summary>
+  /// View which is based on a media library query.
+  /// </summary>
+  public class MediaLibraryQueryViewSpecification : ViewSpecification
+  {
+    #region Protected fields
+
+    protected IFilterTree _filterTree;
+    protected FilterTreePath _filterPath;
+    protected IDictionary<Guid, IFilter> _linkedAspectfilters;
+    protected MediaItemQuery _query;
+    protected bool _onlyOnline;
+    protected int? _maxNumItems;
+    protected int? _absNumItems;
+
+    #endregion
+
+    #region Ctor
+
+    public MediaLibraryQueryViewSpecification(string viewDisplayName, IFilterTree filterTree,
+        IEnumerable<Guid> necessaryMIATypeIDs, IEnumerable<Guid> optionalMIATypeIDs, bool onlyOnline) :
+        base(viewDisplayName, necessaryMIATypeIDs, optionalMIATypeIDs)
+    {
+      _filterTree = filterTree ?? new SimpleFilterTree();
+      _query = new MediaItemQuery(necessaryMIATypeIDs, optionalMIATypeIDs, _filterTree.BuildFilter());
+      _onlyOnline = onlyOnline;
+    }
+
+    #endregion
+
+    public bool OnlyOnline
+    {
+      get { return _onlyOnline; }
+    }
+
+    public IFilterTree FilterTree
+    {
+      get { return _filterTree; }
+    }
+
+    public FilterTreePath FilterPath
+    {
+      get { return _filterPath; }
+      set { _filterPath = value; }
+    }
+
+    /// <summary>
+    /// Gets or sets the maximum number of media items to be shown before grouping items together in sub views.
+    /// </summary>
+    public int? MaxNumItems
+    {
+      get { return _maxNumItems; }
+      set { _maxNumItems = value; }
+    }
+
+    /// <summary>
+    /// Can be set to provide the overall number of all items and child items in this view.
+    /// </summary>
+    public override int? AbsNumItems
+    {
+      get { return _absNumItems; }
+    }
+
+    public override bool CanBeBuilt
+    {
+      get
+      {
+        IServerConnectionManager scm = ServiceRegistration.Get<IServerConnectionManager>();
+        return scm.IsHomeServerConnected;
+      }
+    }
+
+    public MediaLibraryQueryViewSpecification CreateSubViewSpecification(string viewDisplayName, FilterTreePath filterPath, IFilter filter, Guid? linkedId)
+    {
+      IFilterTree newFilterTree = _filterTree.DeepCopy();
+      if (linkedId.HasValue)
+        newFilterTree.AddLinkedId(linkedId.Value, filterPath);
+      else if (filter != null)
+        newFilterTree.AddFilter(filter, filterPath);
+      
+      return new MediaLibraryQueryViewSpecification(viewDisplayName, newFilterTree, _necessaryMIATypeIds, _optionalMIATypeIds, _onlyOnline)
+      {
+        MaxNumItems = _maxNumItems,
+        FilterPath = filterPath
+      };
+    }
+
+    public override async Task<IEnumerable<MediaItem>> GetAllMediaItems()
+    {
+      IContentDirectory cd = ServiceRegistration.Get<IServerConnectionManager>().ContentDirectory;
+      if (cd == null)
+        return new List<MediaItem>();
+
+      Guid? userProfile = null;
+      IUserManagement userProfileDataManagement = ServiceRegistration.Get<IUserManagement>();
+      if (userProfileDataManagement != null && userProfileDataManagement.IsValidUser)
+        userProfile = userProfileDataManagement.CurrentUser.ProfileId;
+
+      bool showVirtual = VirtualMediaHelper.ShowVirtualMedia(_query.NecessaryRequestedMIATypeIDs);
+
+      IList<MediaItem> mediaItems = await cd.SearchAsync(_query, _onlyOnline, userProfile, showVirtual);
+      CertificationHelper.ConvertCertifications(mediaItems);
+      return mediaItems;
+    }
+
+    protected internal override void ReLoadItemsAndSubViewSpecifications(out IList<MediaItem> mediaItems, out IList<ViewSpecification> subViewSpecifications)
+    {
+      var result = ReLoadItemsAndSubViewSpecificationsAsync().Result;
+      mediaItems = result.Item1;
+      subViewSpecifications = result.Item2;
+    }
+
+    protected internal async Task<Tuple<IList<MediaItem>, IList<ViewSpecification>>> ReLoadItemsAndSubViewSpecificationsAsync()
+    {
+      IList<MediaItem> mediaItems = null;
+      IList<ViewSpecification> subViewSpecifications = null;
+      IContentDirectory cd = ServiceRegistration.Get<IServerConnectionManager>().ContentDirectory;
+      if (cd == null)
+        return new Tuple<IList<MediaItem>, IList<ViewSpecification>>(null, null);
+
+      Guid? userProfile = null;
+      IUserManagement userProfileDataManagement = ServiceRegistration.Get<IUserManagement>();
+      if (userProfileDataManagement != null && userProfileDataManagement.IsValidUser)
+      {
+        userProfile = userProfileDataManagement.CurrentUser.ProfileId;
+      }
+      bool showVirtual = VirtualMediaHelper.ShowVirtualMedia(_query.NecessaryRequestedMIATypeIDs);
+
+      try
+      {
+        if (MaxNumItems.HasValue)
+        {
+          // First request value groups. That is a performance consideration:
+          // If we have many items, we need groups. If we have few items, we don't need the groups but simply do a search.
+          // We request the groups first to make it faster for the many items case. In the case of few items, both groups and items
+          // are requested which doesn't take so long because there are only few items.
+          IList<MLQueryResultGroup> groups = cd.GroupValueGroups(MediaAspect.ATTR_TITLE, null, ProjectionFunction.None,
+              _query.NecessaryRequestedMIATypeIDs, _query.Filter, _onlyOnline, GroupingFunction.FirstCharacter, showVirtual);
+          long numItems = groups.Aggregate<MLQueryResultGroup, long>(0, (current, group) => current + group.NumItemsInGroup);
+          if (numItems > MaxNumItems.Value)
+          { // Group items
+            mediaItems = new List<MediaItem>(0);
+            subViewSpecifications = new List<ViewSpecification>(groups.Count);
+            foreach (MLQueryResultGroup group in groups)
+            {
+              MediaLibraryQueryViewSpecification subViewSpecification =
+                CreateSubViewSpecification(string.Format("{0}", group.GroupKey), _filterPath, group.AdditionalFilter, null);
+              subViewSpecification.MaxNumItems = null;
+              subViewSpecification._absNumItems = group.NumItemsInGroup;
+              subViewSpecifications.Add(subViewSpecification);
+            }
+            return new Tuple<IList<MediaItem>, IList<ViewSpecification>>(mediaItems, subViewSpecifications);
+          }
+          // Else: No grouping
+        }
+        // Else: No grouping
+        mediaItems = await cd.SearchAsync(_query, _onlyOnline, userProfile, showVirtual);
+        CertificationHelper.ConvertCertifications(mediaItems);
+        subViewSpecifications = new List<ViewSpecification>(0);
+        return new Tuple<IList<MediaItem>, IList<ViewSpecification>>(mediaItems, subViewSpecifications);
+      }
+      catch (UPnPRemoteException e)
+      {
+        ServiceRegistration.Get<ILogger>().Error("SimpleTextSearchViewSpecification.ReLoadItemsAndSubViewSpecifications: Error requesting server", e);
+        return new Tuple<IList<MediaItem>, IList<ViewSpecification>>(null, null);
+      }
+    }
+  }
+}