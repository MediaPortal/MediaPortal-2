#region Copyright (C) 2007-2015 Team MediaPortal

/*
    Copyright (C) 2007-2015 Team MediaPortal
    http://www.team-mediaportal.com

    This file is part of MediaPortal 2

    MediaPortal 2 is free software: you can redistribute it and/or modify
    it under the terms of the GNU General Public License as published by
    the Free Software Foundation, either version 3 of the License, or
    (at your option) any later version.

    MediaPortal 2 is distributed in the hope that it will be useful,
    but WITHOUT ANY WARRANTY; without even the implied warranty of
    MERCHANTABILITY or FITNESS FOR A PARTICULAR PURPOSE. See the
    GNU General Public License for more details.

    You should have received a copy of the GNU General Public License
    along with MediaPortal 2. If not, see <http://www.gnu.org/licenses/>.
*/

#endregion

using System;
using System.Collections.Generic;
using System.IO;
using System.Text.RegularExpressions;
using System.Xml.Serialization;
using MediaPortal.Common;
using MediaPortal.Common.Logging;
using MediaPortal.Common.MediaManagement;
using MediaPortal.Common.MediaManagement.DefaultItemAspects;
using MediaPortal.Common.MediaManagement.Helpers;
using MediaPortal.Common.ResourceAccess;
using MediaPortal.Extensions.MetadataExtractors.Aspects;
using MediaPortal.Utilities;
using MediaPortal.Extensions.OnlineLibraries;

namespace MediaPortal.Extensions.MetadataExtractors
{
  /// <summary>
  /// MediaPortal 2 metadata extractor for TVE3(.5) recordings which does an online lookup for series info.
  /// </summary>
  public class Tve3RecordingSeriesMetadataExtractor : Tve3RecordingMetadataExtractor
  {
    /// <summary>
    /// GUID string for the Tve3 Recording metadata extractor.
    /// </summary>
    private const string METADATAEXTRACTOR_ID_STR = "53033EC6-52BB-4032-A822-2573C66D0ACE";

    /// <summary>
    /// Tve3 metadata extractor GUID.
    /// </summary>
    public new static Guid METADATAEXTRACTOR_ID = new Guid(METADATAEXTRACTOR_ID_STR);

    protected static IList<MediaCategory> SERIES_MEDIA_CATEGORIES = new List<MediaCategory>();

    static Tve3RecordingSeriesMetadataExtractor()
    {
      MediaCategory seriesCategory;
      IMediaAccessor mediaAccessor = ServiceRegistration.Get<IMediaAccessor>();
      if (!mediaAccessor.MediaCategories.TryGetValue(MEDIA_CATEGORY_NAME_SERIES, out seriesCategory))
        seriesCategory = mediaAccessor.RegisterMediaCategory(MEDIA_CATEGORY_NAME_SERIES, new List<MediaCategory> { DefaultMediaCategories.Video });
      SERIES_MEDIA_CATEGORIES.Add(seriesCategory);
    }

    public Tve3RecordingSeriesMetadataExtractor()
    {
      _metadata = new MetadataExtractorMetadata(METADATAEXTRACTOR_ID, "TVEngine3 recordings series metadata extractor", MetadataExtractorPriority.Extended, false,
        SERIES_MEDIA_CATEGORIES, new[] { SeriesAspect.Metadata });
    }

    public override bool TryExtractMetadata(IResourceAccessor mediaItemAccessor, IDictionary<Guid, MediaItemAspect> extractedAspectData, bool forceQuickMode)
    {
      try
      {
        IResourceAccessor metaFileAccessor;
        if (!CanExtract(mediaItemAccessor, extractedAspectData, out metaFileAccessor)) return false;

        Tags tags;
        using (metaFileAccessor)
        {
          using (Stream metaStream = ((IFileSystemResourceAccessor)metaFileAccessor).OpenRead())
            tags = (Tags)GetTagsXmlSerializer().Deserialize(metaStream);
        }

        // Handle series information
        SeriesInfo seriesInfo = GetSeriesFromTags(tags);
        if (seriesInfo.IsCompleteMatch)
        {
          if (!forceQuickMode)
            SeriesTvDbMatcher.Instance.FindAndUpdateSeries(seriesInfo);

          seriesInfo.SetMetadata(extractedAspectData);
        }
        return true;
      }
      catch (Exception e)
      {
        // Only log at the info level here - And simply return false. This lets the caller know that we
        // couldn't perform our task here.
        ServiceRegistration.Get<ILogger>().Info("Tve3RecordingSeriesMetadataExtractor: Exception reading resource '{0}' (Text: '{1}')", mediaItemAccessor.CanonicalLocalResourcePath, e.Message);
      }
      return false;
    }
  }

  /// <summary>
  /// MediaPortal 2 metadata extractor for TVE3(.5) recordings.
  /// </summary>
  public class Tve3RecordingMetadataExtractor : IMetadataExtractor
  {
    #region Helper classes for simple XML deserialization

    [XmlRoot(ElementName = "SimpleTag")]
    public class SimpleTag
    {
      [XmlElement(ElementName = "name")]
      public string Name { get; set; }
      [XmlElement(ElementName = "value")]
      public string Value { get; set; }
      public override string ToString()
      {
        return string.Format("{0}: {1}", Name, Value);
      }
    }

    [XmlRoot(ElementName = "tags")]
    public class Tags
    {
      [XmlArray(ElementName = "tag")]
      public List<SimpleTag> Tag;
    }

    #endregion

    #region Constants

    /// <summary>
    /// GUID string for the Tve3Recording metadata extractor.
    /// </summary>
    private const string METADATAEXTRACTOR_ID_STR = "C7080745-8EAE-459E-8A9A-25D87DF8565F";

    /// <summary>
    /// Tve3 metadata extractor GUID.
    /// </summary>
    public static Guid METADATAEXTRACTOR_ID = new Guid(METADATAEXTRACTOR_ID_STR);

    public const string MEDIA_CATEGORY_NAME_SERIES = "Series";

    const string TAG_TITLE = "TITLE";
    const string TAG_PLOT = "COMMENT";
    const string TAG_GENRE = "GENRE";
    const string TAG_CHANNEL = "CHANNEL_NAME";
    const string TAG_EPISODENAME = "EPISODENAME";
    const string TAG_SERIESNUM = "SERIESNUM";
    const string TAG_EPISODENUM = "EPISODENUM";
    const string TAG_STARTTIME = "STARTTIME";
    const string TAG_ENDTIME = "ENDTIME";

    #endregion

    #region Protected fields and classes

    protected static IList<MediaCategory> MEDIA_CATEGORIES = new List<MediaCategory>();
    protected MetadataExtractorMetadata _metadata;
    protected static XmlSerializer _xmlSerializer = null; // Lazy initialized

    protected static Regex _yearMatcher = new Regex(@"\d{4}$", RegexOptions.Multiline);

    #endregion

    #region Ctor

    static Tve3RecordingMetadataExtractor()
    {
      MEDIA_CATEGORIES.Add(DefaultMediaCategories.Video);

      // All non-default media item aspects must be registered
      IMediaItemAspectTypeRegistration miatr = ServiceRegistration.Get<IMediaItemAspectTypeRegistration>();
      miatr.RegisterLocallyKnownMediaItemAspectType(RecordingAspect.Metadata);
    }

    public Tve3RecordingMetadataExtractor()
    {
      _metadata = new MetadataExtractorMetadata(METADATAEXTRACTOR_ID, "TVEngine3 recordings metadata extractor", MetadataExtractorPriority.Extended, false,
          MEDIA_CATEGORIES, new[]
              {
                MediaAspect.Metadata,
                VideoAspect.Metadata,
                RecordingAspect.Metadata,
<<<<<<< HEAD
                EpisodeAspect.Metadata
=======
>>>>>>> ae8a2c99
              });
    }

    #endregion

    protected XmlSerializer GetTagsXmlSerializer()
    {
      return _xmlSerializer ?? (_xmlSerializer = new XmlSerializer(typeof(Tags)));
    }

    public EpisodeInfo GetEpisodeFromTags(Tags extractedTags)
    {
      EpisodeInfo episodeInfo = new EpisodeInfo();
      string tmpString;
      int tmpInt;

      if (TryGet(extractedTags, TAG_TITLE, out tmpString))
        episodeInfo.Series = tmpString;

      if (TryGet(extractedTags, TAG_EPISODENAME, out tmpString))
        episodeInfo.Episode = tmpString;

      if (TryGet(extractedTags, TAG_SERIESNUM, out tmpString) && int.TryParse(tmpString, out tmpInt))
        episodeInfo.SeasonNumber = tmpInt;

      if (TryGet(extractedTags, TAG_EPISODENUM, out tmpString))
      {
        int episodeNum;
        if (int.TryParse(tmpString, out episodeNum))
          episodeInfo.EpisodeNumbers.Add(episodeNum);
      }
      return episodeInfo;
    }

    protected static bool TryGet(Tags tags, string key, out string value)
    {
      value = null;
      SimpleTag tag = tags.Tag.Find(t => t.Name == key);
      if (tag == null || tag.Value == null)
        return false;

      value = tag.Value.Trim();
      return !string.IsNullOrEmpty(value);
    }

    #region IMetadataExtractor implementation

    public MetadataExtractorMetadata Metadata
    {
      get { return _metadata; }
    }

<<<<<<< HEAD
    public bool TryExtractMetadata(IResourceAccessor mediaItemAccessor, IDictionary<Guid, IList<MediaItemAspect>> extractedAspectData, bool forceQuickMode)
=======
    public virtual bool TryExtractMetadata(IResourceAccessor mediaItemAccessor, IDictionary<Guid, MediaItemAspect> extractedAspectData, bool forceQuickMode)
>>>>>>> ae8a2c99
    {
      try
      {
        IResourceAccessor metaFileAccessor;
        if (!CanExtract(mediaItemAccessor, extractedAspectData, out metaFileAccessor)) return false;

        Tags tags;
        using (metaFileAccessor)
        {
<<<<<<< HEAD
          using (Stream metaStream = ((IFileSystemResourceAccessor) metaFileAccessor).OpenRead())
            tags = (Tags) GetTagsXmlSerializer().Deserialize(metaStream);
        }

        // Handle series information
        EpisodeInfo episodeInfo = GetEpisodeFromTags(tags);
        if (episodeInfo.IsCompleteMatch)
        {
          if (!forceQuickMode)
            SeriesTvDbMatcher.Instance.FindAndUpdateSeries(episodeInfo);

          episodeInfo.SetMetadata(extractedAspectData);
=======
          using (Stream metaStream = ((IFileSystemResourceAccessor)metaFileAccessor).OpenRead())
            tags = (Tags)GetTagsXmlSerializer().Deserialize(metaStream);
>>>>>>> ae8a2c99
        }

        string value;
        if (TryGet(tags, TAG_TITLE, out value) && !string.IsNullOrEmpty(value))
          MediaItemAspect.SetAttribute(extractedAspectData, MediaAspect.ATTR_TITLE, value);

        if (TryGet(tags, TAG_GENRE, out value))
          MediaItemAspect.SetCollectionAttribute(extractedAspectData, VideoAspect.ATTR_GENRES, new List<String> { value });

        if (TryGet(tags, TAG_PLOT, out value))
        {
          MediaItemAspect.SetAttribute(extractedAspectData, VideoAspect.ATTR_STORYPLOT, value);
          Match yearMatch = _yearMatcher.Match(value);
          int guessedYear;
          if (int.TryParse(yearMatch.Value, out guessedYear))
            MediaItemAspect.SetAttribute(extractedAspectData, MediaAspect.ATTR_RECORDINGTIME, new DateTime(guessedYear, 1, 1));
        }

        if (TryGet(tags, TAG_CHANNEL, out value))
          MediaItemAspect.SetAttribute(extractedAspectData, RecordingAspect.ATTR_CHANNEL, value);

        // Recording date formatted: 2011-11-04 20:55
        DateTime recordingStart;
        DateTime recordingEnd;
        if (TryGet(tags, TAG_STARTTIME, out value) && DateTime.TryParse(value, out recordingStart))
          MediaItemAspect.SetAttribute(extractedAspectData, RecordingAspect.ATTR_STARTTIME, recordingStart);

        if (TryGet(tags, TAG_ENDTIME, out value) && DateTime.TryParse(value, out recordingEnd))
          MediaItemAspect.SetAttribute(extractedAspectData, RecordingAspect.ATTR_ENDTIME, recordingEnd);

        return true;
      }
      catch (Exception e)
      {
        // Only log at the info level here - And simply return false. This lets the caller know that we
        // couldn't perform our task here.
        ServiceRegistration.Get<ILogger>().Info("Tve3RecordingMetadataExtractor: Exception reading resource '{0}' (Text: '{1}')", mediaItemAccessor.CanonicalLocalResourcePath, e.Message);
      }
      return false;
    }

    protected static bool CanExtract(IResourceAccessor mediaItemAccessor, IDictionary<Guid, MediaItemAspect> extractedAspectData, out IResourceAccessor metaFileAccessor)
    {
      metaFileAccessor = null;
      IFileSystemResourceAccessor fsra = mediaItemAccessor as IFileSystemResourceAccessor;
      if (fsra == null || !fsra.IsFile)
        return false;

      string title;
      if (!MediaItemAspect.TryGetAttribute(extractedAspectData, MediaAspect.ATTR_TITLE, out title) || string.IsNullOrEmpty(title))
        return false;

      string filePath = mediaItemAccessor.CanonicalLocalResourcePath.ToString();
      string lowerExtension = StringUtils.TrimToEmpty(ProviderPathHelper.GetExtension(filePath)).ToLowerInvariant();
      if (lowerExtension != ".ts")
        return false;
      string metaFilePath = ProviderPathHelper.ChangeExtension(filePath, ".xml");
      if (!ResourcePath.Deserialize(metaFilePath).TryCreateLocalResourceAccessor(out metaFileAccessor))
        return false;
      return true;
    }

    #endregion
  }
}<|MERGE_RESOLUTION|>--- conflicted
+++ resolved
@@ -190,10 +190,7 @@
                 MediaAspect.Metadata,
                 VideoAspect.Metadata,
                 RecordingAspect.Metadata,
-<<<<<<< HEAD
                 EpisodeAspect.Metadata
-=======
->>>>>>> ae8a2c99
               });
     }
 
@@ -246,11 +243,7 @@
       get { return _metadata; }
     }
 
-<<<<<<< HEAD
-    public bool TryExtractMetadata(IResourceAccessor mediaItemAccessor, IDictionary<Guid, IList<MediaItemAspect>> extractedAspectData, bool forceQuickMode)
-=======
-    public virtual bool TryExtractMetadata(IResourceAccessor mediaItemAccessor, IDictionary<Guid, MediaItemAspect> extractedAspectData, bool forceQuickMode)
->>>>>>> ae8a2c99
+    public virtual bool TryExtractMetadata(IResourceAccessor mediaItemAccessor, IDictionary<Guid, IList<MediaItemAspect>> extractedAspectData, bool forceQuickMode)
     {
       try
       {
@@ -260,23 +253,8 @@
         Tags tags;
         using (metaFileAccessor)
         {
-<<<<<<< HEAD
-          using (Stream metaStream = ((IFileSystemResourceAccessor) metaFileAccessor).OpenRead())
-            tags = (Tags) GetTagsXmlSerializer().Deserialize(metaStream);
-        }
-
-        // Handle series information
-        EpisodeInfo episodeInfo = GetEpisodeFromTags(tags);
-        if (episodeInfo.IsCompleteMatch)
-        {
-          if (!forceQuickMode)
-            SeriesTvDbMatcher.Instance.FindAndUpdateSeries(episodeInfo);
-
-          episodeInfo.SetMetadata(extractedAspectData);
-=======
           using (Stream metaStream = ((IFileSystemResourceAccessor)metaFileAccessor).OpenRead())
             tags = (Tags)GetTagsXmlSerializer().Deserialize(metaStream);
->>>>>>> ae8a2c99
         }
 
         string value;
