--- conflicted
+++ resolved
@@ -1,168 +1,114 @@
-#region Copyright (C) 2007-2015 Team MediaPortal
-
-/*
-    Copyright (C) 2007-2015 Team MediaPortal
-    http://www.team-mediaportal.com
-
-    This file is part of MediaPortal 2
-
-    MediaPortal 2 is free software: you can redistribute it and/or modify
-    it under the terms of the GNU General Public License as published by
-    the Free Software Foundation, either version 3 of the License, or
-    (at your option) any later version.
-
-    MediaPortal 2 is distributed in the hope that it will be useful,
-    but WITHOUT ANY WARRANTY; without even the implied warranty of
-    MERCHANTABILITY or FITNESS FOR A PARTICULAR PURPOSE. See the
-    GNU General Public License for more details.
-
-    You should have received a copy of the GNU General Public License
-    along with MediaPortal 2. If not, see <http://www.gnu.org/licenses/>.
-*/
-
-#endregion
-
-using System;
-using MediaPortal.Common.MediaManagement;
-using MediaPortal.Utilities;
-using System.Collections.Generic;
-using System.Linq;
-
-namespace MediaPortal.UiComponents.Media.Models.Sorting
-{
-  public abstract class AbstractSortByComparableValueAttribute<T> : Sorting where T : struct, IComparable<T>
-  {
-    protected string _displayName;
-    protected string _groupByDisplayName;
-    protected IEnumerable<MediaItemAspectMetadata.SingleAttributeSpecification> _sortAttrs;
-    protected IEnumerable<MediaItemAspectMetadata.MultipleAttributeSpecification> _sortMultiAttrs;
-
-    protected AbstractSortByComparableValueAttribute(string displayName, string groupByDisplayName, MediaItemAspectMetadata.SingleAttributeSpecification sortAttr)
-    : this(displayName, groupByDisplayName, new[] { sortAttr })
-    {
-    }
-
-    protected AbstractSortByComparableValueAttribute(string displayName, string groupByDisplayName, IEnumerable<MediaItemAspectMetadata.SingleAttributeSpecification> sortAttrs)
-    {
-      _displayName = displayName;
-      _groupByDisplayName = groupByDisplayName;
-      _sortAttrs = sortAttrs;
-    }
-
-    protected AbstractSortByComparableValueAttribute(string displayName, string groupByDisplayName, MediaItemAspectMetadata.MultipleAttributeSpecification sortAttr)
-    : this(displayName, groupByDisplayName, new[] { sortAttr })
-    {
-    }
-
-    protected AbstractSortByComparableValueAttribute(string displayName, string groupByDisplayName, IEnumerable<MediaItemAspectMetadata.MultipleAttributeSpecification> sortAttrs)
-    {
-      _displayName = displayName;
-      _groupByDisplayName = groupByDisplayName;
-      _sortMultiAttrs = sortAttrs;
-    }
-
-    public override string DisplayName
-    {
-      get { return _displayName; }
-    }
-
-    public override int Compare(MediaItem x, MediaItem y)
-    {
-      MediaItemAspect aspectX = null;
-      MediaItemAspect aspectY = null;
-      MediaItemAspectMetadata.AttributeSpecification attrX = null;
-      MediaItemAspectMetadata.AttributeSpecification attrY = null;
-      if (_sortAttrs != null)
-      {
-<<<<<<< HEAD
-        SingleMediaItemAspect aspectX;
-        SingleMediaItemAspect aspectY;
-        SingleMediaItemAspectMetadata metadata = _sortAttr.ParentMIAM;
-        T? valX = null;
-        T? valY = null;
-        if (MediaItemAspect.TryGetAspect(x.Aspects, metadata, out aspectX))
-        {
-          valX = (T?)aspectX.GetAttributeValue(_sortAttr);
-        }
-        if (MediaItemAspect.TryGetAspect(y.Aspects, metadata, out aspectY))
-        {
-          valY = (T?)aspectY.GetAttributeValue(_sortAttr);
-        }
-        return ObjectUtils.Compare(valX, valY);
-=======
-        attrX = GetAttributeSpecification(x, _sortAttrs, out aspectX);
-        attrY = GetAttributeSpecification(y, _sortAttrs, out aspectY);
->>>>>>> 32112d72
-      }
-      else if (_sortMultiAttrs != null)
-      {
-<<<<<<< HEAD
-        IList<MultipleMediaItemAspect> aspectsX;
-        IList<MultipleMediaItemAspect> aspectsY;
-        MultipleMediaItemAspectMetadata metadata = _sortMultiAttr.ParentMIAM;
-        T? valX = null;
-        T? valY = null;
-        if (MediaItemAspect.TryGetAspects(x.Aspects, metadata, out aspectsX))
-        {
-          valX = (T?)aspectsX[0].GetAttributeValue(_sortMultiAttr);
-        }
-        if (MediaItemAspect.TryGetAspects(y.Aspects, metadata, out aspectsY))
-        {
-          valY = (T?)aspectsY[0].GetAttributeValue(_sortMultiAttr);
-        }
-=======
-        attrX = GetAttributeSpecification(x, _sortMultiAttrs, out aspectX);
-        attrY = GetAttributeSpecification(y, _sortMultiAttrs, out aspectY);
-      }
-
-      if (attrX != null && attrY != null)
-      {
-        T? valX = (T?)aspectX.GetAttributeValue(attrX);
-        T? valY = (T?)aspectY.GetAttributeValue(attrY);
->>>>>>> 32112d72
-        return ObjectUtils.Compare(valX, valY);
-      }
-      return 0;
-    }
-
-    public override string GroupByDisplayName
-    {
-      get { return _groupByDisplayName; }
-    }
-
-    public override object GetGroupByValue(MediaItem item)
-    {
-<<<<<<< HEAD
-      if (_sortAttr != null)
-      {
-        IList<MediaItemAspect> aspect;
-        Guid aspectId = _sortAttr.ParentMIAM.AspectId;
-        if (item.Aspects.TryGetValue(aspectId, out aspect))
-        {
-          return aspect.First().GetAttributeValue(_sortAttr);
-        }
-      }
-      else if (_sortMultiAttr != null)
-      {
-        IList<MultipleMediaItemAspect> aspects;
-        MultipleMediaItemAspectMetadata metadata = _sortMultiAttr.ParentMIAM;
-        if (MediaItemAspect.TryGetAspects(item.Aspects, metadata, out aspects))
-        {
-          return (T?)aspects[0].GetAttributeValue(_sortMultiAttr);
-        }
-      }
-=======
-      MediaItemAspect aspect = null;
-      MediaItemAspectMetadata.AttributeSpecification attr = null;
-      if (_sortAttrs != null)
-        attr = GetAttributeSpecification(item, _sortAttrs, out aspect);
-      else if (_sortMultiAttrs != null)
-        attr = GetAttributeSpecification(item, _sortMultiAttrs, out aspect);
-
-      if (attr != null)
-        return aspect.GetAttributeValue(attr);
->>>>>>> 32112d72
-      return null;
-    }
-  }
+#region Copyright (C) 2007-2015 Team MediaPortal
+
+/*
+    Copyright (C) 2007-2015 Team MediaPortal
+    http://www.team-mediaportal.com
+
+    This file is part of MediaPortal 2
+
+    MediaPortal 2 is free software: you can redistribute it and/or modify
+    it under the terms of the GNU General Public License as published by
+    the Free Software Foundation, either version 3 of the License, or
+    (at your option) any later version.
+
+    MediaPortal 2 is distributed in the hope that it will be useful,
+    but WITHOUT ANY WARRANTY; without even the implied warranty of
+    MERCHANTABILITY or FITNESS FOR A PARTICULAR PURPOSE. See the
+    GNU General Public License for more details.
+
+    You should have received a copy of the GNU General Public License
+    along with MediaPortal 2. If not, see <http://www.gnu.org/licenses/>.
+*/
+
+#endregion
+
+using System;
+using MediaPortal.Common.MediaManagement;
+using MediaPortal.Utilities;
+using System.Collections.Generic;
+using System.Linq;
+
+namespace MediaPortal.UiComponents.Media.Models.Sorting
+{
+  public abstract class AbstractSortByComparableValueAttribute<T> : Sorting where T : struct, IComparable<T>
+  {
+    protected string _displayName;
+    protected string _groupByDisplayName;
+    protected IEnumerable<MediaItemAspectMetadata.SingleAttributeSpecification> _sortAttrs;
+    protected IEnumerable<MediaItemAspectMetadata.MultipleAttributeSpecification> _sortMultiAttrs;
+
+    protected AbstractSortByComparableValueAttribute(string displayName, string groupByDisplayName, MediaItemAspectMetadata.SingleAttributeSpecification sortAttr)
+    : this(displayName, groupByDisplayName, new[] { sortAttr })
+    {
+    }
+
+    protected AbstractSortByComparableValueAttribute(string displayName, string groupByDisplayName, IEnumerable<MediaItemAspectMetadata.SingleAttributeSpecification> sortAttrs)
+    {
+      _displayName = displayName;
+      _groupByDisplayName = groupByDisplayName;
+      _sortAttrs = sortAttrs;
+    }
+
+    protected AbstractSortByComparableValueAttribute(string displayName, string groupByDisplayName, MediaItemAspectMetadata.MultipleAttributeSpecification sortAttr)
+    : this(displayName, groupByDisplayName, new[] { sortAttr })
+    {
+    }
+
+    protected AbstractSortByComparableValueAttribute(string displayName, string groupByDisplayName, IEnumerable<MediaItemAspectMetadata.MultipleAttributeSpecification> sortAttrs)
+    {
+      _displayName = displayName;
+      _groupByDisplayName = groupByDisplayName;
+      _sortMultiAttrs = sortAttrs;
+    }
+
+    public override string DisplayName
+    {
+      get { return _displayName; }
+    }
+
+    public override int Compare(MediaItem x, MediaItem y)
+    {
+      MediaItemAspect aspectX = null;
+      MediaItemAspect aspectY = null;
+      MediaItemAspectMetadata.AttributeSpecification attrX = null;
+      MediaItemAspectMetadata.AttributeSpecification attrY = null;
+      if (_sortAttrs != null)
+      {
+        attrX = GetAttributeSpecification(x, _sortAttrs, out aspectX);
+        attrY = GetAttributeSpecification(y, _sortAttrs, out aspectY);
+      }
+      else if (_sortMultiAttrs != null)
+      {
+        attrX = GetAttributeSpecification(x, _sortMultiAttrs, out aspectX);
+        attrY = GetAttributeSpecification(y, _sortMultiAttrs, out aspectY);
+      }
+
+      if (attrX != null && attrY != null)
+      {
+        T? valX = (T?)aspectX.GetAttributeValue(attrX);
+        T? valY = (T?)aspectY.GetAttributeValue(attrY);
+        return ObjectUtils.Compare(valX, valY);
+      }
+      return 0;
+    }
+
+    public override string GroupByDisplayName
+    {
+      get { return _groupByDisplayName; }
+    }
+
+    public override object GetGroupByValue(MediaItem item)
+    {
+      MediaItemAspect aspect = null;
+      MediaItemAspectMetadata.AttributeSpecification attr = null;
+      if (_sortAttrs != null)
+        attr = GetAttributeSpecification(item, _sortAttrs, out aspect);
+      else if (_sortMultiAttrs != null)
+        attr = GetAttributeSpecification(item, _sortMultiAttrs, out aspect);
+
+      if (attr != null)
+        return aspect.GetAttributeValue(attr);
+      return null;
+    }
+  }
 }