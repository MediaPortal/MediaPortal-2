--- conflicted
+++ resolved
@@ -1,177 +1,171 @@
-#region Copyright (C) 2007-2015 Team MediaPortal
-
-/*
-    Copyright (C) 2007-2015 Team MediaPortal
-    http://www.team-mediaportal.com
-
-    This file is part of MediaPortal 2
-
-    MediaPortal 2 is free software: you can redistribute it and/or modify
-    it under the terms of the GNU General Public License as published by
-    the Free Software Foundation, either version 3 of the License, or
-    (at your option) any later version.
-
-    MediaPortal 2 is distributed in the hope that it will be useful,
-    but WITHOUT ANY WARRANTY; without even the implied warranty of
-    MERCHANTABILITY or FITNESS FOR A PARTICULAR PURPOSE. See the
-    GNU General Public License for more details.
-
-    You should have received a copy of the GNU General Public License
-    along with MediaPortal 2. If not, see <http://www.gnu.org/licenses/>.
-*/
-
-#endregion
-
-using System;
-using System.Collections.Generic;
-using System.Linq;
-using MediaPortal.Common.MediaManagement;
-using MediaPortal.Common.MediaManagement.DefaultItemAspects;
-<<<<<<< HEAD
-using MediaPortal.UiComponents.Media.Settings;
-using MediaPortal.Common.Settings;
-using MediaPortal.Common;
-using MediaPortal.Common.Services.Settings;
-=======
->>>>>>> 593375c5
-using MediaPortal.UiComponents.Media.Models.Sorting;
-using MediaPortal.UI.Presentation.DataObjects;
-
-namespace MediaPortal.UiComponents.Media.Views
-{
-  /// <summary>
-  /// Holds the building instructions for creating a collection of media items and sub views.
-  /// </summary>
-  /// <remarks>
-  /// <para>
-  /// A view specification is an abstract construct which will be implemented in subclasses in a more special way.
-  /// It specifies a list of media items, for example by a database query, or by a hard disc location.
-  /// A view specification can be instantiated to a concrete view, which then will reference to its view specification.
-  /// This view specification itself doesn't hold any references to its created views.
-  /// The view's contents may be ordered or not.<br/>
-  /// </para>
-  /// <para>
-  /// Views are built on demand from a <see cref="ViewSpecification"/> which comes from a media module. Some media
-  /// modules might persist their configured <see cref="ViewSpecification"/> structures by their own.
-  /// </para>
-  /// </remarks>
-  public abstract class ViewSpecification
-  {
-    protected string _viewDisplayName;
-    protected ICollection<Guid> _necessaryMIATypeIds;
-    protected ICollection<Guid> _optionalMIATypeIds;
-
-    public delegate void ItemsListSortingDelegate(ItemsList itemsList, Sorting sorting);
-
-    /// <summary>
-    /// Provides a way for sorting the final result list, which can consist of both MediaItems and SubViews.
-    /// This delegate needs to be set by a ViewSpecification, if a custom logic is required.
-    /// </summary>
-    public ItemsListSortingDelegate CustomItemsListSorting { get; protected set; }
-
-    protected ViewSpecification(string viewDisplayName,
-        IEnumerable<Guid> necessaryMIATypeIds, IEnumerable<Guid> optionalMIATypeIds)
-    {
-      _viewDisplayName = viewDisplayName;
-      _necessaryMIATypeIds = necessaryMIATypeIds == null ? new HashSet<Guid>() : new HashSet<Guid>(necessaryMIATypeIds);
-      _optionalMIATypeIds = optionalMIATypeIds == null ? new HashSet<Guid>() : new HashSet<Guid>(optionalMIATypeIds);
-      if (!_necessaryMIATypeIds.Contains(ProviderResourceAspect.ASPECT_ID))
-        _necessaryMIATypeIds.Add(ProviderResourceAspect.ASPECT_ID);
-    }
-
-    /// <summary>
-    /// Instantiates this view specification to a new view.
-    /// </summary>
-    public View BuildView()
-    {
-      return new View(this);
-    }
-
-    /// <summary>
-    /// Returns the IDs of media item aspects which need to be present in all media items contained in this view.
-    /// </summary>
-    public ICollection<Guid> NecessaryMIATypeIds
-    {
-      get { return _necessaryMIATypeIds; }
-    }
-
-    /// <summary>
-    /// Returns the IDs of media item aspects which may be present in all media items contained in this view.
-    /// </summary>
-    public ICollection<Guid> OptionalMIATypeIds
-    {
-      get { return _optionalMIATypeIds; }
-    }
-
-    /// <summary>
-    /// Returns the display name of the created view.
-    /// </summary>
-    public virtual string ViewDisplayName
-    {
-      get { return _viewDisplayName; }
-    }
-
-    /// <summary>
-    /// Returns the information if the view specified by this instance currently can be built (i.e. if all of its
-    /// providers/shares are present). If the task to check that completely is too complicated, implementors can also
-    /// return <c>true</c> and later fail in method <see cref="ReLoadItemsAndSubViewSpecifications"/>.
-    /// </summary>
-    public abstract bool CanBeBuilt { get; }
-
-    /// <summary>
-    /// Returns the absolute number of items and child items of this view specification. If this value cannot easily be evaluated, returns <c>null</c>.
-    /// </summary>
-    public virtual int? AbsNumItems
-    {
-      get { return null; }
-    }
-
-    public bool ShowVirtualMedia
-    {
-      get
-      {
-        return ShowVirtualSetting.ShowVirtualMedia;
-      }
-    }
-
-    /// <summary>
-    /// Returns all media items of this view and all sub views. Can be overridden to provide a more efficient implementation.
-    /// </summary>
-    /// <returns>Enumeration of all media items of this and all sub views.</returns>
-    public virtual IEnumerable<MediaItem> GetAllMediaItems()
-    {
-      IList<MediaItem> mis;
-      IList<ViewSpecification> vss;
-      ReLoadItemsAndSubViewSpecifications(out mis, out vss);
-      return vss.SelectMany(subViewSpecification => subViewSpecification.GetAllMediaItems()).Union(mis);
-    }
-
-    /// <summary>
-    /// Indicates if the list of subviews uses an own sorting. If set to <c>true</c>, the list will not be sorted later.
-    /// </summary>
-    public bool SortedSubViews { get; set; }
-
-    /// <summary>
-    /// Loads or reloads the items and sub view specifications for a view to this specification.
-    /// This will re-request the media database or datastore.
-    /// </summary>
-    /// <remarks>
-    /// This method will load the media items and sub view specifications of a view specified by this
-    /// <see cref="ViewSpecification"/>.
-    /// It will load all of the specified media item aspects which are available for the media items.
-    /// <i>Hint:</i>
-    /// The uppercase L of the name is no spelling error; it denotes that this method is for
-    /// Loading and Reloading of media items.
-    /// </remarks>
-    /// <param name="mediaItems">Media items to this view specification. <c>null</c> if the loading of items didn't succeed.</param>
-    /// <param name="subViewSpecifications">Sub view specifications to this view specification. <c>null</c> if the loading of sub views didn't succeed.</param>
-    /// <exception cref="Exception">If there are problems accessing the datasource of this view. Exceptions in reading
-    /// and/or parsing media items should not be thrown; those media items should simply be ignored.</exception>
-    protected internal abstract void ReLoadItemsAndSubViewSpecifications(out IList<MediaItem> mediaItems, out IList<ViewSpecification> subViewSpecifications);
-
-    public virtual IViewChangeNotificator CreateChangeNotificator()
-    {
-      return null;
-    }
-  }
-}
+#region Copyright (C) 2007-2015 Team MediaPortal
+
+/*
+    Copyright (C) 2007-2015 Team MediaPortal
+    http://www.team-mediaportal.com
+
+    This file is part of MediaPortal 2
+
+    MediaPortal 2 is free software: you can redistribute it and/or modify
+    it under the terms of the GNU General Public License as published by
+    the Free Software Foundation, either version 3 of the License, or
+    (at your option) any later version.
+
+    MediaPortal 2 is distributed in the hope that it will be useful,
+    but WITHOUT ANY WARRANTY; without even the implied warranty of
+    MERCHANTABILITY or FITNESS FOR A PARTICULAR PURPOSE. See the
+    GNU General Public License for more details.
+
+    You should have received a copy of the GNU General Public License
+    along with MediaPortal 2. If not, see <http://www.gnu.org/licenses/>.
+*/
+
+#endregion
+
+using System;
+using System.Collections.Generic;
+using System.Linq;
+using MediaPortal.Common.MediaManagement;
+using MediaPortal.Common.MediaManagement.DefaultItemAspects;
+using MediaPortal.UiComponents.Media.Settings;
+using MediaPortal.UiComponents.Media.Models.Sorting;
+using MediaPortal.UI.Presentation.DataObjects;
+
+namespace MediaPortal.UiComponents.Media.Views
+{
+  /// <summary>
+  /// Holds the building instructions for creating a collection of media items and sub views.
+  /// </summary>
+  /// <remarks>
+  /// <para>
+  /// A view specification is an abstract construct which will be implemented in subclasses in a more special way.
+  /// It specifies a list of media items, for example by a database query, or by a hard disc location.
+  /// A view specification can be instantiated to a concrete view, which then will reference to its view specification.
+  /// This view specification itself doesn't hold any references to its created views.
+  /// The view's contents may be ordered or not.<br/>
+  /// </para>
+  /// <para>
+  /// Views are built on demand from a <see cref="ViewSpecification"/> which comes from a media module. Some media
+  /// modules might persist their configured <see cref="ViewSpecification"/> structures by their own.
+  /// </para>
+  /// </remarks>
+  public abstract class ViewSpecification
+  {
+    protected string _viewDisplayName;
+    protected ICollection<Guid> _necessaryMIATypeIds;
+    protected ICollection<Guid> _optionalMIATypeIds;
+
+    public delegate void ItemsListSortingDelegate(ItemsList itemsList, Sorting sorting);
+
+    /// <summary>
+    /// Provides a way for sorting the final result list, which can consist of both MediaItems and SubViews.
+    /// This delegate needs to be set by a ViewSpecification, if a custom logic is required.
+    /// </summary>
+    public ItemsListSortingDelegate CustomItemsListSorting { get; protected set; }
+
+    protected ViewSpecification(string viewDisplayName,
+        IEnumerable<Guid> necessaryMIATypeIds, IEnumerable<Guid> optionalMIATypeIds)
+    {
+      _viewDisplayName = viewDisplayName;
+      _necessaryMIATypeIds = necessaryMIATypeIds == null ? new HashSet<Guid>() : new HashSet<Guid>(necessaryMIATypeIds);
+      _optionalMIATypeIds = optionalMIATypeIds == null ? new HashSet<Guid>() : new HashSet<Guid>(optionalMIATypeIds);
+      if (!_necessaryMIATypeIds.Contains(ProviderResourceAspect.ASPECT_ID))
+        _necessaryMIATypeIds.Add(ProviderResourceAspect.ASPECT_ID);
+    }
+
+    /// <summary>
+    /// Instantiates this view specification to a new view.
+    /// </summary>
+    public View BuildView()
+    {
+      return new View(this);
+    }
+
+    /// <summary>
+    /// Returns the IDs of media item aspects which need to be present in all media items contained in this view.
+    /// </summary>
+    public ICollection<Guid> NecessaryMIATypeIds
+    {
+      get { return _necessaryMIATypeIds; }
+    }
+
+    /// <summary>
+    /// Returns the IDs of media item aspects which may be present in all media items contained in this view.
+    /// </summary>
+    public ICollection<Guid> OptionalMIATypeIds
+    {
+      get { return _optionalMIATypeIds; }
+    }
+
+    /// <summary>
+    /// Returns the display name of the created view.
+    /// </summary>
+    public virtual string ViewDisplayName
+    {
+      get { return _viewDisplayName; }
+    }
+
+    /// <summary>
+    /// Returns the information if the view specified by this instance currently can be built (i.e. if all of its
+    /// providers/shares are present). If the task to check that completely is too complicated, implementors can also
+    /// return <c>true</c> and later fail in method <see cref="ReLoadItemsAndSubViewSpecifications"/>.
+    /// </summary>
+    public abstract bool CanBeBuilt { get; }
+
+    /// <summary>
+    /// Returns the absolute number of items and child items of this view specification. If this value cannot easily be evaluated, returns <c>null</c>.
+    /// </summary>
+    public virtual int? AbsNumItems
+    {
+      get { return null; }
+    }
+
+    public bool ShowVirtualMedia
+    {
+      get
+      {
+        return ShowVirtualSetting.ShowVirtualMedia;
+      }
+    }
+
+    /// <summary>
+    /// Returns all media items of this view and all sub views. Can be overridden to provide a more efficient implementation.
+    /// </summary>
+    /// <returns>Enumeration of all media items of this and all sub views.</returns>
+    public virtual IEnumerable<MediaItem> GetAllMediaItems()
+    {
+      IList<MediaItem> mis;
+      IList<ViewSpecification> vss;
+      ReLoadItemsAndSubViewSpecifications(out mis, out vss);
+      return vss.SelectMany(subViewSpecification => subViewSpecification.GetAllMediaItems()).Union(mis);
+    }
+
+    /// <summary>
+    /// Indicates if the list of subviews uses an own sorting. If set to <c>true</c>, the list will not be sorted later.
+    /// </summary>
+    public bool SortedSubViews { get; set; }
+
+    /// <summary>
+    /// Loads or reloads the items and sub view specifications for a view to this specification.
+    /// This will re-request the media database or datastore.
+    /// </summary>
+    /// <remarks>
+    /// This method will load the media items and sub view specifications of a view specified by this
+    /// <see cref="ViewSpecification"/>.
+    /// It will load all of the specified media item aspects which are available for the media items.
+    /// <i>Hint:</i>
+    /// The uppercase L of the name is no spelling error; it denotes that this method is for
+    /// Loading and Reloading of media items.
+    /// </remarks>
+    /// <param name="mediaItems">Media items to this view specification. <c>null</c> if the loading of items didn't succeed.</param>
+    /// <param name="subViewSpecifications">Sub view specifications to this view specification. <c>null</c> if the loading of sub views didn't succeed.</param>
+    /// <exception cref="Exception">If there are problems accessing the datasource of this view. Exceptions in reading
+    /// and/or parsing media items should not be thrown; those media items should simply be ignored.</exception>
+    protected internal abstract void ReLoadItemsAndSubViewSpecifications(out IList<MediaItem> mediaItems, out IList<ViewSpecification> subViewSpecifications);
+
+    public virtual IViewChangeNotificator CreateChangeNotificator()
+    {
+      return null;
+    }
+  }
+}