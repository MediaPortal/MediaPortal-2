<?xml version="1.0" encoding="UTF-8"?>

<Wix xmlns="http://schemas.microsoft.com/wix/2006/wi"
     xmlns:fire="http://schemas.microsoft.com/wix/FirewallExtension">

  <Fragment>

<<<<<<< HEAD
    <?include ..\Includes.wxi ?>

    <!-- Icon -->
    <Icon Id="SetupTV" SourceFile="$(var.MediaPortal.Server.TargetDir)\Plugins\SlimTV.Service35\SetupTV\SetupTV.ico" />
=======
    <?include $(var.SolutionDir)\Includes.wxi?>
>>>>>>> 2b0db74c

    <!-- Directory definition -->
    <DirectoryRef Id="INSTALLDIR">
      <Directory Id="INSTALLDIR_SERVER" Name="MP2-Server" />
    </DirectoryRef>

    <DirectoryRef Id="TeamMediaPortal.Data.Folder">
      <Directory Id="SERVER_DATA_FOLDER" Name="MP2-Server">
        <Component Id="SERVER_DATA_FOLDER" Guid="4C918D8D-9925-49D9-8CC9-0369A32F6221">
          <CreateFolder/>
        </Component>

        <Directory Id="SERVER_CONFIG_FOLDER" Name="Config">
          <Component Id="SERVER_CONFIG_FOLDER" Guid="97054EC5-47F1-4072-ADC3-BB4BF26CF35A">
            <CreateFolder/>
          </Component>
        </Directory>
        <Directory Id="SERVER_LOG_FOLDER" Name="Log">
          <Component Id="SERVER_LOG_FOLDER" Guid="4FF03809-8904-43E9-929B-A1397853A77F">
            <CreateFolder/>
          </Component>
        </Directory>
        <Directory Id="SERVER_DATABASE_FOLDER" Name="Database">
          <Component Id="SERVER_DATABASE_FOLDER" Guid="A7ABDEB5-0D3F-48B7-A4EA-92B1B5DE6C2A">
            <CreateFolder/>
          </Component>
        </Directory>
      </Directory>
    </DirectoryRef>

    <!-- Directory content -->
    <DirectoryRef Id="INSTALLDIR_SERVER" FileSource="$(var.MediaPortal.Server.TargetDir)">

      <Component Id="Server.Registry.InstallDir" Guid="AB85C3C6-423A-484D-93B6-60A24057E683">
        <RegistryKey Root="HKLM"
                     Key="$(var.RegKeyRoot)">
          <RegistryValue Type="string" Name="INSTALLDIR_SERVER" Value="[INSTALLDIR_SERVER]"/>
        </RegistryKey>
        <CreateFolder />
      </Component>

      <!-- Albert, 2012-03-04: If we would let the user change the custom paths, we could write them here to the Paths.xml file.
                                 We would need to call our custom action PrepareXmlPathVariables(). -->
      <!--
      <Directory Id="S__Defaults" Name="Defaults">
        <Component Id="S__Defaults" Guid="9894844B-C89B-4F8D-A905-751B836A5DF3">
          <File Id="S__Paths.xml" Name="Paths.xml" KeyPath="yes" Checksum="yes" />
        </Component>
      </Directory>
      -->

      <Component Id="Server.exe" Guid="3AF13E59-DC3A-4C6F-A0EB-89462019140C">
        <File Id="Server.exe" Name="MP2-Server.exe" KeyPath="yes" Checksum="yes">
          <fire:FirewallException Id="MP2ServerExTCPDom" Name="MP2-Server TCP Domain" Profile="domain" Protocol="tcp" Scope="any" IgnoreFailure="yes" />
          <fire:FirewallException Id="MP2ServerExTCPPriv" Name="MP2-Server TCP Private" Profile="private" Protocol="tcp" Scope="any" IgnoreFailure="yes" />
          <fire:FirewallException Id="MP2ServerExUDPDom" Name="MP2-Server UDP Domain" Profile="domain" Protocol="udp" Scope="any" IgnoreFailure="yes" />
          <fire:FirewallException Id="MP2ServerExUDPPriv" Name="MP2-Server UDP Private" Profile="private" Protocol="udp" Scope="any" IgnoreFailure="yes" />
        </File>
        <ServiceInstall Id="ServiceInstaller" Type="ownProcess" Vital="yes" Name="MP2-Server"
            DisplayName="!(loc.Service_DisplayName)"
            Description="!(loc.Service_Description)"
            Start="auto" Account="LocalSystem" ErrorControl="ignore" Interactive="no" />
        <ServiceControl Id="StartService" Start="install" Stop="both" Remove="uninstall" Name="MP2-Server" Wait="yes" />
      </Component>

<<<<<<< HEAD
      <!--<Component Id="SetupTV.exe" Guid="F9DC6B22-A800-4F0C-B442-CC5D6A6D5B92">
        <File Id="SetupTV.exe" Name="SetupTV.exe" KeyPath="yes" Checksum="yes"/>
      </Component>-->

    </DirectoryRef>
    <!-- Shortcuts -->
    <DirectoryRef Id="MP2.StartMenu">
      <Component Id="SetupTV.StartMenu.Shortcut" Guid="08D3FF8F-A2AE-4AAA-8598-981F1E26F299">
        <Shortcut Id="SetupTV.StartMenu.Shortcut"
                  Name="MediaPortal 2 TV Configuration"
                  Target="[INSTALLDIR_SERVER]\Plugins\SlimTV.Service35\SetupTV\SetupTV.exe"
                  Icon="SetupTV"
                  WorkingDirectory="INSTALLDIR_SERVER" />
        <!--
        Fix ICE 38 by adding a dummy registry key that is the key for this shortcut.
        http://msdn.microsoft.com/library/en-us/msi/setup/ice38.asp
        -->
        <RegistryValue Root="HKCU"
                       Key="$(var.RegKeyInstall)"
                       Name="SetupTV.StartMenu.Shortcut"
                       Type="string"
                       Value="1"
                       KeyPath="yes" />
      </Component>
    </DirectoryRef>
    <DirectoryRef Id="DesktopFolder">
      <Component Id="SetupTV.Desktop.Shortcut" Guid="958D7666-FDE2-43EF-BE84-4D19F7BAEA32">
        <Shortcut Id="SetupTV.Desktop.Shortcut"
                  Name="MediaPortal 2 TV Configuration"
                  Target="[INSTALLDIR_SERVER]\Plugins\SlimTV.Service35\SetupTV\SetupTV.exe"
                  Icon="SetupTV"
                  WorkingDirectory="INSTALLDIR_SERVER" />
        <!--
        Fix ICE 38 by adding a dummy registry key that is the key for this shortcut.
        http://msdn.microsoft.com/library/en-us/msi/setup/ice38.asp
        -->
        <RegistryValue Root="HKCU"
                       Key="$(var.RegKeyInstall)"
                       Name="SetupTV.Desktop.Shortcut"
                       Type="string"
                       Value="1"
                       KeyPath="yes" />
      </Component>
=======
>>>>>>> 2b0db74c
    </DirectoryRef>

    <!-- Feature -->
    <Feature Id="Server"
             Level="1"
             AllowAdvertise="no"
             ConfigurableDirectory="INSTALLDIR_SERVER"
             Title="!(loc.F_Server)"
             Description="!(loc.F_Server_Desc)">
      
      <FeatureRef Id="SlimTv.Service3" />
      <FeatureRef Id="SlimTv.Service35" />

      <ComponentRef Id="SERVER_DATA_FOLDER" />
      <ComponentRef Id="SERVER_CONFIG_FOLDER" />
      <ComponentRef Id="SERVER_LOG_FOLDER" />
      <ComponentRef Id="SERVER_DATABASE_FOLDER" />

      <ComponentRef Id="Server.exe" />
      <ComponentRef Id="Server.Registry.InstallDir" />

      <ComponentGroupRef Id="Server.Heat"/>
    </Feature>

    <SetProperty Id="RestartService"
                 Value="&quot;net&quot; start MP2-Server"
                 Before="RestartService"
                 Sequence="execute" />
    <CustomAction Id="RestartService"
                  BinaryKey="WixCA"
                  DllEntry="WixQuietExec"
                  Execute="deferred"
                  Return="asyncWait" />
        
    <InstallExecuteSequence>
      <!-- The ServiceControl element above handles starting/stopping the server on install/uninstall,
           however it also needs to be restarted after a modify or repair install. This action does
           that provided the server feature is already installed and not being uninstalled. -->
      <Custom Action="RestartService" Before="InstallFinalize"><![CDATA[(!Server=3) AND (&Server<>2)]]></Custom>
    </InstallExecuteSequence>

  </Fragment>
</Wix><|MERGE_RESOLUTION|>--- conflicted
+++ resolved
@@ -5,14 +5,7 @@
 
   <Fragment>
 
-<<<<<<< HEAD
-    <?include ..\Includes.wxi ?>
-
-    <!-- Icon -->
-    <Icon Id="SetupTV" SourceFile="$(var.MediaPortal.Server.TargetDir)\Plugins\SlimTV.Service35\SetupTV\SetupTV.ico" />
-=======
     <?include $(var.SolutionDir)\Includes.wxi?>
->>>>>>> 2b0db74c
 
     <!-- Directory definition -->
     <DirectoryRef Id="INSTALLDIR">
@@ -78,52 +71,6 @@
         <ServiceControl Id="StartService" Start="install" Stop="both" Remove="uninstall" Name="MP2-Server" Wait="yes" />
       </Component>
 
-<<<<<<< HEAD
-      <!--<Component Id="SetupTV.exe" Guid="F9DC6B22-A800-4F0C-B442-CC5D6A6D5B92">
-        <File Id="SetupTV.exe" Name="SetupTV.exe" KeyPath="yes" Checksum="yes"/>
-      </Component>-->
-
-    </DirectoryRef>
-    <!-- Shortcuts -->
-    <DirectoryRef Id="MP2.StartMenu">
-      <Component Id="SetupTV.StartMenu.Shortcut" Guid="08D3FF8F-A2AE-4AAA-8598-981F1E26F299">
-        <Shortcut Id="SetupTV.StartMenu.Shortcut"
-                  Name="MediaPortal 2 TV Configuration"
-                  Target="[INSTALLDIR_SERVER]\Plugins\SlimTV.Service35\SetupTV\SetupTV.exe"
-                  Icon="SetupTV"
-                  WorkingDirectory="INSTALLDIR_SERVER" />
-        <!--
-        Fix ICE 38 by adding a dummy registry key that is the key for this shortcut.
-        http://msdn.microsoft.com/library/en-us/msi/setup/ice38.asp
-        -->
-        <RegistryValue Root="HKCU"
-                       Key="$(var.RegKeyInstall)"
-                       Name="SetupTV.StartMenu.Shortcut"
-                       Type="string"
-                       Value="1"
-                       KeyPath="yes" />
-      </Component>
-    </DirectoryRef>
-    <DirectoryRef Id="DesktopFolder">
-      <Component Id="SetupTV.Desktop.Shortcut" Guid="958D7666-FDE2-43EF-BE84-4D19F7BAEA32">
-        <Shortcut Id="SetupTV.Desktop.Shortcut"
-                  Name="MediaPortal 2 TV Configuration"
-                  Target="[INSTALLDIR_SERVER]\Plugins\SlimTV.Service35\SetupTV\SetupTV.exe"
-                  Icon="SetupTV"
-                  WorkingDirectory="INSTALLDIR_SERVER" />
-        <!--
-        Fix ICE 38 by adding a dummy registry key that is the key for this shortcut.
-        http://msdn.microsoft.com/library/en-us/msi/setup/ice38.asp
-        -->
-        <RegistryValue Root="HKCU"
-                       Key="$(var.RegKeyInstall)"
-                       Name="SetupTV.Desktop.Shortcut"
-                       Type="string"
-                       Value="1"
-                       KeyPath="yes" />
-      </Component>
-=======
->>>>>>> 2b0db74c
     </DirectoryRef>
 
     <!-- Feature -->
