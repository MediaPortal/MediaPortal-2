#region Copyright (C) 2007-2017 Team MediaPortal

/*
    Copyright (C) 2007-2017 Team MediaPortal
    http://www.team-mediaportal.com

    This file is part of MediaPortal 2

    MediaPortal 2 is free software: you can redistribute it and/or modify
    it under the terms of the GNU General Public License as published by
    the Free Software Foundation, either version 3 of the License, or
    (at your option) any later version.

    MediaPortal 2 is distributed in the hope that it will be useful,
    but WITHOUT ANY WARRANTY; without even the implied warranty of
    MERCHANTABILITY or FITNESS FOR A PARTICULAR PURPOSE. See the
    GNU General Public License for more details.

    You should have received a copy of the GNU General Public License
    along with MediaPortal 2. If not, see <http://www.gnu.org/licenses/>.
*/

#endregion

using MediaPortal.Common;
using MediaPortal.Common.FanArt;
using MediaPortal.Common.Logging;
using MediaPortal.Common.MediaManagement;
using MediaPortal.Common.MediaManagement.DefaultItemAspects;
using MediaPortal.Common.MediaManagement.Helpers;
using MediaPortal.Common.ResourceAccess;
using MediaPortal.Common.Services.ResourceAccess;
using MediaPortal.Extensions.OnlineLibraries;
using System;
using System.Collections.Generic;
using System.Drawing;
using System.IO;
using System.Linq;
using System.Threading.Tasks;

namespace MediaPortal.Extensions.MetadataExtractors.MovieMetadataExtractor
{
  class MovieFanArtHandler : IMediaFanArtHandler
  {
    #region Constants

    private static readonly Guid[] FANART_ASPECTS = { MovieAspect.ASPECT_ID, PersonAspect.ASPECT_ID, CharacterAspect.ASPECT_ID, CompanyAspect.ASPECT_ID };

    /// <summary>
    /// GUID string for the movie FanArt handler.
    /// </summary>
    public const string FANARTHANDLER_ID_STR = "CAE4C776-725A-4804-8FDA-3DB43E28A22A";

    /// <summary>
    /// Movie FanArt handler GUID.
    /// </summary>
    public static Guid FANARTHANDLER_ID = new Guid(FANARTHANDLER_ID_STR);

    private static readonly ICollection<string> MKV_EXTENSIONS = new HashSet<string>(StringComparer.InvariantCultureIgnoreCase) { ".mkv", ".webm" };

    private static readonly ICollection<String> IMG_EXTENSIONS = new HashSet<string>(StringComparer.InvariantCultureIgnoreCase) { ".jpg", ".png", ".tbn" };

    #endregion

    protected FanArtHandlerMetadata _metadata;
    private readonly SynchronizedCollection<Guid> _checkCache = new SynchronizedCollection<Guid>();

    public MovieFanArtHandler()
    {
      _metadata = new FanArtHandlerMetadata(FANARTHANDLER_ID, "Movie FanArt handler");
    }

    public Guid[] FanArtAspects
    {
      get
      {
        return FANART_ASPECTS;
      }
    }

    public FanArtHandlerMetadata Metadata
    {
      get { return _metadata; }
    }

    public Task CollectFanArtAsync(Guid mediaItemId, IDictionary<Guid, IList<MediaItemAspect>> aspects)
    {
      Guid? collectionMediaItemId = null;
      IDictionary<Guid, string> actorMediaItems = new Dictionary<Guid, string>();
      SingleMediaItemAspect videoAspect;
      List<string> actors = new List<string>();
      if (MediaItemAspect.TryGetAspect(aspects, VideoAspect.Metadata, out videoAspect))
      {
        IEnumerable<string> actorObjects = videoAspect.GetCollectionAttribute<string>(VideoAspect.ATTR_ACTORS);
        if(actorObjects != null)
          actors.AddRange(actorObjects);
      }

      IList<MultipleMediaItemAspect> relationAspects;
      if (MediaItemAspect.TryGetAspects(aspects, RelationshipAspect.Metadata, out relationAspects))
      {
        foreach (MultipleMediaItemAspect relation in relationAspects)
        {
          if ((Guid?)relation[RelationshipAspect.ATTR_LINKED_ROLE] == MovieCollectionAspect.ROLE_MOVIE_COLLECTION)
          {
            collectionMediaItemId = (Guid)relation[RelationshipAspect.ATTR_LINKED_ID];
          }
          if ((Guid?)relation[RelationshipAspect.ATTR_LINKED_ROLE] == PersonAspect.ROLE_ACTOR)
          {
            int? index = (int?)relation[RelationshipAspect.ATTR_RELATIONSHIP_INDEX];
            if (index.HasValue && actors.Count > index.Value && index.Value >= 0)
              actorMediaItems[(Guid)relation[RelationshipAspect.ATTR_LINKED_ID]] = actors[index.Value];
          }
        }
      }
<<<<<<< HEAD

      _checkCache.Add(mediaItemId);
      ExtractFanArt(mediaItemId, aspects, collectionMediaItemId, actorMediaItems);
=======

      return ExtractFanArt(mediaItemId, aspects, collectionMediaItemId, actorMediaItems);
>>>>>>> ca5fa06b
    }

    private async Task ExtractFanArt(Guid mediaItemId, IDictionary<Guid, IList<MediaItemAspect>> aspects, Guid? collectionMediaItemId, IDictionary<Guid, string> actorMediaItems)
    {
      if (aspects.ContainsKey(MovieAspect.ASPECT_ID))
      {
        if (BaseInfo.IsVirtualResource(aspects))
          return;

        MovieInfo movieInfo = new MovieInfo();
        movieInfo.FromMetadata(aspects);
        MovieCollectionInfo collectionInfo = movieInfo.CloneBasicInstance<MovieCollectionInfo>();
        if (!_checkCache.Contains(mediaItemId))
        {
          _checkCache.Add(mediaItemId);
          await ExtractLocalImages(aspects, mediaItemId, collectionMediaItemId, movieInfo.ToString(), collectionInfo.ToString(), actorMediaItems).ConfigureAwait(false);
          if (!MovieMetadataExtractor.SkipFanArtDownload)
            await OnlineMatcherService.Instance.DownloadMovieFanArtAsync(mediaItemId, movieInfo).ConfigureAwait(false);
        }

        //Take advantage of the movie language being known and download collection too
        if (collectionMediaItemId.HasValue && !_checkCache.Contains(collectionMediaItemId.Value))
        {
          _checkCache.Add(collectionMediaItemId.Value);
          if (!MovieMetadataExtractor.SkipFanArtDownload)
            await OnlineMatcherService.Instance.DownloadMovieFanArtAsync(collectionMediaItemId.Value, collectionInfo).ConfigureAwait(false);
        }
      }
      else if (aspects.ContainsKey(PersonAspect.ASPECT_ID))
      {
        PersonInfo personInfo = new PersonInfo();
        personInfo.FromMetadata(aspects);
        if (personInfo.Occupation == PersonAspect.OCCUPATION_ACTOR || personInfo.Occupation == PersonAspect.OCCUPATION_DIRECTOR ||
          personInfo.Occupation == PersonAspect.OCCUPATION_WRITER)
        {
          if (!MovieMetadataExtractor.SkipFanArtDownload)
            await OnlineMatcherService.Instance.DownloadMovieFanArtAsync(mediaItemId, personInfo).ConfigureAwait(false);
        }
      }
      else if (aspects.ContainsKey(CharacterAspect.ASPECT_ID))
      {
        CharacterInfo characterInfo = new CharacterInfo();
        characterInfo.FromMetadata(aspects);
        if (!MovieMetadataExtractor.SkipFanArtDownload)
          await OnlineMatcherService.Instance.DownloadMovieFanArtAsync(mediaItemId, characterInfo).ConfigureAwait(false);
      }
      else if (aspects.ContainsKey(CompanyAspect.ASPECT_ID))
      {
        CompanyInfo companyInfo = new CompanyInfo();
        companyInfo.FromMetadata(aspects);
        if (companyInfo.Type == CompanyAspect.COMPANY_PRODUCTION)
        {
          if (!MovieMetadataExtractor.SkipFanArtDownload)
            await OnlineMatcherService.Instance.DownloadMovieFanArtAsync(mediaItemId, companyInfo).ConfigureAwait(false);
        }
      }
    }

    private IResourceLocator GetResourceLocator(IDictionary<Guid, IList<MediaItemAspect>> aspects)
    {
      IList<MultipleMediaItemAspect> providerAspects;
      if (!MediaItemAspect.TryGetAspects(aspects, ProviderResourceAspect.Metadata, out providerAspects))
        return null;
      foreach (MultipleMediaItemAspect providerAspect in providerAspects)
      {
        string systemId = (string)providerAspect[ProviderResourceAspect.ATTR_SYSTEM_ID];
        string resourceAccessorPath = (string)providerAspect[ProviderResourceAspect.ATTR_RESOURCE_ACCESSOR_PATH];
        if (!string.IsNullOrEmpty(systemId) && !string.IsNullOrEmpty(resourceAccessorPath))
          return new ResourceLocator(systemId, ResourcePath.Deserialize(resourceAccessorPath));
      }
      return null;
    }

    private Task ExtractLocalImages(IDictionary<Guid, IList<MediaItemAspect>> aspects, Guid? movieMediaItemId, Guid? collectionMediaItemId, string movieName, string collectionName, IDictionary<Guid, string> actorMediaItems)
    {
      if (BaseInfo.IsVirtualResource(aspects))
        return Task.CompletedTask;

      IResourceLocator mediaItemLocater = GetResourceLocator(aspects);
      if (mediaItemLocater == null)
        return Task.CompletedTask;

      return ExtractFolderImages(mediaItemLocater, movieMediaItemId, collectionMediaItemId, movieName, collectionName, actorMediaItems);
    }

    private async Task ExtractFolderImages(IResourceLocator mediaItemLocater, Guid? movieMediaItemId, Guid? collectionMediaItemId, string movieTitle, string collectionTitle, IDictionary<Guid, string> actorMediaItems)
    {
      string fileSystemPath = string.Empty;

      // File based access
      try
      {
        if (mediaItemLocater != null)
        {
          fileSystemPath = mediaItemLocater.NativeResourcePath.FileName;
          var mediaItemPath = mediaItemLocater.NativeResourcePath;
          var mediaItemFileNameWithoutExtension = ResourcePathHelper.GetFileNameWithoutExtension(mediaItemPath.ToString()).ToLowerInvariant();
          var mediaItemDirectoryPath = ResourcePathHelper.Combine(mediaItemPath, "../");
          var collectionMediaItemDirectoryPath = ResourcePathHelper.Combine(mediaItemPath, "../../");

          //Movie fanart
          //Also saved by the video MDE but saved here again in case of the offline option being different
          var thumbPaths = new List<ResourcePath>();
          var fanArtPaths = new List<ResourcePath>();
          var posterPaths = new List<ResourcePath>();
          var bannerPaths = new List<ResourcePath>();
          var logoPaths = new List<ResourcePath>();
          var clearArtPaths = new List<ResourcePath>();
          var discArtPaths = new List<ResourcePath>();
          if (movieMediaItemId.HasValue)
          {
            using (var directoryRa = new ResourceLocator(mediaItemLocater.NativeSystemId, mediaItemDirectoryPath).CreateAccessor())
            {
              var directoryFsra = directoryRa as IFileSystemResourceAccessor;
              if (directoryFsra != null)
              {
                if (actorMediaItems.Count > 0)
                {
                  //Get Actor thumbs
                  IFileSystemResourceAccessor actorMediaItemDirectory = directoryFsra.GetResource(".actors");
                  if (actorMediaItemDirectory != null)
                  {
                    foreach (var actor in actorMediaItems)
                    {
                      var potentialArtistFanArtFiles = GetPotentialFanArtFiles(actorMediaItemDirectory);

                      foreach (ResourcePath thumbPath in
                          from potentialFanArtFile in potentialArtistFanArtFiles
                          let potentialFanArtFileNameWithoutExtension = ResourcePathHelper.GetFileNameWithoutExtension(potentialFanArtFile.ToString())
                          where potentialFanArtFileNameWithoutExtension.StartsWith(actor.Value.Replace(" ", "_"), StringComparison.InvariantCultureIgnoreCase)
                          select potentialFanArtFile)
                        await SaveFolderFile(mediaItemLocater, thumbPath, FanArtTypes.Thumbnail, actor.Key, actor.Value).ConfigureAwait(false);
                    }
                  }
                }

                var potentialFanArtFiles = GetPotentialFanArtFiles(directoryFsra);

                thumbPaths.AddRange(
                    from potentialFanArtFile in potentialFanArtFiles
                    let potentialFanArtFileNameWithoutExtension = ResourcePathHelper.GetFileNameWithoutExtension(potentialFanArtFile.ToString()).ToLowerInvariant()
                    where potentialFanArtFileNameWithoutExtension.StartsWith(mediaItemFileNameWithoutExtension + "-thumb") || potentialFanArtFileNameWithoutExtension == "thumb"
                    select potentialFanArtFile);

                posterPaths.AddRange(
                    from potentialFanArtFile in potentialFanArtFiles
                    let potentialFanArtFileNameWithoutExtension = ResourcePathHelper.GetFileNameWithoutExtension(potentialFanArtFile.ToString()).ToLowerInvariant()
                    where potentialFanArtFileNameWithoutExtension == "poster" || potentialFanArtFileNameWithoutExtension == "folder" || potentialFanArtFileNameWithoutExtension == "cover" ||
                    potentialFanArtFileNameWithoutExtension.StartsWith(mediaItemFileNameWithoutExtension + "-poster")
                    select potentialFanArtFile);

                logoPaths.AddRange(
                    from potentialFanArtFile in potentialFanArtFiles
                    let potentialFanArtFileNameWithoutExtension = ResourcePathHelper.GetFileNameWithoutExtension(potentialFanArtFile.ToString()).ToLowerInvariant()
                    where potentialFanArtFileNameWithoutExtension == "logo" || potentialFanArtFileNameWithoutExtension.StartsWith(mediaItemFileNameWithoutExtension + "-logo")
                    select potentialFanArtFile);

                clearArtPaths.AddRange(
                    from potentialFanArtFile in potentialFanArtFiles
                    let potentialFanArtFileNameWithoutExtension = ResourcePathHelper.GetFileNameWithoutExtension(potentialFanArtFile.ToString()).ToLowerInvariant()
                    where potentialFanArtFileNameWithoutExtension == "clearart" || potentialFanArtFileNameWithoutExtension.StartsWith(mediaItemFileNameWithoutExtension + "-clearart")
                    select potentialFanArtFile);

                discArtPaths.AddRange(
                    from potentialFanArtFile in potentialFanArtFiles
                    let potentialFanArtFileNameWithoutExtension = ResourcePathHelper.GetFileNameWithoutExtension(potentialFanArtFile.ToString()).ToLowerInvariant()
                    where potentialFanArtFileNameWithoutExtension == "discart" || potentialFanArtFileNameWithoutExtension == "disc" || 
                    potentialFanArtFileNameWithoutExtension.StartsWith(mediaItemFileNameWithoutExtension + "-discart")
                    select potentialFanArtFile);

                bannerPaths.AddRange(
                    from potentialFanArtFile in potentialFanArtFiles
                    let potentialFanArtFileNameWithoutExtension = ResourcePathHelper.GetFileNameWithoutExtension(potentialFanArtFile.ToString()).ToLowerInvariant()
                    where potentialFanArtFileNameWithoutExtension == "banner" || potentialFanArtFileNameWithoutExtension.StartsWith(mediaItemFileNameWithoutExtension + "-banner")
                    select potentialFanArtFile);

                fanArtPaths.AddRange(
                    from potentialFanArtFile in potentialFanArtFiles
                    let potentialFanArtFileNameWithoutExtension = ResourcePathHelper.GetFileNameWithoutExtension(potentialFanArtFile.ToString()).ToLowerInvariant()
                    where potentialFanArtFileNameWithoutExtension == "backdrop" || potentialFanArtFileNameWithoutExtension == "fanart" ||
                    potentialFanArtFileNameWithoutExtension.StartsWith(mediaItemFileNameWithoutExtension + "-fanart")
                    select potentialFanArtFile);

                if (directoryFsra.ResourceExists("ExtraFanArt/"))
                  using (var extraFanArtDirectoryFsra = directoryFsra.GetResource("ExtraFanArt/"))
                    fanArtPaths.AddRange(GetPotentialFanArtFiles(extraFanArtDirectoryFsra));
              }
            }
            foreach (ResourcePath posterPath in posterPaths)
              await SaveFolderFile(mediaItemLocater, posterPath, FanArtTypes.Poster, movieMediaItemId.Value, movieTitle).ConfigureAwait(false);
            foreach (ResourcePath logoPath in logoPaths)
              await SaveFolderFile(mediaItemLocater, logoPath, FanArtTypes.Logo, movieMediaItemId.Value, movieTitle).ConfigureAwait(false);
            foreach (ResourcePath clearArtPath in clearArtPaths)
              await SaveFolderFile(mediaItemLocater, clearArtPath, FanArtTypes.ClearArt, movieMediaItemId.Value, movieTitle).ConfigureAwait(false);
            foreach (ResourcePath discArtPath in discArtPaths)
              await SaveFolderFile(mediaItemLocater, discArtPath, FanArtTypes.DiscArt, movieMediaItemId.Value, movieTitle).ConfigureAwait(false);
            foreach (ResourcePath bannerPath in bannerPaths)
              await SaveFolderFile(mediaItemLocater, bannerPath, FanArtTypes.Banner, movieMediaItemId.Value, movieTitle).ConfigureAwait(false);
            foreach (ResourcePath fanartPath in fanArtPaths)
              await SaveFolderFile(mediaItemLocater, fanartPath, FanArtTypes.FanArt, movieMediaItemId.Value, movieTitle).ConfigureAwait(false);
            foreach (ResourcePath thumbPath in thumbPaths)
              await SaveFolderFile(mediaItemLocater, thumbPath, FanArtTypes.Thumbnail, movieMediaItemId.Value, movieTitle).ConfigureAwait(false);
          }

          //Collection fanart
          fanArtPaths.Clear();
          posterPaths.Clear();
          bannerPaths.Clear();
          logoPaths.Clear();
          clearArtPaths.Clear();
          discArtPaths.Clear();
          if (collectionMediaItemId.HasValue)
          {
            using (var directoryRa = new ResourceLocator(mediaItemLocater.NativeSystemId, collectionMediaItemDirectoryPath).CreateAccessor())
            {
              var directoryFsra = directoryRa as IFileSystemResourceAccessor;
              if (directoryFsra != null)
              {
                var potentialFanArtFiles = GetPotentialFanArtFiles(directoryFsra);

                posterPaths.AddRange(
                    from potentialFanArtFile in potentialFanArtFiles
                    let potentialFanArtFileNameWithoutExtension = ResourcePathHelper.GetFileNameWithoutExtension(potentialFanArtFile.ToString()).ToLowerInvariant()
                    where potentialFanArtFileNameWithoutExtension == "poster" || potentialFanArtFileNameWithoutExtension == "folder" || potentialFanArtFileNameWithoutExtension == "cover"
                    select potentialFanArtFile);

                bannerPaths.AddRange(
                    from potentialFanArtFile in potentialFanArtFiles
                    let potentialFanArtFileNameWithoutExtension = ResourcePathHelper.GetFileNameWithoutExtension(potentialFanArtFile.ToString()).ToLowerInvariant()
                    where potentialFanArtFileNameWithoutExtension == "banner"
                    select potentialFanArtFile);

                fanArtPaths.AddRange(
                    from potentialFanArtFile in potentialFanArtFiles
                    let potentialFanArtFileNameWithoutExtension = ResourcePathHelper.GetFileNameWithoutExtension(potentialFanArtFile.ToString()).ToLowerInvariant()
                    where potentialFanArtFileNameWithoutExtension == "backdrop" || potentialFanArtFileNameWithoutExtension == "fanart"
                    select potentialFanArtFile);

                if (directoryFsra.ResourceExists("ExtraFanArt/"))
                  using (var extraFanArtDirectoryFsra = directoryFsra.GetResource("ExtraFanArt/"))
                    fanArtPaths.AddRange(GetPotentialFanArtFiles(extraFanArtDirectoryFsra));
              }
            }
            foreach (ResourcePath posterPath in posterPaths)
              await SaveFolderFile(mediaItemLocater, posterPath, FanArtTypes.Poster, collectionMediaItemId.Value, collectionTitle).ConfigureAwait(false);
            foreach (ResourcePath bannerPath in bannerPaths)
              await SaveFolderFile(mediaItemLocater, bannerPath, FanArtTypes.Banner, collectionMediaItemId.Value, collectionTitle).ConfigureAwait(false);
            foreach (ResourcePath fanartPath in fanArtPaths)
              await SaveFolderFile(mediaItemLocater, fanartPath, FanArtTypes.FanArt, collectionMediaItemId.Value, collectionTitle).ConfigureAwait(false);
          }
        }
      }
      catch (Exception ex)
      {
        Logger.Warn("MovieFanArtHandler: Exception while reading folder images for '{0}'", ex, fileSystemPath);
      }
    }

    private List<ResourcePath> GetPotentialFanArtFiles(IFileSystemResourceAccessor directoryAccessor)
    {
      var result = new List<ResourcePath>();
      if (directoryAccessor.IsFile)
        return result;
      foreach (var file in directoryAccessor.GetFiles())
        using (file)
        {
          var path = file.CanonicalLocalResourcePath;
          if (IMG_EXTENSIONS.Contains(ResourcePathHelper.GetExtension(path.ToString())))
            result.Add(path);
        }
      return result;
    }

    private async Task SaveFolderFile(IResourceLocator mediaItemLocater, ResourcePath file, string fanArtType, Guid mediaItemId, string title)
    {
      if ((!MovieMetadataExtractor.CacheOfflineFanArt && mediaItemLocater.NativeResourcePath.IsNetworkResource) ||
          (!MovieMetadataExtractor.CacheLocalFanArt && (!mediaItemLocater.NativeResourcePath.IsNetworkResource && mediaItemLocater.NativeResourcePath.IsValidLocalPath)))
        return;

      IFanArtCache fanArtCache = ServiceRegistration.Get<IFanArtCache>();
      await fanArtCache.TrySaveFanArt(mediaItemId, title, fanArtType,
        p => TrySaveFolderImage(mediaItemLocater, file, p)).ConfigureAwait(false);
    }

    private async Task<bool> TrySaveFolderImage(IResourceLocator mediaItemLocater, ResourcePath file, string saveDirectory)
    {
      string savePath = Path.Combine(saveDirectory, "Folder." + ResourcePathHelper.GetFileName(file.ToString()));
      try
      {
        if (File.Exists(savePath))
          return false;

        using (var fileRa = new ResourceLocator(mediaItemLocater.NativeSystemId, file).CreateAccessor())
        {
          var fileFsra = fileRa as IFileSystemResourceAccessor;
          if (fileFsra != null)
          {
            using (Stream ms = fileFsra.OpenRead())
            using (FileStream fs = File.OpenWrite(savePath))
              await ms.CopyToAsync(fs).ConfigureAwait(false);
            return true;
          }
        }
      }
      catch (Exception ex)
      {
        // Decoding of invalid image data can fail, but main MediaItem is correct.
        Logger.Warn("MovieFanArtHandler: Error saving folder image to path '{0}'", ex, savePath);
      }
      return false;
    }

    private string GetCacheFileName(string cachePath, string fileName)
    {
      string cacheFile = Path.Combine(cachePath, fileName);
      string folder = Path.GetDirectoryName(cacheFile);
      if (!Directory.Exists(folder))
        Directory.CreateDirectory(folder);

      return cacheFile;
    }

    public void DeleteFanArt(Guid mediaItemId)
    {
      _checkCache.Remove(mediaItemId);
      //Deletion handled by video MDE
    }

    public void ClearCache()
    {
      _checkCache.Clear();
    }

    private static ILogger Logger
    {
      get { return ServiceRegistration.Get<ILogger>(); }
    }
  }
}<|MERGE_RESOLUTION|>--- conflicted
+++ resolved
@@ -112,15 +112,9 @@
               actorMediaItems[(Guid)relation[RelationshipAspect.ATTR_LINKED_ID]] = actors[index.Value];
           }
         }
-      }
-<<<<<<< HEAD
-
-      _checkCache.Add(mediaItemId);
-      ExtractFanArt(mediaItemId, aspects, collectionMediaItemId, actorMediaItems);
-=======
+      }
 
       return ExtractFanArt(mediaItemId, aspects, collectionMediaItemId, actorMediaItems);
->>>>>>> ca5fa06b
     }
 
     private async Task ExtractFanArt(Guid mediaItemId, IDictionary<Guid, IList<MediaItemAspect>> aspects, Guid? collectionMediaItemId, IDictionary<Guid, string> actorMediaItems)
@@ -132,18 +126,18 @@
 
         MovieInfo movieInfo = new MovieInfo();
         movieInfo.FromMetadata(aspects);
-        MovieCollectionInfo collectionInfo = movieInfo.CloneBasicInstance<MovieCollectionInfo>();
-        if (!_checkCache.Contains(mediaItemId))
-        {
-          _checkCache.Add(mediaItemId);
-          await ExtractLocalImages(aspects, mediaItemId, collectionMediaItemId, movieInfo.ToString(), collectionInfo.ToString(), actorMediaItems).ConfigureAwait(false);
-          if (!MovieMetadataExtractor.SkipFanArtDownload)
-            await OnlineMatcherService.Instance.DownloadMovieFanArtAsync(mediaItemId, movieInfo).ConfigureAwait(false);
+        MovieCollectionInfo collectionInfo = movieInfo.CloneBasicInstance<MovieCollectionInfo>();
+        if (!_checkCache.Contains(mediaItemId))
+        {
+          _checkCache.Add(mediaItemId);
+          await ExtractLocalImages(aspects, mediaItemId, collectionMediaItemId, movieInfo.ToString(), collectionInfo.ToString(), actorMediaItems).ConfigureAwait(false);
+          if (!MovieMetadataExtractor.SkipFanArtDownload)
+            await OnlineMatcherService.Instance.DownloadMovieFanArtAsync(mediaItemId, movieInfo).ConfigureAwait(false);
         }
 
         //Take advantage of the movie language being known and download collection too
         if (collectionMediaItemId.HasValue && !_checkCache.Contains(collectionMediaItemId.Value))
-        {
+        {
           _checkCache.Add(collectionMediaItemId.Value);
           if (!MovieMetadataExtractor.SkipFanArtDownload)
             await OnlineMatcherService.Instance.DownloadMovieFanArtAsync(collectionMediaItemId.Value, collectionInfo).ConfigureAwait(false);
@@ -221,14 +215,14 @@
           var mediaItemDirectoryPath = ResourcePathHelper.Combine(mediaItemPath, "../");
           var collectionMediaItemDirectoryPath = ResourcePathHelper.Combine(mediaItemPath, "../../");
 
-          //Movie fanart
+          //Movie fanart
           //Also saved by the video MDE but saved here again in case of the offline option being different
           var thumbPaths = new List<ResourcePath>();
           var fanArtPaths = new List<ResourcePath>();
           var posterPaths = new List<ResourcePath>();
           var bannerPaths = new List<ResourcePath>();
           var logoPaths = new List<ResourcePath>();
-          var clearArtPaths = new List<ResourcePath>();
+          var clearArtPaths = new List<ResourcePath>();
           var discArtPaths = new List<ResourcePath>();
           if (movieMediaItemId.HasValue)
           {
@@ -282,12 +276,12 @@
                     from potentialFanArtFile in potentialFanArtFiles
                     let potentialFanArtFileNameWithoutExtension = ResourcePathHelper.GetFileNameWithoutExtension(potentialFanArtFile.ToString()).ToLowerInvariant()
                     where potentialFanArtFileNameWithoutExtension == "clearart" || potentialFanArtFileNameWithoutExtension.StartsWith(mediaItemFileNameWithoutExtension + "-clearart")
-                    select potentialFanArtFile);
-
+                    select potentialFanArtFile);
+
                 discArtPaths.AddRange(
                     from potentialFanArtFile in potentialFanArtFiles
                     let potentialFanArtFileNameWithoutExtension = ResourcePathHelper.GetFileNameWithoutExtension(potentialFanArtFile.ToString()).ToLowerInvariant()
-                    where potentialFanArtFileNameWithoutExtension == "discart" || potentialFanArtFileNameWithoutExtension == "disc" || 
+                    where potentialFanArtFileNameWithoutExtension == "discart" || potentialFanArtFileNameWithoutExtension == "disc" || 
                     potentialFanArtFileNameWithoutExtension.StartsWith(mediaItemFileNameWithoutExtension + "-discart")
                     select potentialFanArtFile);
 
@@ -314,7 +308,7 @@
             foreach (ResourcePath logoPath in logoPaths)
               await SaveFolderFile(mediaItemLocater, logoPath, FanArtTypes.Logo, movieMediaItemId.Value, movieTitle).ConfigureAwait(false);
             foreach (ResourcePath clearArtPath in clearArtPaths)
-              await SaveFolderFile(mediaItemLocater, clearArtPath, FanArtTypes.ClearArt, movieMediaItemId.Value, movieTitle).ConfigureAwait(false);
+              await SaveFolderFile(mediaItemLocater, clearArtPath, FanArtTypes.ClearArt, movieMediaItemId.Value, movieTitle).ConfigureAwait(false);
             foreach (ResourcePath discArtPath in discArtPaths)
               await SaveFolderFile(mediaItemLocater, discArtPath, FanArtTypes.DiscArt, movieMediaItemId.Value, movieTitle).ConfigureAwait(false);
             foreach (ResourcePath bannerPath in bannerPaths)
@@ -330,7 +324,7 @@
           posterPaths.Clear();
           bannerPaths.Clear();
           logoPaths.Clear();
-          clearArtPaths.Clear();
+          clearArtPaths.Clear();
           discArtPaths.Clear();
           if (collectionMediaItemId.HasValue)
           {
@@ -392,45 +386,45 @@
             result.Add(path);
         }
       return result;
-    }
-
+    }
+
     private async Task SaveFolderFile(IResourceLocator mediaItemLocater, ResourcePath file, string fanArtType, Guid mediaItemId, string title)
-    {
+    {
       if ((!MovieMetadataExtractor.CacheOfflineFanArt && mediaItemLocater.NativeResourcePath.IsNetworkResource) ||
-          (!MovieMetadataExtractor.CacheLocalFanArt && (!mediaItemLocater.NativeResourcePath.IsNetworkResource && mediaItemLocater.NativeResourcePath.IsValidLocalPath)))
-        return;
-
-      IFanArtCache fanArtCache = ServiceRegistration.Get<IFanArtCache>();
-      await fanArtCache.TrySaveFanArt(mediaItemId, title, fanArtType,
+          (!MovieMetadataExtractor.CacheLocalFanArt && (!mediaItemLocater.NativeResourcePath.IsNetworkResource && mediaItemLocater.NativeResourcePath.IsValidLocalPath)))
+        return;
+
+      IFanArtCache fanArtCache = ServiceRegistration.Get<IFanArtCache>();
+      await fanArtCache.TrySaveFanArt(mediaItemId, title, fanArtType,
         p => TrySaveFolderImage(mediaItemLocater, file, p)).ConfigureAwait(false);
-    }
-
-    private async Task<bool> TrySaveFolderImage(IResourceLocator mediaItemLocater, ResourcePath file, string saveDirectory)
-    {
-      string savePath = Path.Combine(saveDirectory, "Folder." + ResourcePathHelper.GetFileName(file.ToString()));
-      try
-      {
-        if (File.Exists(savePath))
-          return false;
-
-        using (var fileRa = new ResourceLocator(mediaItemLocater.NativeSystemId, file).CreateAccessor())
-        {
-          var fileFsra = fileRa as IFileSystemResourceAccessor;
-          if (fileFsra != null)
-          {
-            using (Stream ms = fileFsra.OpenRead())
-            using (FileStream fs = File.OpenWrite(savePath))
-              await ms.CopyToAsync(fs).ConfigureAwait(false);
-            return true;
-          }
-        }
-      }
-      catch (Exception ex)
-      {
-        // Decoding of invalid image data can fail, but main MediaItem is correct.
-        Logger.Warn("MovieFanArtHandler: Error saving folder image to path '{0}'", ex, savePath);
-      }
-      return false;
+    }
+
+    private async Task<bool> TrySaveFolderImage(IResourceLocator mediaItemLocater, ResourcePath file, string saveDirectory)
+    {
+      string savePath = Path.Combine(saveDirectory, "Folder." + ResourcePathHelper.GetFileName(file.ToString()));
+      try
+      {
+        if (File.Exists(savePath))
+          return false;
+
+        using (var fileRa = new ResourceLocator(mediaItemLocater.NativeSystemId, file).CreateAccessor())
+        {
+          var fileFsra = fileRa as IFileSystemResourceAccessor;
+          if (fileFsra != null)
+          {
+            using (Stream ms = fileFsra.OpenRead())
+            using (FileStream fs = File.OpenWrite(savePath))
+              await ms.CopyToAsync(fs).ConfigureAwait(false);
+            return true;
+          }
+        }
+      }
+      catch (Exception ex)
+      {
+        // Decoding of invalid image data can fail, but main MediaItem is correct.
+        Logger.Warn("MovieFanArtHandler: Error saving folder image to path '{0}'", ex, savePath);
+      }
+      return false;
     }
 
     private string GetCacheFileName(string cachePath, string fileName)
@@ -444,7 +438,7 @@
     }
 
     public void DeleteFanArt(Guid mediaItemId)
-    {
+    {
       _checkCache.Remove(mediaItemId);
       //Deletion handled by video MDE
     }
