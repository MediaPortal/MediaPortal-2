--- conflicted
+++ resolved
@@ -1,1338 +1,724 @@
-<<<<<<< HEAD
-﻿<?xml version="1.0" encoding="utf-8"?>
-<Project DefaultTargets="Build" xmlns="http://schemas.microsoft.com/developer/msbuild/2003" ToolsVersion="12.0">
-  <PropertyGroup>
-    <Configuration Condition=" '$(Configuration)' == '' ">Debug</Configuration>
-    <Platform Condition=" '$(Platform)' == '' ">AnyCPU</Platform>
-    <ProductVersion>9.0.30729</ProductVersion>
-    <SchemaVersion>2.0</SchemaVersion>
-    <ProjectGuid>{CD37E2FF-4CF7-4F96-8C73-C6764988D408}</ProjectGuid>
-    <OutputType>Library</OutputType>
-    <AppDesignerFolder>Properties</AppDesignerFolder>
-    <RootNamespace>MediaPortal.UiComponents.Media</RootNamespace>
-    <AssemblyName>Media</AssemblyName>
-    <FileUpgradeFlags>
-    </FileUpgradeFlags>
-    <OldToolsVersion>3.5</OldToolsVersion>
-    <UpgradeBackupLocation>
-    </UpgradeBackupLocation>
-    <TargetFrameworkVersion>v4.7</TargetFrameworkVersion>
-    <TargetFrameworkProfile />
-  </PropertyGroup>
-  <PropertyGroup Condition=" '$(Configuration)|$(Platform)' == 'Debug|x86' ">
-    <DebugSymbols>true</DebugSymbols>
-    <OutputPath>bin\x86\Debug\</OutputPath>
-    <DefineConstants>DEBUG;TRACE</DefineConstants>
-    <DebugType>full</DebugType>
-    <PlatformTarget>x86</PlatformTarget>
-    <ErrorReport>prompt</ErrorReport>
-    <CodeAnalysisRuleSet>AllRules.ruleset</CodeAnalysisRuleSet>
-    <Prefer32Bit>false</Prefer32Bit>
-  </PropertyGroup>
-  <PropertyGroup Condition=" '$(Configuration)|$(Platform)' == 'Release|x86' ">
-    <OutputPath>bin\x86\Release\</OutputPath>
-    <DefineConstants>TRACE</DefineConstants>
-    <Optimize>true</Optimize>
-    <DebugType>pdbonly</DebugType>
-    <PlatformTarget>x86</PlatformTarget>
-    <ErrorReport>prompt</ErrorReport>
-    <CodeAnalysisRuleSet>AllRules.ruleset</CodeAnalysisRuleSet>
-    <Prefer32Bit>false</Prefer32Bit>
-  </PropertyGroup>
-  <ItemGroup>
-    <Reference Include="System" />
-    <Reference Include="System.Core" />
-    <Reference Include="System.Data" />
-    <Reference Include="System.Drawing" />
-    <Reference Include="System.Windows.Forms" />
-    <Reference Include="System.Xml" />
-  </ItemGroup>
-  <ItemGroup>
-    <Reference Include="Bass.Net, Version=2.4.12.5, Culture=neutral, PublicKeyToken=b7566c273e6ef480, processorArchitecture=MSIL">
-      <HintPath>..\..\..\..\Packages\BASS.NET.2.4.12.5\lib\net45\Bass.Net.dll</HintPath>
-      <Private>True</Private>
-    </Reference>
-    <ProjectReference Include="..\..\..\Extensions\BassLibraries\BassLibraries.csproj">
-      <Project>{B186C33C-7DC6-4F6B-911D-B8D3C6482C39}</Project>
-      <Name>BassLibraries</Name>
-    </ProjectReference>
-    <ProjectReference Include="..\..\..\Extensions\ResourceProviders\AudioCDResourceProvider\AudioCDResourceProvider.csproj">
-      <Project>{A492604D-592C-425F-9DDD-A121BD6DE0B5}</Project>
-      <Name>AudioCDResourceProvider</Name>
-    </ProjectReference>
-    <ProjectReference Include="..\..\..\Core\MediaPortal.Common\MediaPortal.Common.csproj">
-      <Project>{ECF060E7-CAA1-4466-851F-F80B857641EA}</Project>
-      <Name>MediaPortal.Common</Name>
-      <Private>False</Private>
-    </ProjectReference>
-    <ProjectReference Include="..\..\..\Core\MediaPortal.UI\MediaPortal.UI.csproj">
-      <Project>{52E587D0-A274-44DA-8846-8EEAF5414923}</Project>
-      <Name>MediaPortal.UI</Name>
-      <Private>False</Private>
-    </ProjectReference>
-    <ProjectReference Include="..\..\..\Core\MediaPortal.Utilities\MediaPortal.Utilities.csproj">
-      <Project>{4FE7B8AE-1330-424A-91A1-C68D7ABF9CB8}</Project>
-      <Name>MediaPortal.Utilities</Name>
-      <Private>False</Private>
-    </ProjectReference>
-    <ProjectReference Include="..\..\..\Core\UPnP\UPnP.csproj">
-      <Project>{455E7D70-1C85-4D7F-9F01-DC801B8B8C34}</Project>
-      <Name>UPnP</Name>
-    </ProjectReference>
-    <ProjectReference Include="..\..\SkinEngine\SkinEngine.csproj">
-      <Project>{7E943389-3589-40C9-B481-2E223554CC49}</Project>
-      <Name>SkinEngine</Name>
-    </ProjectReference>
-    <ProjectReference Include="..\SkinBase\SkinBase.csproj">
-      <Project>{4EFED5BE-2F6A-4944-BB96-053D5945BA1F}</Project>
-      <Name>SkinBase</Name>
-      <Private>True</Private>
-    </ProjectReference>
-  </ItemGroup>
-  <ItemGroup>
-    <Compile Include="..\..\..\Core\MediaPortal.Common\VersionInfo\VersionInfo.cs">
-      <Link>Properties\VersionInfo.cs</Link>
-    </Compile>
-    <Compile Include="Actions\AddViewToPlaylistAction.cs" />
-    <Compile Include="Actions\BrowseMediaAction.cs" />
-    <Compile Include="Actions\BaseTrackServerConnectionAction.cs" />
-    <Compile Include="Actions\LatestMediaAction.cs" />
-    <Compile Include="Actions\SwitchBrowseModeAction.cs" />
-    <Compile Include="Actions\SwitchBrowseLocalMLAction.cs" />
-    <Compile Include="Actions\MoviesAction.cs" />
-    <Compile Include="Actions\SeriesAction.cs" />
-    <Compile Include="Actions\SwitchFilterAction.cs" />
-    <Compile Include="Actions\SwitchGroupingAction.cs" />
-    <Compile Include="Actions\SwitchSortingAction.cs" />
-    <Compile Include="Actions\RemovePlaylistsAction.cs" />
-    <Compile Include="Actions\SwitchViewModeAction.cs" />
-    <Compile Include="Actions\SavePlaylistAction.cs" />
-    <Compile Include="Actions\ManagePlaylistsAction.cs" />
-    <Compile Include="Actions\ImagesAction.cs" />
-    <Compile Include="Actions\VideosAction.cs" />
-    <Compile Include="Actions\AudioAction.cs" />
-    <Compile Include="Actions\ShowPlaylistAction.cs" />
-    <Compile Include="Actions\VisibilityDependsOnServerConnectStateAction.cs" />
-    <Compile Include="Actions\BrowseLocalMediaAction.cs" />
-    <Compile Include="Controls\AudioSpectrumAnalyzer.cs" />
-    <Compile Include="Extensions\IMediaItemAction.cs" />
-    <Compile Include="Extensions\MediaItemActionBuilder.cs" />
-    <Compile Include="Extensions\MediaNavigationFilterBuilder.cs" />
-    <Compile Include="FilterCriteria\FilterByAlbumArtistCriterion.cs" />
-    <Compile Include="FilterCriteria\FilterByAlbumCompilationCriterion.cs" />
-    <Compile Include="FilterCriteria\FilterByMovieCertificationCriterion.cs" />
-    <Compile Include="FilterCriteria\FilterBySeriesCertificationCriterion.cs" />
-    <Compile Include="FilterCriteria\FilterByConductorCriterion.cs" />
-    <Compile Include="FilterCriteria\FilterByCharacterCriterion.cs" />
-    <Compile Include="FilterCriteria\FilterByContentGroupCriterion.cs" />
-    <Compile Include="FilterCriteria\FilterByCompilationCriterion.cs" />
-    <Compile Include="FilterCriteria\FilterByDiscNumberCriterion.cs" />
-    <Compile Include="FilterCriteria\FilterByTvNetworkCriterion.cs" />
-    <Compile Include="FilterCriteria\FilterByCompanyCriterion.cs" />
-    <Compile Include="FilterCriteria\FilterByMusicLabelCriterion.cs" />
-    <Compile Include="FilterCriteria\FilterByComposerCriterion.cs" />
-    <Compile Include="FilterCriteria\FilterByAlbumCriterion.cs" />
-    <Compile Include="FilterCriteria\FilterByArtistCriterion.cs" />
-    <Compile Include="FilterCriteria\FilterByWriterCriterion.cs" />
-    <Compile Include="FilterCriteria\FilterByDirectorCriterion.cs" />
-    <Compile Include="FilterCriteria\FilterByActorCriterion.cs" />
-    <Compile Include="FilterCriteria\FilterByMovieCollectionCriterion.cs" />
-    <Compile Include="FilterCriteria\FilterBySeriesSeasonCriterion.cs" />
-    <Compile Include="FilterCriteria\FilterBySeriesCriterion.cs" />
-    <Compile Include="FilterCriteria\FilterByPlayCountCriterion.cs" />
-    <Compile Include="FilterCriteria\FilterBySystemCriterion.cs" />
-    <Compile Include="FilterTrees\FilterTreePath.cs" />
-    <Compile Include="FilterTrees\IFilterTree.cs" />
-    <Compile Include="FilterCriteria\RelationshipMLFilterCriterion.cs" />
-    <Compile Include="FilterCriteria\LanguageFilterCriterion.cs" />
-    <Compile Include="FilterTrees\RelationshipFilterTree.cs" />
-    <Compile Include="FilterTrees\SimpleFilterTree.cs" />
-    <Compile Include="General\Consts.cs" />
-    <Compile Include="MediaItemActions\AbstractMediaItemAction.cs" />
-    <Compile Include="MediaItemActions\AddSingleToPlaylist.cs" />
-    <Compile Include="MediaItemActions\AddAllToPlaylist.cs" />
-    <Compile Include="MediaItemActions\DeleteFromStorage.cs" />
-    <Compile Include="MediaItemActions\AbstractPlayCountAction.cs" />
-    <Compile Include="MediaItemActions\AbstractRefeshMediaItemAction.cs" />
-    <Compile Include="MediaItemActions\ReimportMediaItem.cs" />
-    <Compile Include="MediaItemActions\RefreshMediaItem.cs" />
-    <Compile Include="MediaItemActions\SetWatched.cs" />
-    <Compile Include="MediaItemActions\SetUnwatched.cs" />
-    <Compile Include="MediaLists\BaseContinueWatchMediaListProvider.cs" />
-    <Compile Include="MediaLists\BaseMediaListProvider.cs" />
-    <Compile Include="MediaLists\BaseFavoriteMediaListProvider.cs" />
-    <Compile Include="MediaLists\BaseUnwatchedMediaListProvider.cs" />
-    <Compile Include="MediaLists\BaseLastWatchedMediaListProvider.cs" />
-    <Compile Include="MediaLists\BaseLatestMediaListProvider.cs" />
-    <Compile Include="MediaLists\LastWatchedAlbumMediaListProvider.cs" />
-    <Compile Include="MediaLists\LastWatchedAudioMediaListProvider.cs" />
-    <Compile Include="MediaLists\LastWatchedEpisodeMediaListProvider.cs" />
-    <Compile Include="MediaLists\LastWatchedMovieMediaListProvider.cs" />
-    <Compile Include="MediaLists\LastWatchedRecordingMediaListProvider.cs" />
-    <Compile Include="MediaLists\LastWatchedSeriesMediaListProvider.cs" />
-    <Compile Include="MediaLists\LastWatchedVideoMediaListProvider.cs" />
-    <Compile Include="MediaLists\FavoriteSeriesMediaListProvider.cs" />
-    <Compile Include="MediaLists\FavoriteAudioMediaListProvider.cs" />
-    <Compile Include="MediaLists\FavoriteEpisodeMediaListProvider.cs" />
-    <Compile Include="MediaLists\FavoriteImageMediaListProvider.cs" />
-    <Compile Include="MediaLists\FavoriteMovieMediaListProvider.cs" />
-    <Compile Include="MediaLists\FavoriteRecordingMediaListProvider.cs" />
-    <Compile Include="MediaLists\FavoriteAlbumMediaListProvider.cs" />
-    <Compile Include="MediaLists\FavoriteVideoMediaListProvider.cs" />
-    <Compile Include="MediaLists\IMediaListProvider.cs" />
-    <Compile Include="MediaLists\ContinueWatchSeriesMediaListProvider.cs" />
-    <Compile Include="MediaLists\ContinueWatchAlbumMediaListProvider.cs" />
-    <Compile Include="MediaLists\ContinueWatchAudioMediaListProvider.cs" />
-    <Compile Include="MediaLists\ContinueWatchEpisodeMediaListProvider.cs" />
-    <Compile Include="MediaLists\LastWatchedImageMediaListProvider.cs" />
-    <Compile Include="MediaLists\ContinueWatchMovieMediaListProvider.cs" />
-    <Compile Include="MediaLists\ContinueWatchRecordingMediaListProvider.cs" />
-    <Compile Include="MediaLists\ContinueWatchVideoMediaListProvider.cs" />
-    <Compile Include="MediaLists\UnwatchedSeriesMediaListProvider.cs" />
-    <Compile Include="MediaLists\UnwatchedAudioMediaListProvider.cs" />
-    <Compile Include="MediaLists\UnwatchedEpisodeMediaListProvider.cs" />
-    <Compile Include="MediaLists\UnwatchedImageMediaListProvider.cs" />
-    <Compile Include="MediaLists\UnwatchedMovieMediaListProvider.cs" />
-    <Compile Include="MediaLists\UnwatchedRecordingMediaListProvider.cs" />
-    <Compile Include="MediaLists\UnwatchedVideoMediaListProvider.cs" />
-    <Compile Include="MediaLists\UnwatchedAlbumMediaListProvider.cs" />
-    <Compile Include="MediaLists\LatestAudioMediaListProvider.cs" />
-    <Compile Include="MediaLists\LatestEpisodeMediaListProvider.cs" />
-    <Compile Include="MediaLists\LatestImageMediaListProvider.cs" />
-    <Compile Include="MediaLists\LatestMovieMediaListProvider.cs" />
-    <Compile Include="MediaLists\LatestRecordingMediaListProvider.cs" />
-    <Compile Include="MediaLists\LatestVideoMediaListProvider.cs" />
-    <Compile Include="MediaLists\MediaListProviderBuilder.cs" />
-    <Compile Include="Models\AspectWrappers\AudioAlbumAspectWrapper.cs" />
-    <Compile Include="Models\AspectWrappers\AudioAspectWrapper.cs" />
-    <Compile Include="Models\AspectWrappers\CharacterAspectWrapper.cs" />
-    <Compile Include="Models\AspectWrappers\CompanyAspectWrapper.cs" />
-    <Compile Include="Models\AspectWrappers\EpisodeAspectWrapper.cs" />
-    <Compile Include="Models\AspectWrappers\GenreAspectWrapper.cs" />
-    <Compile Include="Models\AspectWrappers\ImageAspectWrapper.cs" />
-    <Compile Include="Models\AspectWrappers\ImporterAspectWrapper.cs" />
-    <Compile Include="Models\AspectWrappers\MediaAspectWrapper.cs" />
-    <Compile Include="Models\AspectWrappers\MovieAspectWrapper.cs" />
-    <Compile Include="Models\AspectWrappers\MovieCollectionAspectWrapper.cs" />
-    <Compile Include="Models\AspectWrappers\PersonAspectWrapper.cs" />
-    <Compile Include="Models\AspectWrappers\SeasonAspectWrapper.cs" />
-    <Compile Include="Models\AspectWrappers\SeriesAspectWrapper.cs" />
-    <Compile Include="Models\AspectWrappers\SubtitleAspectWrapper.cs" />
-    <Compile Include="Models\AspectWrappers\UserDataWrapper.cs" />
-    <Compile Include="Models\AspectWrappers\VideoAspectWrapper.cs" />
-    <Compile Include="Models\AspectWrappers\VideoAudioStreamAspectWrapper.cs" />
-    <Compile Include="Models\AspectWrappers\VideoStreamAspectWrapper.cs" />
-    <Compile Include="Models\BasePlayerModel.cs" />
-    <Compile Include="Models\BaseVideoPlayerUIContributor.cs" />
-    <Compile Include="Models\LatestMediaModel.cs" />
-    <Compile Include="Models\MediaFilterModel.cs" />
-    <Compile Include="Models\MediaGroupingModel.cs" />
-    <Compile Include="Models\MediaListModel.cs" />
-    <Compile Include="Models\MediaSortingModel.cs" />
-    <Compile Include="Models\DefaultAudioPlayerUIContributor.cs" />
-    <Compile Include="Models\DefaultVideoPlayerUIContributor.cs" />
-    <Compile Include="Models\ExtendedVideoSkip.cs" />
-    <Compile Include="Models\IPlayerUIContributor.cs" />
-    <Compile Include="Models\DVDPlayerUIContributor.cs" />
-    <Compile Include="Models\NavigationModel\AudioNavigationInitializer.cs" />
-    <Compile Include="Models\NavigationModel\IMediaNavigationInitializer.cs" />
-    <Compile Include="Models\NavigationModel\ImagesNavigationInitializer.cs" />
-    <Compile Include="Models\NavigationModel\BaseNavigationInitializer.cs" />
-    <Compile Include="Models\NavigationModel\MediaLibraryBrowsingNavigationInitializer.cs" />
-    <Compile Include="Models\NavigationModel\LocalBrowsingNavigationInitializer.cs" />
-    <Compile Include="Models\NavigationModel\MoviesNavigationInitializer.cs" />
-    <Compile Include="Models\NavigationModel\SeriesNavigationInitializer.cs" />
-    <Compile Include="Models\NavigationModel\VideosNavigationInitializer.cs" />
-    <Compile Include="Models\Navigation\CertificationFilterItem.cs" />
-    <Compile Include="Models\Navigation\SimplePersonFilterItem.cs" />
-    <Compile Include="Models\Navigation\AlbumFilterItem.cs" />
-    <Compile Include="Models\Navigation\ArtistFilterItem.cs" />
-    <Compile Include="Models\Navigation\ConductorFilterItem.cs" />
-    <Compile Include="Models\Navigation\SeriesGenreFilterItem.cs" />
-    <Compile Include="Models\Navigation\MovieGenreFilterItem.cs" />
-    <Compile Include="Models\Navigation\AudioGenreFilterItem.cs" />
-    <Compile Include="Models\Navigation\ComposerFilterItem.cs" />
-    <Compile Include="Models\Navigation\GenreFilterItem.cs" />
-    <Compile Include="Models\Navigation\VideoStreamItem.cs" />
-    <Compile Include="Models\Navigation\VideoAudioStreamItem.cs" />
-    <Compile Include="Models\Navigation\SubtitleItem.cs" />
-    <Compile Include="Models\Navigation\PlayableContainerMediaItem.cs" />
-    <Compile Include="Models\Navigation\SeasonFilterItem.cs" />
-    <Compile Include="Models\Navigation\MovieFilterItem.cs" />
-    <Compile Include="Models\Navigation\MovieItem.cs" />
-    <Compile Include="Models\Navigation\ActorFilterItem.cs" />
-    <Compile Include="Models\Navigation\DirectorFilterItem.cs" />
-    <Compile Include="Models\Navigation\CompanyFilterItem.cs" />
-    <Compile Include="Models\Navigation\TVNetworkFilterItem.cs" />
-    <Compile Include="Models\Navigation\WriterFilterItem.cs" />
-    <Compile Include="Models\Navigation\CharacterFilterItem.cs" />
-    <Compile Include="Models\Navigation\SeriesFilterItem.cs" />
-    <Compile Include="Models\Navigation\EpisodeItem.cs" />
-    <Compile Include="Models\MediaItemsActionModel.cs" />
-    <Compile Include="Models\ScreenData\AbstractAlbumFilterScreenData.cs" />
-    <Compile Include="Models\ScreenData\AbstractBrowseMediaNavigationScreenData.cs" />
-    <Compile Include="Models\ScreenData\AbstractSeriesFilterScreenData.cs" />
-    <Compile Include="Models\ScreenData\AbstractMovieFilterScreenData.cs" />
-    <Compile Include="Models\ScreenData\MovieFilterByCertificationScreenData.cs" />
-    <Compile Include="Models\ScreenData\SeriesFilterByCertificationScreenData.cs" />
-    <Compile Include="Models\ScreenData\AudioFilterByAlbumLabelScreenData.cs" />
-    <Compile Include="Models\ScreenData\AudioFilterByAlbumArtistScreenData.cs" />
-    <Compile Include="Models\ScreenData\AudioFilterByAlbumCompilationScreenData.cs" />
-    <Compile Include="Models\ScreenData\AudioFilterByConductorScreenData.cs" />
-    <Compile Include="Models\ScreenData\AudioFilterByComposerScreenData.cs" />
-    <Compile Include="Models\ScreenData\AudioFilterByContentGroupScreenData.cs" />
-    <Compile Include="Models\ScreenData\AudioFilterByCompilationScreenData.cs" />
-    <Compile Include="Models\ScreenData\AudioFilterByDiscNumberScreenData.cs" />
-    <Compile Include="Models\ScreenData\ImagesFilterByCityScreenData.cs" />
-    <Compile Include="Models\ScreenData\ImagesFilterByStateScreenData.cs" />
-    <Compile Include="Models\ScreenData\ImagesFilterByCountryScreenData.cs" />
-    <Compile Include="Models\ScreenData\MoviesSimpleSearchScreenData.cs" />
-    <Compile Include="Models\ScreenData\SeriesEpisodeFilterByDirectorScreenData.cs" />
-    <Compile Include="Models\ScreenData\SeriesEpisodeFilterByWriterScreenData.cs" />
-    <Compile Include="Models\ScreenData\SeriesEpisodeFilterByActorScreenData.cs" />
-    <Compile Include="Models\ScreenData\MovieFilterByActorScreenData.cs" />
-    <Compile Include="Models\ScreenData\SeriesEpisodeFilterByCharacterScreenData.cs" />
-    <Compile Include="Models\ScreenData\SeriesFilterByCharacterScreenData.cs" />
-    <Compile Include="Models\ScreenData\MovieFilterByGenreScreenData.cs" />
-    <Compile Include="Models\ScreenData\SeriesFilterByTvNetworkScreenData.cs" />
-    <Compile Include="Models\ScreenData\SeriesFilterByCompanyScreenData.cs" />
-    <Compile Include="Models\ScreenData\SeriesFilterByActorScreenData.cs" />
-    <Compile Include="Models\ScreenData\MovieFilterByCharacterScreenData.cs" />
-    <Compile Include="Models\ScreenData\VideosFilterByCharacterScreenData.cs" />
-    <Compile Include="Models\ScreenData\MovieFilterByDirectorScreenData.cs" />
-    <Compile Include="Models\ScreenData\MovieFilterByCompanyScreenData.cs" />
-    <Compile Include="Models\ScreenData\SeriesFilterByGenreScreenData.cs" />
-    <Compile Include="Models\ScreenData\VideosFilterByGenreScreenData.cs" />
-    <Compile Include="Models\ScreenData\VideosFilterByPlayCountScreenData.cs" />
-    <Compile Include="Models\ScreenData\MovieFilterByWriterScreenData.cs" />
-    <Compile Include="Models\ScreenData\VideosFilterByWriterScreenData.cs" />
-    <Compile Include="Models\ScreenData\VideosFilterByDirectorScreenData.cs" />
-    <Compile Include="Models\ScreenData\MovieFilterByCollectionScreenData.cs" />
-    <Compile Include="Models\ScreenData\MovieShowItemsScreenData.cs" />
-    <Compile Include="Models\ScreenData\VideosFilterByLanguageScreenData.cs" />
-    <Compile Include="Models\ScreenData\SeriesShowItemsScreenData.cs" />
-    <Compile Include="Models\ScreenData\SeriesFilterBySeasonScreenData.cs" />
-    <Compile Include="Models\ScreenData\SeriesFilterByNameScreenData.cs" />
-    <Compile Include="Models\ScreenData\SeriesSimpleSearchScreenData.cs" />
-    <Compile Include="Models\Sorting\AudioAlbumSortByFirstMusicLabel.cs" />
-    <Compile Include="Models\Sorting\AudioSortByContentGroup.cs" />
-    <Compile Include="Models\Sorting\AudioSortByAlbumTrack.cs" />
-    <Compile Include="Models\Sorting\AudioSortByAlbum.cs" />
-    <Compile Include="Models\Sorting\AudioAlbumSortByFirstArtist.cs" />
-    <Compile Include="Models\Sorting\AudioAlbumSortByCompilation.cs" />
-    <Compile Include="Models\Sorting\AudioSortByFirstConductor.cs" />
-    <Compile Include="Models\Sorting\AudioSortByFirstComposer.cs" />
-    <Compile Include="Models\Sorting\AudioSortByCompilation.cs" />
-    <Compile Include="Models\Sorting\AudioSortByTrack.cs" />
-    <Compile Include="Models\Sorting\AudioSortByFirstArtist.cs" />
-    <Compile Include="Models\Sorting\BrowseDefaultSorting.cs" />
-    <Compile Include="Models\Sorting\AudioSortByFirstGenre.cs" />
-    <Compile Include="Models\Sorting\AbstractSortByFirstComparableAttribute.cs" />
-    <Compile Include="Models\Sorting\AbstractSortByComparableObjectAttribute.cs" />
-    <Compile Include="Models\Sorting\AbstractSortByComparableValueAttribute.cs" />
-    <Compile Include="Models\Sorting\MovieSortByCertification.cs" />
-    <Compile Include="Models\Sorting\SeriesSortByDVDEpisode.cs" />
-    <Compile Include="Models\Sorting\SeriesSortByCertification.cs" />
-    <Compile Include="Models\Sorting\SeriesSortByFirstProductionStudio.cs" />
-    <Compile Include="Models\Sorting\SeriesSortByFirstTVNetwork.cs" />
-    <Compile Include="Models\Sorting\SeriesSortByEpisodeTitle.cs" />
-    <Compile Include="Models\Sorting\AudioSortByTitle.cs" />
-    <Compile Include="Models\Sorting\SortByAddedDate.cs" />
-    <Compile Include="Models\Sorting\SeriesSortBySeasonTitle.cs" />
-    <Compile Include="Models\Sorting\SortBySortTitle.cs" />
-    <Compile Include="Models\Sorting\SeriesSortByFirstActor.cs" />
-    <Compile Include="Models\Sorting\SeriesSortByFirstCharacter.cs" />
-    <Compile Include="Models\Sorting\SortByName.cs" />
-    <Compile Include="Models\Sorting\VideoSortByFirstCharacter.cs" />
-    <Compile Include="Models\Sorting\VideoSortByFirstWriter.cs" />
-    <Compile Include="Models\Sorting\SortByFirstAiredDate.cs" />
-    <Compile Include="Models\Sorting\SeriesSortByEpisode.cs" />
-    <Compile Include="Models\Sorting\SortByDate.cs" />
-    <Compile Include="Models\Sorting\VideoSortByAspectRatio.cs" />
-    <Compile Include="Models\Sorting\VideoSortBySize.cs" />
-    <Compile Include="Models\Sorting\VideoSortByDuration.cs" />
-    <Compile Include="Models\Sorting\VideoSortByFirstActor.cs" />
-    <Compile Include="Models\Sorting\VideoSortByFirstDirector.cs" />
-    <Compile Include="Models\Sorting\VideoSortByFirstGenre.cs" />
-    <Compile Include="Models\Sorting\SortBySystem.cs" />
-    <Compile Include="Models\Sorting\ImageSortBySize.cs" />
-    <Compile Include="Models\Sorting\SortByYear.cs" />
-    <Compile Include="Models\Sorting\SortByTitle.cs" />
-    <Compile Include="Models\Sorting\Sorting.cs" />
-    <Compile Include="Models\ViewModeModel.cs" />
-    <Compile Include="Models\ManagePlaylistsModel.cs" />
-    <Compile Include="Models\Navigation\ContainerItem.cs" />
-    <Compile Include="Models\Navigation\ViewItem.cs" />
-    <Compile Include="Models\ImagePlayerUIContributor.cs" />
-    <Compile Include="Models\NavigationData.cs" />
-    <Compile Include="Models\Navigation\FilterItem.cs" />
-    <Compile Include="Models\PlayItemsModel.cs" />
-    <Compile Include="Models\ScreenData\AbstractScreenData.cs" />
-    <Compile Include="Models\BasePlaylistModel.cs" />
-    <Compile Include="Models\EditPlaylistModel.cs" />
-    <Compile Include="Models\ScreenData\AbstractItemsScreenData.cs" />
-    <Compile Include="Models\ScreenData\AbstractFiltersScreenData.cs" />
-    <Compile Include="Models\ScreenData\AbstractVideosFilterScreenData.cs" />
-    <Compile Include="Models\ScreenData\AbstractAudioFilterScreenData.cs" />
-    <Compile Include="Models\ScreenData\AbstractImagesFilterScreenData.cs" />
-    <Compile Include="Models\ScreenData\BrowseMediaNavigationScreenData.cs" />
-    <Compile Include="Models\ScreenData\ImagesFilterBySystemScreenData.cs" />
-    <Compile Include="Models\ScreenData\AudioFilterBySystemScreenData.cs" />
-    <Compile Include="Models\ScreenData\VideosFilterBySystemScreenData.cs" />
-    <Compile Include="Models\ScreenData\LocalMediaNavigationScreenData.cs" />
-    <Compile Include="Models\ScreenData\ImagesSimpleSearchScreenData.cs" />
-    <Compile Include="Models\ScreenData\ImagesFilterBySizeScreenData.cs" />
-    <Compile Include="Models\ScreenData\ImagesFilterByYearScreenData.cs" />
-    <Compile Include="Models\ScreenData\VideosSimpleSearchScreenData.cs" />
-    <Compile Include="Models\ScreenData\VideosFilterByYearScreenData.cs" />
-    <Compile Include="Models\ScreenData\AudioSimpleSearchScreenData.cs" />
-    <Compile Include="Models\ScreenData\AudioFilterByDecadeScreenData.cs" />
-    <Compile Include="Models\ScreenData\AudioFilterByGenreScreenData.cs" />
-    <Compile Include="Models\ScreenData\AudioFilterByAlbumScreenData.cs" />
-    <Compile Include="Models\ScreenData\AudioFilterByArtistScreenData.cs" />
-    <Compile Include="Models\ScreenData\VideosFilterByActorScreenData.cs" />
-    <Compile Include="Models\ScreenData\VideosShowItemsScreenData.cs" />
-    <Compile Include="Models\ScreenData\ImagesShowItemsScreenData.cs" />
-    <Compile Include="Models\ScreenData\AudioShowItemsScreenData.cs" />
-    <Compile Include="Models\ScreenData\AbstractSearchScreenData.cs" />
-    <Compile Include="Models\MediaNavigationModel.cs" />
-    <Compile Include="Models\ServerPlaylists.cs" />
-    <Compile Include="Models\ShowPlaylistModel.cs" />
-    <Compile Include="Models\Navigation\ImageItem.cs" />
-    <Compile Include="Models\Navigation\VideoItem.cs" />
-    <Compile Include="Models\MediaNavigationMode.cs" />
-    <Compile Include="Models\Navigation\NavigationItem.cs" />
-    <Compile Include="Models\Navigation\PlayableMediaItem.cs" />
-    <Compile Include="Models\Navigation\AudioItem.cs" />
-    <Compile Include="Properties\AssemblyInfo.cs" />
-    <Compile Include="Models\VideoPlayerModel.cs" />
-    <Compile Include="Models\AudioPlayerModel.cs" />
-    <Compile Include="FilterCriteria\FilterByDecadeCriterion.cs" />
-    <Compile Include="FilterCriteria\FilterByImageSizeCriterion.cs" />
-    <Compile Include="FilterCriteria\FilterByYearCriterion.cs" />
-    <Compile Include="FilterCriteria\FilterValue.cs" />
-    <Compile Include="FilterCriteria\MLFilterCriterion.cs" />
-    <Compile Include="FilterCriteria\SimpleMLFilterCriterion.cs" />
-    <Compile Include="General\Utils.cs" />
-    <Compile Include="SecondaryFilter\IItemsFilter.cs" />
-    <Compile Include="SecondaryFilter\RemoteNumpadFilter.cs" />
-    <Compile Include="Settings\Configuration\ClosePlayersWhenFinished.cs" />
-    <Compile Include="Settings\Configuration\SeriesCertificationCountry.cs" />
-    <Compile Include="Settings\Configuration\OpenPlayerStrategy.cs" />
-    <Compile Include="Settings\Configuration\InstantSkipPercent.cs" />
-    <Compile Include="Settings\Configuration\MovieCertificationCountry.cs" />
-    <Compile Include="Settings\Configuration\ShowVirtual.cs" />
-    <Compile Include="Settings\Configuration\SkipStepList.cs" />
-    <Compile Include="Settings\Configuration\SkipStepTimeout.cs" />
-    <Compile Include="Settings\Configuration\WatchedPlayPercentage.cs" />
-    <Compile Include="Settings\MediaCertificationSettings.cs" />
-    <Compile Include="Helpers\CertificationHelper.cs" />
-    <Compile Include="Settings\ViewSettings.cs" />
-    <Compile Include="Settings\MediaModelSettings.cs" />
-    <Compile Include="General\MultimediaDirectory.cs" />
-    <Compile Include="Helpers\VirtualMediaHelper.cs" />
-    <Compile Include="Views\BrowseMediaRootProxyViewSpecification.cs" />
-    <Compile Include="Views\AbstractMediaRootProxyViewSpecification.cs" />
-    <Compile Include="Views\LocalMediaRootProxyViewSpecification.cs" />
-    <Compile Include="Views\ServerConnectionChangeNotificator.cs" />
-    <Compile Include="Views\SystemSharesViewSpecification.cs" />
-    <Compile Include="Views\AddedRemovableMediaViewSpecificationFacade.cs" />
-    <Compile Include="Views\CombinedViewChangeNotificator.cs" />
-    <Compile Include="Views\AllSystemsViewSpecification.cs" />
-    <Compile Include="Views\IViewChangeNotificator.cs" />
-    <Compile Include="Views\LocalDirectoryViewSpecification.cs" />
-    <Compile Include="Views\LocalSharesViewSpecification.cs" />
-    <Compile Include="Views\MediaLibraryBrowseViewSpecification.cs" />
-    <Compile Include="Views\MediaLibraryQueryViewSpecification.cs" />
-    <Compile Include="Views\RemovableDriveChangeNotificator.cs" />
-    <Compile Include="Views\RemovableDriveViewSpecification.cs" />
-    <Compile Include="Views\RemovableMediaDrives\AudioCDDriveHandler.cs" />
-    <Compile Include="Views\RemovableMediaDrives\BaseDriveHandler.cs" />
-    <Compile Include="Views\RemovableMediaDrives\MultimediaDriveHandler.cs" />
-    <Compile Include="Views\RemovableMediaDrives\IRemovableDriveHandler.cs" />
-    <Compile Include="Views\RemovableMediaDrives\UnknownRemovableDriveHandler.cs" />
-    <Compile Include="Views\RemovableMediaDrives\VideoDriveHandler.cs" />
-    <Compile Include="Views\SimpleTextSearchViewSpecification.cs" />
-    <Compile Include="Views\View.cs" />
-    <Compile Include="Views\StaticViewSpecification.cs" />
-    <Compile Include="Views\ViewSpecification.cs" />
-  </ItemGroup>
-  <ItemGroup>
-    <Content Include="Language\strings_en.xml">
-      <SubType>Designer</SubType>
-    </Content>
-    <Content Include="plugin.xml">
-      <SubType>Designer</SubType>
-    </Content>
-    <Content Include="Skin\default\screens\DialogAddToPlaylistProgress.xaml" />
-    <Content Include="Skin\default\screens\DialogChooseAVType.xaml" />
-    <Content Include="Skin\default\screens\DialogPlayMenu.xaml" />
-    <Content Include="Skin\default\screens\CurrentlyPlayingVideo.xaml" />
-    <Content Include="Skin\default\screens\FSCWindowButtons.inc" />
-    <Content Include="Skin\default\screens\FullscreenContentVideo.xaml" />
-    <Content Include="Skin\default\screens\CurrentlyPlayingAudio.xaml" />
-    <Content Include="Skin\default\screens\FullscreenContentAudio.xaml" />
-    <Content Include="Skin\default\screens\MediaItemsFilterKeyBindings.inc" />
-    <Content Include="Skin\default\screens\LocalMediaNavigation.xaml" />
-    <Content Include="Skin\default\screens\BrowseMediaNavigation.xaml" />
-    <Content Include="Skin\default\screens\MediaItemsList.inc">
-      <SubType>Designer</SubType>
-    </Content>
-    <Content Include="Skin\default\screens\MediaItemsListHeader.inc" />
-    <Content Include="Skin\default\screens\AudioShowItems.xaml" />
-    <Content Include="Skin\default\screens\VideoShowItems.xaml" />
-    <Content Include="Skin\default\screens\ImageShowItems.xaml" />
-    <Content Include="Skin\default\screens\ImageFilterBySystem.xaml" />
-    <Content Include="Skin\default\screens\SimpleFilterItems.xaml" />
-    <Content Include="Skin\default\screens\SimpleShowItems.xaml" />
-    <Content Include="Skin\default\screens\VideoFilterByActor.xaml" />
-    <Content Include="Skin\default\screens\VideoFilterByGenre.xaml" />
-    <Content Include="Skin\default\screens\VideoFilterByYear.xaml" />
-    <Content Include="Skin\default\screens\VideoFilterBySystem.xaml" />
-    <Content Include="Skin\default\screens\AudioFilterByAlbum.xaml" />
-    <Content Include="Skin\default\screens\AudioFilterByArtist.xaml" />
-    <Content Include="Skin\default\screens\AudioFilterByDecade.xaml" />
-    <Content Include="Skin\default\screens\AudioFilterByGenre.xaml" />
-    <Content Include="Skin\default\screens\AudioFilterBySystem.xaml" />
-    <Content Include="Skin\default\screens\ImageFilterBySize.xaml" />
-    <Content Include="Skin\default\screens\ImageFilterByYear.xaml" />
-    <Content Include="Skin\default\screens\VideoSimpleSearch.xaml" />
-    <Content Include="Skin\default\screens\AudioSimpleSearch.xaml" />
-    <Content Include="Skin\default\screens\ImageSimpleSearch.xaml" />
-    <Content Include="Skin\default\screens\SimpleSearch.xaml" />
-    <Content Include="Skin\default\screens\DialogShowPlaylist.xaml" />
-    <Content Include="Skin\default\screens\DialogChoosePlayMode.xaml" />
-    <Content Include="Skin\default\screens\DialogChooseRepeatMode.xaml" />
-    <Content Include="Skin\default\screens\EditPlaylist.xaml" />
-    <Content Include="Skin\default\screens\PlaylistsOverview.xaml" />
-    <Content Include="Skin\default\screens\PlaylistInfo.xaml" />
-    <Content Include="Skin\default\screens\RemovePlaylists.xaml" />
-    <Content Include="Skin\default\screens\SavePlaylistEditName.xaml" />
-    <Content Include="Skin\default\shortcuts\Media-shortcuts.xml" />
-    <Content Include="Skin\default\themes\default\images\FilterLarge.png" />
-    <Content Include="Skin\default\themes\default\images\FilterSmall.png" />
-    <Content Include="Skin\default\themes\default\images\NoBanner.png" />
-    <Content Include="Skin\default\themes\default\images\NoPoster.png" />
-    <Content Include="Skin\default\themes\default\images\VideoLarge.png" />
-    <Content Include="Skin\default\themes\default\images\VideoSmall.png" />
-    <Content Include="Skin\default\themes\default\images\AudioLarge.png" />
-    <Content Include="Skin\default\themes\default\images\AudioSmall.png" />
-    <Content Include="Skin\default\themes\default\images\NavigationLarge.png" />
-    <Content Include="Skin\default\themes\default\images\NavigationSmall.png" />
-    <Content Include="Skin\default\themes\default\images\ImageLarge.png" />
-    <Content Include="Skin\default\themes\default\images\ImageSmall.png" />
-    <Content Include="Skin\default\themes\default\styles\MediaStyles.xaml" />
-    <Content Include="Skin\default\themes\default\styles\MediaColors.xaml" />
-    <Content Include="Skin\default\themes\default\styles\MediaConsts.xaml" />
-    <Content Include="Skin\default\themes\default\styles\FullScreenContentConsts.xaml" />
-    <Content Include="Skin\default\workflow\filter-actions.xml" />
-    <Content Include="Skin\default\workflow\grouping-actions.xml" />
-    <Content Include="Skin\default\workflow\sorting-actions.xml" />
-    <Content Include="Skin\default\workflow\media-actions.xml" />
-    <Content Include="Skin\default\workflow\viewmode-actions.xml" />
-    <Content Include="Skin\default\screens\CurrentlyPlayingImage.xaml" />
-    <Content Include="Skin\default\screens\FullscreenContentImage.xaml" />
-    <Content Include="Skin\default\screens\CurrentlyPlayingDVD.xaml" />
-    <Content Include="Skin\default\screens\FullscreenContentDVD.xaml" />
-    <Content Include="Skin\default\screens\DialogChooseSubtitle.xaml" />
-    <Content Include="Skin\default\screens\DialogChooseChapter.xaml" />
-    <Content Include="Skin\default\themes\default\styles\MediaButtons.xaml" />
-    <Content Include="Skin\default\themes\default\styles\MediaGraphics.xaml" />
-    <Content Include="Skin\default\superlayers\SkipStepOSD.xaml" />
-    <Content Include="Skin\default\screens\SavePlaylistFailed.xaml" />
-    <Content Include="Skin\default\screens\SavePlaylistSuccessful.xaml" />
-    <Content Include="Skin\default\screens\DialogSwitchViewMode.xaml" />
-    <Content Include="Skin\default\screens\MoviesShowItems.xaml" />
-    <Content Include="Skin\default\themes\default\styles\AudioSpectrumAnalyzer.xaml" />
-    <Content Include="Skin\default\screens\DialogSwitchSorting.xaml" />
-    <Content Include="Skin\default\screens\SeriesFilterByName.xaml" />
-    <Content Include="Skin\default\screens\SeriesFilterBySeason.xaml" />
-    <Content Include="Skin\default\screens\SeriesShowItems.xaml" />
-    <Content Include="Skin\default\screens\VideoFilterByLanguage.xaml" />
-    <Content Include="Skin\default\screens\MovieFilterByCollection.xaml">
-      <SubType>Designer</SubType>
-    </Content>
-    <Content Include="Skin\default\screens\ImageFilterByCountry.xaml" />
-    <Content Include="Skin\default\screens\ImageFilterByState.xaml" />
-    <Content Include="Skin\default\screens\ImageFilterByCity.xaml" />
-    <Content Include="Skin\default\screens\VideoFilterByDirector.xaml" />
-    <Content Include="Skin\default\screens\VideoFilterByWriter.xaml" />
-  </ItemGroup>
-  <ItemGroup>
-    <None Include="build.targets" />
-  </ItemGroup>
-  <ItemGroup>
-    <Content Include="Skin\default\screens\DialogSwitchFilter.xaml">
-      <SubType>Designer</SubType>
-    </Content>
-  </ItemGroup>
-  <ItemGroup>
-    <Content Include="Skin\default\screens\DialogMediaItemActionMenu.xaml">
-      <SubType>Designer</SubType>
-    </Content>
-  </ItemGroup>
-  <ItemGroup>
-    <Content Include="Skin\default\screens\LatestMedia.xaml">
-      <SubType>Designer</SubType>
-    </Content>
-  </ItemGroup>
-  <ItemGroup>
-    <None Include="packages.config" />
-    <None Include="Skin\default\screens\DialogChooseTitle.xaml">
-      <SubType>Designer</SubType>
-    </None>
-    <Content Include="Skin\default\screens\VideoFilterByPlayCount.xaml">
-      <SubType>Designer</SubType>
-    </Content>
-  </ItemGroup>
-  <ItemGroup>
-    <Content Include="Skin\default\screens\AudioFilterByAlbumArtist.xaml">
-      <SubType>Designer</SubType>
-    </Content>
-  </ItemGroup>
-  <ItemGroup>
-    <Content Include="Skin\default\screens\DialogSwitchGrouping.xaml">
-      <SubType>Designer</SubType>
-    </Content>
-    <Content Include="Skin\default\screens\SeriesFilterByActor.xaml">
-      <SubType>Designer</SubType>
-    </Content>
-  </ItemGroup>
-  <ItemGroup>
-    <Content Include="Skin\default\screens\SeriesFilterByCharacter.xaml">
-      <SubType>Designer</SubType>
-    </Content>
-  </ItemGroup>
-  <ItemGroup>
-    <Content Include="Skin\default\screens\SeriesFilterByCompany.xaml">
-      <SubType>Designer</SubType>
-    </Content>
-  </ItemGroup>
-  <ItemGroup>
-    <Content Include="Skin\default\screens\SeriesFilterByTvNetwork.xaml">
-      <SubType>Designer</SubType>
-    </Content>
-  </ItemGroup>
-  <ItemGroup>
-    <Content Include="Skin\default\screens\AudioFilterByAlbumLabel.xaml">
-      <SubType>Designer</SubType>
-    </Content>
-  </ItemGroup>
-  <ItemGroup>
-    <Content Include="Skin\default\screens\AudioFilterByComposer.xaml">
-      <SubType>Designer</SubType>
-    </Content>
-  </ItemGroup>
-  <ItemGroup>
-    <Content Include="Skin\default\screens\MovieFilterByActor.xaml">
-      <SubType>Designer</SubType>
-    </Content>
-  </ItemGroup>
-  <ItemGroup>
-    <Content Include="Skin\default\screens\MovieFilterByCharacter.xaml">
-      <SubType>Designer</SubType>
-    </Content>
-  </ItemGroup>
-  <ItemGroup>
-    <Content Include="Skin\default\screens\MovieFilterByCompany.xaml">
-      <SubType>Designer</SubType>
-    </Content>
-  </ItemGroup>
-  <ItemGroup>
-    <Content Include="Skin\default\screens\MovieFilterByDirector.xaml">
-      <SubType>Designer</SubType>
-    </Content>
-  </ItemGroup>
-  <ItemGroup>
-    <Content Include="Skin\default\screens\SeriesEpisodeFilterByDirector.xaml">
-      <SubType>Designer</SubType>
-    </Content>
-  </ItemGroup>
-  <ItemGroup>
-    <Content Include="Skin\default\screens\MovieFilterByWriter.xaml">
-      <SubType>Designer</SubType>
-    </Content>
-  </ItemGroup>
-  <ItemGroup>
-    <Content Include="Skin\default\screens\SeriesEpisodeFilterByActor.xaml">
-      <SubType>Designer</SubType>
-    </Content>
-  </ItemGroup>
-  <ItemGroup>
-    <Content Include="Skin\default\screens\SeriesEpisodeFilterByCharacter.xaml">
-      <SubType>Designer</SubType>
-    </Content>
-  </ItemGroup>
-  <ItemGroup>
-    <Content Include="Skin\default\screens\SeriesEpisodeFilterByWriter.xaml">
-      <SubType>Designer</SubType>
-    </Content>
-  </ItemGroup>
-  <ItemGroup>
-    <Content Include="Skin\default\screens\VideosFilterByCharacter.xaml">
-      <SubType>Designer</SubType>
-    </Content>
-  </ItemGroup>
-  <ItemGroup>
-    <Content Include="Skin\default\screens\SeriesFilterByGenre.xaml">
-      <SubType>Designer</SubType>
-    </Content>
-  </ItemGroup>
-  <ItemGroup>
-    <Content Include="Skin\default\screens\MovieFilterByGenre.xaml">
-      <SubType>Designer</SubType>
-    </Content>
-  </ItemGroup>
-  <ItemGroup>
-    <Content Include="Skin\default\screens\AudioFilterByDiscNumber.xaml">
-      <SubType>Designer</SubType>
-    </Content>
-  </ItemGroup>
-  <ItemGroup>
-    <Content Include="Skin\default\screens\AudioFilterByConductor.xaml">
-      <SubType>Designer</SubType>
-    </Content>
-  </ItemGroup>
-  <ItemGroup>
-    <Content Include="Skin\default\screens\AudioFilterByCompilation.xaml">
-      <SubType>Designer</SubType>
-    </Content>
-  </ItemGroup>
-  <ItemGroup>
-    <Content Include="Skin\default\screens\AudioFilterByAlbumCompilation.xaml">
-      <SubType>Designer</SubType>
-    </Content>
-  </ItemGroup>
-  <ItemGroup>
-    <Content Include="Skin\default\screens\AudioFilterByContentGroup.xaml">
-      <SubType>Designer</SubType>
-    </Content>
-  </ItemGroup>
-  <ItemGroup>
-    <Content Include="Skin\default\screens\SeriesFilterByCertification.xaml">
-      <SubType>Designer</SubType>
-    </Content>
-  </ItemGroup>
-  <ItemGroup>
-    <Content Include="Skin\default\screens\MovieFilterByCertification.xaml">
-      <SubType>Designer</SubType>
-    </Content>
-  </ItemGroup>
-  <Import Project="$(MSBuildToolsPath)\Microsoft.CSharp.targets" />
-  <Import Project="build.targets" />
-=======
-﻿<?xml version="1.0" encoding="utf-8"?>
-<Project DefaultTargets="Build" xmlns="http://schemas.microsoft.com/developer/msbuild/2003" ToolsVersion="12.0">
-  <PropertyGroup>
-    <Configuration Condition=" '$(Configuration)' == '' ">Debug</Configuration>
-    <Platform Condition=" '$(Platform)' == '' ">AnyCPU</Platform>
-    <ProductVersion>9.0.30729</ProductVersion>
-    <SchemaVersion>2.0</SchemaVersion>
-    <ProjectGuid>{CD37E2FF-4CF7-4F96-8C73-C6764988D408}</ProjectGuid>
-    <OutputType>Library</OutputType>
-    <AppDesignerFolder>Properties</AppDesignerFolder>
-    <RootNamespace>MediaPortal.UiComponents.Media</RootNamespace>
-    <AssemblyName>Media</AssemblyName>
-    <FileUpgradeFlags>
-    </FileUpgradeFlags>
-    <OldToolsVersion>3.5</OldToolsVersion>
-    <UpgradeBackupLocation>
-    </UpgradeBackupLocation>
-    <TargetFrameworkVersion>v4.7</TargetFrameworkVersion>
-    <TargetFrameworkProfile />
-  </PropertyGroup>
-  <PropertyGroup Condition=" '$(Configuration)|$(Platform)' == 'Debug|x86' ">
-    <DebugSymbols>true</DebugSymbols>
-    <OutputPath>bin\x86\Debug\</OutputPath>
-    <DefineConstants>DEBUG;TRACE</DefineConstants>
-    <DebugType>full</DebugType>
-    <PlatformTarget>x86</PlatformTarget>
-    <ErrorReport>prompt</ErrorReport>
-    <CodeAnalysisRuleSet>AllRules.ruleset</CodeAnalysisRuleSet>
-    <Prefer32Bit>false</Prefer32Bit>
-  </PropertyGroup>
-  <PropertyGroup Condition=" '$(Configuration)|$(Platform)' == 'Release|x86' ">
-    <OutputPath>bin\x86\Release\</OutputPath>
-    <DefineConstants>TRACE</DefineConstants>
-    <Optimize>true</Optimize>
-    <DebugType>pdbonly</DebugType>
-    <PlatformTarget>x86</PlatformTarget>
-    <ErrorReport>prompt</ErrorReport>
-    <CodeAnalysisRuleSet>AllRules.ruleset</CodeAnalysisRuleSet>
-    <Prefer32Bit>false</Prefer32Bit>
-  </PropertyGroup>
-  <ItemGroup>
-    <Reference Include="System" />
-    <Reference Include="System.Core" />
-    <Reference Include="System.Data" />
-    <Reference Include="System.Drawing" />
-    <Reference Include="System.Windows.Forms" />
-    <Reference Include="System.Xml" />
-  </ItemGroup>
-  <ItemGroup>
-    <ProjectReference Include="..\..\..\Extensions\BassLibraries\BassLibraries.csproj">
-      <Project>{B186C33C-7DC6-4F6B-911D-B8D3C6482C39}</Project>
-      <Name>BassLibraries</Name>
-    </ProjectReference>
-    <ProjectReference Include="..\..\..\Extensions\ResourceProviders\AudioCDResourceProvider\AudioCDResourceProvider.csproj">
-      <Project>{A492604D-592C-425F-9DDD-A121BD6DE0B5}</Project>
-      <Name>AudioCDResourceProvider</Name>
-    </ProjectReference>
-    <ProjectReference Include="..\..\..\Core\MediaPortal.Common\MediaPortal.Common.csproj">
-      <Project>{ECF060E7-CAA1-4466-851F-F80B857641EA}</Project>
-      <Name>MediaPortal.Common</Name>
-      <Private>False</Private>
-    </ProjectReference>
-    <ProjectReference Include="..\..\..\Core\MediaPortal.UI\MediaPortal.UI.csproj">
-      <Project>{52E587D0-A274-44DA-8846-8EEAF5414923}</Project>
-      <Name>MediaPortal.UI</Name>
-      <Private>False</Private>
-    </ProjectReference>
-    <ProjectReference Include="..\..\..\Core\MediaPortal.Utilities\MediaPortal.Utilities.csproj">
-      <Project>{4FE7B8AE-1330-424A-91A1-C68D7ABF9CB8}</Project>
-      <Name>MediaPortal.Utilities</Name>
-      <Private>False</Private>
-    </ProjectReference>
-    <ProjectReference Include="..\..\..\Core\UPnP\UPnP.csproj">
-      <Project>{455E7D70-1C85-4D7F-9F01-DC801B8B8C34}</Project>
-      <Name>UPnP</Name>
-    </ProjectReference>
-    <ProjectReference Include="..\..\SkinEngine\SkinEngine.csproj">
-      <Project>{7E943389-3589-40C9-B481-2E223554CC49}</Project>
-      <Name>SkinEngine</Name>
-    </ProjectReference>
-    <ProjectReference Include="..\SkinBase\SkinBase.csproj">
-      <Project>{4EFED5BE-2F6A-4944-BB96-053D5945BA1F}</Project>
-      <Name>SkinBase</Name>
-      <Private>True</Private>
-    </ProjectReference>
-  </ItemGroup>
-  <ItemGroup>
-    <Compile Include="..\..\..\Core\MediaPortal.Common\VersionInfo\VersionInfo.cs">
-      <Link>Properties\VersionInfo.cs</Link>
-    </Compile>
-    <Compile Include="Actions\AddViewToPlaylistAction.cs" />
-    <Compile Include="Actions\BrowseMediaAction.cs" />
-    <Compile Include="Actions\BaseTrackServerConnectionAction.cs" />
-    <Compile Include="Actions\LatestMediaAction.cs" />
-    <Compile Include="Actions\SwitchBrowseModeAction.cs" />
-    <Compile Include="Actions\SwitchBrowseLocalMLAction.cs" />
-    <Compile Include="Actions\MoviesAction.cs" />
-    <Compile Include="Actions\SeriesAction.cs" />
-    <Compile Include="Actions\SwitchFilterAction.cs" />
-    <Compile Include="Actions\SwitchGroupingAction.cs" />
-    <Compile Include="Actions\SwitchSortingAction.cs" />
-    <Compile Include="Actions\RemovePlaylistsAction.cs" />
-    <Compile Include="Actions\SwitchViewModeAction.cs" />
-    <Compile Include="Actions\SavePlaylistAction.cs" />
-    <Compile Include="Actions\ManagePlaylistsAction.cs" />
-    <Compile Include="Actions\ImagesAction.cs" />
-    <Compile Include="Actions\VideosAction.cs" />
-    <Compile Include="Actions\AudioAction.cs" />
-    <Compile Include="Actions\ShowPlaylistAction.cs" />
-    <Compile Include="Actions\VisibilityDependsOnServerConnectStateAction.cs" />
-    <Compile Include="Actions\BrowseLocalMediaAction.cs" />
-    <Compile Include="Controls\AudioSpectrumAnalyzer.cs" />
-    <Compile Include="Extensions\IMediaItemAction.cs" />
-    <Compile Include="Extensions\MediaItemActionBuilder.cs" />
-    <Compile Include="Extensions\MediaNavigationFilterBuilder.cs" />
-    <Compile Include="FilterCriteria\FilterByPersonCriterion.cs" />
-    <Compile Include="FilterCriteria\FilterByAlbumArtistCriterion.cs" />
-    <Compile Include="FilterCriteria\FilterByCharacterCriterion.cs" />
-    <Compile Include="FilterCriteria\FilterByDiscNumberCriterion.cs" />
-    <Compile Include="FilterCriteria\FilterByTvNetworkCriterion.cs" />
-    <Compile Include="FilterCriteria\FilterByCompanyCriterion.cs" />
-    <Compile Include="FilterCriteria\FilterByMusicLabelCriterion.cs" />
-    <Compile Include="FilterCriteria\FilterByComposerCriterion.cs" />
-    <Compile Include="FilterCriteria\FilterByAlbumCriterion.cs" />
-    <Compile Include="FilterCriteria\FilterByArtistCriterion.cs" />
-    <Compile Include="FilterCriteria\FilterByWriterCriterion.cs" />
-    <Compile Include="FilterCriteria\FilterByDirectorCriterion.cs" />
-    <Compile Include="FilterCriteria\FilterByActorCriterion.cs" />
-    <Compile Include="FilterCriteria\FilterByMovieCollectionCriterion.cs" />
-    <Compile Include="FilterCriteria\FilterBySeriesSeasonCriterion.cs" />
-    <Compile Include="FilterCriteria\FilterBySeriesCriterion.cs" />
-    <Compile Include="FilterCriteria\FilterByPlayCountCriterion.cs" />
-    <Compile Include="FilterCriteria\FilterBySystemCriterion.cs" />
-    <Compile Include="FilterTrees\FilterTreePath.cs" />
-    <Compile Include="FilterTrees\IFilterTree.cs" />
-    <Compile Include="FilterCriteria\RelationshipMLFilterCriterion.cs" />
-    <Compile Include="FilterCriteria\LanguageFilterCriterion.cs" />
-    <Compile Include="FilterTrees\RelationshipFilterTree.cs" />
-    <Compile Include="FilterTrees\SimpleFilterTree.cs" />
-    <Compile Include="General\Consts.cs" />
-    <Compile Include="MediaItemActions\AbstractMediaItemAction.cs" />
-    <Compile Include="MediaItemActions\AddSingleToPlaylist.cs" />
-    <Compile Include="MediaItemActions\AddAllToPlaylist.cs" />
-    <Compile Include="MediaItemActions\DeleteFromStorage.cs" />
-    <Compile Include="MediaItemActions\AbstractPlayCountAction.cs" />
-    <Compile Include="MediaItemActions\SetWatched.cs" />
-    <Compile Include="MediaItemActions\SetUnwatched.cs" />
-    <Compile Include="Models\AspectWrappers\AudioAlbumAspectWrapper.cs" />
-    <Compile Include="Models\AspectWrappers\AudioAspectWrapper.cs" />
-    <Compile Include="Models\AspectWrappers\CharacterAspectWrapper.cs" />
-    <Compile Include="Models\AspectWrappers\CompanyAspectWrapper.cs" />
-    <Compile Include="Models\AspectWrappers\EpisodeAspectWrapper.cs" />
-    <Compile Include="Models\AspectWrappers\GenreAspectWrapper.cs" />
-    <Compile Include="Models\AspectWrappers\ImageAspectWrapper.cs" />
-    <Compile Include="Models\AspectWrappers\ImporterAspectWrapper.cs" />
-    <Compile Include="Models\AspectWrappers\MediaAspectWrapper.cs" />
-    <Compile Include="Models\AspectWrappers\MovieAspectWrapper.cs" />
-    <Compile Include="Models\AspectWrappers\MovieCollectionAspectWrapper.cs" />
-    <Compile Include="Models\AspectWrappers\PersonAspectWrapper.cs" />
-    <Compile Include="Models\AspectWrappers\SeasonAspectWrapper.cs" />
-    <Compile Include="Models\AspectWrappers\SeriesAspectWrapper.cs" />
-    <Compile Include="Models\AspectWrappers\SubtitleAspectWrapper.cs" />
-    <Compile Include="Models\AspectWrappers\UserDataWrapper.cs" />
-    <Compile Include="Models\AspectWrappers\VideoAspectWrapper.cs" />
-    <Compile Include="Models\AspectWrappers\VideoAudioStreamAspectWrapper.cs" />
-    <Compile Include="Models\AspectWrappers\VideoStreamAspectWrapper.cs" />
-    <Compile Include="Models\BasePlayerModel.cs" />
-    <Compile Include="Models\BaseVideoPlayerUIContributor.cs" />
-    <Compile Include="Models\LatestMediaModel.cs" />
-    <Compile Include="Models\MediaFilterModel.cs" />
-    <Compile Include="Models\MediaGroupingModel.cs" />
-    <Compile Include="Models\MediaSortingModel.cs" />
-    <Compile Include="Models\DefaultAudioPlayerUIContributor.cs" />
-    <Compile Include="Models\DefaultVideoPlayerUIContributor.cs" />
-    <Compile Include="Models\ExtendedVideoSkip.cs" />
-    <Compile Include="Models\IPlayerUIContributor.cs" />
-    <Compile Include="Models\DVDPlayerUIContributor.cs" />
-    <Compile Include="Models\NavigationModel\AudioNavigationInitializer.cs" />
-    <Compile Include="Models\NavigationModel\IMediaNavigationInitializer.cs" />
-    <Compile Include="Models\NavigationModel\ImagesNavigationInitializer.cs" />
-    <Compile Include="Models\NavigationModel\BaseNavigationInitializer.cs" />
-    <Compile Include="Models\NavigationModel\MediaLibraryBrowsingNavigationInitializer.cs" />
-    <Compile Include="Models\NavigationModel\LocalBrowsingNavigationInitializer.cs" />
-    <Compile Include="Models\NavigationModel\MoviesNavigationInitializer.cs" />
-    <Compile Include="Models\NavigationModel\SeriesNavigationInitializer.cs" />
-    <Compile Include="Models\NavigationModel\VideosNavigationInitializer.cs" />
-    <Compile Include="Models\Navigation\PersonFilterItem.cs" />
-    <Compile Include="Models\Navigation\SimplePersonFilterItem.cs" />
-    <Compile Include="Models\Navigation\AlbumFilterItem.cs" />
-    <Compile Include="Models\Navigation\ArtistFilterItem.cs" />
-    <Compile Include="Models\Navigation\SeriesGenreFilterItem.cs" />
-    <Compile Include="Models\Navigation\MovieGenreFilterItem.cs" />
-    <Compile Include="Models\Navigation\AudioGenreFilterItem.cs" />
-    <Compile Include="Models\Navigation\ComposerFilterItem.cs" />
-    <Compile Include="Models\Navigation\GenreFilterItem.cs" />
-    <Compile Include="Models\Navigation\VideoStreamItem.cs" />
-    <Compile Include="Models\Navigation\VideoAudioStreamItem.cs" />
-    <Compile Include="Models\Navigation\SubtitleItem.cs" />
-    <Compile Include="Models\Navigation\PlayableContainerMediaItem.cs" />
-    <Compile Include="Models\Navigation\SeasonFilterItem.cs" />
-    <Compile Include="Models\Navigation\MovieFilterItem.cs" />
-    <Compile Include="Models\Navigation\MovieItem.cs" />
-    <Compile Include="Models\Navigation\ActorFilterItem.cs" />
-    <Compile Include="Models\Navigation\DirectorFilterItem.cs" />
-    <Compile Include="Models\Navigation\CompanyFilterItem.cs" />
-    <Compile Include="Models\Navigation\TVNetworkFilterItem.cs" />
-    <Compile Include="Models\Navigation\WriterFilterItem.cs" />
-    <Compile Include="Models\Navigation\CharacterFilterItem.cs" />
-    <Compile Include="Models\Navigation\SeriesFilterItem.cs" />
-    <Compile Include="Models\Navigation\EpisodeItem.cs" />
-    <Compile Include="Models\MediaItemsActionModel.cs" />
-    <Compile Include="Models\ScreenData\AbstractAlbumFilterScreenData.cs" />
-    <Compile Include="Models\ScreenData\AbstractBrowseMediaNavigationScreenData.cs" />
-    <Compile Include="Models\ScreenData\AbstractSeriesFilterScreenData.cs" />
-    <Compile Include="Models\ScreenData\AbstractMovieFilterScreenData.cs" />
-    <Compile Include="Models\ScreenData\AudioFilterByAlbumLabelScreenData.cs" />
-    <Compile Include="Models\ScreenData\AudioFilterByAlbumArtistScreenData.cs" />
-    <Compile Include="Models\ScreenData\AudioFilterByComposerScreenData.cs" />
-    <Compile Include="Models\ScreenData\AudioFilterByDiscNumberScreenData.cs" />
-    <Compile Include="Models\ScreenData\ImagesFilterByCityScreenData.cs" />
-    <Compile Include="Models\ScreenData\ImagesFilterByStateScreenData.cs" />
-    <Compile Include="Models\ScreenData\ImagesFilterByCountryScreenData.cs" />
-    <Compile Include="Models\ScreenData\MoviesSimpleSearchScreenData.cs" />
-    <Compile Include="Models\ScreenData\SeriesEpisodeFilterByDirectorScreenData.cs" />
-    <Compile Include="Models\ScreenData\SeriesEpisodeFilterByWriterScreenData.cs" />
-    <Compile Include="Models\ScreenData\SeriesEpisodeFilterByActorScreenData.cs" />
-    <Compile Include="Models\ScreenData\MovieFilterByActorScreenData.cs" />
-    <Compile Include="Models\ScreenData\SeriesEpisodeFilterByCharacterScreenData.cs" />
-    <Compile Include="Models\ScreenData\SeriesFilterByCharacterScreenData.cs" />
-    <Compile Include="Models\ScreenData\MovieFilterByGenreScreenData.cs" />
-    <Compile Include="Models\ScreenData\SeriesFilterByTvNetworkScreenData.cs" />
-    <Compile Include="Models\ScreenData\SeriesFilterByCompanyScreenData.cs" />
-    <Compile Include="Models\ScreenData\SeriesFilterByActorScreenData.cs" />
-    <Compile Include="Models\ScreenData\MovieFilterByCharacterScreenData.cs" />
-    <Compile Include="Models\ScreenData\VideosFilterByCharacterScreenData.cs" />
-    <Compile Include="Models\ScreenData\MovieFilterByDirectorScreenData.cs" />
-    <Compile Include="Models\ScreenData\MovieFilterByCompanyScreenData.cs" />
-    <Compile Include="Models\ScreenData\SeriesFilterByGenreScreenData.cs" />
-    <Compile Include="Models\ScreenData\VideosFilterByGenreScreenData.cs" />
-    <Compile Include="Models\ScreenData\VideosFilterByPlayCountScreenData.cs" />
-    <Compile Include="Models\ScreenData\MovieFilterByWriterScreenData.cs" />
-    <Compile Include="Models\ScreenData\VideosFilterByWriterScreenData.cs" />
-    <Compile Include="Models\ScreenData\VideosFilterByDirectorScreenData.cs" />
-    <Compile Include="Models\ScreenData\MovieFilterByCollectionScreenData.cs" />
-    <Compile Include="Models\ScreenData\MovieShowItemsScreenData.cs" />
-    <Compile Include="Models\ScreenData\VideosFilterByLanguageScreenData.cs" />
-    <Compile Include="Models\ScreenData\SeriesShowItemsScreenData.cs" />
-    <Compile Include="Models\ScreenData\SeriesFilterBySeasonScreenData.cs" />
-    <Compile Include="Models\ScreenData\SeriesFilterByNameScreenData.cs" />
-    <Compile Include="Models\ScreenData\SeriesSimpleSearchScreenData.cs" />
-    <Compile Include="Models\Sorting\AudioAlbumSortByFirstMusicLabel.cs" />
-    <Compile Include="Models\Sorting\AudioSortByAlbumTrack.cs" />
-    <Compile Include="Models\Sorting\AudioSortByAlbum.cs" />
-    <Compile Include="Models\Sorting\AudioAlbumSortByFirstArtist.cs" />
-    <Compile Include="Models\Sorting\AudioSortByFirstComposer.cs" />
-    <Compile Include="Models\Sorting\AudioSortByTrack.cs" />
-    <Compile Include="Models\Sorting\AudioSortByFirstArtist.cs" />
-    <Compile Include="Models\Sorting\BrowseDefaultSorting.cs" />
-    <Compile Include="Models\Sorting\AudioSortByFirstGenre.cs" />
-    <Compile Include="Models\Sorting\AbstractSortByFirstComparableAttribute.cs" />
-    <Compile Include="Models\Sorting\AbstractSortByComparableObjectAttribute.cs" />
-    <Compile Include="Models\Sorting\AbstractSortByComparableValueAttribute.cs" />
-    <Compile Include="Models\Sorting\SeriesSortByDVDEpisode.cs" />
-    <Compile Include="Models\Sorting\SeriesSortByFirstProductionStudio.cs" />
-    <Compile Include="Models\Sorting\SeriesSortByFirstTVNetwork.cs" />
-    <Compile Include="Models\Sorting\SeriesSortByEpisodeTitle.cs" />
-    <Compile Include="Models\Sorting\AudioSortByTitle.cs" />
-    <Compile Include="Models\Sorting\SortByAddedDate.cs" />
-    <Compile Include="Models\Sorting\SeriesSortBySeasonTitle.cs" />
-    <Compile Include="Models\Sorting\SortBySortTitle.cs" />
-    <Compile Include="Models\Sorting\SeriesSortByFirstActor.cs" />
-    <Compile Include="Models\Sorting\SeriesSortByFirstCharacter.cs" />
-    <Compile Include="Models\Sorting\SortByName.cs" />
-    <Compile Include="Models\Sorting\VideoSortByFirstCharacter.cs" />
-    <Compile Include="Models\Sorting\VideoSortByFirstWriter.cs" />
-    <Compile Include="Models\Sorting\SortByFirstAiredDate.cs" />
-    <Compile Include="Models\Sorting\SeriesSortByEpisode.cs" />
-    <Compile Include="Models\Sorting\SortByDate.cs" />
-    <Compile Include="Models\Sorting\VideoSortByAspectRatio.cs" />
-    <Compile Include="Models\Sorting\VideoSortBySize.cs" />
-    <Compile Include="Models\Sorting\VideoSortByDuration.cs" />
-    <Compile Include="Models\Sorting\VideoSortByFirstActor.cs" />
-    <Compile Include="Models\Sorting\VideoSortByFirstDirector.cs" />
-    <Compile Include="Models\Sorting\VideoSortByFirstGenre.cs" />
-    <Compile Include="Models\Sorting\SortBySystem.cs" />
-    <Compile Include="Models\Sorting\ImageSortBySize.cs" />
-    <Compile Include="Models\Sorting\SortByYear.cs" />
-    <Compile Include="Models\Sorting\SortByTitle.cs" />
-    <Compile Include="Models\Sorting\Sorting.cs" />
-    <Compile Include="Models\ViewModeModel.cs" />
-    <Compile Include="Models\ManagePlaylistsModel.cs" />
-    <Compile Include="Models\Navigation\ContainerItem.cs" />
-    <Compile Include="Models\Navigation\ViewItem.cs" />
-    <Compile Include="Models\ImagePlayerUIContributor.cs" />
-    <Compile Include="Models\NavigationData.cs" />
-    <Compile Include="Models\Navigation\FilterItem.cs" />
-    <Compile Include="Models\PlayItemsModel.cs" />
-    <Compile Include="Models\ScreenData\AbstractScreenData.cs" />
-    <Compile Include="Models\BasePlaylistModel.cs" />
-    <Compile Include="Models\EditPlaylistModel.cs" />
-    <Compile Include="Models\ScreenData\AbstractItemsScreenData.cs" />
-    <Compile Include="Models\ScreenData\AbstractFiltersScreenData.cs" />
-    <Compile Include="Models\ScreenData\AbstractVideosFilterScreenData.cs" />
-    <Compile Include="Models\ScreenData\AbstractAudioFilterScreenData.cs" />
-    <Compile Include="Models\ScreenData\AbstractImagesFilterScreenData.cs" />
-    <Compile Include="Models\ScreenData\BrowseMediaNavigationScreenData.cs" />
-    <Compile Include="Models\ScreenData\ImagesFilterBySystemScreenData.cs" />
-    <Compile Include="Models\ScreenData\AudioFilterBySystemScreenData.cs" />
-    <Compile Include="Models\ScreenData\VideosFilterBySystemScreenData.cs" />
-    <Compile Include="Models\ScreenData\LocalMediaNavigationScreenData.cs" />
-    <Compile Include="Models\ScreenData\ImagesSimpleSearchScreenData.cs" />
-    <Compile Include="Models\ScreenData\ImagesFilterBySizeScreenData.cs" />
-    <Compile Include="Models\ScreenData\ImagesFilterByYearScreenData.cs" />
-    <Compile Include="Models\ScreenData\VideosSimpleSearchScreenData.cs" />
-    <Compile Include="Models\ScreenData\VideosFilterByYearScreenData.cs" />
-    <Compile Include="Models\ScreenData\AudioSimpleSearchScreenData.cs" />
-    <Compile Include="Models\ScreenData\AudioFilterByDecadeScreenData.cs" />
-    <Compile Include="Models\ScreenData\AudioFilterByGenreScreenData.cs" />
-    <Compile Include="Models\ScreenData\AudioFilterByAlbumScreenData.cs" />
-    <Compile Include="Models\ScreenData\AudioFilterByArtistScreenData.cs" />
-    <Compile Include="Models\ScreenData\VideosFilterByActorScreenData.cs" />
-    <Compile Include="Models\ScreenData\VideosShowItemsScreenData.cs" />
-    <Compile Include="Models\ScreenData\ImagesShowItemsScreenData.cs" />
-    <Compile Include="Models\ScreenData\AudioShowItemsScreenData.cs" />
-    <Compile Include="Models\ScreenData\AbstractSearchScreenData.cs" />
-    <Compile Include="Models\MediaNavigationModel.cs" />
-    <Compile Include="Models\ServerPlaylists.cs" />
-    <Compile Include="Models\ShowPlaylistModel.cs" />
-    <Compile Include="Models\Navigation\ImageItem.cs" />
-    <Compile Include="Models\Navigation\VideoItem.cs" />
-    <Compile Include="Models\MediaNavigationMode.cs" />
-    <Compile Include="Models\Navigation\NavigationItem.cs" />
-    <Compile Include="Models\Navigation\PlayableMediaItem.cs" />
-    <Compile Include="Models\Navigation\AudioItem.cs" />
-    <Compile Include="Properties\AssemblyInfo.cs" />
-    <Compile Include="Models\VideoPlayerModel.cs" />
-    <Compile Include="Models\AudioPlayerModel.cs" />
-    <Compile Include="FilterCriteria\FilterByDecadeCriterion.cs" />
-    <Compile Include="FilterCriteria\FilterByImageSizeCriterion.cs" />
-    <Compile Include="FilterCriteria\FilterByYearCriterion.cs" />
-    <Compile Include="FilterCriteria\FilterValue.cs" />
-    <Compile Include="FilterCriteria\MLFilterCriterion.cs" />
-    <Compile Include="FilterCriteria\SimpleMLFilterCriterion.cs" />
-    <Compile Include="General\Utils.cs" />
-    <Compile Include="SecondaryFilter\IItemsFilter.cs" />
-    <Compile Include="SecondaryFilter\RemoteNumpadFilter.cs" />
-    <Compile Include="Settings\Configuration\ClosePlayersWhenFinished.cs" />
-    <Compile Include="Settings\Configuration\OpenPlayerStrategy.cs" />
-    <Compile Include="Settings\Configuration\InstantSkipPercent.cs" />
-    <Compile Include="Settings\Configuration\ShowVirtual.cs" />
-    <Compile Include="Settings\Configuration\SkipStepList.cs" />
-    <Compile Include="Settings\Configuration\SkipStepTimeout.cs" />
-    <Compile Include="Settings\Configuration\WatchedPlayPercentage.cs" />
-    <Compile Include="Settings\ViewSettings.cs" />
-    <Compile Include="Settings\MediaModelSettings.cs" />
-    <Compile Include="General\MultimediaDirectory.cs" />
-    <Compile Include="Settings\ShowVirtualSetting.cs" />
-    <Compile Include="Views\BrowseMediaRootProxyViewSpecification.cs" />
-    <Compile Include="Views\AbstractMediaRootProxyViewSpecification.cs" />
-    <Compile Include="Views\LocalMediaRootProxyViewSpecification.cs" />
-    <Compile Include="Views\ServerConnectionChangeNotificator.cs" />
-    <Compile Include="Views\SystemSharesViewSpecification.cs" />
-    <Compile Include="Views\AddedRemovableMediaViewSpecificationFacade.cs" />
-    <Compile Include="Views\CombinedViewChangeNotificator.cs" />
-    <Compile Include="Views\AllSystemsViewSpecification.cs" />
-    <Compile Include="Views\IViewChangeNotificator.cs" />
-    <Compile Include="Views\LocalDirectoryViewSpecification.cs" />
-    <Compile Include="Views\LocalSharesViewSpecification.cs" />
-    <Compile Include="Views\MediaLibraryBrowseViewSpecification.cs" />
-    <Compile Include="Views\MediaLibraryQueryViewSpecification.cs" />
-    <Compile Include="Views\RemovableDriveChangeNotificator.cs" />
-    <Compile Include="Views\RemovableDriveViewSpecification.cs" />
-    <Compile Include="Views\RemovableMediaDrives\AudioCDDriveHandler.cs" />
-    <Compile Include="Views\RemovableMediaDrives\BaseDriveHandler.cs" />
-    <Compile Include="Views\RemovableMediaDrives\MultimediaDriveHandler.cs" />
-    <Compile Include="Views\RemovableMediaDrives\IRemovableDriveHandler.cs" />
-    <Compile Include="Views\RemovableMediaDrives\UnknownRemovableDriveHandler.cs" />
-    <Compile Include="Views\RemovableMediaDrives\VideoDriveHandler.cs" />
-    <Compile Include="Views\SimpleTextSearchViewSpecification.cs" />
-    <Compile Include="Views\View.cs" />
-    <Compile Include="Views\StaticViewSpecification.cs" />
-    <Compile Include="Views\ViewSpecification.cs" />
-  </ItemGroup>
-  <ItemGroup>
-    <Content Include="Language\strings_en.xml">
-      <SubType>Designer</SubType>
-    </Content>
-    <Content Include="plugin.xml" />
-    <Content Include="Skin\default\screens\DialogAddToPlaylistProgress.xaml" />
-    <Content Include="Skin\default\screens\DialogChooseAVType.xaml" />
-    <Content Include="Skin\default\screens\DialogPlayMenu.xaml" />
-    <Content Include="Skin\default\screens\CurrentlyPlayingVideo.xaml" />
-    <Content Include="Skin\default\screens\FSCWindowButtons.inc" />
-    <Content Include="Skin\default\screens\FullscreenContentVideo.xaml" />
-    <Content Include="Skin\default\screens\CurrentlyPlayingAudio.xaml" />
-    <Content Include="Skin\default\screens\FullscreenContentAudio.xaml" />
-    <Content Include="Skin\default\screens\MediaItemsFilterKeyBindings.inc" />
-    <Content Include="Skin\default\screens\LocalMediaNavigation.xaml" />
-    <Content Include="Skin\default\screens\BrowseMediaNavigation.xaml" />
-    <Content Include="Skin\default\screens\MediaItemsList.inc">
-      <SubType>Designer</SubType>
-    </Content>
-    <Content Include="Skin\default\screens\MediaItemsListHeader.inc" />
-    <Content Include="Skin\default\screens\AudioShowItems.xaml" />
-    <Content Include="Skin\default\screens\VideoShowItems.xaml" />
-    <Content Include="Skin\default\screens\ImageShowItems.xaml" />
-    <Content Include="Skin\default\screens\ImageFilterBySystem.xaml" />
-    <Content Include="Skin\default\screens\SimpleFilterItems.xaml" />
-    <Content Include="Skin\default\screens\SimpleShowItems.xaml" />
-    <Content Include="Skin\default\screens\VideoFilterByActor.xaml" />
-    <Content Include="Skin\default\screens\VideoFilterByGenre.xaml" />
-    <Content Include="Skin\default\screens\VideoFilterByYear.xaml" />
-    <Content Include="Skin\default\screens\VideoFilterBySystem.xaml" />
-    <Content Include="Skin\default\screens\AudioFilterByAlbum.xaml" />
-    <Content Include="Skin\default\screens\AudioFilterByArtist.xaml" />
-    <Content Include="Skin\default\screens\AudioFilterByDecade.xaml" />
-    <Content Include="Skin\default\screens\AudioFilterByGenre.xaml" />
-    <Content Include="Skin\default\screens\AudioFilterBySystem.xaml" />
-    <Content Include="Skin\default\screens\ImageFilterBySize.xaml" />
-    <Content Include="Skin\default\screens\ImageFilterByYear.xaml" />
-    <Content Include="Skin\default\screens\VideoSimpleSearch.xaml" />
-    <Content Include="Skin\default\screens\AudioSimpleSearch.xaml" />
-    <Content Include="Skin\default\screens\ImageSimpleSearch.xaml" />
-    <Content Include="Skin\default\screens\SimpleSearch.xaml" />
-    <Content Include="Skin\default\screens\DialogShowPlaylist.xaml" />
-    <Content Include="Skin\default\screens\DialogChoosePlayMode.xaml" />
-    <Content Include="Skin\default\screens\DialogChooseRepeatMode.xaml" />
-    <Content Include="Skin\default\screens\EditPlaylist.xaml" />
-    <Content Include="Skin\default\screens\PlaylistsOverview.xaml" />
-    <Content Include="Skin\default\screens\PlaylistInfo.xaml" />
-    <Content Include="Skin\default\screens\RemovePlaylists.xaml" />
-    <Content Include="Skin\default\screens\SavePlaylistEditName.xaml" />
-    <Content Include="Skin\default\shortcuts\Media-shortcuts.xml" />
-    <Content Include="Skin\default\themes\default\images\FilterLarge.png" />
-    <Content Include="Skin\default\themes\default\images\FilterSmall.png" />
-    <Content Include="Skin\default\themes\default\images\NoBanner.png" />
-    <Content Include="Skin\default\themes\default\images\NoPoster.png" />
-    <Content Include="Skin\default\themes\default\images\VideoLarge.png" />
-    <Content Include="Skin\default\themes\default\images\VideoSmall.png" />
-    <Content Include="Skin\default\themes\default\images\AudioLarge.png" />
-    <Content Include="Skin\default\themes\default\images\AudioSmall.png" />
-    <Content Include="Skin\default\themes\default\images\NavigationLarge.png" />
-    <Content Include="Skin\default\themes\default\images\NavigationSmall.png" />
-    <Content Include="Skin\default\themes\default\images\ImageLarge.png" />
-    <Content Include="Skin\default\themes\default\images\ImageSmall.png" />
-    <Content Include="Skin\default\themes\default\styles\MediaStyles.xaml" />
-    <Content Include="Skin\default\themes\default\styles\MediaColors.xaml" />
-    <Content Include="Skin\default\themes\default\styles\MediaConsts.xaml" />
-    <Content Include="Skin\default\themes\default\styles\FullScreenContentConsts.xaml" />
-    <Content Include="Skin\default\workflow\filter-actions.xml" />
-    <Content Include="Skin\default\workflow\grouping-actions.xml" />
-    <Content Include="Skin\default\workflow\sorting-actions.xml" />
-    <Content Include="Skin\default\workflow\media-actions.xml" />
-    <Content Include="Skin\default\workflow\viewmode-actions.xml" />
-    <Content Include="Skin\default\screens\CurrentlyPlayingImage.xaml" />
-    <Content Include="Skin\default\screens\FullscreenContentImage.xaml" />
-    <Content Include="Skin\default\screens\CurrentlyPlayingDVD.xaml" />
-    <Content Include="Skin\default\screens\FullscreenContentDVD.xaml" />
-    <Content Include="Skin\default\screens\DialogChooseSubtitle.xaml" />
-    <Content Include="Skin\default\screens\DialogChooseChapter.xaml" />
-    <Content Include="Skin\default\themes\default\styles\MediaButtons.xaml" />
-    <Content Include="Skin\default\themes\default\styles\MediaGraphics.xaml" />
-    <Content Include="Skin\default\superlayers\SkipStepOSD.xaml" />
-    <Content Include="Skin\default\screens\SavePlaylistFailed.xaml" />
-    <Content Include="Skin\default\screens\SavePlaylistSuccessful.xaml" />
-    <Content Include="Skin\default\screens\DialogSwitchViewMode.xaml" />
-    <Content Include="Skin\default\screens\MoviesShowItems.xaml" />
-    <Content Include="Skin\default\themes\default\styles\AudioSpectrumAnalyzer.xaml" />
-    <Content Include="Skin\default\screens\DialogSwitchSorting.xaml" />
-    <Content Include="Skin\default\screens\SeriesFilterByName.xaml" />
-    <Content Include="Skin\default\screens\SeriesFilterBySeason.xaml" />
-    <Content Include="Skin\default\screens\SeriesShowItems.xaml" />
-    <Content Include="Skin\default\screens\VideoFilterByLanguage.xaml" />
-    <Content Include="Skin\default\screens\MovieFilterByCollection.xaml">
-      <SubType>Designer</SubType>
-    </Content>
-    <Content Include="Skin\default\screens\ImageFilterByCountry.xaml" />
-    <Content Include="Skin\default\screens\ImageFilterByState.xaml" />
-    <Content Include="Skin\default\screens\ImageFilterByCity.xaml" />
-    <Content Include="Skin\default\screens\VideoFilterByDirector.xaml" />
-    <Content Include="Skin\default\screens\VideoFilterByWriter.xaml" />
-  </ItemGroup>
-  <ItemGroup>
-    <None Include="build.targets" />
-  </ItemGroup>
-  <ItemGroup>
-    <Content Include="Skin\default\screens\DialogSwitchFilter.xaml">
-      <SubType>Designer</SubType>
-    </Content>
-  </ItemGroup>
-  <ItemGroup>
-    <Content Include="Skin\default\screens\DialogMediaItemActionMenu.xaml">
-      <SubType>Designer</SubType>
-    </Content>
-  </ItemGroup>
-  <ItemGroup>
-    <Content Include="Skin\default\screens\LatestMedia.xaml">
-      <SubType>Designer</SubType>
-    </Content>
-  </ItemGroup>
-  <ItemGroup>
-    <None Include="Skin\default\screens\DialogChooseTitle.xaml">
-      <SubType>Designer</SubType>
-    </None>
-    <Content Include="Skin\default\screens\VideoFilterByPlayCount.xaml">
-      <SubType>Designer</SubType>
-    </Content>
-  </ItemGroup>
-  <ItemGroup>
-    <Content Include="Skin\default\screens\AudioFilterByAlbumArtist.xaml">
-      <SubType>Designer</SubType>
-    </Content>
-  </ItemGroup>
-  <ItemGroup>
-    <Content Include="Skin\default\screens\DialogSwitchGrouping.xaml">
-      <SubType>Designer</SubType>
-    </Content>
-    <Content Include="Skin\default\screens\SeriesFilterByActor.xaml">
-      <SubType>Designer</SubType>
-    </Content>
-  </ItemGroup>
-  <ItemGroup>
-    <Content Include="Skin\default\screens\SeriesFilterByCharacter.xaml">
-      <SubType>Designer</SubType>
-    </Content>
-  </ItemGroup>
-  <ItemGroup>
-    <Content Include="Skin\default\screens\SeriesFilterByCompany.xaml">
-      <SubType>Designer</SubType>
-    </Content>
-  </ItemGroup>
-  <ItemGroup>
-    <Content Include="Skin\default\screens\SeriesFilterByTvNetwork.xaml">
-      <SubType>Designer</SubType>
-    </Content>
-  </ItemGroup>
-  <ItemGroup>
-    <Content Include="Skin\default\screens\AudioFilterByAlbumLabel.xaml">
-      <SubType>Designer</SubType>
-    </Content>
-  </ItemGroup>
-  <ItemGroup>
-    <Content Include="Skin\default\screens\AudioFilterByComposer.xaml">
-      <SubType>Designer</SubType>
-    </Content>
-  </ItemGroup>
-  <ItemGroup>
-    <Content Include="Skin\default\screens\MovieFilterByActor.xaml">
-      <SubType>Designer</SubType>
-    </Content>
-  </ItemGroup>
-  <ItemGroup>
-    <Content Include="Skin\default\screens\MovieFilterByCharacter.xaml">
-      <SubType>Designer</SubType>
-    </Content>
-  </ItemGroup>
-  <ItemGroup>
-    <Content Include="Skin\default\screens\MovieFilterByCompany.xaml">
-      <SubType>Designer</SubType>
-    </Content>
-  </ItemGroup>
-  <ItemGroup>
-    <Content Include="Skin\default\screens\MovieFilterByDirector.xaml">
-      <SubType>Designer</SubType>
-    </Content>
-  </ItemGroup>
-  <ItemGroup>
-    <Content Include="Skin\default\screens\SeriesEpisodeFilterByDirector.xaml">
-      <SubType>Designer</SubType>
-    </Content>
-  </ItemGroup>
-  <ItemGroup>
-    <Content Include="Skin\default\screens\MovieFilterByWriter.xaml">
-      <SubType>Designer</SubType>
-    </Content>
-  </ItemGroup>
-  <ItemGroup>
-    <Content Include="Skin\default\screens\SeriesEpisodeFilterByActor.xaml">
-      <SubType>Designer</SubType>
-    </Content>
-  </ItemGroup>
-  <ItemGroup>
-    <Content Include="Skin\default\screens\SeriesEpisodeFilterByCharacter.xaml">
-      <SubType>Designer</SubType>
-    </Content>
-  </ItemGroup>
-  <ItemGroup>
-    <Content Include="Skin\default\screens\SeriesEpisodeFilterByWriter.xaml">
-      <SubType>Designer</SubType>
-    </Content>
-  </ItemGroup>
-  <ItemGroup>
-    <Content Include="Skin\default\screens\VideosFilterByCharacter.xaml">
-      <SubType>Designer</SubType>
-    </Content>
-  </ItemGroup>
-  <ItemGroup>
-    <Content Include="Skin\default\screens\SeriesFilterByGenre.xaml">
-      <SubType>Designer</SubType>
-    </Content>
-  </ItemGroup>
-  <ItemGroup>
-    <Content Include="Skin\default\screens\MovieFilterByGenre.xaml">
-      <SubType>Designer</SubType>
-    </Content>
-  </ItemGroup>
-  <ItemGroup>
-    <Content Include="Skin\default\screens\AudioFilterByDiscNumber.xaml">
-      <SubType>Designer</SubType>
-    </Content>
-  </ItemGroup>
-  <Import Project="$(MSBuildToolsPath)\Microsoft.CSharp.targets" />
-  <Import Project="build.targets" />
->>>>>>> d32c3b1f
+﻿<?xml version="1.0" encoding="utf-8"?>
+<Project DefaultTargets="Build" xmlns="http://schemas.microsoft.com/developer/msbuild/2003" ToolsVersion="12.0">
+  <PropertyGroup>
+    <Configuration Condition=" '$(Configuration)' == '' ">Debug</Configuration>
+    <Platform Condition=" '$(Platform)' == '' ">AnyCPU</Platform>
+    <ProductVersion>9.0.30729</ProductVersion>
+    <SchemaVersion>2.0</SchemaVersion>
+    <ProjectGuid>{CD37E2FF-4CF7-4F96-8C73-C6764988D408}</ProjectGuid>
+    <OutputType>Library</OutputType>
+    <AppDesignerFolder>Properties</AppDesignerFolder>
+    <RootNamespace>MediaPortal.UiComponents.Media</RootNamespace>
+    <AssemblyName>Media</AssemblyName>
+    <FileUpgradeFlags>
+    </FileUpgradeFlags>
+    <OldToolsVersion>3.5</OldToolsVersion>
+    <UpgradeBackupLocation>
+    </UpgradeBackupLocation>
+    <TargetFrameworkVersion>v4.7</TargetFrameworkVersion>
+    <TargetFrameworkProfile />
+  </PropertyGroup>
+  <PropertyGroup Condition=" '$(Configuration)|$(Platform)' == 'Debug|x86' ">
+    <DebugSymbols>true</DebugSymbols>
+    <OutputPath>bin\x86\Debug\</OutputPath>
+    <DefineConstants>DEBUG;TRACE</DefineConstants>
+    <DebugType>full</DebugType>
+    <PlatformTarget>x86</PlatformTarget>
+    <ErrorReport>prompt</ErrorReport>
+    <CodeAnalysisRuleSet>AllRules.ruleset</CodeAnalysisRuleSet>
+    <Prefer32Bit>false</Prefer32Bit>
+  </PropertyGroup>
+  <PropertyGroup Condition=" '$(Configuration)|$(Platform)' == 'Release|x86' ">
+    <OutputPath>bin\x86\Release\</OutputPath>
+    <DefineConstants>TRACE</DefineConstants>
+    <Optimize>true</Optimize>
+    <DebugType>pdbonly</DebugType>
+    <PlatformTarget>x86</PlatformTarget>
+    <ErrorReport>prompt</ErrorReport>
+    <CodeAnalysisRuleSet>AllRules.ruleset</CodeAnalysisRuleSet>
+    <Prefer32Bit>false</Prefer32Bit>
+  </PropertyGroup>
+  <ItemGroup>
+    <Reference Include="System" />
+    <Reference Include="System.Core" />
+    <Reference Include="System.Data" />
+    <Reference Include="System.Drawing" />
+    <Reference Include="System.Windows.Forms" />
+    <Reference Include="System.Xml" />
+  </ItemGroup>
+  <ItemGroup>
+    <Reference Include="Bass.Net, Version=2.4.12.5, Culture=neutral, PublicKeyToken=b7566c273e6ef480, processorArchitecture=MSIL">
+      <HintPath>..\..\..\..\Packages\BASS.NET.2.4.12.5\lib\net45\Bass.Net.dll</HintPath>
+      <Private>True</Private>
+    </Reference>
+    <ProjectReference Include="..\..\..\Extensions\BassLibraries\BassLibraries.csproj">
+      <Project>{B186C33C-7DC6-4F6B-911D-B8D3C6482C39}</Project>
+      <Name>BassLibraries</Name>
+    </ProjectReference>
+    <ProjectReference Include="..\..\..\Extensions\ResourceProviders\AudioCDResourceProvider\AudioCDResourceProvider.csproj">
+      <Project>{A492604D-592C-425F-9DDD-A121BD6DE0B5}</Project>
+      <Name>AudioCDResourceProvider</Name>
+    </ProjectReference>
+    <ProjectReference Include="..\..\..\Core\MediaPortal.Common\MediaPortal.Common.csproj">
+      <Project>{ECF060E7-CAA1-4466-851F-F80B857641EA}</Project>
+      <Name>MediaPortal.Common</Name>
+      <Private>False</Private>
+    </ProjectReference>
+    <ProjectReference Include="..\..\..\Core\MediaPortal.UI\MediaPortal.UI.csproj">
+      <Project>{52E587D0-A274-44DA-8846-8EEAF5414923}</Project>
+      <Name>MediaPortal.UI</Name>
+      <Private>False</Private>
+    </ProjectReference>
+    <ProjectReference Include="..\..\..\Core\MediaPortal.Utilities\MediaPortal.Utilities.csproj">
+      <Project>{4FE7B8AE-1330-424A-91A1-C68D7ABF9CB8}</Project>
+      <Name>MediaPortal.Utilities</Name>
+      <Private>False</Private>
+    </ProjectReference>
+    <ProjectReference Include="..\..\..\Core\UPnP\UPnP.csproj">
+      <Project>{455E7D70-1C85-4D7F-9F01-DC801B8B8C34}</Project>
+      <Name>UPnP</Name>
+    </ProjectReference>
+    <ProjectReference Include="..\..\SkinEngine\SkinEngine.csproj">
+      <Project>{7E943389-3589-40C9-B481-2E223554CC49}</Project>
+      <Name>SkinEngine</Name>
+    </ProjectReference>
+    <ProjectReference Include="..\SkinBase\SkinBase.csproj">
+      <Project>{4EFED5BE-2F6A-4944-BB96-053D5945BA1F}</Project>
+      <Name>SkinBase</Name>
+      <Private>True</Private>
+    </ProjectReference>
+  </ItemGroup>
+  <ItemGroup>
+    <Compile Include="..\..\..\Core\MediaPortal.Common\VersionInfo\VersionInfo.cs">
+      <Link>Properties\VersionInfo.cs</Link>
+    </Compile>
+    <Compile Include="Actions\AddViewToPlaylistAction.cs" />
+    <Compile Include="Actions\BrowseMediaAction.cs" />
+    <Compile Include="Actions\BaseTrackServerConnectionAction.cs" />
+    <Compile Include="Actions\LatestMediaAction.cs" />
+    <Compile Include="Actions\SwitchBrowseModeAction.cs" />
+    <Compile Include="Actions\SwitchBrowseLocalMLAction.cs" />
+    <Compile Include="Actions\MoviesAction.cs" />
+    <Compile Include="Actions\SeriesAction.cs" />
+    <Compile Include="Actions\SwitchFilterAction.cs" />
+    <Compile Include="Actions\SwitchGroupingAction.cs" />
+    <Compile Include="Actions\SwitchSortingAction.cs" />
+    <Compile Include="Actions\RemovePlaylistsAction.cs" />
+    <Compile Include="Actions\SwitchViewModeAction.cs" />
+    <Compile Include="Actions\SavePlaylistAction.cs" />
+    <Compile Include="Actions\ManagePlaylistsAction.cs" />
+    <Compile Include="Actions\ImagesAction.cs" />
+    <Compile Include="Actions\VideosAction.cs" />
+    <Compile Include="Actions\AudioAction.cs" />
+    <Compile Include="Actions\ShowPlaylistAction.cs" />
+    <Compile Include="Actions\VisibilityDependsOnServerConnectStateAction.cs" />
+    <Compile Include="Actions\BrowseLocalMediaAction.cs" />
+    <Compile Include="Controls\AudioSpectrumAnalyzer.cs" />
+    <Compile Include="Extensions\IMediaItemAction.cs" />
+    <Compile Include="Extensions\MediaItemActionBuilder.cs" />
+    <Compile Include="Extensions\MediaNavigationFilterBuilder.cs" />
+    <Compile Include="FilterCriteria\FilterByPersonCriterion.cs" />
+    <Compile Include="FilterCriteria\FilterByAlbumArtistCriterion.cs" />
+    <Compile Include="FilterCriteria\FilterByAlbumCompilationCriterion.cs" />
+    <Compile Include="FilterCriteria\FilterByMovieCertificationCriterion.cs" />
+    <Compile Include="FilterCriteria\FilterBySeriesCertificationCriterion.cs" />
+    <Compile Include="FilterCriteria\FilterByConductorCriterion.cs" />
+    <Compile Include="FilterCriteria\FilterByCharacterCriterion.cs" />
+    <Compile Include="FilterCriteria\FilterByContentGroupCriterion.cs" />
+    <Compile Include="FilterCriteria\FilterByCompilationCriterion.cs" />
+    <Compile Include="FilterCriteria\FilterByDiscNumberCriterion.cs" />
+    <Compile Include="FilterCriteria\FilterByTvNetworkCriterion.cs" />
+    <Compile Include="FilterCriteria\FilterByCompanyCriterion.cs" />
+    <Compile Include="FilterCriteria\FilterByMusicLabelCriterion.cs" />
+    <Compile Include="FilterCriteria\FilterByComposerCriterion.cs" />
+    <Compile Include="FilterCriteria\FilterByAlbumCriterion.cs" />
+    <Compile Include="FilterCriteria\FilterByArtistCriterion.cs" />
+    <Compile Include="FilterCriteria\FilterByWriterCriterion.cs" />
+    <Compile Include="FilterCriteria\FilterByDirectorCriterion.cs" />
+    <Compile Include="FilterCriteria\FilterByActorCriterion.cs" />
+    <Compile Include="FilterCriteria\FilterByMovieCollectionCriterion.cs" />
+    <Compile Include="FilterCriteria\FilterBySeriesSeasonCriterion.cs" />
+    <Compile Include="FilterCriteria\FilterBySeriesCriterion.cs" />
+    <Compile Include="FilterCriteria\FilterByPlayCountCriterion.cs" />
+    <Compile Include="FilterCriteria\FilterBySystemCriterion.cs" />
+    <Compile Include="FilterTrees\FilterTreePath.cs" />
+    <Compile Include="FilterTrees\IFilterTree.cs" />
+    <Compile Include="FilterCriteria\RelationshipMLFilterCriterion.cs" />
+    <Compile Include="FilterCriteria\LanguageFilterCriterion.cs" />
+    <Compile Include="FilterTrees\RelationshipFilterTree.cs" />
+    <Compile Include="FilterTrees\SimpleFilterTree.cs" />
+    <Compile Include="General\Consts.cs" />
+    <Compile Include="MediaItemActions\AbstractMediaItemAction.cs" />
+    <Compile Include="MediaItemActions\AddSingleToPlaylist.cs" />
+    <Compile Include="MediaItemActions\AddAllToPlaylist.cs" />
+    <Compile Include="MediaItemActions\DeleteFromStorage.cs" />
+    <Compile Include="MediaItemActions\AbstractPlayCountAction.cs" />
+    <Compile Include="MediaItemActions\AbstractRefeshMediaItemAction.cs" />
+    <Compile Include="MediaItemActions\ReimportMediaItem.cs" />
+    <Compile Include="MediaItemActions\RefreshMediaItem.cs" />
+    <Compile Include="MediaItemActions\SetWatched.cs" />
+    <Compile Include="MediaItemActions\SetUnwatched.cs" />
+    <Compile Include="MediaLists\BaseContinueWatchMediaListProvider.cs" />
+    <Compile Include="MediaLists\BaseMediaListProvider.cs" />
+    <Compile Include="MediaLists\BaseFavoriteMediaListProvider.cs" />
+    <Compile Include="MediaLists\BaseUnwatchedMediaListProvider.cs" />
+    <Compile Include="MediaLists\BaseLastWatchedMediaListProvider.cs" />
+    <Compile Include="MediaLists\BaseLatestMediaListProvider.cs" />
+    <Compile Include="MediaLists\LastWatchedAlbumMediaListProvider.cs" />
+    <Compile Include="MediaLists\LastWatchedAudioMediaListProvider.cs" />
+    <Compile Include="MediaLists\LastWatchedEpisodeMediaListProvider.cs" />
+    <Compile Include="MediaLists\LastWatchedMovieMediaListProvider.cs" />
+    <Compile Include="MediaLists\LastWatchedRecordingMediaListProvider.cs" />
+    <Compile Include="MediaLists\LastWatchedSeriesMediaListProvider.cs" />
+    <Compile Include="MediaLists\LastWatchedVideoMediaListProvider.cs" />
+    <Compile Include="MediaLists\FavoriteSeriesMediaListProvider.cs" />
+    <Compile Include="MediaLists\FavoriteAudioMediaListProvider.cs" />
+    <Compile Include="MediaLists\FavoriteEpisodeMediaListProvider.cs" />
+    <Compile Include="MediaLists\FavoriteImageMediaListProvider.cs" />
+    <Compile Include="MediaLists\FavoriteMovieMediaListProvider.cs" />
+    <Compile Include="MediaLists\FavoriteRecordingMediaListProvider.cs" />
+    <Compile Include="MediaLists\FavoriteAlbumMediaListProvider.cs" />
+    <Compile Include="MediaLists\FavoriteVideoMediaListProvider.cs" />
+    <Compile Include="MediaLists\IMediaListProvider.cs" />
+    <Compile Include="MediaLists\ContinueWatchSeriesMediaListProvider.cs" />
+    <Compile Include="MediaLists\ContinueWatchAlbumMediaListProvider.cs" />
+    <Compile Include="MediaLists\ContinueWatchAudioMediaListProvider.cs" />
+    <Compile Include="MediaLists\ContinueWatchEpisodeMediaListProvider.cs" />
+    <Compile Include="MediaLists\LastWatchedImageMediaListProvider.cs" />
+    <Compile Include="MediaLists\ContinueWatchMovieMediaListProvider.cs" />
+    <Compile Include="MediaLists\ContinueWatchRecordingMediaListProvider.cs" />
+    <Compile Include="MediaLists\ContinueWatchVideoMediaListProvider.cs" />
+    <Compile Include="MediaLists\UnwatchedSeriesMediaListProvider.cs" />
+    <Compile Include="MediaLists\UnwatchedAudioMediaListProvider.cs" />
+    <Compile Include="MediaLists\UnwatchedEpisodeMediaListProvider.cs" />
+    <Compile Include="MediaLists\UnwatchedImageMediaListProvider.cs" />
+    <Compile Include="MediaLists\UnwatchedMovieMediaListProvider.cs" />
+    <Compile Include="MediaLists\UnwatchedRecordingMediaListProvider.cs" />
+    <Compile Include="MediaLists\UnwatchedVideoMediaListProvider.cs" />
+    <Compile Include="MediaLists\UnwatchedAlbumMediaListProvider.cs" />
+    <Compile Include="MediaLists\LatestAudioMediaListProvider.cs" />
+    <Compile Include="MediaLists\LatestEpisodeMediaListProvider.cs" />
+    <Compile Include="MediaLists\LatestImageMediaListProvider.cs" />
+    <Compile Include="MediaLists\LatestMovieMediaListProvider.cs" />
+    <Compile Include="MediaLists\LatestRecordingMediaListProvider.cs" />
+    <Compile Include="MediaLists\LatestVideoMediaListProvider.cs" />
+    <Compile Include="MediaLists\MediaListProviderBuilder.cs" />
+    <Compile Include="Models\AspectWrappers\AudioAlbumAspectWrapper.cs" />
+    <Compile Include="Models\AspectWrappers\AudioAspectWrapper.cs" />
+    <Compile Include="Models\AspectWrappers\CharacterAspectWrapper.cs" />
+    <Compile Include="Models\AspectWrappers\CompanyAspectWrapper.cs" />
+    <Compile Include="Models\AspectWrappers\EpisodeAspectWrapper.cs" />
+    <Compile Include="Models\AspectWrappers\GenreAspectWrapper.cs" />
+    <Compile Include="Models\AspectWrappers\ImageAspectWrapper.cs" />
+    <Compile Include="Models\AspectWrappers\ImporterAspectWrapper.cs" />
+    <Compile Include="Models\AspectWrappers\MediaAspectWrapper.cs" />
+    <Compile Include="Models\AspectWrappers\MovieAspectWrapper.cs" />
+    <Compile Include="Models\AspectWrappers\MovieCollectionAspectWrapper.cs" />
+    <Compile Include="Models\AspectWrappers\PersonAspectWrapper.cs" />
+    <Compile Include="Models\AspectWrappers\SeasonAspectWrapper.cs" />
+    <Compile Include="Models\AspectWrappers\SeriesAspectWrapper.cs" />
+    <Compile Include="Models\AspectWrappers\SubtitleAspectWrapper.cs" />
+    <Compile Include="Models\AspectWrappers\UserDataWrapper.cs" />
+    <Compile Include="Models\AspectWrappers\VideoAspectWrapper.cs" />
+    <Compile Include="Models\AspectWrappers\VideoAudioStreamAspectWrapper.cs" />
+    <Compile Include="Models\AspectWrappers\VideoStreamAspectWrapper.cs" />
+    <Compile Include="Models\BasePlayerModel.cs" />
+    <Compile Include="Models\BaseVideoPlayerUIContributor.cs" />
+    <Compile Include="Models\LatestMediaModel.cs" />
+    <Compile Include="Models\MediaFilterModel.cs" />
+    <Compile Include="Models\MediaGroupingModel.cs" />
+    <Compile Include="Models\MediaListModel.cs" />
+    <Compile Include="Models\MediaSortingModel.cs" />
+    <Compile Include="Models\DefaultAudioPlayerUIContributor.cs" />
+    <Compile Include="Models\DefaultVideoPlayerUIContributor.cs" />
+    <Compile Include="Models\ExtendedVideoSkip.cs" />
+    <Compile Include="Models\IPlayerUIContributor.cs" />
+    <Compile Include="Models\DVDPlayerUIContributor.cs" />
+    <Compile Include="Models\NavigationModel\AudioNavigationInitializer.cs" />
+    <Compile Include="Models\NavigationModel\IMediaNavigationInitializer.cs" />
+    <Compile Include="Models\NavigationModel\ImagesNavigationInitializer.cs" />
+    <Compile Include="Models\NavigationModel\BaseNavigationInitializer.cs" />
+    <Compile Include="Models\NavigationModel\MediaLibraryBrowsingNavigationInitializer.cs" />
+    <Compile Include="Models\NavigationModel\LocalBrowsingNavigationInitializer.cs" />
+    <Compile Include="Models\NavigationModel\MoviesNavigationInitializer.cs" />
+    <Compile Include="Models\NavigationModel\SeriesNavigationInitializer.cs" />
+    <Compile Include="Models\NavigationModel\VideosNavigationInitializer.cs" />
+    <Compile Include="Models\Navigation\PersonFilterItem.cs" />
+    <Compile Include="Models\Navigation\CertificationFilterItem.cs" />
+    <Compile Include="Models\Navigation\SimplePersonFilterItem.cs" />
+    <Compile Include="Models\Navigation\AlbumFilterItem.cs" />
+    <Compile Include="Models\Navigation\ArtistFilterItem.cs" />
+    <Compile Include="Models\Navigation\ConductorFilterItem.cs" />
+    <Compile Include="Models\Navigation\SeriesGenreFilterItem.cs" />
+    <Compile Include="Models\Navigation\MovieGenreFilterItem.cs" />
+    <Compile Include="Models\Navigation\AudioGenreFilterItem.cs" />
+    <Compile Include="Models\Navigation\ComposerFilterItem.cs" />
+    <Compile Include="Models\Navigation\GenreFilterItem.cs" />
+    <Compile Include="Models\Navigation\VideoStreamItem.cs" />
+    <Compile Include="Models\Navigation\VideoAudioStreamItem.cs" />
+    <Compile Include="Models\Navigation\SubtitleItem.cs" />
+    <Compile Include="Models\Navigation\PlayableContainerMediaItem.cs" />
+    <Compile Include="Models\Navigation\SeasonFilterItem.cs" />
+    <Compile Include="Models\Navigation\MovieFilterItem.cs" />
+    <Compile Include="Models\Navigation\MovieItem.cs" />
+    <Compile Include="Models\Navigation\ActorFilterItem.cs" />
+    <Compile Include="Models\Navigation\DirectorFilterItem.cs" />
+    <Compile Include="Models\Navigation\CompanyFilterItem.cs" />
+    <Compile Include="Models\Navigation\TVNetworkFilterItem.cs" />
+    <Compile Include="Models\Navigation\WriterFilterItem.cs" />
+    <Compile Include="Models\Navigation\CharacterFilterItem.cs" />
+    <Compile Include="Models\Navigation\SeriesFilterItem.cs" />
+    <Compile Include="Models\Navigation\EpisodeItem.cs" />
+    <Compile Include="Models\MediaItemsActionModel.cs" />
+    <Compile Include="Models\ScreenData\AbstractAlbumFilterScreenData.cs" />
+    <Compile Include="Models\ScreenData\AbstractBrowseMediaNavigationScreenData.cs" />
+    <Compile Include="Models\ScreenData\AbstractSeriesFilterScreenData.cs" />
+    <Compile Include="Models\ScreenData\AbstractMovieFilterScreenData.cs" />
+    <Compile Include="Models\ScreenData\MovieFilterByCertificationScreenData.cs" />
+    <Compile Include="Models\ScreenData\SeriesFilterByCertificationScreenData.cs" />
+    <Compile Include="Models\ScreenData\AudioFilterByAlbumLabelScreenData.cs" />
+    <Compile Include="Models\ScreenData\AudioFilterByAlbumArtistScreenData.cs" />
+    <Compile Include="Models\ScreenData\AudioFilterByAlbumCompilationScreenData.cs" />
+    <Compile Include="Models\ScreenData\AudioFilterByConductorScreenData.cs" />
+    <Compile Include="Models\ScreenData\AudioFilterByComposerScreenData.cs" />
+    <Compile Include="Models\ScreenData\AudioFilterByContentGroupScreenData.cs" />
+    <Compile Include="Models\ScreenData\AudioFilterByCompilationScreenData.cs" />
+    <Compile Include="Models\ScreenData\AudioFilterByDiscNumberScreenData.cs" />
+    <Compile Include="Models\ScreenData\ImagesFilterByCityScreenData.cs" />
+    <Compile Include="Models\ScreenData\ImagesFilterByStateScreenData.cs" />
+    <Compile Include="Models\ScreenData\ImagesFilterByCountryScreenData.cs" />
+    <Compile Include="Models\ScreenData\MoviesSimpleSearchScreenData.cs" />
+    <Compile Include="Models\ScreenData\SeriesEpisodeFilterByDirectorScreenData.cs" />
+    <Compile Include="Models\ScreenData\SeriesEpisodeFilterByWriterScreenData.cs" />
+    <Compile Include="Models\ScreenData\SeriesEpisodeFilterByActorScreenData.cs" />
+    <Compile Include="Models\ScreenData\MovieFilterByActorScreenData.cs" />
+    <Compile Include="Models\ScreenData\SeriesEpisodeFilterByCharacterScreenData.cs" />
+    <Compile Include="Models\ScreenData\SeriesFilterByCharacterScreenData.cs" />
+    <Compile Include="Models\ScreenData\MovieFilterByGenreScreenData.cs" />
+    <Compile Include="Models\ScreenData\SeriesFilterByTvNetworkScreenData.cs" />
+    <Compile Include="Models\ScreenData\SeriesFilterByCompanyScreenData.cs" />
+    <Compile Include="Models\ScreenData\SeriesFilterByActorScreenData.cs" />
+    <Compile Include="Models\ScreenData\MovieFilterByCharacterScreenData.cs" />
+    <Compile Include="Models\ScreenData\VideosFilterByCharacterScreenData.cs" />
+    <Compile Include="Models\ScreenData\MovieFilterByDirectorScreenData.cs" />
+    <Compile Include="Models\ScreenData\MovieFilterByCompanyScreenData.cs" />
+    <Compile Include="Models\ScreenData\SeriesFilterByGenreScreenData.cs" />
+    <Compile Include="Models\ScreenData\VideosFilterByGenreScreenData.cs" />
+    <Compile Include="Models\ScreenData\VideosFilterByPlayCountScreenData.cs" />
+    <Compile Include="Models\ScreenData\MovieFilterByWriterScreenData.cs" />
+    <Compile Include="Models\ScreenData\VideosFilterByWriterScreenData.cs" />
+    <Compile Include="Models\ScreenData\VideosFilterByDirectorScreenData.cs" />
+    <Compile Include="Models\ScreenData\MovieFilterByCollectionScreenData.cs" />
+    <Compile Include="Models\ScreenData\MovieShowItemsScreenData.cs" />
+    <Compile Include="Models\ScreenData\VideosFilterByLanguageScreenData.cs" />
+    <Compile Include="Models\ScreenData\SeriesShowItemsScreenData.cs" />
+    <Compile Include="Models\ScreenData\SeriesFilterBySeasonScreenData.cs" />
+    <Compile Include="Models\ScreenData\SeriesFilterByNameScreenData.cs" />
+    <Compile Include="Models\ScreenData\SeriesSimpleSearchScreenData.cs" />
+    <Compile Include="Models\Sorting\AudioAlbumSortByFirstMusicLabel.cs" />
+    <Compile Include="Models\Sorting\AudioSortByContentGroup.cs" />
+    <Compile Include="Models\Sorting\AudioSortByAlbumTrack.cs" />
+    <Compile Include="Models\Sorting\AudioSortByAlbum.cs" />
+    <Compile Include="Models\Sorting\AudioAlbumSortByFirstArtist.cs" />
+    <Compile Include="Models\Sorting\AudioAlbumSortByCompilation.cs" />
+    <Compile Include="Models\Sorting\AudioSortByFirstConductor.cs" />
+    <Compile Include="Models\Sorting\AudioSortByFirstComposer.cs" />
+    <Compile Include="Models\Sorting\AudioSortByCompilation.cs" />
+    <Compile Include="Models\Sorting\AudioSortByTrack.cs" />
+    <Compile Include="Models\Sorting\AudioSortByFirstArtist.cs" />
+    <Compile Include="Models\Sorting\BrowseDefaultSorting.cs" />
+    <Compile Include="Models\Sorting\AudioSortByFirstGenre.cs" />
+    <Compile Include="Models\Sorting\AbstractSortByFirstComparableAttribute.cs" />
+    <Compile Include="Models\Sorting\AbstractSortByComparableObjectAttribute.cs" />
+    <Compile Include="Models\Sorting\AbstractSortByComparableValueAttribute.cs" />
+    <Compile Include="Models\Sorting\MovieSortByCertification.cs" />
+    <Compile Include="Models\Sorting\SeriesSortByDVDEpisode.cs" />
+    <Compile Include="Models\Sorting\SeriesSortByCertification.cs" />
+    <Compile Include="Models\Sorting\SeriesSortByFirstProductionStudio.cs" />
+    <Compile Include="Models\Sorting\SeriesSortByFirstTVNetwork.cs" />
+    <Compile Include="Models\Sorting\SeriesSortByEpisodeTitle.cs" />
+    <Compile Include="Models\Sorting\AudioSortByTitle.cs" />
+    <Compile Include="Models\Sorting\SortByAddedDate.cs" />
+    <Compile Include="Models\Sorting\SeriesSortBySeasonTitle.cs" />
+    <Compile Include="Models\Sorting\SortBySortTitle.cs" />
+    <Compile Include="Models\Sorting\SeriesSortByFirstActor.cs" />
+    <Compile Include="Models\Sorting\SeriesSortByFirstCharacter.cs" />
+    <Compile Include="Models\Sorting\SortByName.cs" />
+    <Compile Include="Models\Sorting\VideoSortByFirstCharacter.cs" />
+    <Compile Include="Models\Sorting\VideoSortByFirstWriter.cs" />
+    <Compile Include="Models\Sorting\SortByFirstAiredDate.cs" />
+    <Compile Include="Models\Sorting\SeriesSortByEpisode.cs" />
+    <Compile Include="Models\Sorting\SortByDate.cs" />
+    <Compile Include="Models\Sorting\VideoSortByAspectRatio.cs" />
+    <Compile Include="Models\Sorting\VideoSortBySize.cs" />
+    <Compile Include="Models\Sorting\VideoSortByDuration.cs" />
+    <Compile Include="Models\Sorting\VideoSortByFirstActor.cs" />
+    <Compile Include="Models\Sorting\VideoSortByFirstDirector.cs" />
+    <Compile Include="Models\Sorting\VideoSortByFirstGenre.cs" />
+    <Compile Include="Models\Sorting\SortBySystem.cs" />
+    <Compile Include="Models\Sorting\ImageSortBySize.cs" />
+    <Compile Include="Models\Sorting\SortByYear.cs" />
+    <Compile Include="Models\Sorting\SortByTitle.cs" />
+    <Compile Include="Models\Sorting\Sorting.cs" />
+    <Compile Include="Models\ViewModeModel.cs" />
+    <Compile Include="Models\ManagePlaylistsModel.cs" />
+    <Compile Include="Models\Navigation\ContainerItem.cs" />
+    <Compile Include="Models\Navigation\ViewItem.cs" />
+    <Compile Include="Models\ImagePlayerUIContributor.cs" />
+    <Compile Include="Models\NavigationData.cs" />
+    <Compile Include="Models\Navigation\FilterItem.cs" />
+    <Compile Include="Models\PlayItemsModel.cs" />
+    <Compile Include="Models\ScreenData\AbstractScreenData.cs" />
+    <Compile Include="Models\BasePlaylistModel.cs" />
+    <Compile Include="Models\EditPlaylistModel.cs" />
+    <Compile Include="Models\ScreenData\AbstractItemsScreenData.cs" />
+    <Compile Include="Models\ScreenData\AbstractFiltersScreenData.cs" />
+    <Compile Include="Models\ScreenData\AbstractVideosFilterScreenData.cs" />
+    <Compile Include="Models\ScreenData\AbstractAudioFilterScreenData.cs" />
+    <Compile Include="Models\ScreenData\AbstractImagesFilterScreenData.cs" />
+    <Compile Include="Models\ScreenData\BrowseMediaNavigationScreenData.cs" />
+    <Compile Include="Models\ScreenData\ImagesFilterBySystemScreenData.cs" />
+    <Compile Include="Models\ScreenData\AudioFilterBySystemScreenData.cs" />
+    <Compile Include="Models\ScreenData\VideosFilterBySystemScreenData.cs" />
+    <Compile Include="Models\ScreenData\LocalMediaNavigationScreenData.cs" />
+    <Compile Include="Models\ScreenData\ImagesSimpleSearchScreenData.cs" />
+    <Compile Include="Models\ScreenData\ImagesFilterBySizeScreenData.cs" />
+    <Compile Include="Models\ScreenData\ImagesFilterByYearScreenData.cs" />
+    <Compile Include="Models\ScreenData\VideosSimpleSearchScreenData.cs" />
+    <Compile Include="Models\ScreenData\VideosFilterByYearScreenData.cs" />
+    <Compile Include="Models\ScreenData\AudioSimpleSearchScreenData.cs" />
+    <Compile Include="Models\ScreenData\AudioFilterByDecadeScreenData.cs" />
+    <Compile Include="Models\ScreenData\AudioFilterByGenreScreenData.cs" />
+    <Compile Include="Models\ScreenData\AudioFilterByAlbumScreenData.cs" />
+    <Compile Include="Models\ScreenData\AudioFilterByArtistScreenData.cs" />
+    <Compile Include="Models\ScreenData\VideosFilterByActorScreenData.cs" />
+    <Compile Include="Models\ScreenData\VideosShowItemsScreenData.cs" />
+    <Compile Include="Models\ScreenData\ImagesShowItemsScreenData.cs" />
+    <Compile Include="Models\ScreenData\AudioShowItemsScreenData.cs" />
+    <Compile Include="Models\ScreenData\AbstractSearchScreenData.cs" />
+    <Compile Include="Models\MediaNavigationModel.cs" />
+    <Compile Include="Models\ServerPlaylists.cs" />
+    <Compile Include="Models\ShowPlaylistModel.cs" />
+    <Compile Include="Models\Navigation\ImageItem.cs" />
+    <Compile Include="Models\Navigation\VideoItem.cs" />
+    <Compile Include="Models\MediaNavigationMode.cs" />
+    <Compile Include="Models\Navigation\NavigationItem.cs" />
+    <Compile Include="Models\Navigation\PlayableMediaItem.cs" />
+    <Compile Include="Models\Navigation\AudioItem.cs" />
+    <Compile Include="Properties\AssemblyInfo.cs" />
+    <Compile Include="Models\VideoPlayerModel.cs" />
+    <Compile Include="Models\AudioPlayerModel.cs" />
+    <Compile Include="FilterCriteria\FilterByDecadeCriterion.cs" />
+    <Compile Include="FilterCriteria\FilterByImageSizeCriterion.cs" />
+    <Compile Include="FilterCriteria\FilterByYearCriterion.cs" />
+    <Compile Include="FilterCriteria\FilterValue.cs" />
+    <Compile Include="FilterCriteria\MLFilterCriterion.cs" />
+    <Compile Include="FilterCriteria\SimpleMLFilterCriterion.cs" />
+    <Compile Include="General\Utils.cs" />
+    <Compile Include="SecondaryFilter\IItemsFilter.cs" />
+    <Compile Include="SecondaryFilter\RemoteNumpadFilter.cs" />
+    <Compile Include="Settings\Configuration\ClosePlayersWhenFinished.cs" />
+    <Compile Include="Settings\Configuration\SeriesCertificationCountry.cs" />
+    <Compile Include="Settings\Configuration\OpenPlayerStrategy.cs" />
+    <Compile Include="Settings\Configuration\InstantSkipPercent.cs" />
+    <Compile Include="Settings\Configuration\MovieCertificationCountry.cs" />
+    <Compile Include="Settings\Configuration\ShowVirtual.cs" />
+    <Compile Include="Settings\Configuration\SkipStepList.cs" />
+    <Compile Include="Settings\Configuration\SkipStepTimeout.cs" />
+    <Compile Include="Settings\Configuration\WatchedPlayPercentage.cs" />
+    <Compile Include="Settings\MediaCertificationSettings.cs" />
+    <Compile Include="Helpers\CertificationHelper.cs" />
+    <Compile Include="Settings\ViewSettings.cs" />
+    <Compile Include="Settings\MediaModelSettings.cs" />
+    <Compile Include="General\MultimediaDirectory.cs" />
+    <Compile Include="Helpers\VirtualMediaHelper.cs" />
+    <Compile Include="Views\BrowseMediaRootProxyViewSpecification.cs" />
+    <Compile Include="Views\AbstractMediaRootProxyViewSpecification.cs" />
+    <Compile Include="Views\LocalMediaRootProxyViewSpecification.cs" />
+    <Compile Include="Views\ServerConnectionChangeNotificator.cs" />
+    <Compile Include="Views\SystemSharesViewSpecification.cs" />
+    <Compile Include="Views\AddedRemovableMediaViewSpecificationFacade.cs" />
+    <Compile Include="Views\CombinedViewChangeNotificator.cs" />
+    <Compile Include="Views\AllSystemsViewSpecification.cs" />
+    <Compile Include="Views\IViewChangeNotificator.cs" />
+    <Compile Include="Views\LocalDirectoryViewSpecification.cs" />
+    <Compile Include="Views\LocalSharesViewSpecification.cs" />
+    <Compile Include="Views\MediaLibraryBrowseViewSpecification.cs" />
+    <Compile Include="Views\MediaLibraryQueryViewSpecification.cs" />
+    <Compile Include="Views\RemovableDriveChangeNotificator.cs" />
+    <Compile Include="Views\RemovableDriveViewSpecification.cs" />
+    <Compile Include="Views\RemovableMediaDrives\AudioCDDriveHandler.cs" />
+    <Compile Include="Views\RemovableMediaDrives\BaseDriveHandler.cs" />
+    <Compile Include="Views\RemovableMediaDrives\MultimediaDriveHandler.cs" />
+    <Compile Include="Views\RemovableMediaDrives\IRemovableDriveHandler.cs" />
+    <Compile Include="Views\RemovableMediaDrives\UnknownRemovableDriveHandler.cs" />
+    <Compile Include="Views\RemovableMediaDrives\VideoDriveHandler.cs" />
+    <Compile Include="Views\SimpleTextSearchViewSpecification.cs" />
+    <Compile Include="Views\View.cs" />
+    <Compile Include="Views\StaticViewSpecification.cs" />
+    <Compile Include="Views\ViewSpecification.cs" />
+  </ItemGroup>
+  <ItemGroup>
+    <Content Include="Language\strings_en.xml">
+      <SubType>Designer</SubType>
+    </Content>
+    <Content Include="plugin.xml">
+      <SubType>Designer</SubType>
+    </Content>
+    <Content Include="Skin\default\screens\DialogAddToPlaylistProgress.xaml" />
+    <Content Include="Skin\default\screens\DialogChooseAVType.xaml" />
+    <Content Include="Skin\default\screens\DialogPlayMenu.xaml" />
+    <Content Include="Skin\default\screens\CurrentlyPlayingVideo.xaml" />
+    <Content Include="Skin\default\screens\FSCWindowButtons.inc" />
+    <Content Include="Skin\default\screens\FullscreenContentVideo.xaml" />
+    <Content Include="Skin\default\screens\CurrentlyPlayingAudio.xaml" />
+    <Content Include="Skin\default\screens\FullscreenContentAudio.xaml" />
+    <Content Include="Skin\default\screens\MediaItemsFilterKeyBindings.inc" />
+    <Content Include="Skin\default\screens\LocalMediaNavigation.xaml" />
+    <Content Include="Skin\default\screens\BrowseMediaNavigation.xaml" />
+    <Content Include="Skin\default\screens\MediaItemsList.inc">
+      <SubType>Designer</SubType>
+    </Content>
+    <Content Include="Skin\default\screens\MediaItemsListHeader.inc" />
+    <Content Include="Skin\default\screens\AudioShowItems.xaml" />
+    <Content Include="Skin\default\screens\VideoShowItems.xaml" />
+    <Content Include="Skin\default\screens\ImageShowItems.xaml" />
+    <Content Include="Skin\default\screens\ImageFilterBySystem.xaml" />
+    <Content Include="Skin\default\screens\SimpleFilterItems.xaml" />
+    <Content Include="Skin\default\screens\SimpleShowItems.xaml" />
+    <Content Include="Skin\default\screens\VideoFilterByActor.xaml" />
+    <Content Include="Skin\default\screens\VideoFilterByGenre.xaml" />
+    <Content Include="Skin\default\screens\VideoFilterByYear.xaml" />
+    <Content Include="Skin\default\screens\VideoFilterBySystem.xaml" />
+    <Content Include="Skin\default\screens\AudioFilterByAlbum.xaml" />
+    <Content Include="Skin\default\screens\AudioFilterByArtist.xaml" />
+    <Content Include="Skin\default\screens\AudioFilterByDecade.xaml" />
+    <Content Include="Skin\default\screens\AudioFilterByGenre.xaml" />
+    <Content Include="Skin\default\screens\AudioFilterBySystem.xaml" />
+    <Content Include="Skin\default\screens\ImageFilterBySize.xaml" />
+    <Content Include="Skin\default\screens\ImageFilterByYear.xaml" />
+    <Content Include="Skin\default\screens\VideoSimpleSearch.xaml" />
+    <Content Include="Skin\default\screens\AudioSimpleSearch.xaml" />
+    <Content Include="Skin\default\screens\ImageSimpleSearch.xaml" />
+    <Content Include="Skin\default\screens\SimpleSearch.xaml" />
+    <Content Include="Skin\default\screens\DialogShowPlaylist.xaml" />
+    <Content Include="Skin\default\screens\DialogChoosePlayMode.xaml" />
+    <Content Include="Skin\default\screens\DialogChooseRepeatMode.xaml" />
+    <Content Include="Skin\default\screens\EditPlaylist.xaml" />
+    <Content Include="Skin\default\screens\PlaylistsOverview.xaml" />
+    <Content Include="Skin\default\screens\PlaylistInfo.xaml" />
+    <Content Include="Skin\default\screens\RemovePlaylists.xaml" />
+    <Content Include="Skin\default\screens\SavePlaylistEditName.xaml" />
+    <Content Include="Skin\default\shortcuts\Media-shortcuts.xml" />
+    <Content Include="Skin\default\themes\default\images\FilterLarge.png" />
+    <Content Include="Skin\default\themes\default\images\FilterSmall.png" />
+    <Content Include="Skin\default\themes\default\images\NoBanner.png" />
+    <Content Include="Skin\default\themes\default\images\NoPoster.png" />
+    <Content Include="Skin\default\themes\default\images\VideoLarge.png" />
+    <Content Include="Skin\default\themes\default\images\VideoSmall.png" />
+    <Content Include="Skin\default\themes\default\images\AudioLarge.png" />
+    <Content Include="Skin\default\themes\default\images\AudioSmall.png" />
+    <Content Include="Skin\default\themes\default\images\NavigationLarge.png" />
+    <Content Include="Skin\default\themes\default\images\NavigationSmall.png" />
+    <Content Include="Skin\default\themes\default\images\ImageLarge.png" />
+    <Content Include="Skin\default\themes\default\images\ImageSmall.png" />
+    <Content Include="Skin\default\themes\default\styles\MediaStyles.xaml" />
+    <Content Include="Skin\default\themes\default\styles\MediaColors.xaml" />
+    <Content Include="Skin\default\themes\default\styles\MediaConsts.xaml" />
+    <Content Include="Skin\default\themes\default\styles\FullScreenContentConsts.xaml" />
+    <Content Include="Skin\default\workflow\filter-actions.xml" />
+    <Content Include="Skin\default\workflow\grouping-actions.xml" />
+    <Content Include="Skin\default\workflow\sorting-actions.xml" />
+    <Content Include="Skin\default\workflow\media-actions.xml" />
+    <Content Include="Skin\default\workflow\viewmode-actions.xml" />
+    <Content Include="Skin\default\screens\CurrentlyPlayingImage.xaml" />
+    <Content Include="Skin\default\screens\FullscreenContentImage.xaml" />
+    <Content Include="Skin\default\screens\CurrentlyPlayingDVD.xaml" />
+    <Content Include="Skin\default\screens\FullscreenContentDVD.xaml" />
+    <Content Include="Skin\default\screens\DialogChooseSubtitle.xaml" />
+    <Content Include="Skin\default\screens\DialogChooseChapter.xaml" />
+    <Content Include="Skin\default\themes\default\styles\MediaButtons.xaml" />
+    <Content Include="Skin\default\themes\default\styles\MediaGraphics.xaml" />
+    <Content Include="Skin\default\superlayers\SkipStepOSD.xaml" />
+    <Content Include="Skin\default\screens\SavePlaylistFailed.xaml" />
+    <Content Include="Skin\default\screens\SavePlaylistSuccessful.xaml" />
+    <Content Include="Skin\default\screens\DialogSwitchViewMode.xaml" />
+    <Content Include="Skin\default\screens\MoviesShowItems.xaml" />
+    <Content Include="Skin\default\themes\default\styles\AudioSpectrumAnalyzer.xaml" />
+    <Content Include="Skin\default\screens\DialogSwitchSorting.xaml" />
+    <Content Include="Skin\default\screens\SeriesFilterByName.xaml" />
+    <Content Include="Skin\default\screens\SeriesFilterBySeason.xaml" />
+    <Content Include="Skin\default\screens\SeriesShowItems.xaml" />
+    <Content Include="Skin\default\screens\VideoFilterByLanguage.xaml" />
+    <Content Include="Skin\default\screens\MovieFilterByCollection.xaml">
+      <SubType>Designer</SubType>
+    </Content>
+    <Content Include="Skin\default\screens\ImageFilterByCountry.xaml" />
+    <Content Include="Skin\default\screens\ImageFilterByState.xaml" />
+    <Content Include="Skin\default\screens\ImageFilterByCity.xaml" />
+    <Content Include="Skin\default\screens\VideoFilterByDirector.xaml" />
+    <Content Include="Skin\default\screens\VideoFilterByWriter.xaml" />
+  </ItemGroup>
+  <ItemGroup>
+    <None Include="build.targets" />
+  </ItemGroup>
+  <ItemGroup>
+    <Content Include="Skin\default\screens\DialogSwitchFilter.xaml">
+      <SubType>Designer</SubType>
+    </Content>
+  </ItemGroup>
+  <ItemGroup>
+    <Content Include="Skin\default\screens\DialogMediaItemActionMenu.xaml">
+      <SubType>Designer</SubType>
+    </Content>
+  </ItemGroup>
+  <ItemGroup>
+    <Content Include="Skin\default\screens\LatestMedia.xaml">
+      <SubType>Designer</SubType>
+    </Content>
+  </ItemGroup>
+  <ItemGroup>
+    <None Include="packages.config" />
+    <None Include="Skin\default\screens\DialogChooseTitle.xaml">
+      <SubType>Designer</SubType>
+    </None>
+    <Content Include="Skin\default\screens\VideoFilterByPlayCount.xaml">
+      <SubType>Designer</SubType>
+    </Content>
+  </ItemGroup>
+  <ItemGroup>
+    <Content Include="Skin\default\screens\AudioFilterByAlbumArtist.xaml">
+      <SubType>Designer</SubType>
+    </Content>
+  </ItemGroup>
+  <ItemGroup>
+    <Content Include="Skin\default\screens\DialogSwitchGrouping.xaml">
+      <SubType>Designer</SubType>
+    </Content>
+    <Content Include="Skin\default\screens\SeriesFilterByActor.xaml">
+      <SubType>Designer</SubType>
+    </Content>
+  </ItemGroup>
+  <ItemGroup>
+    <Content Include="Skin\default\screens\SeriesFilterByCharacter.xaml">
+      <SubType>Designer</SubType>
+    </Content>
+  </ItemGroup>
+  <ItemGroup>
+    <Content Include="Skin\default\screens\SeriesFilterByCompany.xaml">
+      <SubType>Designer</SubType>
+    </Content>
+  </ItemGroup>
+  <ItemGroup>
+    <Content Include="Skin\default\screens\SeriesFilterByTvNetwork.xaml">
+      <SubType>Designer</SubType>
+    </Content>
+  </ItemGroup>
+  <ItemGroup>
+    <Content Include="Skin\default\screens\AudioFilterByAlbumLabel.xaml">
+      <SubType>Designer</SubType>
+    </Content>
+  </ItemGroup>
+  <ItemGroup>
+    <Content Include="Skin\default\screens\AudioFilterByComposer.xaml">
+      <SubType>Designer</SubType>
+    </Content>
+  </ItemGroup>
+  <ItemGroup>
+    <Content Include="Skin\default\screens\MovieFilterByActor.xaml">
+      <SubType>Designer</SubType>
+    </Content>
+  </ItemGroup>
+  <ItemGroup>
+    <Content Include="Skin\default\screens\MovieFilterByCharacter.xaml">
+      <SubType>Designer</SubType>
+    </Content>
+  </ItemGroup>
+  <ItemGroup>
+    <Content Include="Skin\default\screens\MovieFilterByCompany.xaml">
+      <SubType>Designer</SubType>
+    </Content>
+  </ItemGroup>
+  <ItemGroup>
+    <Content Include="Skin\default\screens\MovieFilterByDirector.xaml">
+      <SubType>Designer</SubType>
+    </Content>
+  </ItemGroup>
+  <ItemGroup>
+    <Content Include="Skin\default\screens\SeriesEpisodeFilterByDirector.xaml">
+      <SubType>Designer</SubType>
+    </Content>
+  </ItemGroup>
+  <ItemGroup>
+    <Content Include="Skin\default\screens\MovieFilterByWriter.xaml">
+      <SubType>Designer</SubType>
+    </Content>
+  </ItemGroup>
+  <ItemGroup>
+    <Content Include="Skin\default\screens\SeriesEpisodeFilterByActor.xaml">
+      <SubType>Designer</SubType>
+    </Content>
+  </ItemGroup>
+  <ItemGroup>
+    <Content Include="Skin\default\screens\SeriesEpisodeFilterByCharacter.xaml">
+      <SubType>Designer</SubType>
+    </Content>
+  </ItemGroup>
+  <ItemGroup>
+    <Content Include="Skin\default\screens\SeriesEpisodeFilterByWriter.xaml">
+      <SubType>Designer</SubType>
+    </Content>
+  </ItemGroup>
+  <ItemGroup>
+    <Content Include="Skin\default\screens\VideosFilterByCharacter.xaml">
+      <SubType>Designer</SubType>
+    </Content>
+  </ItemGroup>
+  <ItemGroup>
+    <Content Include="Skin\default\screens\SeriesFilterByGenre.xaml">
+      <SubType>Designer</SubType>
+    </Content>
+  </ItemGroup>
+  <ItemGroup>
+    <Content Include="Skin\default\screens\MovieFilterByGenre.xaml">
+      <SubType>Designer</SubType>
+    </Content>
+  </ItemGroup>
+  <ItemGroup>
+    <Content Include="Skin\default\screens\AudioFilterByDiscNumber.xaml">
+      <SubType>Designer</SubType>
+    </Content>
+  </ItemGroup>
+  <ItemGroup>
+    <Content Include="Skin\default\screens\AudioFilterByConductor.xaml">
+      <SubType>Designer</SubType>
+    </Content>
+  </ItemGroup>
+  <ItemGroup>
+    <Content Include="Skin\default\screens\AudioFilterByCompilation.xaml">
+      <SubType>Designer</SubType>
+    </Content>
+  </ItemGroup>
+  <ItemGroup>
+    <Content Include="Skin\default\screens\AudioFilterByAlbumCompilation.xaml">
+      <SubType>Designer</SubType>
+    </Content>
+  </ItemGroup>
+  <ItemGroup>
+    <Content Include="Skin\default\screens\AudioFilterByContentGroup.xaml">
+      <SubType>Designer</SubType>
+    </Content>
+  </ItemGroup>
+  <ItemGroup>
+    <Content Include="Skin\default\screens\SeriesFilterByCertification.xaml">
+      <SubType>Designer</SubType>
+    </Content>
+  </ItemGroup>
+  <ItemGroup>
+    <Content Include="Skin\default\screens\MovieFilterByCertification.xaml">
+      <SubType>Designer</SubType>
+    </Content>
+  </ItemGroup>
+  <Import Project="$(MSBuildToolsPath)\Microsoft.CSharp.targets" />
+  <Import Project="build.targets" />
 </Project>