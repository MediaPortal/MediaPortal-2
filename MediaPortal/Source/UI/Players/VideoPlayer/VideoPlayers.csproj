﻿<?xml version="1.0" encoding="utf-8"?>
<Project ToolsVersion="12.0" DefaultTargets="Build" xmlns="http://schemas.microsoft.com/developer/msbuild/2003">
  <PropertyGroup>
    <Configuration Condition=" '$(Configuration)' == '' ">Debug</Configuration>
    <Platform Condition=" '$(Platform)' == '' ">AnyCPU</Platform>
    <ProductVersion>9.0.30729</ProductVersion>
    <SchemaVersion>2.0</SchemaVersion>
    <ProjectGuid>{ED9A8A29-91DD-4B21-8CB8-A8B0F3EFF61C}</ProjectGuid>
    <OutputType>Library</OutputType>
    <AppDesignerFolder>Properties</AppDesignerFolder>
    <RootNamespace>MediaPortal.UI.Players.Video</RootNamespace>
    <AssemblyName>VideoPlayers</AssemblyName>
    <TargetFrameworkVersion>v4.7</TargetFrameworkVersion>
    <FileAlignment>512</FileAlignment>
    <FileUpgradeFlags>
    </FileUpgradeFlags>
    <OldToolsVersion>3.5</OldToolsVersion>
    <UpgradeBackupLocation />
    <TargetFrameworkProfile />
    <NuGetPackageImportStamp>
    </NuGetPackageImportStamp>
    <SolutionDir Condition="$(SolutionDir) == '' Or $(SolutionDir) == '*Undefined*'">..\..\..\</SolutionDir>
    <RestoreProjectStyle>PackageReference</RestoreProjectStyle>
  </PropertyGroup>
  <PropertyGroup Condition=" '$(Configuration)|$(Platform)' == 'Debug|x86' ">
    <DebugSymbols>true</DebugSymbols>
    <OutputPath>bin\x86\Debug\</OutputPath>
    <DefineConstants>DEBUG;TRACE</DefineConstants>
    <DebugType>full</DebugType>
    <PlatformTarget>x86</PlatformTarget>
    <CodeAnalysisUseTypeNameInSuppression>true</CodeAnalysisUseTypeNameInSuppression>
    <CodeAnalysisModuleSuppressionsFile>GlobalSuppressions.cs</CodeAnalysisModuleSuppressionsFile>
    <ErrorReport>prompt</ErrorReport>
    <AllowUnsafeBlocks>true</AllowUnsafeBlocks>
    <CodeAnalysisRuleSet>AllRules.ruleset</CodeAnalysisRuleSet>
    <Prefer32Bit>false</Prefer32Bit>
  </PropertyGroup>
  <PropertyGroup Condition=" '$(Configuration)|$(Platform)' == 'Release|x86' ">
    <OutputPath>bin\x86\Release\</OutputPath>
    <DefineConstants>TRACE</DefineConstants>
    <Optimize>true</Optimize>
    <DebugType>pdbonly</DebugType>
    <PlatformTarget>x86</PlatformTarget>
    <CodeAnalysisUseTypeNameInSuppression>true</CodeAnalysisUseTypeNameInSuppression>
    <CodeAnalysisModuleSuppressionsFile>GlobalSuppressions.cs</CodeAnalysisModuleSuppressionsFile>
    <ErrorReport>prompt</ErrorReport>
    <AllowUnsafeBlocks>true</AllowUnsafeBlocks>
    <CodeAnalysisRuleSet>AllRules.ruleset</CodeAnalysisRuleSet>
    <Prefer32Bit>false</Prefer32Bit>
  </PropertyGroup>
  <PropertyGroup Condition="'$(Configuration)|$(Platform)' == 'Debug|AnyCPU'">
    <DebugSymbols>true</DebugSymbols>
    <OutputPath>bin\Debug\</OutputPath>
    <DefineConstants>DEBUG;TRACE</DefineConstants>
    <AllowUnsafeBlocks>true</AllowUnsafeBlocks>
    <DebugType>full</DebugType>
    <PlatformTarget>AnyCPU</PlatformTarget>
    <ErrorReport>prompt</ErrorReport>
    <CodeAnalysisRuleSet>AllRules.ruleset</CodeAnalysisRuleSet>
  </PropertyGroup>
  <PropertyGroup Condition="'$(Configuration)|$(Platform)' == 'Release|AnyCPU'">
    <OutputPath>bin\Release\</OutputPath>
    <DefineConstants>TRACE</DefineConstants>
    <AllowUnsafeBlocks>true</AllowUnsafeBlocks>
    <Optimize>true</Optimize>
    <DebugType>pdbonly</DebugType>
    <PlatformTarget>AnyCPU</PlatformTarget>
    <ErrorReport>prompt</ErrorReport>
    <CodeAnalysisRuleSet>AllRules.ruleset</CodeAnalysisRuleSet>
  </PropertyGroup>
<<<<<<< HEAD
  <PropertyGroup Condition="'$(Configuration)|$(Platform)' == 'Debug|x64'">
    <DebugSymbols>true</DebugSymbols>
    <OutputPath>bin\x64\Debug\</OutputPath>
    <DefineConstants>DEBUG;TRACE</DefineConstants>
    <AllowUnsafeBlocks>true</AllowUnsafeBlocks>
    <DebugType>full</DebugType>
    <PlatformTarget>x64</PlatformTarget>
    <ErrorReport>prompt</ErrorReport>
    <CodeAnalysisRuleSet>AllRules.ruleset</CodeAnalysisRuleSet>
  </PropertyGroup>
  <PropertyGroup Condition="'$(Configuration)|$(Platform)' == 'Release|x64'">
    <OutputPath>bin\x64\Release\</OutputPath>
    <DefineConstants>TRACE</DefineConstants>
    <AllowUnsafeBlocks>true</AllowUnsafeBlocks>
    <Optimize>true</Optimize>
    <DebugType>pdbonly</DebugType>
    <PlatformTarget>x64</PlatformTarget>
    <ErrorReport>prompt</ErrorReport>
    <CodeAnalysisRuleSet>AllRules.ruleset</CodeAnalysisRuleSet>
  </PropertyGroup>
=======
>>>>>>> 88ffaddd
  <ItemGroup>
    <Reference Include="System" />
    <Reference Include="System.Core" />
    <Reference Include="System.Drawing" />
    <Reference Include="System.Data" />
    <Reference Include="System.Windows.Forms" />
    <Reference Include="System.Xml" />
  </ItemGroup>
  <ItemGroup>
    <Compile Include="..\..\..\Core\MediaPortal.Common\VersionInfo\VersionInfo.cs">
      <Link>Properties\VersionInfo.cs</Link>
    </Compile>
    <Compile Include="BaseDXPlayer.cs" />
    <Compile Include="Native\EvrPresenterWrapper.cs" />
    <Compile Include="PlayerRegistration.cs" />
    <Compile Include="Settings\Configuration\AudioCodecAAC.cs" />
    <Compile Include="Settings\Configuration\GenericCodecSelection.cs" />
    <Compile Include="Settings\Configuration\AudioCodec.cs" />
    <Compile Include="Settings\Configuration\AudioRenderer.cs" />
    <Compile Include="Settings\Configuration\AudioCodecLATMAAC.cs" />
    <Compile Include="Settings\Configuration\AudioPreferMultiChannel.cs" />
    <Compile Include="Settings\Configuration\Splitter.cs" />
    <Compile Include="Settings\Configuration\Subtitles.cs" />
    <Compile Include="Settings\Configuration\VideoHEVCCodec.cs" />
    <Compile Include="Settings\Configuration\VideoAVCCodec.cs" />
    <Compile Include="Settings\Configuration\VideoMPEG4Codec.cs" />
    <Compile Include="Settings\Configuration\VideoMPEG2Codec.cs" />
    <Compile Include="Subtitles\ISubtitleRenderer.cs" />
    <Compile Include="Subtitles\MpcEngine.cs" />
    <Compile Include="Settings\MpcSubsSettings.cs" />
    <Compile Include="Subtitles\MpcSubsRenderer.cs" />
    <Compile Include="Subtitles\Subtitle.cs" />
    <Compile Include="Teletext_v2\TeletextHeaderPacket.cs" />
    <Compile Include="Teletext_v2\TeletextMagazine.cs" />
    <Compile Include="Teletext_v2\TeletextPacket.cs" />
    <Compile Include="Teletext_v2\TeletextPage.cs" />
    <Compile Include="Teletext_v2\TeletextRow.cs" />
    <Compile Include="Teletext_v2\TeletextService.cs" />
    <Compile Include="Teletext_v2\Utils.cs" />
    <Compile Include="Tools\COMHelper.cs" />
    <Compile Include="Tools\FilterLoader.cs" />
    <Compile Include="Tools\GraphRebuilder.cs" />
    <Compile Include="Tools\StreamInfo.cs" />
    <Compile Include="Tools\StreamInfoHandler.cs" />
    <Compile Include="Tools\CodecHandler.cs" />
    <Compile Include="Tools\CodecInfo.cs" />
    <Compile Include="DvdPlayer.cs" />
    <Compile Include="Exceptions.cs" />
    <Compile Include="Tools\FilterGraphTools.cs" />
    <Compile Include="Interfaces\IInitializablePlayer.cs" />
    <Compile Include="Interfaces\IPersistMemory.cs" />
    <Compile Include="Interfaces\ITsReaderCallback.cs" />
    <Compile Include="Settings\VideoSettings.cs" />
    <Compile Include="Subtitles\SubtitleRenderer.cs" />
    <Compile Include="Subtitles\SubtitleSelector.cs" />
    <Compile Include="Subtitles\TeletextMagazine.cs" />
    <Compile Include="Subtitles\TeletextPageHeader.cs" />
    <Compile Include="Subtitles\TeletextSubtitleDecoder.cs" />
    <Compile Include="Subtitles\TextConversion.cs" />
    <Compile Include="Teletext\Hamming.cs" />
    <Compile Include="Teletext\IDVBTeletextDecoder.cs" />
    <Compile Include="Teletext\ITeletextSource.cs" />
    <Compile Include="Teletext\PESDecoder.cs" />
    <Compile Include="Teletext\TeletextReceiver.cs" />
    <Compile Include="Teletext\TSHeader.cs" />
    <Compile Include="TsVideoPlayer.cs" />
    <Compile Include="VideoPlayer.cs" />
    <Compile Include="VideoPlayerBuilder.cs" />
    <Compile Include="EVRCallback.cs" />
    <Compile Include="Properties\AssemblyInfo.cs" />
  </ItemGroup>
  <ItemGroup>
    <ProjectReference Include="..\..\..\Core\MediaPortal.Common\MediaPortal.Common.csproj">
      <Project>{ECF060E7-CAA1-4466-851F-F80B857641EA}</Project>
      <Name>MediaPortal.Common</Name>
      <Private>False</Private>
    </ProjectReference>
    <ProjectReference Include="..\..\..\Core\MediaPortal.UI\MediaPortal.UI.csproj">
      <Project>{52E587D0-A274-44DA-8846-8EEAF5414923}</Project>
      <Name>MediaPortal.UI</Name>
      <Private>False</Private>
    </ProjectReference>
    <ProjectReference Include="..\..\..\Core\MediaPortal.Utilities\MediaPortal.Utilities.csproj">
      <Project>{4FE7B8AE-1330-424A-91A1-C68D7ABF9CB8}</Project>
      <Name>MediaPortal.Utilities</Name>
      <Private>False</Private>
    </ProjectReference>
    <ProjectReference Include="..\..\SkinEngine\SkinEngine.csproj">
      <Project>{7E943389-3589-40C9-B481-2E223554CC49}</Project>
      <Name>SkinEngine</Name>
      <Private>False</Private>
    </ProjectReference>
    <ProjectReference Include="..\DirectShowWrapper\DirectShowWrapper.csproj">
      <Project>{C4A45FA7-BCD1-4B14-B6D5-051A780EB83B}</Project>
      <Name>DirectShowWrapper</Name>
    </ProjectReference>
    <ProjectReference Include="..\DotNetStreamSource\DotNetStreamSource.csproj">
      <Project>{E417CA72-065F-4151-90AA-A3BFC2A7DEF8}</Project>
      <Name>DotNetStreamSource</Name>
    </ProjectReference>
  </ItemGroup>
  <ItemGroup>
    <Content Include="Language\strings_en.xml">
      <SubType>Designer</SubType>
    </Content>
    <Content Include="plugin.xml">
      <SubType>Designer</SubType>
    </Content>
  </ItemGroup>
  <ItemGroup>
    <None Include="build.targets" />
  </ItemGroup>
  <ItemGroup>
    <PackageReference Include="MediaPortal.CCCP">
      <Version>4.0.0</Version>
    </PackageReference>
    <PackageReference Include="MediaPortal.DVBSub">
      <Version>1.19.1</Version>
    </PackageReference>
    <PackageReference Include="MediaPortal.MpcSubs">
      <Version>2.0.0.1</Version>
    </PackageReference>
    <PackageReference Include="MediaPortal.TsReader">
      <Version>5.2.3.45</Version>
    </PackageReference>
    <PackageReference Include="SharpDX">
      <Version>4.2.0</Version>
    </PackageReference>
  </ItemGroup>
  <ItemGroup />
  <Import Project="$(MSBuildToolsPath)\Microsoft.CSharp.targets" />
  <Import Project="build.targets" />
</Project><|MERGE_RESOLUTION|>--- conflicted
+++ resolved
@@ -1,226 +1,223 @@
-﻿<?xml version="1.0" encoding="utf-8"?>
-<Project ToolsVersion="12.0" DefaultTargets="Build" xmlns="http://schemas.microsoft.com/developer/msbuild/2003">
-  <PropertyGroup>
-    <Configuration Condition=" '$(Configuration)' == '' ">Debug</Configuration>
-    <Platform Condition=" '$(Platform)' == '' ">AnyCPU</Platform>
-    <ProductVersion>9.0.30729</ProductVersion>
-    <SchemaVersion>2.0</SchemaVersion>
-    <ProjectGuid>{ED9A8A29-91DD-4B21-8CB8-A8B0F3EFF61C}</ProjectGuid>
-    <OutputType>Library</OutputType>
-    <AppDesignerFolder>Properties</AppDesignerFolder>
-    <RootNamespace>MediaPortal.UI.Players.Video</RootNamespace>
-    <AssemblyName>VideoPlayers</AssemblyName>
-    <TargetFrameworkVersion>v4.7</TargetFrameworkVersion>
-    <FileAlignment>512</FileAlignment>
-    <FileUpgradeFlags>
-    </FileUpgradeFlags>
-    <OldToolsVersion>3.5</OldToolsVersion>
-    <UpgradeBackupLocation />
-    <TargetFrameworkProfile />
-    <NuGetPackageImportStamp>
-    </NuGetPackageImportStamp>
-    <SolutionDir Condition="$(SolutionDir) == '' Or $(SolutionDir) == '*Undefined*'">..\..\..\</SolutionDir>
-    <RestoreProjectStyle>PackageReference</RestoreProjectStyle>
-  </PropertyGroup>
-  <PropertyGroup Condition=" '$(Configuration)|$(Platform)' == 'Debug|x86' ">
-    <DebugSymbols>true</DebugSymbols>
-    <OutputPath>bin\x86\Debug\</OutputPath>
-    <DefineConstants>DEBUG;TRACE</DefineConstants>
-    <DebugType>full</DebugType>
-    <PlatformTarget>x86</PlatformTarget>
-    <CodeAnalysisUseTypeNameInSuppression>true</CodeAnalysisUseTypeNameInSuppression>
-    <CodeAnalysisModuleSuppressionsFile>GlobalSuppressions.cs</CodeAnalysisModuleSuppressionsFile>
-    <ErrorReport>prompt</ErrorReport>
-    <AllowUnsafeBlocks>true</AllowUnsafeBlocks>
-    <CodeAnalysisRuleSet>AllRules.ruleset</CodeAnalysisRuleSet>
-    <Prefer32Bit>false</Prefer32Bit>
-  </PropertyGroup>
-  <PropertyGroup Condition=" '$(Configuration)|$(Platform)' == 'Release|x86' ">
-    <OutputPath>bin\x86\Release\</OutputPath>
-    <DefineConstants>TRACE</DefineConstants>
-    <Optimize>true</Optimize>
-    <DebugType>pdbonly</DebugType>
-    <PlatformTarget>x86</PlatformTarget>
-    <CodeAnalysisUseTypeNameInSuppression>true</CodeAnalysisUseTypeNameInSuppression>
-    <CodeAnalysisModuleSuppressionsFile>GlobalSuppressions.cs</CodeAnalysisModuleSuppressionsFile>
-    <ErrorReport>prompt</ErrorReport>
-    <AllowUnsafeBlocks>true</AllowUnsafeBlocks>
-    <CodeAnalysisRuleSet>AllRules.ruleset</CodeAnalysisRuleSet>
-    <Prefer32Bit>false</Prefer32Bit>
-  </PropertyGroup>
-  <PropertyGroup Condition="'$(Configuration)|$(Platform)' == 'Debug|AnyCPU'">
-    <DebugSymbols>true</DebugSymbols>
-    <OutputPath>bin\Debug\</OutputPath>
-    <DefineConstants>DEBUG;TRACE</DefineConstants>
-    <AllowUnsafeBlocks>true</AllowUnsafeBlocks>
-    <DebugType>full</DebugType>
-    <PlatformTarget>AnyCPU</PlatformTarget>
-    <ErrorReport>prompt</ErrorReport>
-    <CodeAnalysisRuleSet>AllRules.ruleset</CodeAnalysisRuleSet>
-  </PropertyGroup>
-  <PropertyGroup Condition="'$(Configuration)|$(Platform)' == 'Release|AnyCPU'">
-    <OutputPath>bin\Release\</OutputPath>
-    <DefineConstants>TRACE</DefineConstants>
-    <AllowUnsafeBlocks>true</AllowUnsafeBlocks>
-    <Optimize>true</Optimize>
-    <DebugType>pdbonly</DebugType>
-    <PlatformTarget>AnyCPU</PlatformTarget>
-    <ErrorReport>prompt</ErrorReport>
-    <CodeAnalysisRuleSet>AllRules.ruleset</CodeAnalysisRuleSet>
-  </PropertyGroup>
-<<<<<<< HEAD
-  <PropertyGroup Condition="'$(Configuration)|$(Platform)' == 'Debug|x64'">
-    <DebugSymbols>true</DebugSymbols>
-    <OutputPath>bin\x64\Debug\</OutputPath>
-    <DefineConstants>DEBUG;TRACE</DefineConstants>
-    <AllowUnsafeBlocks>true</AllowUnsafeBlocks>
-    <DebugType>full</DebugType>
-    <PlatformTarget>x64</PlatformTarget>
-    <ErrorReport>prompt</ErrorReport>
-    <CodeAnalysisRuleSet>AllRules.ruleset</CodeAnalysisRuleSet>
-  </PropertyGroup>
-  <PropertyGroup Condition="'$(Configuration)|$(Platform)' == 'Release|x64'">
-    <OutputPath>bin\x64\Release\</OutputPath>
-    <DefineConstants>TRACE</DefineConstants>
-    <AllowUnsafeBlocks>true</AllowUnsafeBlocks>
-    <Optimize>true</Optimize>
-    <DebugType>pdbonly</DebugType>
-    <PlatformTarget>x64</PlatformTarget>
-    <ErrorReport>prompt</ErrorReport>
-    <CodeAnalysisRuleSet>AllRules.ruleset</CodeAnalysisRuleSet>
-  </PropertyGroup>
-=======
->>>>>>> 88ffaddd
-  <ItemGroup>
-    <Reference Include="System" />
-    <Reference Include="System.Core" />
-    <Reference Include="System.Drawing" />
-    <Reference Include="System.Data" />
-    <Reference Include="System.Windows.Forms" />
-    <Reference Include="System.Xml" />
-  </ItemGroup>
-  <ItemGroup>
-    <Compile Include="..\..\..\Core\MediaPortal.Common\VersionInfo\VersionInfo.cs">
-      <Link>Properties\VersionInfo.cs</Link>
-    </Compile>
-    <Compile Include="BaseDXPlayer.cs" />
-    <Compile Include="Native\EvrPresenterWrapper.cs" />
-    <Compile Include="PlayerRegistration.cs" />
-    <Compile Include="Settings\Configuration\AudioCodecAAC.cs" />
-    <Compile Include="Settings\Configuration\GenericCodecSelection.cs" />
-    <Compile Include="Settings\Configuration\AudioCodec.cs" />
-    <Compile Include="Settings\Configuration\AudioRenderer.cs" />
-    <Compile Include="Settings\Configuration\AudioCodecLATMAAC.cs" />
-    <Compile Include="Settings\Configuration\AudioPreferMultiChannel.cs" />
-    <Compile Include="Settings\Configuration\Splitter.cs" />
-    <Compile Include="Settings\Configuration\Subtitles.cs" />
-    <Compile Include="Settings\Configuration\VideoHEVCCodec.cs" />
-    <Compile Include="Settings\Configuration\VideoAVCCodec.cs" />
-    <Compile Include="Settings\Configuration\VideoMPEG4Codec.cs" />
-    <Compile Include="Settings\Configuration\VideoMPEG2Codec.cs" />
-    <Compile Include="Subtitles\ISubtitleRenderer.cs" />
-    <Compile Include="Subtitles\MpcEngine.cs" />
-    <Compile Include="Settings\MpcSubsSettings.cs" />
-    <Compile Include="Subtitles\MpcSubsRenderer.cs" />
-    <Compile Include="Subtitles\Subtitle.cs" />
-    <Compile Include="Teletext_v2\TeletextHeaderPacket.cs" />
-    <Compile Include="Teletext_v2\TeletextMagazine.cs" />
-    <Compile Include="Teletext_v2\TeletextPacket.cs" />
-    <Compile Include="Teletext_v2\TeletextPage.cs" />
-    <Compile Include="Teletext_v2\TeletextRow.cs" />
-    <Compile Include="Teletext_v2\TeletextService.cs" />
-    <Compile Include="Teletext_v2\Utils.cs" />
-    <Compile Include="Tools\COMHelper.cs" />
-    <Compile Include="Tools\FilterLoader.cs" />
-    <Compile Include="Tools\GraphRebuilder.cs" />
-    <Compile Include="Tools\StreamInfo.cs" />
-    <Compile Include="Tools\StreamInfoHandler.cs" />
-    <Compile Include="Tools\CodecHandler.cs" />
-    <Compile Include="Tools\CodecInfo.cs" />
-    <Compile Include="DvdPlayer.cs" />
-    <Compile Include="Exceptions.cs" />
-    <Compile Include="Tools\FilterGraphTools.cs" />
-    <Compile Include="Interfaces\IInitializablePlayer.cs" />
-    <Compile Include="Interfaces\IPersistMemory.cs" />
-    <Compile Include="Interfaces\ITsReaderCallback.cs" />
-    <Compile Include="Settings\VideoSettings.cs" />
-    <Compile Include="Subtitles\SubtitleRenderer.cs" />
-    <Compile Include="Subtitles\SubtitleSelector.cs" />
-    <Compile Include="Subtitles\TeletextMagazine.cs" />
-    <Compile Include="Subtitles\TeletextPageHeader.cs" />
-    <Compile Include="Subtitles\TeletextSubtitleDecoder.cs" />
-    <Compile Include="Subtitles\TextConversion.cs" />
-    <Compile Include="Teletext\Hamming.cs" />
-    <Compile Include="Teletext\IDVBTeletextDecoder.cs" />
-    <Compile Include="Teletext\ITeletextSource.cs" />
-    <Compile Include="Teletext\PESDecoder.cs" />
-    <Compile Include="Teletext\TeletextReceiver.cs" />
-    <Compile Include="Teletext\TSHeader.cs" />
-    <Compile Include="TsVideoPlayer.cs" />
-    <Compile Include="VideoPlayer.cs" />
-    <Compile Include="VideoPlayerBuilder.cs" />
-    <Compile Include="EVRCallback.cs" />
-    <Compile Include="Properties\AssemblyInfo.cs" />
-  </ItemGroup>
-  <ItemGroup>
-    <ProjectReference Include="..\..\..\Core\MediaPortal.Common\MediaPortal.Common.csproj">
-      <Project>{ECF060E7-CAA1-4466-851F-F80B857641EA}</Project>
-      <Name>MediaPortal.Common</Name>
-      <Private>False</Private>
-    </ProjectReference>
-    <ProjectReference Include="..\..\..\Core\MediaPortal.UI\MediaPortal.UI.csproj">
-      <Project>{52E587D0-A274-44DA-8846-8EEAF5414923}</Project>
-      <Name>MediaPortal.UI</Name>
-      <Private>False</Private>
-    </ProjectReference>
-    <ProjectReference Include="..\..\..\Core\MediaPortal.Utilities\MediaPortal.Utilities.csproj">
-      <Project>{4FE7B8AE-1330-424A-91A1-C68D7ABF9CB8}</Project>
-      <Name>MediaPortal.Utilities</Name>
-      <Private>False</Private>
-    </ProjectReference>
-    <ProjectReference Include="..\..\SkinEngine\SkinEngine.csproj">
-      <Project>{7E943389-3589-40C9-B481-2E223554CC49}</Project>
-      <Name>SkinEngine</Name>
-      <Private>False</Private>
-    </ProjectReference>
-    <ProjectReference Include="..\DirectShowWrapper\DirectShowWrapper.csproj">
-      <Project>{C4A45FA7-BCD1-4B14-B6D5-051A780EB83B}</Project>
-      <Name>DirectShowWrapper</Name>
-    </ProjectReference>
-    <ProjectReference Include="..\DotNetStreamSource\DotNetStreamSource.csproj">
-      <Project>{E417CA72-065F-4151-90AA-A3BFC2A7DEF8}</Project>
-      <Name>DotNetStreamSource</Name>
-    </ProjectReference>
-  </ItemGroup>
-  <ItemGroup>
-    <Content Include="Language\strings_en.xml">
-      <SubType>Designer</SubType>
-    </Content>
-    <Content Include="plugin.xml">
-      <SubType>Designer</SubType>
-    </Content>
-  </ItemGroup>
-  <ItemGroup>
-    <None Include="build.targets" />
-  </ItemGroup>
-  <ItemGroup>
-    <PackageReference Include="MediaPortal.CCCP">
-      <Version>4.0.0</Version>
-    </PackageReference>
-    <PackageReference Include="MediaPortal.DVBSub">
-      <Version>1.19.1</Version>
-    </PackageReference>
-    <PackageReference Include="MediaPortal.MpcSubs">
-      <Version>2.0.0.1</Version>
-    </PackageReference>
-    <PackageReference Include="MediaPortal.TsReader">
-      <Version>5.2.3.45</Version>
-    </PackageReference>
-    <PackageReference Include="SharpDX">
-      <Version>4.2.0</Version>
-    </PackageReference>
-  </ItemGroup>
-  <ItemGroup />
-  <Import Project="$(MSBuildToolsPath)\Microsoft.CSharp.targets" />
-  <Import Project="build.targets" />
+﻿<?xml version="1.0" encoding="utf-8"?>
+<Project ToolsVersion="12.0" DefaultTargets="Build" xmlns="http://schemas.microsoft.com/developer/msbuild/2003">
+  <PropertyGroup>
+    <Configuration Condition=" '$(Configuration)' == '' ">Debug</Configuration>
+    <Platform Condition=" '$(Platform)' == '' ">AnyCPU</Platform>
+    <ProductVersion>9.0.30729</ProductVersion>
+    <SchemaVersion>2.0</SchemaVersion>
+    <ProjectGuid>{ED9A8A29-91DD-4B21-8CB8-A8B0F3EFF61C}</ProjectGuid>
+    <OutputType>Library</OutputType>
+    <AppDesignerFolder>Properties</AppDesignerFolder>
+    <RootNamespace>MediaPortal.UI.Players.Video</RootNamespace>
+    <AssemblyName>VideoPlayers</AssemblyName>
+    <TargetFrameworkVersion>v4.7</TargetFrameworkVersion>
+    <FileAlignment>512</FileAlignment>
+    <FileUpgradeFlags>
+    </FileUpgradeFlags>
+    <OldToolsVersion>3.5</OldToolsVersion>
+    <UpgradeBackupLocation />
+    <TargetFrameworkProfile />
+    <NuGetPackageImportStamp>
+    </NuGetPackageImportStamp>
+    <SolutionDir Condition="$(SolutionDir) == '' Or $(SolutionDir) == '*Undefined*'">..\..\..\</SolutionDir>
+    <RestoreProjectStyle>PackageReference</RestoreProjectStyle>
+  </PropertyGroup>
+  <PropertyGroup Condition=" '$(Configuration)|$(Platform)' == 'Debug|x86' ">
+    <DebugSymbols>true</DebugSymbols>
+    <OutputPath>bin\x86\Debug\</OutputPath>
+    <DefineConstants>DEBUG;TRACE</DefineConstants>
+    <DebugType>full</DebugType>
+    <PlatformTarget>x86</PlatformTarget>
+    <CodeAnalysisUseTypeNameInSuppression>true</CodeAnalysisUseTypeNameInSuppression>
+    <CodeAnalysisModuleSuppressionsFile>GlobalSuppressions.cs</CodeAnalysisModuleSuppressionsFile>
+    <ErrorReport>prompt</ErrorReport>
+    <AllowUnsafeBlocks>true</AllowUnsafeBlocks>
+    <CodeAnalysisRuleSet>AllRules.ruleset</CodeAnalysisRuleSet>
+    <Prefer32Bit>false</Prefer32Bit>
+  </PropertyGroup>
+  <PropertyGroup Condition=" '$(Configuration)|$(Platform)' == 'Release|x86' ">
+    <OutputPath>bin\x86\Release\</OutputPath>
+    <DefineConstants>TRACE</DefineConstants>
+    <Optimize>true</Optimize>
+    <DebugType>pdbonly</DebugType>
+    <PlatformTarget>x86</PlatformTarget>
+    <CodeAnalysisUseTypeNameInSuppression>true</CodeAnalysisUseTypeNameInSuppression>
+    <CodeAnalysisModuleSuppressionsFile>GlobalSuppressions.cs</CodeAnalysisModuleSuppressionsFile>
+    <ErrorReport>prompt</ErrorReport>
+    <AllowUnsafeBlocks>true</AllowUnsafeBlocks>
+    <CodeAnalysisRuleSet>AllRules.ruleset</CodeAnalysisRuleSet>
+    <Prefer32Bit>false</Prefer32Bit>
+  </PropertyGroup>
+  <PropertyGroup Condition="'$(Configuration)|$(Platform)' == 'Debug|AnyCPU'">
+    <DebugSymbols>true</DebugSymbols>
+    <OutputPath>bin\Debug\</OutputPath>
+    <DefineConstants>DEBUG;TRACE</DefineConstants>
+    <AllowUnsafeBlocks>true</AllowUnsafeBlocks>
+    <DebugType>full</DebugType>
+    <PlatformTarget>AnyCPU</PlatformTarget>
+    <ErrorReport>prompt</ErrorReport>
+    <CodeAnalysisRuleSet>AllRules.ruleset</CodeAnalysisRuleSet>
+  </PropertyGroup>
+  <PropertyGroup Condition="'$(Configuration)|$(Platform)' == 'Release|AnyCPU'">
+    <OutputPath>bin\Release\</OutputPath>
+    <DefineConstants>TRACE</DefineConstants>
+    <AllowUnsafeBlocks>true</AllowUnsafeBlocks>
+    <Optimize>true</Optimize>
+    <DebugType>pdbonly</DebugType>
+    <PlatformTarget>AnyCPU</PlatformTarget>
+    <ErrorReport>prompt</ErrorReport>
+    <CodeAnalysisRuleSet>AllRules.ruleset</CodeAnalysisRuleSet>
+  </PropertyGroup>
+  <PropertyGroup Condition="'$(Configuration)|$(Platform)' == 'Debug|x64'">
+    <DebugSymbols>true</DebugSymbols>
+    <OutputPath>bin\x64\Debug\</OutputPath>
+    <DefineConstants>DEBUG;TRACE</DefineConstants>
+    <AllowUnsafeBlocks>true</AllowUnsafeBlocks>
+    <DebugType>full</DebugType>
+    <PlatformTarget>x64</PlatformTarget>
+    <ErrorReport>prompt</ErrorReport>
+    <CodeAnalysisRuleSet>AllRules.ruleset</CodeAnalysisRuleSet>
+  </PropertyGroup>
+  <PropertyGroup Condition="'$(Configuration)|$(Platform)' == 'Release|x64'">
+    <OutputPath>bin\x64\Release\</OutputPath>
+    <DefineConstants>TRACE</DefineConstants>
+    <AllowUnsafeBlocks>true</AllowUnsafeBlocks>
+    <Optimize>true</Optimize>
+    <DebugType>pdbonly</DebugType>
+    <PlatformTarget>x64</PlatformTarget>
+    <ErrorReport>prompt</ErrorReport>
+    <CodeAnalysisRuleSet>AllRules.ruleset</CodeAnalysisRuleSet>
+  </PropertyGroup>
+  <ItemGroup>
+    <Reference Include="System" />
+    <Reference Include="System.Core" />
+    <Reference Include="System.Drawing" />
+    <Reference Include="System.Data" />
+    <Reference Include="System.Windows.Forms" />
+    <Reference Include="System.Xml" />
+  </ItemGroup>
+  <ItemGroup>
+    <Compile Include="..\..\..\Core\MediaPortal.Common\VersionInfo\VersionInfo.cs">
+      <Link>Properties\VersionInfo.cs</Link>
+    </Compile>
+    <Compile Include="BaseDXPlayer.cs" />
+    <Compile Include="Native\EvrPresenterWrapper.cs" />
+    <Compile Include="PlayerRegistration.cs" />
+    <Compile Include="Settings\Configuration\AudioCodecAAC.cs" />
+    <Compile Include="Settings\Configuration\GenericCodecSelection.cs" />
+    <Compile Include="Settings\Configuration\AudioCodec.cs" />
+    <Compile Include="Settings\Configuration\AudioRenderer.cs" />
+    <Compile Include="Settings\Configuration\AudioCodecLATMAAC.cs" />
+    <Compile Include="Settings\Configuration\AudioPreferMultiChannel.cs" />
+    <Compile Include="Settings\Configuration\Splitter.cs" />
+    <Compile Include="Settings\Configuration\Subtitles.cs" />
+    <Compile Include="Settings\Configuration\VideoHEVCCodec.cs" />
+    <Compile Include="Settings\Configuration\VideoAVCCodec.cs" />
+    <Compile Include="Settings\Configuration\VideoMPEG4Codec.cs" />
+    <Compile Include="Settings\Configuration\VideoMPEG2Codec.cs" />
+    <Compile Include="Subtitles\ISubtitleRenderer.cs" />
+    <Compile Include="Subtitles\MpcEngine.cs" />
+    <Compile Include="Settings\MpcSubsSettings.cs" />
+    <Compile Include="Subtitles\MpcSubsRenderer.cs" />
+    <Compile Include="Subtitles\Subtitle.cs" />
+    <Compile Include="Teletext_v2\TeletextHeaderPacket.cs" />
+    <Compile Include="Teletext_v2\TeletextMagazine.cs" />
+    <Compile Include="Teletext_v2\TeletextPacket.cs" />
+    <Compile Include="Teletext_v2\TeletextPage.cs" />
+    <Compile Include="Teletext_v2\TeletextRow.cs" />
+    <Compile Include="Teletext_v2\TeletextService.cs" />
+    <Compile Include="Teletext_v2\Utils.cs" />
+    <Compile Include="Tools\COMHelper.cs" />
+    <Compile Include="Tools\FilterLoader.cs" />
+    <Compile Include="Tools\GraphRebuilder.cs" />
+    <Compile Include="Tools\StreamInfo.cs" />
+    <Compile Include="Tools\StreamInfoHandler.cs" />
+    <Compile Include="Tools\CodecHandler.cs" />
+    <Compile Include="Tools\CodecInfo.cs" />
+    <Compile Include="DvdPlayer.cs" />
+    <Compile Include="Exceptions.cs" />
+    <Compile Include="Tools\FilterGraphTools.cs" />
+    <Compile Include="Interfaces\IInitializablePlayer.cs" />
+    <Compile Include="Interfaces\IPersistMemory.cs" />
+    <Compile Include="Interfaces\ITsReaderCallback.cs" />
+    <Compile Include="Settings\VideoSettings.cs" />
+    <Compile Include="Subtitles\SubtitleRenderer.cs" />
+    <Compile Include="Subtitles\SubtitleSelector.cs" />
+    <Compile Include="Subtitles\TeletextMagazine.cs" />
+    <Compile Include="Subtitles\TeletextPageHeader.cs" />
+    <Compile Include="Subtitles\TeletextSubtitleDecoder.cs" />
+    <Compile Include="Subtitles\TextConversion.cs" />
+    <Compile Include="Teletext\Hamming.cs" />
+    <Compile Include="Teletext\IDVBTeletextDecoder.cs" />
+    <Compile Include="Teletext\ITeletextSource.cs" />
+    <Compile Include="Teletext\PESDecoder.cs" />
+    <Compile Include="Teletext\TeletextReceiver.cs" />
+    <Compile Include="Teletext\TSHeader.cs" />
+    <Compile Include="TsVideoPlayer.cs" />
+    <Compile Include="VideoPlayer.cs" />
+    <Compile Include="VideoPlayerBuilder.cs" />
+    <Compile Include="EVRCallback.cs" />
+    <Compile Include="Properties\AssemblyInfo.cs" />
+  </ItemGroup>
+  <ItemGroup>
+    <ProjectReference Include="..\..\..\Core\MediaPortal.Common\MediaPortal.Common.csproj">
+      <Project>{ECF060E7-CAA1-4466-851F-F80B857641EA}</Project>
+      <Name>MediaPortal.Common</Name>
+      <Private>False</Private>
+    </ProjectReference>
+    <ProjectReference Include="..\..\..\Core\MediaPortal.UI\MediaPortal.UI.csproj">
+      <Project>{52E587D0-A274-44DA-8846-8EEAF5414923}</Project>
+      <Name>MediaPortal.UI</Name>
+      <Private>False</Private>
+    </ProjectReference>
+    <ProjectReference Include="..\..\..\Core\MediaPortal.Utilities\MediaPortal.Utilities.csproj">
+      <Project>{4FE7B8AE-1330-424A-91A1-C68D7ABF9CB8}</Project>
+      <Name>MediaPortal.Utilities</Name>
+      <Private>False</Private>
+    </ProjectReference>
+    <ProjectReference Include="..\..\SkinEngine\SkinEngine.csproj">
+      <Project>{7E943389-3589-40C9-B481-2E223554CC49}</Project>
+      <Name>SkinEngine</Name>
+      <Private>False</Private>
+    </ProjectReference>
+    <ProjectReference Include="..\DirectShowWrapper\DirectShowWrapper.csproj">
+      <Project>{C4A45FA7-BCD1-4B14-B6D5-051A780EB83B}</Project>
+      <Name>DirectShowWrapper</Name>
+    </ProjectReference>
+    <ProjectReference Include="..\DotNetStreamSource\DotNetStreamSource.csproj">
+      <Project>{E417CA72-065F-4151-90AA-A3BFC2A7DEF8}</Project>
+      <Name>DotNetStreamSource</Name>
+    </ProjectReference>
+  </ItemGroup>
+  <ItemGroup>
+    <Content Include="Language\strings_en.xml">
+      <SubType>Designer</SubType>
+    </Content>
+    <Content Include="plugin.xml">
+      <SubType>Designer</SubType>
+    </Content>
+  </ItemGroup>
+  <ItemGroup>
+    <None Include="build.targets" />
+  </ItemGroup>
+  <ItemGroup>
+    <PackageReference Include="MediaPortal.CCCP">
+      <Version>4.0.0</Version>
+    </PackageReference>
+    <PackageReference Include="MediaPortal.DVBSub">
+      <Version>1.19.1</Version>
+    </PackageReference>
+    <PackageReference Include="MediaPortal.MpcSubs">
+      <Version>2.0.0.1</Version>
+    </PackageReference>
+    <PackageReference Include="MediaPortal.TsReader">
+      <Version>5.2.3.45</Version>
+    </PackageReference>
+    <PackageReference Include="SharpDX">
+      <Version>4.2.0</Version>
+    </PackageReference>
+  </ItemGroup>
+  <ItemGroup />
+  <Import Project="$(MSBuildToolsPath)\Microsoft.CSharp.targets" />
+  <Import Project="build.targets" />
 </Project>