#region Copyright (C) 2007-2012 Team MediaPortal

/*
    Copyright (C) 2007-2012 Team MediaPortal
    http://www.team-mediaportal.com

    This file is part of MediaPortal 2

    MediaPortal 2 is free software: you can redistribute it and/or modify
    it under the terms of the GNU General Public License as published by
    the Free Software Foundation, either version 3 of the License, or
    (at your option) any later version.

    MediaPortal 2 is distributed in the hope that it will be useful,
    but WITHOUT ANY WARRANTY; without even the implied warranty of
    MERCHANTABILITY or FITNESS FOR A PARTICULAR PURPOSE. See the
    GNU General Public License for more details.

    You should have received a copy of the GNU General Public License
    along with MediaPortal 2. If not, see <http://www.gnu.org/licenses/>.
*/

#endregion

// Define DEBUG_LAYOUT to make MP log screen layouting information. That will slow down the layouting process significantly
// but can be used to find layouting bugs. Don't use that switch in release builds.
// Use DEBUG_MORE_LAYOUT to get more information, also for skipped method calls.
//#define DEBUG_LAYOUT
//#define DEBUG_MORE_LAYOUT

using System;
using System.Collections.Generic;
using System.Drawing;
using System.Linq;
using MediaPortal.UI.Control.InputManager;
using MediaPortal.Common.General;
using MediaPortal.UI.SkinEngine.Commands;
using MediaPortal.UI.SkinEngine.ContentManagement;
using MediaPortal.UI.SkinEngine.Controls.Transforms;
using MediaPortal.UI.SkinEngine.Fonts;
using MediaPortal.UI.SkinEngine.InputManagement;
using MediaPortal.UI.SkinEngine.MpfElements;
using MediaPortal.UI.SkinEngine.MpfElements.Resources;
using MediaPortal.UI.SkinEngine.Rendering;
using MediaPortal.UI.SkinEngine.ScreenManagement;
using MediaPortal.UI.SkinEngine.Xaml.Interfaces;
using SlimDX;
using SlimDX.Direct3D9;
using MediaPortal.UI.SkinEngine.DirectX;
using MediaPortal.UI.SkinEngine.Controls.Visuals.Styles;
using MediaPortal.Utilities.DeepCopy;

namespace MediaPortal.UI.SkinEngine.Controls.Visuals
{
  public enum VerticalAlignmentEnum
  {
    Top = 0,
    Center = 1,
    Bottom = 2,
    Stretch = 3,
  };

  public enum HorizontalAlignmentEnum
  {
    Left = 0,
    Center = 1,
    Right = 2,
    Stretch = 3,
  };

  public enum MoveFocusDirection
  {
    Up,
    Down,
    Left,
    Right
  }

  public class SetElementStateAction : IUIElementAction
  {
    protected ElementState _state;

    public SetElementStateAction(ElementState state)
    {
      _state = state;
    }

    public void Execute(UIElement element)
    {
      element.ElementState = _state;
    }
  }

  public enum ElementState
  {
    /// <summary>
    /// The element is used as template, style resource or during resource creation.
    /// </summary>
    Available,

    /// <summary>
    /// The element doesn't participate in the render run yet but is being prepared. This means we can take some shortcuts
    /// when setting properties.
    /// </summary>
    Preparing,

    /// <summary>
    /// The element participates in the render run. In this state, the render thread is the only thread which may access several
    /// properties of the elements in the screens (only some exceptions for properties which can be accessed by the input thread).
    /// </summary>
    Running,

    /// <summary>
    /// The element is (being) disposed.
    /// </summary>
    Disposing
  }

  public class FrameworkElement : UIElement
  {
    #region Constants

    public const string GOTFOCUS_EVENT = "FrameworkElement.GotFocus";
    public const string LOSTFOCUS_EVENT = "FrameworkElement.LostFocus";
    public const string MOUSEENTER_EVENT = "FrameworkElement.MouseEnter";
    public const string MOUSELEAVE_EVENT = "FrameworkElement.MouseLeave";

    protected const string GLOBAL_RENDER_TEXTURE_ASSET_KEY = "SkinEngine::GlobalRenderTexture";
    protected const string GLOBAL_RENDER_SURFACE_ASSET_KEY = "SkinEngine::GlobalRenderSurface";

    #endregion

    #region Protected fields

    protected AbstractProperty _widthProperty;
    protected AbstractProperty _heightProperty;

    protected AbstractProperty _actualWidthProperty;
    protected AbstractProperty _actualHeightProperty;
    protected AbstractProperty _minWidthProperty;
    protected AbstractProperty _minHeightProperty;
    protected AbstractProperty _maxWidthProperty;
    protected AbstractProperty _maxHeightProperty;
    protected AbstractProperty _horizontalAlignmentProperty;
    protected AbstractProperty _verticalAlignmentProperty;
    protected AbstractProperty _styleProperty;
    protected AbstractProperty _focusableProperty;
    protected AbstractProperty _hasFocusProperty;
    protected AbstractProperty _isMouseOverProperty;
    protected AbstractProperty _fontSizeProperty;
    protected AbstractProperty _fontFamilyProperty;

    protected AbstractProperty _contextMenuCommandProperty;

    protected PrimitiveBuffer _opacityMaskContext;
    protected PrimitiveBuffer _effectContext;

    protected bool _updateOpacityMask = false;
    protected RectangleF _lastOccupiedTransformedBounds = RectangleF.Empty;
    protected Size _lastOpacityRenderSize = Size.Empty;

    protected bool _styleSet = false;

    protected volatile SetFocusPriority _setFocusPrio = SetFocusPriority.None;

    protected SizeF? _availableSize = null;
    protected RectangleF? _outerRect = null;
    protected RectangleF? _renderedBoundingBox = null;

    protected SizeF _innerDesiredSize; // Desiredd size in local coords
    protected SizeF _desiredSize; // Desired size in parent coordinate system
    protected RectangleF _innerRect;
    protected volatile bool _isMeasureInvalid = true;
    protected volatile bool _isArrangeInvalid = true;

    protected Matrix? _inverseFinalTransform = null;
    protected Matrix? _finalTransform = null;

    protected float _lastZIndex = 0;

    #endregion

    #region Ctor & maintainance

    public FrameworkElement()
    {
      Init();
      Attach();
    }

    void Init()
    {
      // Default is not set
      _widthProperty = new SProperty(typeof(double), Double.NaN);
      _heightProperty = new SProperty(typeof(double), Double.NaN);

      // Default is not set
      _actualWidthProperty = new SProperty(typeof(double), Double.NaN);
      _actualHeightProperty = new SProperty(typeof(double), Double.NaN);

      // Min/Max width
      _minWidthProperty = new SProperty(typeof(double), 0.0);
      _minHeightProperty = new SProperty(typeof(double), 0.0);
      _maxWidthProperty = new SProperty(typeof(double), double.MaxValue);
      _maxHeightProperty = new SProperty(typeof(double), double.MaxValue);

      // Default is not set
      _styleProperty = new SProperty(typeof(Style), null);

      // Default is stretch
      _horizontalAlignmentProperty = new SProperty(typeof(HorizontalAlignmentEnum), HorizontalAlignmentEnum.Stretch);
      _verticalAlignmentProperty = new SProperty(typeof(VerticalAlignmentEnum), VerticalAlignmentEnum.Stretch);

      // Focus properties
      _focusableProperty = new SProperty(typeof(bool), false);
      _hasFocusProperty = new SProperty(typeof(bool), false);

      _isMouseOverProperty = new SProperty(typeof(bool), false);

      // Context menu
      _contextMenuCommandProperty = new SProperty(typeof(IExecutableCommand), null);

      // Font properties
      _fontFamilyProperty = new SProperty(typeof(string), String.Empty);
      _fontSizeProperty = new SProperty(typeof(int), -1);
    }

    void Attach()
    {
      _widthProperty.Attach(OnMeasureGetsInvalid);
      _heightProperty.Attach(OnMeasureGetsInvalid);
      _actualHeightProperty.Attach(OnActualBoundsChanged);
      _actualWidthProperty.Attach(OnActualBoundsChanged);
      _styleProperty.Attach(OnStyleChanged);

      LayoutTransformProperty.Attach(OnLayoutTransformPropertyChanged);
      MarginProperty.Attach(OnMeasureGetsInvalid);
      VisibilityProperty.Attach(OnParentCompleteLayoutGetsInvalid);
      OpacityProperty.Attach(OnOpacityChanged);
      OpacityMaskProperty.Attach(OnOpacityChanged);
      ActualPositionProperty.Attach(OnActualBoundsChanged);
      IsEnabledProperty.Attach(OnEnabledChanged);
    }

    void Detach()
    {
      _widthProperty.Detach(OnMeasureGetsInvalid);
      _heightProperty.Detach(OnMeasureGetsInvalid);
      _actualHeightProperty.Detach(OnActualBoundsChanged);
      _actualWidthProperty.Detach(OnActualBoundsChanged);
      _styleProperty.Detach(OnStyleChanged);

      LayoutTransformProperty.Detach(OnLayoutTransformPropertyChanged);
      MarginProperty.Detach(OnMeasureGetsInvalid);
      VisibilityProperty.Detach(OnParentCompleteLayoutGetsInvalid);
      OpacityProperty.Detach(OnOpacityChanged);
      OpacityMaskProperty.Detach(OnOpacityChanged);
      ActualPositionProperty.Detach(OnActualBoundsChanged);
      IsEnabledProperty.Detach(OnEnabledChanged);
    }

    public override void DeepCopy(IDeepCopyable source, ICopyManager copyManager)
    {
      Detach();
      object oldLayoutTransform = LayoutTransform;
      base.DeepCopy(source, copyManager);
      FrameworkElement fe = (FrameworkElement) source;
      Width = fe.Width;
      Height = fe.Height;
      Style = copyManager.GetCopy(fe.Style);
      ActualWidth = fe.ActualWidth;
      ActualHeight = fe.ActualHeight;
      HorizontalAlignment = fe.HorizontalAlignment;
      VerticalAlignment = fe.VerticalAlignment;
      Focusable = fe.Focusable;
      FontSize = fe.FontSize;
      FontFamily = fe.FontFamily;
      MinWidth = fe.MinWidth;
      MinHeight = fe.MinHeight;
      MaxWidth = fe.MaxWidth;
      MaxHeight = fe.MaxHeight;
      _setFocusPrio = fe.SetFocusPrio;
      _renderedBoundingBox = null;

      // Need to manually call this because we are in a detached state
      OnLayoutTransformPropertyChanged(_layoutTransformProperty, oldLayoutTransform);

      Attach();
    }

    public override void Dispose()
    {
      if (HasFocus || SetFocus)
      {
        FrameworkElement parent = VisualParent as FrameworkElement;
        if (parent != null)
          parent.SetFocus = true;
      }
      MPF.TryCleanupAndDispose(ContextMenuCommand);
      base.Dispose();
      MPF.TryCleanupAndDispose(Style);
    }

    #endregion

    #region Event handlers

    protected override void OnUpdateElementState()
    {
      base.OnUpdateElementState();
      if (PreparingOrRunning && !_styleSet)
        UpdateStyle(null);
    }

    protected void UpdateStyle(Style oldStyle)
    {
      bool changed = false;
      if (oldStyle != null)
      {
        changed = true;
        oldStyle.Reset(this);
        MPF.TryCleanupAndDispose(oldStyle);
      }
      if (Style != null)
      {
        changed = true;
        Style.Set(this);
        _styleSet = true;
      }
      if (changed)
        InvalidateLayout(true, true);
    }

    protected virtual void OnStyleChanged(AbstractProperty property, object oldValue)
    {
      if (!PreparingOrRunning)
        return;
      UpdateStyle((Style) oldValue);
    }

    void OnActualBoundsChanged(AbstractProperty property, object oldValue)
    {
      _updateOpacityMask = true;
    }

    void OnEnabledChanged(AbstractProperty property, object oldValue)
    {
      if (!IsEnabled)
        ResetFocus();
    }

    void OnLayoutTransformChanged(IObservable observable)
    {
      InvalidateLayout(true, true);
    }

    void OnLayoutTransformPropertyChanged(AbstractProperty property, object oldValue)
    {
      if (oldValue is Transform)
        ((Transform) oldValue).ObjectChanged -= OnLayoutTransformChanged;
      if (LayoutTransform != null)
        LayoutTransform.ObjectChanged += OnLayoutTransformChanged;
    }

    void OnOpacityChanged(AbstractProperty property, object oldValue)
    {
      _updateOpacityMask = true;
    }

    /// <summary>
    /// Called when a property has been changed which makes our arrangement invalid.
    /// </summary>
    /// <param name="property">The property.</param>
    /// <param name="oldValue">The old value of the property.</param>
    protected void OnArrangeGetsInvalid(AbstractProperty property, object oldValue)
    {
      InvalidateLayout(false, true);
    }

    /// <summary>
    /// Called when a property has been changed which makes our measurement invalid.
    /// </summary>
    /// <param name="property">The property.</param>
    /// <param name="oldValue">The old value of the property.</param>
    protected void OnMeasureGetsInvalid(AbstractProperty property, object oldValue)
    {
      InvalidateLayout(true, false);
    }

    /// <summary>
    /// Called when a property has been changed which makes our measurement and our arrangement invalid.
    /// </summary>
    /// <param name="property">The property.</param>
    /// <param name="oldValue">The old value of the property.</param>
    protected void OnCompleteLayoutGetsInvalid(AbstractProperty property, object oldValue)
    {
      InvalidateLayout(true, true);
    }

    /// <summary>
    /// Called when a property has been changed which makes our parent's measurement and its arrangement invalid.
    /// </summary>
    /// <param name="property">The property.</param>
    /// <param name="oldValue">The old value of the property.</param>
    protected void OnParentCompleteLayoutGetsInvalid(AbstractProperty property, object oldValue)
    {
      InvalidateParentLayout(true, true);
    }

    #endregion

    #region Public properties

    /// <summary>
    /// Returns the desired size this element calculated based on the available size.
    /// This value denotes the desired size of this element including its <see cref="UIElement.Margin"/> in the parent's coordinate
    /// system, i.e. with the <see cref="UIElement.RenderTransform"/> and <see cref="UIElement.LayoutTransform"/> applied.
    /// </summary>
    public SizeF DesiredSize
    {
      get { return _desiredSize; }
    }

    public AbstractProperty WidthProperty
    {
      get { return _widthProperty; }
    }

    public double Width
    {
      get { return (double) _widthProperty.GetValue(); }
      set { _widthProperty.SetValue(value); }
    }

    public AbstractProperty HeightProperty
    {
      get { return _heightProperty; }
    }

    public double Height
    {
      get { return (double) _heightProperty.GetValue(); }
      set { _heightProperty.SetValue(value); }
    }

    public AbstractProperty ActualWidthProperty
    {
      get { return _actualWidthProperty; }
    }

    public double ActualWidth
    {
      get { return (double) _actualWidthProperty.GetValue(); }
      set { _actualWidthProperty.SetValue(value); }
    }

    public AbstractProperty ActualHeightProperty
    {
      get { return _actualHeightProperty; }
    }

    public double ActualHeight
    {
      get { return (double) _actualHeightProperty.GetValue(); }
      set { _actualHeightProperty.SetValue(value); }
    }

    public AbstractProperty MinWidthProperty
    {
      get { return _minWidthProperty; }
    }

    public double MinWidth
    {
      get { return (double) _minWidthProperty.GetValue(); }
      set { _minWidthProperty.SetValue(value); }
    }

    public AbstractProperty MinHeightProperty
    {
      get { return _minHeightProperty; }
    }

    public double MinHeight
    {
      get { return (double) _minHeightProperty.GetValue(); }
      set { _minHeightProperty.SetValue(value); }
    }

    public AbstractProperty MaxWidthProperty
    {
      get { return _maxWidthProperty; }
    }

    public double MaxWidth
    {
      get { return (double) _maxWidthProperty.GetValue(); }
      set { _maxWidthProperty.SetValue(value); }
    }

    public AbstractProperty MaxHeightProperty
    {
      get { return _maxHeightProperty; }
    }

    public double MaxHeight
    {
      get { return (double) _maxHeightProperty.GetValue(); }
      set { _maxHeightProperty.SetValue(value); }
    }

    /// <summary>
    /// Gets this element's bounds in this element's coordinate system.
    /// This is a derived property which is calculated by the layout system.
    /// </summary>
    public RectangleF ActualBounds
    {
      get { return _innerRect; }
    }

    /// <summary>
    /// Gets the actual bounds in layout plus <see cref="UIElement.Margin"/> plus the space which is needed for our
    /// <see cref="UIElement.LayoutTransform"/> in the coordinate system of the parent.
    /// Render transformations aren't taken into account here.
    /// </summary>
    public RectangleF ActualTotalBounds
    {
      get { return _outerRect ?? RectangleF.Empty; }
    }

    /// <summary>
    /// Gets the box which encloses the position where this control is rendered in the world coordinate system.
    /// </summary>
    /// <remarks>
    /// This property is only set if this element was rendered at its current position. If it was not yet rendered or rearranged
    /// after the last rendering, this property is <c>null</c>.
    /// </remarks>
    public RectangleF? RenderedBoundingBox
    {
      get { return _renderedBoundingBox; }
    }

    /// <summary>
    /// Gets the best known bounding box of the render area of this element.
    /// </summary>
    /// <remarks>
    /// This property returns the <see cref="RenderedBoundingBox"/>, if present. Else, it will calculate the final transform which would
    /// be used by this element if it would have been rendered before.
    /// </remarks>
    public RectangleF BoundingBox
    {
      get { return _renderedBoundingBox ?? CalculateBoundingBox(_innerRect, ExtortFinalTransform()); }
    }

    public AbstractProperty HorizontalAlignmentProperty
    {
      get { return _horizontalAlignmentProperty; }
    }

    public HorizontalAlignmentEnum HorizontalAlignment
    {
      get { return (HorizontalAlignmentEnum) _horizontalAlignmentProperty.GetValue(); }
      set { _horizontalAlignmentProperty.SetValue(value); }
    }

    public AbstractProperty VerticalAlignmentProperty
    {
      get { return _verticalAlignmentProperty; }
    }

    public VerticalAlignmentEnum VerticalAlignment
    {
      get { return (VerticalAlignmentEnum) _verticalAlignmentProperty.GetValue(); }
      set { _verticalAlignmentProperty.SetValue(value); }
    }

    public AbstractProperty StyleProperty
    {
      get { return _styleProperty; }
    }

    /// <summary>
    /// Style of this element. This property must be set to a sensible value, else, this element cannot be rendered.
    /// This property can be guessed by assigning te return value of <see cref="CopyDefaultStyle"/>.
    /// </summary>
    public Style Style
    {
      get { return (Style) _styleProperty.GetValue(); }
      set { _styleProperty.SetValue(value); }
    }

    /// <summary>
    /// Helper property to make it possible in the screenfiles to set the focus to a framework element (or its first focusable child)
    /// when the screen is initialized. Use this property to set the initial focus.
    /// </summary>
    public SetFocusPriority SetFocusPrio
    {
      get { return _setFocusPrio; }
      set
      {
        _setFocusPrio = value;
        if (value > SetFocusPriority.None)
          InvalidateLayout(false, true);
      }
    }

    public bool SetFocus
    {
      get { return _setFocusPrio > SetFocusPriority.None; }
      set { _setFocusPrio = value ? SetFocusPriority.Default : SetFocusPriority.None; }
    }

    public AbstractProperty HasFocusProperty
    {
      get { return _hasFocusProperty; }
    }

    /// <summary>
    /// Returns the information whether this element currently has the focus. This element should not be set from the GUI!
    /// </summary>
    public virtual bool HasFocus
    {
      get { return (bool) _hasFocusProperty.GetValue(); }
      internal set { _hasFocusProperty.SetValue(value); }
    }

    public AbstractProperty FocusableProperty
    {
      get { return _focusableProperty; }
    }

    public bool Focusable
    {
      get { return (bool) _focusableProperty.GetValue(); }
      set { _focusableProperty.SetValue(value); }
    }

    public AbstractProperty IsMouseOverProperty
    {
      get { return _isMouseOverProperty; }
    }

    public bool IsMouseOver
    {
      get { return (bool) _isMouseOverProperty.GetValue(); }
      internal set { _isMouseOverProperty.SetValue(value); }
    }

    public AbstractProperty ContextMenuCommandProperty
    {
      get { return _contextMenuCommandProperty; }
    }

    public IExecutableCommand ContextMenuCommand
    {
      get { return (IExecutableCommand) _contextMenuCommandProperty.GetValue(); }
      internal set { _contextMenuCommandProperty.SetValue(value); }
    }

    public AbstractProperty FontFamilyProperty
    {
      get { return _fontFamilyProperty; }
    }

    // FontFamily & FontSize are defined in FrameworkElement because it should also be defined on
    // panels, and in MPF, panels inherit from FrameworkElement
    public string FontFamily
    {
      get { return (string) _fontFamilyProperty.GetValue(); }
      set { _fontFamilyProperty.SetValue(value); }
    }

    public AbstractProperty FontSizeProperty
    {
      get { return _fontSizeProperty; }
    }

    // FontFamily & FontSize are defined in FrameworkElement because it should also be defined on
    // panels, and in MPF, panels inherit from FrameworkElement
    public int FontSize
    {
      get { return (int) _fontSizeProperty.GetValue(); }
      set { _fontSizeProperty.SetValue(value); }
    }

    public bool IsMeasureInvalid
    {
      get { return _isMeasureInvalid; }
    }

    public bool IsArrangeInvalid
    {
      get { return _isArrangeInvalid; }
    }

    #endregion

    #region Font handling

    public string GetFontFamilyOrInherited()
    {
      string result = FontFamily;
      Visual current = this;
      while (string.IsNullOrEmpty(result) && (current = current.VisualParent) != null)
      {
        FrameworkElement currentFE = current as FrameworkElement;
        if (currentFE != null)
          result = currentFE.FontFamily;
      }
      return string.IsNullOrEmpty(result) ? FontManager.DefaultFontFamily : result;
    }

    public int GetFontSizeOrInherited()
    {
      int result = FontSize;
      Visual current = this;
      while (result == -1 && (current = current.VisualParent) != null)
      {
        FrameworkElement currentFE = current as FrameworkElement;
        if (currentFE != null)
          result = currentFE.FontSize;
      }
      return result == -1 ? FontManager.DefaultFontSize : result;
    }

    #endregion

    #region Keyboard handling

    public override void OnKeyPreview(ref Key key)
    {
      base.OnKeyPreview(ref key);
      if (!HasFocus)
        return;
      if (key == Key.None) return;
      IExecutableCommand cmd = ContextMenuCommand;
      if (key == Key.ContextMenu && ContextMenuCommand != null)
      {
        if (cmd != null)
          InputManager.Instance.ExecuteCommand(cmd.Execute);
        key = Key.None;
      }
    }

    #endregion

    #region Mouse handling

    protected bool TransformMouseCoordinates(ref float x, ref float y)
    {
      Matrix? ift = _inverseFinalTransform;
      if (ift.HasValue)
      {
        ift.Value.Transform(ref x, ref y);
        return true;
      }
      return false;
    }

    public bool CanHandleMouseMove()
    {
      return _inverseFinalTransform.HasValue;
    }

    public override void OnMouseMove(float x, float y, ICollection<FocusCandidate> focusCandidates)
    {
      if (IsVisible)
      {
        if (IsInVisibleArea(x, y))
        {
          if (!IsMouseOver)
          {
            IsMouseOver = true;
            FireEvent(MOUSEENTER_EVENT, RoutingStrategyEnum.Direct);
          }
          focusCandidates.Add(new FocusCandidate(this, _lastZIndex));
        }
        else
        {
          if (IsMouseOver)
          {
            IsMouseOver = false;
            FireEvent(MOUSELEAVE_EVENT, RoutingStrategyEnum.Direct);
          }
        }
      }
      base.OnMouseMove(x, y, focusCandidates);
    }

    #endregion

    #region Focus handling

    /// <summary>
    /// Checks if this element is focusable. This is the case if the element is visible, enabled and
    /// focusable. If this is the case, this method will set the focus to this element.
    /// </summary>
    /// <param name="checkChildren">If this parameter is set to <c>true</c>, this method will also try to
    /// set the focus to any of its child elements.</param>
    public bool TrySetFocus(bool checkChildren)
    {
      if (HasFocus)
        return true;
      if (IsVisible && IsEnabled && Focusable)
      {
        Screen screen = Screen;
        if (screen == null)
          return false;
        RectangleF actualBounds = ActualBounds;
        BringIntoView(this, actualBounds);
        screen.UpdateFocusRect(actualBounds);
        screen.FrameworkElementGotFocus(this);
        HasFocus = true;
        return true;
      }
      if (checkChildren)
        return GetChildren().OfType<FrameworkElement>().Any(fe => fe.TrySetFocus(true));
      return false;
    }

    public void ResetFocus()
    {
      HasFocus = false;
      Screen screen = Screen;
      if (screen == null)
        return;
      screen.FrameworkElementLostFocus(this);
    }

    protected void UpdateFocus()
    {
      if (_setFocusPrio == SetFocusPriority.None)
        return;
      Screen screen = Screen;
      if (screen == null)
        return;
      screen.ScheduleSetFocus(this, _setFocusPrio);
      _setFocusPrio = SetFocusPriority.None;
    }

    /// <summary>
    /// Checks if the currently focused control is contained in this virtual keyboard control.
    /// </summary>
    public bool IsInFocusRootPath()
    {
      Screen screen = Screen;
      Visual focusPath = screen == null ? null : screen.FocusedElement;
      while (focusPath != null)
      {
        if (focusPath == this)
          // Focused control is located in our focus scope
          return true;
        focusPath = focusPath.VisualParent;
      }
      return false;
    }

    #endregion

    #region Focus & control predicition

    #region Focus movement

    protected FrameworkElement GetFocusedElementOrChild()
    {
      Screen screen = Screen;
      FrameworkElement result = screen == null ? null : screen.FocusedElement;
      if (result == null)
        foreach (UIElement child in GetChildren())
        {
          result = child as FrameworkElement;
          if (result != null)
            break;
        }
      return result;
    }

    /// <summary>
    /// Moves the focus from the currently focused element in the screen to the first child element in the given
    /// direction.
    /// </summary>
    /// <param name="direction">Direction to move the focus.</param>
    /// <returns><c>true</c>, if the focus could be moved to the desired child, else <c>false</c>.</returns>
    protected bool MoveFocus1(MoveFocusDirection direction)
    {
      FrameworkElement currentElement = GetFocusedElementOrChild();
      if (currentElement == null)
        return false;
      FrameworkElement nextElement = PredictFocus(currentElement.ActualBounds, direction);
      if (nextElement == null) return false;
      return nextElement.TrySetFocus(true);
    }

    /// <summary>
    /// Moves the focus from the currently focused element in the screen to our last child in the given
    /// direction. For example if <c>direction == MoveFocusDirection.Up</c>, this method tries to focus the
    /// topmost child.
    /// </summary>
    /// <param name="direction">Direction to move the focus.</param>
    /// <returns><c>true</c>, if the focus could be moved to the desired child, else <c>false</c>.</returns>
    protected bool MoveFocusN(MoveFocusDirection direction)
    {
      FrameworkElement currentElement = GetFocusedElementOrChild();
      if (currentElement == null)
        return false;
      ICollection<FrameworkElement> focusableChildren = GetFEChildren();
      if (focusableChildren.Count == 0)
        return false;
      FrameworkElement nextElement;
      while ((nextElement = FindNextFocusElement(focusableChildren, currentElement.ActualBounds, direction)) != null)
        currentElement = nextElement;
      return currentElement.TrySetFocus(true);
    }

    #endregion

    #region Focus prediction

    /// <summary>
    /// Predicts the next control located inside this element which is positioned in the specified direction
    /// <paramref name="dir"/> to the specified <paramref name="currentFocusRect"/> and
    /// which is able to get the focus.
    /// This method will search the control tree down starting with this element as root element.
    /// This method is only able to find focusable elements which are located at least one element outside the visible
    /// range (see <see cref="AddPotentialFocusableElements"/>).
    /// </summary>
    /// <param name="currentFocusRect">The borders of the currently focused control.</param>
    /// <param name="dir">Direction, the result control should be positioned relative to the
    /// currently focused control.</param>
    /// <returns>Framework element which should get the focus, or <c>null</c>, if this control
    /// tree doesn't contain an appropriate control. The returned control will be
    /// visible, focusable and enabled.</returns>
    public virtual FrameworkElement PredictFocus(RectangleF? currentFocusRect, MoveFocusDirection dir)
    {
      if (!IsVisible ||!IsEnabled)
        return null;
      ICollection<FrameworkElement> focusableChildren = new List<FrameworkElement>();
      AddPotentialFocusableElements(currentFocusRect, focusableChildren);
      // Check child controls
      if (focusableChildren.Count == 0)
        return null;
      if (!currentFocusRect.HasValue)
        return focusableChildren.First();
      FrameworkElement result = FindNextFocusElement(focusableChildren, currentFocusRect, dir);
      if (result != null)
        return result;
      return null;
    }

    /// <summary>
    /// Searches through a collection of elements to find the best matching next focus element.
    /// </summary>
    /// <param name="potentialNextFocusElements">Collection of elements to search.</param>
    /// <param name="currentFocusRect">Bounds of the element which currently has focus.</param>
    /// <param name="dir">Direction to move the focus.</param>
    /// <returns>Next focusable element in the given <paramref name="dir"/> or <c>null</c>, if the given
    /// <paramref name="potentialNextFocusElements"/> don't contain a focusable element in the given direction.</returns>
    protected static FrameworkElement FindNextFocusElement(IEnumerable<FrameworkElement> potentialNextFocusElements,
        RectangleF? currentFocusRect, MoveFocusDirection dir)
    {
      FrameworkElement bestMatch = null;
      float bestDistance = float.MaxValue;
      float bestCenterDistance = float.MaxValue;
      if (!currentFocusRect.HasValue)
        return null;
      foreach (FrameworkElement child in potentialNextFocusElements)
      {
        if ((dir == MoveFocusDirection.Up && child.LocatedAbove(currentFocusRect.Value)) ||
            (dir == MoveFocusDirection.Down && child.LocatedBelow(currentFocusRect.Value)) ||
            (dir == MoveFocusDirection.Left && child.LocatedLeftOf(currentFocusRect.Value)) ||
            (dir == MoveFocusDirection.Right && child.LocatedRightOf(currentFocusRect.Value)))
        { // Calculate and compare distances of all matches
          float centerDistance = CenterDistance(child.BoundingBox, currentFocusRect.Value);
          if (centerDistance == 0)
            // If the child's center is exactly the center of the currently focused element,
            // it won't be used as next focus element
            continue;
          float distance = BorderDistance(child.BoundingBox, currentFocusRect.Value);
          if (bestMatch == null || distance < bestDistance ||
              distance == bestDistance && centerDistance < bestCenterDistance)
          {
            bestMatch = child;
            bestDistance = distance;
            bestCenterDistance = centerDistance;
          }
        }
      }
      return bestMatch;
    }

    protected static float BorderDistance(RectangleF r1, RectangleF r2)
    {
      float distX;
      float distY;
      if (r1.Left > r2.Right)
        distX = r1.Left - r2.Right;
      else if (r1.Right < r2.Left)
        distX = r2.Left - r1.Right;
      else
        distX = 0;
      if (r1.Top > r2.Bottom)
        distY = r1.Top - r2.Bottom;
      else if (r1.Bottom < r2.Top)
        distY = r2.Top - r1.Bottom;
      else
        distY = 0;
      return (float) Math.Sqrt(distX * distX + distY * distY);
    }

    protected static float CenterDistance(RectangleF r1, RectangleF r2)
    {
      float distX = Math.Abs((r1.Left + r1.Right) / 2 - (r2.Left + r2.Right) / 2);
      float distY = Math.Abs((r1.Top + r1.Bottom) / 2 - (r2.Top + r2.Bottom) / 2);
      return (float) Math.Sqrt(distX * distX + distY * distY);
    }

    protected PointF GetCenterPosition(RectangleF rect)
    {
      return new PointF((rect.Left + rect.Right) / 2, (rect.Top + rect.Bottom) / 2);
    }

    private static float CalcDirection(PointF start, PointF end)
    {
      if (IsNear(start.X, end.X) && IsNear(start.Y, end.Y))
        return float.NaN;
      double x = end.X - start.X;
      double y = end.Y - start.Y;
      double alpha = Math.Acos(x / Math.Sqrt(x * x + y * y));
      if (end.Y > start.Y) // Coordinates go from top to bottom, so y must be inverted
        alpha = -alpha;
      if (alpha < 0)
        alpha += 2 * Math.PI;
      return (float) alpha;
    }

    protected static bool AInsideB(RectangleF a, RectangleF b)
    {
      return b.Left <= a.Left && b.Right >= a.Right &&
          b.Top <= a.Top && b.Bottom >= a.Bottom;
    }

    protected bool LocatedInside(RectangleF otherRect)
    {
      return AInsideB(BoundingBox, otherRect);
    }

    protected bool EnclosesRect(RectangleF otherRect)
    {
      return AInsideB(otherRect, BoundingBox);
    }

    protected bool LocatedBelow(RectangleF otherRect)
    {
      RectangleF actualBounds = BoundingBox;
      if (IsNear(actualBounds.Top, otherRect.Bottom))
        return true;
      PointF start = new PointF((actualBounds.Right + actualBounds.Left) / 2, actualBounds.Top);
      PointF end = new PointF((otherRect.Right + otherRect.Left) / 2, otherRect.Bottom);
      float alpha = CalcDirection(start, end);
      return alpha > DELTA_DOUBLE && alpha < Math.PI - DELTA_DOUBLE;
    }

    protected bool LocatedAbove(RectangleF otherRect)
    {
      RectangleF actualBounds = BoundingBox;
      if (IsNear(actualBounds.Bottom, otherRect.Top))
        return true;
      PointF start = new PointF((actualBounds.Right + actualBounds.Left) / 2, actualBounds.Bottom);
      PointF end = new PointF((otherRect.Right + otherRect.Left) / 2, otherRect.Top);
      float alpha = CalcDirection(start, end);
      return alpha > Math.PI + DELTA_DOUBLE && alpha < 2 * Math.PI - DELTA_DOUBLE;
    }

    protected bool LocatedLeftOf(RectangleF otherRect)
    {
      RectangleF actualBounds = BoundingBox;
      if (IsNear(actualBounds.Right, otherRect.Left))
        return true;
      PointF start = new PointF(actualBounds.Right, (actualBounds.Top + actualBounds.Bottom) / 2);
      PointF end = new PointF(otherRect.Left, (otherRect.Top + otherRect.Bottom) / 2);
      float alpha = CalcDirection(start, end);
      return alpha < Math.PI / 2 - DELTA_DOUBLE || alpha > 3 * Math.PI / 2 + DELTA_DOUBLE;
    }

    protected bool LocatedRightOf(RectangleF otherRect)
    {
      RectangleF actualBounds = BoundingBox;
      if (IsNear(actualBounds.Left, otherRect.Right))
        return true;
      PointF start = new PointF(actualBounds.Left, (actualBounds.Top + actualBounds.Bottom) / 2);
      PointF end = new PointF(otherRect.Right, (otherRect.Top + otherRect.Bottom) / 2);
      float alpha = CalcDirection(start, end);
      return alpha > Math.PI / 2 + DELTA_DOUBLE && alpha < 3 * Math.PI / 2 - DELTA_DOUBLE;
    }

    /// <summary>
    /// Collects all focusable elements in the element tree starting with this element which are potentially located next
    /// to the given <paramref name="startingRect"/>.
    /// </summary>
    /// <remarks>
    /// This default implementation simply returns this element and all children, but sub classes might restrict the
    /// result collection.
    /// The less elements are returned, the faster the focusing engine can find an element to be focused.
    /// </remarks>
    /// <param name="startingRect">Rectangle where to start searching. If this parameter is <c>null</c> (i.e. has no value),
    /// all potential focusable elements should be returned.</param>
    /// <param name="elements">Collection to add elements which are able to get the focus.</param>
    public virtual void AddPotentialFocusableElements(RectangleF? startingRect, ICollection<FrameworkElement> elements)
    {
      if (!IsVisible || !IsEnabled)
        return;
      if (Focusable)
        elements.Add(this);
      // General implementation: Return all visible children
      ICollection<FrameworkElement> children = GetFEChildren();
      foreach (FrameworkElement child in children)
      {
        if (!child.IsVisible || !child.IsEnabled)
          continue;
        child.AddPotentialFocusableElements(startingRect, elements);
      }
    }

    protected ICollection<FrameworkElement> GetFEChildren()
    {
      ICollection<UIElement> children = GetChildren();
      ICollection<FrameworkElement> result = new List<FrameworkElement>(children.Count);
      foreach (UIElement child in children)
      {
        FrameworkElement fe = child as FrameworkElement;
        if (fe != null)
          result.Add(fe);
      }
      return result;
    }

    #endregion

    #endregion

    #region Replacing methods for the == operator which evaluate two float.NaN values to equal

    public static bool SameValue(float val1, float val2)
    {
      return float.IsNaN(val1) && float.IsNaN(val2) || val1 == val2;
    }

    public static bool SameSize(SizeF size1, SizeF size2)
    {
      return SameValue(size1.Width, size2.Width) && SameValue(size1.Height, size2.Height);
    }

    public static bool SameSize(SizeF? size1, SizeF size2)
    {
      return size1.HasValue && SameSize(size1.Value, size2);
    }

    public static bool SameRect(RectangleF rect1, RectangleF rect2)
    {
      return SameValue(rect1.X, rect2.X) && SameValue(rect1.Y, rect2.Y) && SameValue(rect1.Width, rect2.Width) && SameValue(rect1.Height, rect2.Height);
    }

    public static bool SameRect(RectangleF? rect1, RectangleF rect2)
    {
      return rect1.HasValue && SameRect(rect1.Value, rect2);
    }

    #endregion

    #region Layouting

    public override bool IsInArea(float x, float y)
    {
      PointF actualPosition = ActualPosition;
      double actualWidth = ActualWidth;
      double actualHeight = ActualHeight;
      float xTrans = x;
      float yTrans = y;
      if (!TransformMouseCoordinates(ref xTrans, ref yTrans))
        return false;
      return xTrans >= actualPosition.X && xTrans <= actualPosition.X + actualWidth && yTrans >= actualPosition.Y && yTrans <= actualPosition.Y + actualHeight;
    }

    public void InvalidateLayout(bool invalidateMeasure, bool invalidateArrange)
    {
#if DEBUG_LAYOUT
      System.Diagnostics.Trace.WriteLine(string.Format("InvalidateLayout {0} Name='{1}', MeasureInvalid={2}, ArrangeInvalid={3}", GetType().Name, Name, invalidateMeasure, invalidateArrange));
#endif
      // Albert: Don't use this optimization without the check for _elementState because of threading issues
      if ((_isMeasureInvalid || !invalidateMeasure) && (_isArrangeInvalid || !invalidateArrange) && _elementState != ElementState.Running)
        return;
      _isMeasureInvalid |= invalidateMeasure;
      _isArrangeInvalid |= invalidateArrange;
      if (!IsVisible)
        return;
      InvalidateParentLayout(invalidateMeasure, invalidateArrange);
    }

    /// <summary>
    /// Invalidates the layout of our visual parent.
    /// The parent will re-layout itself and its children.
    /// </summary>
    public void InvalidateParentLayout(bool invalidateMeasure, bool invalidateArrange)
    {
      FrameworkElement parent = VisualParent as FrameworkElement;
      if (parent != null)
        parent.InvalidateLayout(invalidateMeasure, invalidateArrange);
    }

    /// <summary>
<<<<<<< HEAD
    /// Given the transform to be applied to a unknown rectangle, this method finds (in axis-aligned local space)
=======
    /// Given the transform to be applied to an unknown rectangle, this method finds (in axis-aligned local space)
>>>>>>> 3762c23e
    /// the largest rectangle that, after transform, fits within <paramref name="localBounds"/>.
    /// Largest rectangle means rectangle of the greatest area in local space (although maximal area in local space
    /// implies maximal area in transform space).
    /// </summary>
    /// <param name="transform">Transformation matrix.</param>
    /// <param name="localBounds">The bounds in local space where the returned size fits when transformed
    /// via the given <paramref name="transform"/>.</param>
    /// <returns>The dimensions, in local space, of the maximal area rectangle found.</returns>
    private static SizeF FindMaxTransformedSize(Matrix transform, SizeF localBounds)
    {
      // X (width) and Y (height) constraints for axis-aligned bounding box in dest. space
      float xConstr = localBounds.Width;
      float yConstr = localBounds.Height;

      // Avoid doing math on an empty rect
      if (IsNear(xConstr, 0) || IsNear(yConstr, 0))
        return new SizeF(0, 0);

      bool xConstrInfinite = float.IsNaN(xConstr);
      bool yConstrInfinite = float.IsNaN(yConstr);

      if (xConstrInfinite && yConstrInfinite)
        return new SizeF(float.NaN, float.NaN);

      if (xConstrInfinite) // Assume square for one-dimensional constraint 
        xConstr = yConstr;
      else if (yConstrInfinite)
        yConstr = xConstr;

      // We only deal with nonsingular matrices here. The nonsingular matrix is the one
      // that has inverse (determinant != 0).
      if (transform.Determinant() == 0)
        return new SizeF(0, 0);

      float a = transform.M11;
      float b = transform.M12;
      float c = transform.M21;
      float d = transform.M22;

      // Result width and height (in child/local space)
      float w;
      float h;

      // Because we are dealing with nonsingular transform matrices, we have (b==0 || c==0) XOR (a==0 || d==0) 
      if (IsNear(b, 0) || IsNear(c, 0))
      { // (b == 0 || c == 0) ==> a != 0 && d != 0
        float yCoverD = yConstrInfinite ? float.PositiveInfinity : Math.Abs(yConstr / d);
        float xCoverA = xConstrInfinite ? float.PositiveInfinity : Math.Abs(xConstr / a);

        if (IsNear(b, 0))
        {
          if (IsNear(c, 0))
          { // b == 0, c == 0, a != 0, d != 0

            // No constraint relation; use maximal width and height 
            h = yCoverD;
            w = xCoverA;
          }
          else
          { // b == 0, a != 0, c != 0, d != 0

            // Maximizing under line (hIntercept=xConstr/c, wIntercept=xConstr/a) 
            // BUT we still have constraint: h <= yConstr/d
            h = Math.Min(0.5f * Math.Abs(xConstr / c), yCoverD);
            w = xCoverA - ((c * h) / a);
          }
        }
        else
        { // c == 0, a != 0, b != 0, d != 0 

          // Maximizing under line (hIntercept=yConstr/d, wIntercept=yConstr/b)
          // BUT we still have constraint: w <= xConstr/a
          w = Math.Min(0.5f * Math.Abs(yConstr / b), xCoverA);
          h = yCoverD - ((b * w) / d);
        }
      }
      else if (IsNear(a, 0) || IsNear(d, 0))
      { // (a == 0 || d == 0) ==> b != 0 && c != 0 
        float yCoverB = Math.Abs(yConstr / b);
        float xCoverC = Math.Abs(xConstr / c);

        if (IsNear(a, 0))
        {
          if (IsNear(d, 0))
          { // a == 0, d == 0, b != 0, c != 0 

            // No constraint relation; use maximal width and height
            h = xCoverC;
            w = yCoverB;
          }
          else
          { // a == 0, b != 0, c != 0, d != 0

            // Maximizing under line (hIntercept=yConstr/d, wIntercept=yConstr/b)
            // BUT we still have constraint: h <= xConstr/c
            h = Math.Min(0.5f * Math.Abs(yConstr / d), xCoverC);
            w = yCoverB - ((d * h) / b);
          }
        }
        else
        { // d == 0, a != 0, b != 0, c != 0

          // Maximizing under line (hIntercept=xConstr/c, wIntercept=xConstr/a)
          // BUT we still have constraint: w <= yConstr/b
          w = Math.Min(0.5f * Math.Abs(xConstr / a), yCoverB);
          h = xCoverC - ((a * w) / c);
        }
      }
      else
      {
        float xCoverA = Math.Abs(xConstr / a); // w-intercept of x-constraint line
        float xCoverC = Math.Abs(xConstr / c); // h-intercept of x-constraint line

        float yCoverB = Math.Abs(yConstr / b); // w-intercept of y-constraint line
        float yCoverD = Math.Abs(yConstr / d); // h-intercept of y-constraint line

        // The tighest constraint governs, so we pick the lowest constraint line

        // The optimal point (w, h) for which Area = w*h is maximized occurs halfway to each intercept.
        w = Math.Min(yCoverB, xCoverA) * 0.5f;
        h = Math.Min(xCoverC, yCoverD) * 0.5f;

        if ((GreaterThanOrClose(xCoverA, yCoverB) &&
             LessThanOrClose(xCoverC, yCoverD)) ||
            (LessThanOrClose(xCoverA, yCoverB) &&
             GreaterThanOrClose(xCoverC, yCoverD)))
        {
          // Constraint lines cross; since the most restrictive constraint wins,
          // we have to maximize under two line segments, which together are discontinuous.
          // Instead, we maximize w*h under the line segment from the two smallest endpoints. 

          // Since we are not (except for in corner cases) on the original constraint lines, 
          // we are not using up all the available area in transform space.  So scale our shape up 
          // until it does in at least one dimension.

          SizeF childSizeTr = new SizeF(w, h);
          transform.TransformIncludingRectangleSize(ref childSizeTr);
          float expandFactor = Math.Min(xConstr / childSizeTr.Width, yConstr / childSizeTr.Height);
          if (!float.IsNaN(expandFactor) && !float.IsInfinity(expandFactor))
          {
            w *= expandFactor;
            h *= expandFactor;
          }
        }
      }
      return new SizeF(w, h);
    }

    /// <summary>
    /// Measures this element's size and fills the <see cref="DesiredSize"/> property.
    /// </summary>
    /// <remarks>
    /// <para>
    /// This method is the first part of the two-phase measuring process. In this first phase, parent
    /// controls collect all the size requirements of their child controls.
    /// </para>
    /// <para>
    /// An input size value of <see cref="float.NaN"/> in any coordinate denotes that this child control doesn't have a size
    /// constraint in that direction. Coordinates different from <see cref="float.NaN"/> should be considered by this child
    /// control as the maximum available size in that direction. If this element still produces a bigger
    /// <see cref="DesiredSize"/>, the <see cref="Arrange(RectangleF)"/> method might give it a smaller final region.
    /// </para>
    /// </remarks>
    /// <param name="totalSize">Total size of the element including Margins. As input, this parameter
    /// contains the size available for this child control (size constraint). As output, it must be set
    /// to the <see cref="DesiredSize"/> plus <see cref="UIElement.Margin"/>.</param>
    public void Measure(ref SizeF totalSize)
    {
#if DEBUG_LAYOUT
#if DEBUG_MORE_LAYOUT
      System.Diagnostics.Trace.WriteLine(string.Format("Measure {0} Name='{1}', totalSize={2}", GetType().Name, Name, totalSize));
#endif
#endif
      if (!_isMeasureInvalid && SameSize(_availableSize, totalSize))
      { // Optimization: If our input data is the same and the layout isn't invalid, we don't need to measure again
        totalSize = _desiredSize;
#if DEBUG_LAYOUT
#if DEBUG_MORE_LAYOUT
        System.Diagnostics.Trace.WriteLine(string.Format("Measure {0} Name='{1}', cutting short, totalSize is like before and measurement is not invalid, returns desired size={2}", GetType().Name, Name, totalSize));
#endif
#endif
        return;
      }
#if DEBUG_LAYOUT
#if !DEBUG_MORE_LAYOUT
      System.Diagnostics.Trace.WriteLine(string.Format("Measure {0} Name='{1}', totalSize={2}", GetType().Name, Name, totalSize));
#endif
#endif
      _isMeasureInvalid = false;
      _availableSize = new SizeF(totalSize);
      RemoveMargin(ref totalSize, Margin);

      Matrix? layoutTransform = LayoutTransform == null ? new Matrix?() : LayoutTransform.GetTransform();
      if (layoutTransform.HasValue)
        totalSize = FindMaxTransformedSize(layoutTransform.Value, totalSize);

      if (!double.IsNaN(Width))
        totalSize.Width = (float) Width;
      if (!double.IsNaN(Height))
        totalSize.Height = (float) Height;

      totalSize = CalculateInnerDesiredSize(new SizeF(totalSize));

      if (!double.IsNaN(Width))
        totalSize.Width = (float) Width;
      if (!double.IsNaN(Height))
        totalSize.Height = (float) Height;

      totalSize = ClampSize(totalSize);

      _innerDesiredSize = totalSize;

      if (layoutTransform.HasValue)
        layoutTransform.Value.TransformIncludingRectangleSize(ref totalSize);

      AddMargin(ref totalSize, Margin);
      if (totalSize != _desiredSize)
        InvalidateLayout(false, true);
      _desiredSize = totalSize;
#if DEBUG_LAYOUT
      System.Diagnostics.Trace.WriteLine(string.Format("Measure {0} Name='{1}', returns calculated desired size={2}", GetType().Name, Name, totalSize));
#endif
    }

    /// <summary>
    /// Arranges the UI element and positions it in the given rectangle.
    /// </summary>
    /// <param name="outerRect">The final position and size the parent computed for this child element.</param>
    public void Arrange(RectangleF outerRect)
    {
      if (_isMeasureInvalid)
      {
#if DEBUG_LAYOUT
#if DEBUG_MORE_LAYOUT
        System.Diagnostics.Trace.WriteLine(string.Format("Arrange {0} Name='{1}', exiting because measurement is invalid", GetType().Name, Name));
#endif
#endif
        InvalidateLayout(true, true); // Re-schedule arrangement
        return;
      }
#if DEBUG_LAYOUT
#if DEBUG_MORE_LAYOUT
      System.Diagnostics.Trace.WriteLine(string.Format("Arrange {0} Name='{1}', outerRect={2}", GetType().Name, Name, outerRect));
#endif
#endif
      if (!_isArrangeInvalid && SameRect(_outerRect, outerRect))
      { // Optimization: If our input data is the same and the layout isn't invalid, we don't need to arrange again
#if DEBUG_LAYOUT
#if DEBUG_MORE_LAYOUT
        System.Diagnostics.Trace.WriteLine(string.Format("Arrange {0} Name='{1}', cutting short, outerRect={2} is like before and arrangement is not invalid", GetType().Name, Name, outerRect));
#endif
#endif
        return;
      }
#if DEBUG_LAYOUT
#if !DEBUG_MORE_LAYOUT
      System.Diagnostics.Trace.WriteLine(string.Format("Arrange {0} Name='{1}', outerRect={2}", GetType().Name, Name, outerRect));
#endif
#endif
      _isArrangeInvalid = false;

      // Those two properties have to be set by the render loop again the next time we render. We need to reset the values to null
      // because the BoundingBox property then uses a fallback value. It would be wrong to use the old _boundingBox value if we
      // re-arrange our contents.
      _renderedBoundingBox = null;
      _finalTransform = null;
      _inverseFinalTransform = null;

      _outerRect = new RectangleF(outerRect.Location, outerRect.Size);
      RectangleF rect = new RectangleF(outerRect.Location, outerRect.Size);
      RemoveMargin(ref rect, Margin);

      if (LayoutTransform != null)
      {
        Matrix layoutTransform = LayoutTransform.GetTransform().RemoveTranslation();
        if (!layoutTransform.IsIdentity)
        {
          SizeF resultInnerSize = _innerDesiredSize;
          SizeF resultOuterSize = new SizeF(resultInnerSize);
          layoutTransform.TransformIncludingRectangleSize(ref resultOuterSize);
          if (resultOuterSize.Width > rect.Width + DELTA_DOUBLE || resultOuterSize.Height > rect.Height + DELTA_DOUBLE)
            // Transformation of desired size doesn't fit into the available rect
            resultInnerSize = FindMaxTransformedSize(layoutTransform, rect.Size);
          rect = new RectangleF(
              rect.Location.X + (rect.Width - resultInnerSize.Width) / 2,
              rect.Location.Y + (rect.Height - resultInnerSize.Height) / 2,
              resultInnerSize.Width,
              resultInnerSize.Height);
        }
      }
      _innerRect = rect;

      InitializeTriggers();
      CheckFireLoaded(); // Has to be done after all triggers are initialized to make EventTriggers for UIElement.Loaded work properly

      ArrangeOverride();
      UpdateFocus(); // Has to be done after all children have arranged to make SetFocusPrio work properly
    }

    protected virtual void ArrangeOverride()
    {
      ActualPosition = _innerRect.Location;
      ActualWidth = _innerRect.Width;
      ActualHeight = _innerRect.Height;
    }

    protected virtual SizeF CalculateInnerDesiredSize(SizeF totalSize)
    {
      return SizeF.Empty;
    }

    protected SizeF ClampSize(SizeF size)
    {
      if (!float.IsNaN(size.Width))
        size.Width = (float) Math.Min(Math.Max(size.Width, MinWidth), MaxWidth);
      if (!float.IsNaN(size.Height))
        size.Height = (float) Math.Min(Math.Max(size.Height, MinHeight), MaxHeight);
      return size;
    }

    /// <summary>
    /// Arranges the child horizontal and vertical in a given area. If the area is bigger than
    /// the child's desired size, the child will be arranged according to the given <paramref name="horizontalAlignment"/>
    /// and <paramref name="verticalAlignment"/>.
    /// </summary>
    /// <param name="child">The child to arrange. The child will not be changed by this method.</param>
    /// <param name="horizontalAlignment">Alignment in horizontal direction.</param>
    /// <param name="verticalAlignment">Alignment in vertical direction.</param>
    /// <param name="location">Input: The starting position of the available area. Output: The position
    /// the child should be located.</param>
    /// <param name="childSize">Input: The available area for the <paramref name="child"/>. Output:
    /// The area the child should take.</param>
    public void ArrangeChild(FrameworkElement child, HorizontalAlignmentEnum horizontalAlignment, VerticalAlignmentEnum verticalAlignment, ref PointF location, ref SizeF childSize)
    {
      // Be careful when changing the implementation of those arrangement methods.
      // MPF behaves a bit different from WPF: We don't clip elements at the boundaries of containers,
      // instead, we arrange them with a maximum size calculated by the container. If we would not avoid
      // that controls can become bigger than their arrange size, we would have to accomplish a means to clip
      // their render size.
      ArrangeChildHorizontal(child, horizontalAlignment, ref location, ref childSize);
      ArrangeChildVertical(child, verticalAlignment, ref location, ref childSize);
    }

    /// <summary>
    /// Arranges the child horizontal in a given area. If the area is bigger than the child's desired
    /// size, the child will be arranged according to the given <paramref name="alignment"/>.
    /// </summary>
    /// <param name="child">The child to arrange. The child will not be changed by this method.</param>
    /// <param name="alignment">Alignment in horizontal direction.</param>
    /// <param name="location">Input: The starting position of the available area. Output: The position
    /// the child should be located.</param>
    /// <param name="childSize">Input: The available area for the <paramref name="child"/>. Output:
    /// The area the child should take.</param>
    public void ArrangeChildHorizontal(FrameworkElement child, HorizontalAlignmentEnum alignment, ref PointF location, ref SizeF childSize)
    {
      // See comment in ArrangeChild
      SizeF desiredSize = child.DesiredSize;

      if (!double.IsNaN(desiredSize.Width) && desiredSize.Width <= childSize.Width)
      {
        // Width takes precedence over Stretch - Use Center as fallback
        if (alignment == HorizontalAlignmentEnum.Center ||
            (alignment == HorizontalAlignmentEnum.Stretch && !double.IsNaN(child.Width)))
        {
          location.X += (childSize.Width - desiredSize.Width) / 2;
          childSize.Width = desiredSize.Width;
        }
        if (alignment == HorizontalAlignmentEnum.Right)
        {
          location.X += childSize.Width - desiredSize.Width;
          childSize.Width = desiredSize.Width;
        }
        else if (alignment == HorizontalAlignmentEnum.Left)
        {
          // Leave location unchanged
          childSize.Width = desiredSize.Width;
        }
        //else if (child.HorizontalAlignment == HorizontalAlignmentEnum.Stretch)
        // - Use all the space, nothing to do here
      }
    }

    /// <summary>
    /// Arranges the child vertical in a given area. If the area is bigger than the child's desired
    /// size, the child will be arranged according to the given <paramref name="alignment"/>.
    /// </summary>
    /// <param name="child">The child to arrange. The child will not be changed by this method.</param>
    /// <param name="alignment">Alignment in vertical direction.</param>
    /// <param name="location">Input: The starting position of the available area. Output: The position
    /// the child should be located.</param>
    /// <param name="childSize">Input: The available area for the <paramref name="child"/>. Output:
    /// The area the child should take.</param>
    public void ArrangeChildVertical(FrameworkElement child, VerticalAlignmentEnum alignment, ref PointF location, ref SizeF childSize)
    {
      // See comment in ArrangeChild
      SizeF desiredSize = child.DesiredSize;

      if (!double.IsNaN(desiredSize.Height) && desiredSize.Height <= childSize.Height)
      {
        // Height takes precedence over Stretch - Use Center as fallback
        if (alignment == VerticalAlignmentEnum.Center ||
            (alignment == VerticalAlignmentEnum.Stretch && !double.IsNaN(child.Height)))
        {
          location.Y += (childSize.Height - desiredSize.Height) / 2;
          childSize.Height = desiredSize.Height;
        }
        else if (alignment == VerticalAlignmentEnum.Bottom)
        {
          location.Y += childSize.Height - desiredSize.Height;
          childSize.Height = desiredSize.Height;
        }
        else if (alignment == VerticalAlignmentEnum.Top)
        {
          // Leave location unchanged
          childSize.Height = desiredSize.Height;
        }
        //else if (child.VerticalAlignment == VerticalAlignmentEnum.Stretch)
        // - Use all the space, nothing to do here
      }
    }

    public void BringIntoView()
    {
      BringIntoView(this, ActualBounds);
    }

    /// <summary>
    /// Updates tle layout of this element in the render thread.
    /// In this method, <see cref="Measure(ref SizeF)"/> and <see cref="Arrange(RectangleF)"/> are called.
    /// </summary>
    /// <remarks>
    /// This method should actually be located in the <see cref="Screen"/> class but I leave it here because all the
    /// layout debug defines are in the scope of this file.
    /// This method must be called from the render thread before the call to <see cref="Render"/>.
    /// </remarks>
    /// <param name="skinSize">The size of the skin.</param>
    public void UpdateLayoutRoot(SizeF skinSize)
    {
      SizeF size = new SizeF(skinSize);

#if DEBUG_LAYOUT
#if DEBUG_MORE_LAYOUT
      System.Diagnostics.Trace.WriteLine(string.Format("UpdateLayoutRoot {0} Name='{1}', measuring with screen size {2}", GetType().Name, Name, skinSize));
#endif
#endif
      do
      {
        Measure(ref size);
      } while (_isMeasureInvalid);

#if DEBUG_LAYOUT
#if DEBUG_MORE_LAYOUT
      System.Diagnostics.Trace.WriteLine(string.Format("UpdateLayout {0} Name='{1}', arranging with screen size {2}", GetType().Name, Name, skinSize));
#endif
#endif
      // Ignore the measured size - arrange with screen size
      Arrange(new RectangleF(new PointF(0, 0), skinSize));
    }

    #endregion

    #region Style handling

    public Style CopyDefaultStyle()
    {
      Type type = GetType();
      Style result = null;
      while (result == null && type != null)
      {
        result = FindResource(type) as Style;
        type = type.BaseType;
      }
      return MpfCopyManager.DeepCopyCutLVPs(result); // Create an own copy of the style to be assigned
    }

    /// <summary>
    /// Find the default style especially in the loading phase of an element when the element tree is not yet put together.
    /// </summary>
    /// <param name="context">Current parser context.</param>
    /// <returns>Default style for this element or <c>null</c>, if no default style is defined.</returns>
    protected Style CopyDefaultStyle(IParserContext context)
    {
      Type type = GetType();
      Style result = null;
      while (result == null && type != null)
      {
        result = (ResourceDictionary.FindResourceInParserContext(type, context) ?? FindResource(type)) as Style;
        type = type.BaseType;
      }
      return MpfCopyManager.DeepCopyCutLVPs(result); // Create an own copy of the style to be assigned
    }

    #endregion

    #region UI state handling

    public override void SaveUIState(IDictionary<string, object> state, string prefix)
    {
      base.SaveUIState(state, prefix);
      if (HasFocus)
        state[prefix + "/Focused"] = true;
    }

    public override void RestoreUIState(IDictionary<string, object> state, string prefix)
    {
      base.RestoreUIState(state, prefix);
      object focused;
      bool? bFocused;
      if (state.TryGetValue(prefix + "/Focused", out focused) && (bFocused = focused as bool?).HasValue && bFocused.Value)
        SetFocusPrio = SetFocusPriority.RestoreState;
    }

    #endregion

    #region Rendering

    public virtual void RenderOverride(RenderContext localRenderContext)
    {
    }

    /// <summary>
    /// Renders the <see cref="FrameworkElement"/> to the given <paramref name="renderTarget"/>. This method works with
    /// surfaces that are created as render target, which do support multisampling.
    /// </summary>
    /// <param name="renderTarget">Render target.</param>
    /// <param name="renderContext">Render context.</param>
    public void RenderToSurface(RenderTargetAsset renderTarget, RenderContext renderContext)
    {
      RenderToSurfaceInternal(renderTarget.Surface, renderContext);
    }

    /// <summary>
    /// Renders the <see cref="FrameworkElement"/> to the given <paramref name="renderTarget"/>. This method works with
    /// textures internally which do not support multisampling.
    /// </summary>
    /// <param name="renderTarget">Render target.</param>
    /// <param name="renderContext">Render context.</param>
    public void RenderToTexture(RenderTextureAsset renderTarget, RenderContext renderContext)
    {
      RenderToSurfaceInternal(renderTarget.Surface0, renderContext);
    }

    protected void RenderToSurfaceInternal(Surface renderSurface, RenderContext renderContext)
    {
      // We do the following here:
      // 1. Set the transformation matrix to match the render surface's size
      // 2. Set the rendertarget to the given surface
      // 3. Clear the surface with an alpha value of 0
      // 4. Render the control (into the surface)
      // 5. Restore the rendertarget to the backbuffer
      // 6. Restore previous transformation matrix

      // Set transformation matrix
      Matrix? oldTransform = null;
      SurfaceDescription description = renderSurface.Description;

      if (description.Width != GraphicsDevice.Width || description.Height != GraphicsDevice.Height)
      {
        oldTransform = GraphicsDevice.FinalTransform;
        GraphicsDevice.SetCameraProjection(description.Width, description.Height);
      }
      // Get the current backbuffer
      using (Surface backBuffer = GraphicsDevice.Device.GetRenderTarget(0))
      {
        // Change the rendertarget to the render texture
        GraphicsDevice.Device.SetRenderTarget(0, renderSurface);

        // Fill the background of the texture with an alpha value of 0
        GraphicsDevice.Device.Clear(ClearFlags.Target, Color.FromArgb(0, Color.Black), 1.0f, 0);

        // Render the control into the given texture
        RenderOverride(renderContext);

        // Restore the backbuffer
        GraphicsDevice.Device.SetRenderTarget(0, backBuffer);
      }
      // Restore standard transformation matrix
      if (oldTransform.HasValue)
        GraphicsDevice.FinalTransform = oldTransform.Value;
    }

    private static RectangleF CalculateBoundingBox(RectangleF rectangle, Matrix transformation)
    {
      PointF tl = rectangle.Location;
      PointF tr = new PointF(rectangle.Right, rectangle.Top);
      PointF bl = new PointF(rectangle.Left, rectangle.Bottom);
      PointF br = new PointF(rectangle.Right, rectangle.Bottom);
      transformation.Transform(ref tl);
      transformation.Transform(ref tr);
      transformation.Transform(ref bl);
      transformation.Transform(ref br);
      PointF rtl = new PointF(
          Math.Min(tl.X, Math.Min(tr.X, Math.Min(bl.X, br.X))),
          Math.Min(tl.Y, Math.Min(tr.Y, Math.Min(bl.Y, br.Y))));
      PointF rbr = new PointF(
          Math.Max(tl.X, Math.Max(tr.X, Math.Max(bl.X, br.X))),
          Math.Max(tl.Y, Math.Max(tr.Y, Math.Max(bl.Y, br.Y))));
      return new RectangleF(rtl, new SizeF(rbr.X - rtl.X, rbr.Y - rtl.Y));
    }

    private RenderContext ExtortRenderContext()
    {
      FrameworkElement parent = VisualParent as FrameworkElement;
      if (parent == null)
        return new RenderContext(Matrix.Identity, RectangleF.Empty);
      Transform layoutTransform = LayoutTransform;
      Transform renderTransform = RenderTransform;
      Matrix? layoutTransformMatrix = layoutTransform == null ? new Matrix?() : layoutTransform.GetTransform();
      Matrix? renderTransformMatrix = renderTransform == null ? new Matrix?() : renderTransform.GetTransform();
      // To calculate our final transformation, we fake a render context starting
      return parent.ExtortRenderContext().Derive(ActualBounds, layoutTransformMatrix, renderTransformMatrix, RenderTransformOrigin, 1);
    }

    /// <summary>
    /// Our render system skips rendering of elements which are currently not visible. But in some situations, we need to calculate the bounds
    /// where this element would have been drawn if it had been rendered. This method forces the calculation of the final transformation
    /// for this element which can be applied on the <see cref="ActualBounds"/>/<see cref="_innerRect"/> to get the element's render bounds.
    /// </summary>
<<<<<<< HEAD
    /// <returns></returns>
=======
    /// <returns>Matrix which represents the final transformation for this element.</returns>
>>>>>>> 3762c23e
    private Matrix ExtortFinalTransform()
    {
      if (_finalTransform.HasValue)
        return _finalTransform.Value;
      return ExtortRenderContext().Transform;
    }

    public override void Render(RenderContext parentRenderContext)
    {
      if (!IsVisible)
        return;

      RectangleF bounds = ActualBounds;
      if (bounds.Width <= 0 || bounds.Height <= 0)
        return;

      Matrix? layoutTransformMatrix = LayoutTransform == null ? new Matrix?() : LayoutTransform.GetTransform();
      Matrix? renderTransformMatrix = RenderTransform == null ? new Matrix?() : RenderTransform.GetTransform();

      RenderContext localRenderContext = parentRenderContext.Derive(bounds, layoutTransformMatrix,
          renderTransformMatrix, RenderTransformOrigin, Opacity);
       Matrix finalTransform = localRenderContext.Transform;
      if (finalTransform != _finalTransform)
      {
        _finalTransform = finalTransform;
        _inverseFinalTransform = Matrix.Invert(_finalTransform.Value);
        _renderedBoundingBox = CalculateBoundingBox(_innerRect, finalTransform);
      }

      Brushes.Brush opacityMask = OpacityMask;
      if (opacityMask == null && Effect == null)
        // Simply render without opacity mask
        RenderOverride(localRenderContext);
      else
      { 
        // Control has an opacity mask or Effect
        // Get global render surface and render texture or create them if they doesn't exist
        RenderTextureAsset renderTexture = ContentManager.Instance.GetRenderTexture(GLOBAL_RENDER_TEXTURE_ASSET_KEY);

        // Ensure they are allocated
        renderTexture.AllocateRenderTarget(GraphicsDevice.Width, GraphicsDevice.Height);
        if (!renderTexture.IsAllocated)
          return;

        // Morpheus_xx: these are typical performance results comparing direct rendering to texture and rendering 
        // to surfaces (for multisampling support).

        // Results inside GUI-Test OpacityMask screen for default skin (720p windowed / fullscreen 1080p)
        // Surface + full StretchRect -> Texture    : 350 fps / 174 fps 
        // Texture                                  : 485 fps / 265 fps

        // Results inside GUI-Test OpacityMask screen for Reflexion skin (fullscreen 1080p)
        // Surface + full StretchRect -> Texture    : 142 fps
        // Texture                                  : 235 fps

        // Create a temporary render context and render the control to the render texture
        RenderContext tempRenderContext = new RenderContext(localRenderContext.Transform, localRenderContext.Opacity, bounds, localRenderContext.ZOrder);

        // An additional copy step is only required for multisampling surfaces
        bool isMultiSample = GraphicsDevice.Setup.IsMultiSample;
        if (isMultiSample)
        {
          RenderTargetAsset renderSurface = ContentManager.Instance.GetRenderTarget(GLOBAL_RENDER_SURFACE_ASSET_KEY);
          renderSurface.AllocateRenderTarget(GraphicsDevice.Width, GraphicsDevice.Height);
          if (!renderSurface.IsAllocated)
            return;

          // First render to the multisampled surface
          RenderToSurface(renderSurface, tempRenderContext);

          // Unfortunately, brushes/brush effects are based on textures and cannot work with surfaces, so we need this additional copy step
          GraphicsDevice.Device.StretchRectangle(
              renderSurface.Surface,  new Rectangle(Point.Empty, renderSurface.Size),
              renderTexture.Surface0, new Rectangle(Point.Empty, renderTexture.Size),
              TextureFilter.None);
        }
        else
          // Directly render to texture
          RenderToTexture(renderTexture, tempRenderContext);

        // Add bounds to our calculated, occupied area.
        // If we don't do that, lines at the border of this element might be dimmed because of the filter (see OpacityMask test in GUITestPlugin).
        // The value was just found by testing. Any better solution is welcome.
        if (opacityMask != null)
        {
          const float OPACITY_MASK_BOUNDS = 0.9f;
          RectangleF occupiedTransformedBounds = tempRenderContext.OccupiedTransformedBounds;
          occupiedTransformedBounds.X -= OPACITY_MASK_BOUNDS;
          occupiedTransformedBounds.Y -= OPACITY_MASK_BOUNDS;
          occupiedTransformedBounds.Width += OPACITY_MASK_BOUNDS * 2;
          occupiedTransformedBounds.Height += OPACITY_MASK_BOUNDS * 2;

          // If the control bounds have changed we need to update our primitive context to make the 
          // texture coordinates match up
          if (_updateOpacityMask || _opacityMaskContext == null ||
              occupiedTransformedBounds != _lastOccupiedTransformedBounds ||
            renderTexture.Size != _lastOpacityRenderSize)
          {
            UpdateOpacityMask(occupiedTransformedBounds, renderTexture.Width, renderTexture.Height, localRenderContext.ZOrder);
            _lastOccupiedTransformedBounds = occupiedTransformedBounds;
            _updateOpacityMask = false;
            _lastOpacityRenderSize = renderTexture.Size;
          }

          // Now render the opacity texture with the OpacityMask brush)
          if (opacityMask.BeginRenderOpacityBrush(renderTexture.Texture, new RenderContext(Matrix.Identity, bounds)))
          {
            _opacityMaskContext.Render(0);
            opacityMask.EndRender();
          }
        }

        // Render Effect
        Effects.Effect effect = Effect;
        if (effect != null)
        {
          UpdateEffectMask(effect, tempRenderContext.OccupiedTransformedBounds, renderTexture.Width, renderTexture.Height, localRenderContext.ZOrder);
          if (effect.BeginRender(renderTexture.Texture, new RenderContext(Matrix.Identity, 1.0d, bounds, localRenderContext.ZOrder)))
          {
            _effectContext.Render(0);
            effect.EndRender();
          }
        }

      }
      // Calculation of absolute render size (in world coordinate system)
      parentRenderContext.IncludeTransformedContentsBounds(localRenderContext.OccupiedTransformedBounds);
      _lastZIndex = localRenderContext.ZOrder;
    }

    protected void UpdateEffectMask(Effects.Effect effect, RectangleF bounds, float width, float height, float zPos)
    {
      Color4 col = ColorConverter.FromColor(Color.White);
      col.Alpha *= (float) Opacity;
      int color = col.ToArgb();

      PositionColoredTextured[] verts = PositionColoredTextured.CreateQuad_Fan(
          bounds.Left - 0.5f, bounds.Top - 0.5f, bounds.Right - 0.5f, bounds.Bottom - 0.5f,
          bounds.Left / width, bounds.Top / height, bounds.Right / width, bounds.Bottom / height,
          zPos, color);

      effect.SetupEffect(this, ref verts, zPos, false);
      PrimitiveBuffer.SetPrimitiveBuffer(ref _effectContext, ref verts, PrimitiveType.TriangleFan);
    }

    #region Opacitymask

    void UpdateOpacityMask(RectangleF bounds, float width, float height, float zPos)
    {
      Color4 col = ColorConverter.FromColor(Color.White);
      col.Alpha *= (float) Opacity;
      int color = col.ToArgb();

      PositionColoredTextured[] verts = PositionColoredTextured.CreateQuad_Fan(
          bounds.Left - 0.5f, bounds.Top - 0.5f, bounds.Right - 0.5f, bounds.Bottom - 0.5f,
          bounds.Left / width, bounds.Top / height, bounds.Right / width, bounds.Bottom / height,
          zPos, color);

      OpacityMask.SetupBrush(this, ref verts, zPos, false);
      PrimitiveBuffer.SetPrimitiveBuffer(ref _opacityMaskContext, ref verts, PrimitiveType.TriangleFan);
    }

    #endregion

    #endregion

    #region Base overrides

    public override void Deallocate()
    {
      base.Deallocate();
      PrimitiveBuffer.DisposePrimitiveBuffer(ref _effectContext);
      PrimitiveBuffer.DisposePrimitiveBuffer(ref _opacityMaskContext);
    }

    public override void FinishInitialization(IParserContext context)
    {
      base.FinishInitialization(context);
      if (Style == null)
        Style = CopyDefaultStyle(context);
    }

    #endregion
  }
}
<|MERGE_RESOLUTION|>--- conflicted
+++ resolved
@@ -1,2023 +1,2015 @@
-#region Copyright (C) 2007-2012 Team MediaPortal
-
-/*
-    Copyright (C) 2007-2012 Team MediaPortal
-    http://www.team-mediaportal.com
-
-    This file is part of MediaPortal 2
-
-    MediaPortal 2 is free software: you can redistribute it and/or modify
-    it under the terms of the GNU General Public License as published by
-    the Free Software Foundation, either version 3 of the License, or
-    (at your option) any later version.
-
-    MediaPortal 2 is distributed in the hope that it will be useful,
-    but WITHOUT ANY WARRANTY; without even the implied warranty of
-    MERCHANTABILITY or FITNESS FOR A PARTICULAR PURPOSE. See the
-    GNU General Public License for more details.
-
-    You should have received a copy of the GNU General Public License
-    along with MediaPortal 2. If not, see <http://www.gnu.org/licenses/>.
-*/
-
-#endregion
-
-// Define DEBUG_LAYOUT to make MP log screen layouting information. That will slow down the layouting process significantly
-// but can be used to find layouting bugs. Don't use that switch in release builds.
-// Use DEBUG_MORE_LAYOUT to get more information, also for skipped method calls.
-//#define DEBUG_LAYOUT
-//#define DEBUG_MORE_LAYOUT
-
-using System;
-using System.Collections.Generic;
-using System.Drawing;
-using System.Linq;
-using MediaPortal.UI.Control.InputManager;
-using MediaPortal.Common.General;
-using MediaPortal.UI.SkinEngine.Commands;
-using MediaPortal.UI.SkinEngine.ContentManagement;
-using MediaPortal.UI.SkinEngine.Controls.Transforms;
-using MediaPortal.UI.SkinEngine.Fonts;
-using MediaPortal.UI.SkinEngine.InputManagement;
-using MediaPortal.UI.SkinEngine.MpfElements;
-using MediaPortal.UI.SkinEngine.MpfElements.Resources;
-using MediaPortal.UI.SkinEngine.Rendering;
-using MediaPortal.UI.SkinEngine.ScreenManagement;
-using MediaPortal.UI.SkinEngine.Xaml.Interfaces;
-using SlimDX;
-using SlimDX.Direct3D9;
-using MediaPortal.UI.SkinEngine.DirectX;
-using MediaPortal.UI.SkinEngine.Controls.Visuals.Styles;
-using MediaPortal.Utilities.DeepCopy;
-
-namespace MediaPortal.UI.SkinEngine.Controls.Visuals
-{
-  public enum VerticalAlignmentEnum
-  {
-    Top = 0,
-    Center = 1,
-    Bottom = 2,
-    Stretch = 3,
-  };
-
-  public enum HorizontalAlignmentEnum
-  {
-    Left = 0,
-    Center = 1,
-    Right = 2,
-    Stretch = 3,
-  };
-
-  public enum MoveFocusDirection
-  {
-    Up,
-    Down,
-    Left,
-    Right
-  }
-
-  public class SetElementStateAction : IUIElementAction
-  {
-    protected ElementState _state;
-
-    public SetElementStateAction(ElementState state)
-    {
-      _state = state;
-    }
-
-    public void Execute(UIElement element)
-    {
-      element.ElementState = _state;
-    }
-  }
-
-  public enum ElementState
-  {
-    /// <summary>
-    /// The element is used as template, style resource or during resource creation.
-    /// </summary>
-    Available,
-
-    /// <summary>
-    /// The element doesn't participate in the render run yet but is being prepared. This means we can take some shortcuts
-    /// when setting properties.
-    /// </summary>
-    Preparing,
-
-    /// <summary>
-    /// The element participates in the render run. In this state, the render thread is the only thread which may access several
-    /// properties of the elements in the screens (only some exceptions for properties which can be accessed by the input thread).
-    /// </summary>
-    Running,
-
-    /// <summary>
-    /// The element is (being) disposed.
-    /// </summary>
-    Disposing
-  }
-
-  public class FrameworkElement : UIElement
-  {
-    #region Constants
-
-    public const string GOTFOCUS_EVENT = "FrameworkElement.GotFocus";
-    public const string LOSTFOCUS_EVENT = "FrameworkElement.LostFocus";
-    public const string MOUSEENTER_EVENT = "FrameworkElement.MouseEnter";
-    public const string MOUSELEAVE_EVENT = "FrameworkElement.MouseLeave";
-
-    protected const string GLOBAL_RENDER_TEXTURE_ASSET_KEY = "SkinEngine::GlobalRenderTexture";
-    protected const string GLOBAL_RENDER_SURFACE_ASSET_KEY = "SkinEngine::GlobalRenderSurface";
-
-    #endregion
-
-    #region Protected fields
-
-    protected AbstractProperty _widthProperty;
-    protected AbstractProperty _heightProperty;
-
-    protected AbstractProperty _actualWidthProperty;
-    protected AbstractProperty _actualHeightProperty;
-    protected AbstractProperty _minWidthProperty;
-    protected AbstractProperty _minHeightProperty;
-    protected AbstractProperty _maxWidthProperty;
-    protected AbstractProperty _maxHeightProperty;
-    protected AbstractProperty _horizontalAlignmentProperty;
-    protected AbstractProperty _verticalAlignmentProperty;
-    protected AbstractProperty _styleProperty;
-    protected AbstractProperty _focusableProperty;
-    protected AbstractProperty _hasFocusProperty;
-    protected AbstractProperty _isMouseOverProperty;
-    protected AbstractProperty _fontSizeProperty;
-    protected AbstractProperty _fontFamilyProperty;
-
-    protected AbstractProperty _contextMenuCommandProperty;
-
-    protected PrimitiveBuffer _opacityMaskContext;
-    protected PrimitiveBuffer _effectContext;
-
-    protected bool _updateOpacityMask = false;
-    protected RectangleF _lastOccupiedTransformedBounds = RectangleF.Empty;
-    protected Size _lastOpacityRenderSize = Size.Empty;
-
-    protected bool _styleSet = false;
-
-    protected volatile SetFocusPriority _setFocusPrio = SetFocusPriority.None;
-
-    protected SizeF? _availableSize = null;
-    protected RectangleF? _outerRect = null;
-    protected RectangleF? _renderedBoundingBox = null;
-
-    protected SizeF _innerDesiredSize; // Desiredd size in local coords
-    protected SizeF _desiredSize; // Desired size in parent coordinate system
-    protected RectangleF _innerRect;
-    protected volatile bool _isMeasureInvalid = true;
-    protected volatile bool _isArrangeInvalid = true;
-
-    protected Matrix? _inverseFinalTransform = null;
-    protected Matrix? _finalTransform = null;
-
-    protected float _lastZIndex = 0;
-
-    #endregion
-
-    #region Ctor & maintainance
-
-    public FrameworkElement()
-    {
-      Init();
-      Attach();
-    }
-
-    void Init()
-    {
-      // Default is not set
-      _widthProperty = new SProperty(typeof(double), Double.NaN);
-      _heightProperty = new SProperty(typeof(double), Double.NaN);
-
-      // Default is not set
-      _actualWidthProperty = new SProperty(typeof(double), Double.NaN);
-      _actualHeightProperty = new SProperty(typeof(double), Double.NaN);
-
-      // Min/Max width
-      _minWidthProperty = new SProperty(typeof(double), 0.0);
-      _minHeightProperty = new SProperty(typeof(double), 0.0);
-      _maxWidthProperty = new SProperty(typeof(double), double.MaxValue);
-      _maxHeightProperty = new SProperty(typeof(double), double.MaxValue);
-
-      // Default is not set
-      _styleProperty = new SProperty(typeof(Style), null);
-
-      // Default is stretch
-      _horizontalAlignmentProperty = new SProperty(typeof(HorizontalAlignmentEnum), HorizontalAlignmentEnum.Stretch);
-      _verticalAlignmentProperty = new SProperty(typeof(VerticalAlignmentEnum), VerticalAlignmentEnum.Stretch);
-
-      // Focus properties
-      _focusableProperty = new SProperty(typeof(bool), false);
-      _hasFocusProperty = new SProperty(typeof(bool), false);
-
-      _isMouseOverProperty = new SProperty(typeof(bool), false);
-
-      // Context menu
-      _contextMenuCommandProperty = new SProperty(typeof(IExecutableCommand), null);
-
-      // Font properties
-      _fontFamilyProperty = new SProperty(typeof(string), String.Empty);
-      _fontSizeProperty = new SProperty(typeof(int), -1);
-    }
-
-    void Attach()
-    {
-      _widthProperty.Attach(OnMeasureGetsInvalid);
-      _heightProperty.Attach(OnMeasureGetsInvalid);
-      _actualHeightProperty.Attach(OnActualBoundsChanged);
-      _actualWidthProperty.Attach(OnActualBoundsChanged);
-      _styleProperty.Attach(OnStyleChanged);
-
-      LayoutTransformProperty.Attach(OnLayoutTransformPropertyChanged);
-      MarginProperty.Attach(OnMeasureGetsInvalid);
-      VisibilityProperty.Attach(OnParentCompleteLayoutGetsInvalid);
-      OpacityProperty.Attach(OnOpacityChanged);
-      OpacityMaskProperty.Attach(OnOpacityChanged);
-      ActualPositionProperty.Attach(OnActualBoundsChanged);
-      IsEnabledProperty.Attach(OnEnabledChanged);
-    }
-
-    void Detach()
-    {
-      _widthProperty.Detach(OnMeasureGetsInvalid);
-      _heightProperty.Detach(OnMeasureGetsInvalid);
-      _actualHeightProperty.Detach(OnActualBoundsChanged);
-      _actualWidthProperty.Detach(OnActualBoundsChanged);
-      _styleProperty.Detach(OnStyleChanged);
-
-      LayoutTransformProperty.Detach(OnLayoutTransformPropertyChanged);
-      MarginProperty.Detach(OnMeasureGetsInvalid);
-      VisibilityProperty.Detach(OnParentCompleteLayoutGetsInvalid);
-      OpacityProperty.Detach(OnOpacityChanged);
-      OpacityMaskProperty.Detach(OnOpacityChanged);
-      ActualPositionProperty.Detach(OnActualBoundsChanged);
-      IsEnabledProperty.Detach(OnEnabledChanged);
-    }
-
-    public override void DeepCopy(IDeepCopyable source, ICopyManager copyManager)
-    {
-      Detach();
-      object oldLayoutTransform = LayoutTransform;
-      base.DeepCopy(source, copyManager);
-      FrameworkElement fe = (FrameworkElement) source;
-      Width = fe.Width;
-      Height = fe.Height;
-      Style = copyManager.GetCopy(fe.Style);
-      ActualWidth = fe.ActualWidth;
-      ActualHeight = fe.ActualHeight;
-      HorizontalAlignment = fe.HorizontalAlignment;
-      VerticalAlignment = fe.VerticalAlignment;
-      Focusable = fe.Focusable;
-      FontSize = fe.FontSize;
-      FontFamily = fe.FontFamily;
-      MinWidth = fe.MinWidth;
-      MinHeight = fe.MinHeight;
-      MaxWidth = fe.MaxWidth;
-      MaxHeight = fe.MaxHeight;
-      _setFocusPrio = fe.SetFocusPrio;
-      _renderedBoundingBox = null;
-
-      // Need to manually call this because we are in a detached state
-      OnLayoutTransformPropertyChanged(_layoutTransformProperty, oldLayoutTransform);
-
-      Attach();
-    }
-
-    public override void Dispose()
-    {
-      if (HasFocus || SetFocus)
-      {
-        FrameworkElement parent = VisualParent as FrameworkElement;
-        if (parent != null)
-          parent.SetFocus = true;
-      }
-      MPF.TryCleanupAndDispose(ContextMenuCommand);
-      base.Dispose();
-      MPF.TryCleanupAndDispose(Style);
-    }
-
-    #endregion
-
-    #region Event handlers
-
-    protected override void OnUpdateElementState()
-    {
-      base.OnUpdateElementState();
-      if (PreparingOrRunning && !_styleSet)
-        UpdateStyle(null);
-    }
-
-    protected void UpdateStyle(Style oldStyle)
-    {
-      bool changed = false;
-      if (oldStyle != null)
-      {
-        changed = true;
-        oldStyle.Reset(this);
-        MPF.TryCleanupAndDispose(oldStyle);
-      }
-      if (Style != null)
-      {
-        changed = true;
-        Style.Set(this);
-        _styleSet = true;
-      }
-      if (changed)
-        InvalidateLayout(true, true);
-    }
-
-    protected virtual void OnStyleChanged(AbstractProperty property, object oldValue)
-    {
-      if (!PreparingOrRunning)
-        return;
-      UpdateStyle((Style) oldValue);
-    }
-
-    void OnActualBoundsChanged(AbstractProperty property, object oldValue)
-    {
-      _updateOpacityMask = true;
-    }
-
-    void OnEnabledChanged(AbstractProperty property, object oldValue)
-    {
-      if (!IsEnabled)
-        ResetFocus();
-    }
-
-    void OnLayoutTransformChanged(IObservable observable)
-    {
-      InvalidateLayout(true, true);
-    }
-
-    void OnLayoutTransformPropertyChanged(AbstractProperty property, object oldValue)
-    {
-      if (oldValue is Transform)
-        ((Transform) oldValue).ObjectChanged -= OnLayoutTransformChanged;
-      if (LayoutTransform != null)
-        LayoutTransform.ObjectChanged += OnLayoutTransformChanged;
-    }
-
-    void OnOpacityChanged(AbstractProperty property, object oldValue)
-    {
-      _updateOpacityMask = true;
-    }
-
-    /// <summary>
-    /// Called when a property has been changed which makes our arrangement invalid.
-    /// </summary>
-    /// <param name="property">The property.</param>
-    /// <param name="oldValue">The old value of the property.</param>
-    protected void OnArrangeGetsInvalid(AbstractProperty property, object oldValue)
-    {
-      InvalidateLayout(false, true);
-    }
-
-    /// <summary>
-    /// Called when a property has been changed which makes our measurement invalid.
-    /// </summary>
-    /// <param name="property">The property.</param>
-    /// <param name="oldValue">The old value of the property.</param>
-    protected void OnMeasureGetsInvalid(AbstractProperty property, object oldValue)
-    {
-      InvalidateLayout(true, false);
-    }
-
-    /// <summary>
-    /// Called when a property has been changed which makes our measurement and our arrangement invalid.
-    /// </summary>
-    /// <param name="property">The property.</param>
-    /// <param name="oldValue">The old value of the property.</param>
-    protected void OnCompleteLayoutGetsInvalid(AbstractProperty property, object oldValue)
-    {
-      InvalidateLayout(true, true);
-    }
-
-    /// <summary>
-    /// Called when a property has been changed which makes our parent's measurement and its arrangement invalid.
-    /// </summary>
-    /// <param name="property">The property.</param>
-    /// <param name="oldValue">The old value of the property.</param>
-    protected void OnParentCompleteLayoutGetsInvalid(AbstractProperty property, object oldValue)
-    {
-      InvalidateParentLayout(true, true);
-    }
-
-    #endregion
-
-    #region Public properties
-
-    /// <summary>
-    /// Returns the desired size this element calculated based on the available size.
-    /// This value denotes the desired size of this element including its <see cref="UIElement.Margin"/> in the parent's coordinate
-    /// system, i.e. with the <see cref="UIElement.RenderTransform"/> and <see cref="UIElement.LayoutTransform"/> applied.
-    /// </summary>
-    public SizeF DesiredSize
-    {
-      get { return _desiredSize; }
-    }
-
-    public AbstractProperty WidthProperty
-    {
-      get { return _widthProperty; }
-    }
-
-    public double Width
-    {
-      get { return (double) _widthProperty.GetValue(); }
-      set { _widthProperty.SetValue(value); }
-    }
-
-    public AbstractProperty HeightProperty
-    {
-      get { return _heightProperty; }
-    }
-
-    public double Height
-    {
-      get { return (double) _heightProperty.GetValue(); }
-      set { _heightProperty.SetValue(value); }
-    }
-
-    public AbstractProperty ActualWidthProperty
-    {
-      get { return _actualWidthProperty; }
-    }
-
-    public double ActualWidth
-    {
-      get { return (double) _actualWidthProperty.GetValue(); }
-      set { _actualWidthProperty.SetValue(value); }
-    }
-
-    public AbstractProperty ActualHeightProperty
-    {
-      get { return _actualHeightProperty; }
-    }
-
-    public double ActualHeight
-    {
-      get { return (double) _actualHeightProperty.GetValue(); }
-      set { _actualHeightProperty.SetValue(value); }
-    }
-
-    public AbstractProperty MinWidthProperty
-    {
-      get { return _minWidthProperty; }
-    }
-
-    public double MinWidth
-    {
-      get { return (double) _minWidthProperty.GetValue(); }
-      set { _minWidthProperty.SetValue(value); }
-    }
-
-    public AbstractProperty MinHeightProperty
-    {
-      get { return _minHeightProperty; }
-    }
-
-    public double MinHeight
-    {
-      get { return (double) _minHeightProperty.GetValue(); }
-      set { _minHeightProperty.SetValue(value); }
-    }
-
-    public AbstractProperty MaxWidthProperty
-    {
-      get { return _maxWidthProperty; }
-    }
-
-    public double MaxWidth
-    {
-      get { return (double) _maxWidthProperty.GetValue(); }
-      set { _maxWidthProperty.SetValue(value); }
-    }
-
-    public AbstractProperty MaxHeightProperty
-    {
-      get { return _maxHeightProperty; }
-    }
-
-    public double MaxHeight
-    {
-      get { return (double) _maxHeightProperty.GetValue(); }
-      set { _maxHeightProperty.SetValue(value); }
-    }
-
-    /// <summary>
-    /// Gets this element's bounds in this element's coordinate system.
-    /// This is a derived property which is calculated by the layout system.
-    /// </summary>
-    public RectangleF ActualBounds
-    {
-      get { return _innerRect; }
-    }
-
-    /// <summary>
-    /// Gets the actual bounds in layout plus <see cref="UIElement.Margin"/> plus the space which is needed for our
-    /// <see cref="UIElement.LayoutTransform"/> in the coordinate system of the parent.
-    /// Render transformations aren't taken into account here.
-    /// </summary>
-    public RectangleF ActualTotalBounds
-    {
-      get { return _outerRect ?? RectangleF.Empty; }
-    }
-
-    /// <summary>
-    /// Gets the box which encloses the position where this control is rendered in the world coordinate system.
-    /// </summary>
-    /// <remarks>
-    /// This property is only set if this element was rendered at its current position. If it was not yet rendered or rearranged
-    /// after the last rendering, this property is <c>null</c>.
-    /// </remarks>
-    public RectangleF? RenderedBoundingBox
-    {
-      get { return _renderedBoundingBox; }
-    }
-
-    /// <summary>
-    /// Gets the best known bounding box of the render area of this element.
-    /// </summary>
-    /// <remarks>
-    /// This property returns the <see cref="RenderedBoundingBox"/>, if present. Else, it will calculate the final transform which would
-    /// be used by this element if it would have been rendered before.
-    /// </remarks>
-    public RectangleF BoundingBox
-    {
-      get { return _renderedBoundingBox ?? CalculateBoundingBox(_innerRect, ExtortFinalTransform()); }
-    }
-
-    public AbstractProperty HorizontalAlignmentProperty
-    {
-      get { return _horizontalAlignmentProperty; }
-    }
-
-    public HorizontalAlignmentEnum HorizontalAlignment
-    {
-      get { return (HorizontalAlignmentEnum) _horizontalAlignmentProperty.GetValue(); }
-      set { _horizontalAlignmentProperty.SetValue(value); }
-    }
-
-    public AbstractProperty VerticalAlignmentProperty
-    {
-      get { return _verticalAlignmentProperty; }
-    }
-
-    public VerticalAlignmentEnum VerticalAlignment
-    {
-      get { return (VerticalAlignmentEnum) _verticalAlignmentProperty.GetValue(); }
-      set { _verticalAlignmentProperty.SetValue(value); }
-    }
-
-    public AbstractProperty StyleProperty
-    {
-      get { return _styleProperty; }
-    }
-
-    /// <summary>
-    /// Style of this element. This property must be set to a sensible value, else, this element cannot be rendered.
-    /// This property can be guessed by assigning te return value of <see cref="CopyDefaultStyle"/>.
-    /// </summary>
-    public Style Style
-    {
-      get { return (Style) _styleProperty.GetValue(); }
-      set { _styleProperty.SetValue(value); }
-    }
-
-    /// <summary>
-    /// Helper property to make it possible in the screenfiles to set the focus to a framework element (or its first focusable child)
-    /// when the screen is initialized. Use this property to set the initial focus.
-    /// </summary>
-    public SetFocusPriority SetFocusPrio
-    {
-      get { return _setFocusPrio; }
-      set
-      {
-        _setFocusPrio = value;
-        if (value > SetFocusPriority.None)
-          InvalidateLayout(false, true);
-      }
-    }
-
-    public bool SetFocus
-    {
-      get { return _setFocusPrio > SetFocusPriority.None; }
-      set { _setFocusPrio = value ? SetFocusPriority.Default : SetFocusPriority.None; }
-    }
-
-    public AbstractProperty HasFocusProperty
-    {
-      get { return _hasFocusProperty; }
-    }
-
-    /// <summary>
-    /// Returns the information whether this element currently has the focus. This element should not be set from the GUI!
-    /// </summary>
-    public virtual bool HasFocus
-    {
-      get { return (bool) _hasFocusProperty.GetValue(); }
-      internal set { _hasFocusProperty.SetValue(value); }
-    }
-
-    public AbstractProperty FocusableProperty
-    {
-      get { return _focusableProperty; }
-    }
-
-    public bool Focusable
-    {
-      get { return (bool) _focusableProperty.GetValue(); }
-      set { _focusableProperty.SetValue(value); }
-    }
-
-    public AbstractProperty IsMouseOverProperty
-    {
-      get { return _isMouseOverProperty; }
-    }
-
-    public bool IsMouseOver
-    {
-      get { return (bool) _isMouseOverProperty.GetValue(); }
-      internal set { _isMouseOverProperty.SetValue(value); }
-    }
-
-    public AbstractProperty ContextMenuCommandProperty
-    {
-      get { return _contextMenuCommandProperty; }
-    }
-
-    public IExecutableCommand ContextMenuCommand
-    {
-      get { return (IExecutableCommand) _contextMenuCommandProperty.GetValue(); }
-      internal set { _contextMenuCommandProperty.SetValue(value); }
-    }
-
-    public AbstractProperty FontFamilyProperty
-    {
-      get { return _fontFamilyProperty; }
-    }
-
-    // FontFamily & FontSize are defined in FrameworkElement because it should also be defined on
-    // panels, and in MPF, panels inherit from FrameworkElement
-    public string FontFamily
-    {
-      get { return (string) _fontFamilyProperty.GetValue(); }
-      set { _fontFamilyProperty.SetValue(value); }
-    }
-
-    public AbstractProperty FontSizeProperty
-    {
-      get { return _fontSizeProperty; }
-    }
-
-    // FontFamily & FontSize are defined in FrameworkElement because it should also be defined on
-    // panels, and in MPF, panels inherit from FrameworkElement
-    public int FontSize
-    {
-      get { return (int) _fontSizeProperty.GetValue(); }
-      set { _fontSizeProperty.SetValue(value); }
-    }
-
-    public bool IsMeasureInvalid
-    {
-      get { return _isMeasureInvalid; }
-    }
-
-    public bool IsArrangeInvalid
-    {
-      get { return _isArrangeInvalid; }
-    }
-
-    #endregion
-
-    #region Font handling
-
-    public string GetFontFamilyOrInherited()
-    {
-      string result = FontFamily;
-      Visual current = this;
-      while (string.IsNullOrEmpty(result) && (current = current.VisualParent) != null)
-      {
-        FrameworkElement currentFE = current as FrameworkElement;
-        if (currentFE != null)
-          result = currentFE.FontFamily;
-      }
-      return string.IsNullOrEmpty(result) ? FontManager.DefaultFontFamily : result;
-    }
-
-    public int GetFontSizeOrInherited()
-    {
-      int result = FontSize;
-      Visual current = this;
-      while (result == -1 && (current = current.VisualParent) != null)
-      {
-        FrameworkElement currentFE = current as FrameworkElement;
-        if (currentFE != null)
-          result = currentFE.FontSize;
-      }
-      return result == -1 ? FontManager.DefaultFontSize : result;
-    }
-
-    #endregion
-
-    #region Keyboard handling
-
-    public override void OnKeyPreview(ref Key key)
-    {
-      base.OnKeyPreview(ref key);
-      if (!HasFocus)
-        return;
-      if (key == Key.None) return;
-      IExecutableCommand cmd = ContextMenuCommand;
-      if (key == Key.ContextMenu && ContextMenuCommand != null)
-      {
-        if (cmd != null)
-          InputManager.Instance.ExecuteCommand(cmd.Execute);
-        key = Key.None;
-      }
-    }
-
-    #endregion
-
-    #region Mouse handling
-
-    protected bool TransformMouseCoordinates(ref float x, ref float y)
-    {
-      Matrix? ift = _inverseFinalTransform;
-      if (ift.HasValue)
-      {
-        ift.Value.Transform(ref x, ref y);
-        return true;
-      }
-      return false;
-    }
-
-    public bool CanHandleMouseMove()
-    {
-      return _inverseFinalTransform.HasValue;
-    }
-
-    public override void OnMouseMove(float x, float y, ICollection<FocusCandidate> focusCandidates)
-    {
-      if (IsVisible)
-      {
-        if (IsInVisibleArea(x, y))
-        {
-          if (!IsMouseOver)
-          {
-            IsMouseOver = true;
-            FireEvent(MOUSEENTER_EVENT, RoutingStrategyEnum.Direct);
-          }
-          focusCandidates.Add(new FocusCandidate(this, _lastZIndex));
-        }
-        else
-        {
-          if (IsMouseOver)
-          {
-            IsMouseOver = false;
-            FireEvent(MOUSELEAVE_EVENT, RoutingStrategyEnum.Direct);
-          }
-        }
-      }
-      base.OnMouseMove(x, y, focusCandidates);
-    }
-
-    #endregion
-
-    #region Focus handling
-
-    /// <summary>
-    /// Checks if this element is focusable. This is the case if the element is visible, enabled and
-    /// focusable. If this is the case, this method will set the focus to this element.
-    /// </summary>
-    /// <param name="checkChildren">If this parameter is set to <c>true</c>, this method will also try to
-    /// set the focus to any of its child elements.</param>
-    public bool TrySetFocus(bool checkChildren)
-    {
-      if (HasFocus)
-        return true;
-      if (IsVisible && IsEnabled && Focusable)
-      {
-        Screen screen = Screen;
-        if (screen == null)
-          return false;
-        RectangleF actualBounds = ActualBounds;
-        BringIntoView(this, actualBounds);
-        screen.UpdateFocusRect(actualBounds);
-        screen.FrameworkElementGotFocus(this);
-        HasFocus = true;
-        return true;
-      }
-      if (checkChildren)
-        return GetChildren().OfType<FrameworkElement>().Any(fe => fe.TrySetFocus(true));
-      return false;
-    }
-
-    public void ResetFocus()
-    {
-      HasFocus = false;
-      Screen screen = Screen;
-      if (screen == null)
-        return;
-      screen.FrameworkElementLostFocus(this);
-    }
-
-    protected void UpdateFocus()
-    {
-      if (_setFocusPrio == SetFocusPriority.None)
-        return;
-      Screen screen = Screen;
-      if (screen == null)
-        return;
-      screen.ScheduleSetFocus(this, _setFocusPrio);
-      _setFocusPrio = SetFocusPriority.None;
-    }
-
-    /// <summary>
-    /// Checks if the currently focused control is contained in this virtual keyboard control.
-    /// </summary>
-    public bool IsInFocusRootPath()
-    {
-      Screen screen = Screen;
-      Visual focusPath = screen == null ? null : screen.FocusedElement;
-      while (focusPath != null)
-      {
-        if (focusPath == this)
-          // Focused control is located in our focus scope
-          return true;
-        focusPath = focusPath.VisualParent;
-      }
-      return false;
-    }
-
-    #endregion
-
-    #region Focus & control predicition
-
-    #region Focus movement
-
-    protected FrameworkElement GetFocusedElementOrChild()
-    {
-      Screen screen = Screen;
-      FrameworkElement result = screen == null ? null : screen.FocusedElement;
-      if (result == null)
-        foreach (UIElement child in GetChildren())
-        {
-          result = child as FrameworkElement;
-          if (result != null)
-            break;
-        }
-      return result;
-    }
-
-    /// <summary>
-    /// Moves the focus from the currently focused element in the screen to the first child element in the given
-    /// direction.
-    /// </summary>
-    /// <param name="direction">Direction to move the focus.</param>
-    /// <returns><c>true</c>, if the focus could be moved to the desired child, else <c>false</c>.</returns>
-    protected bool MoveFocus1(MoveFocusDirection direction)
-    {
-      FrameworkElement currentElement = GetFocusedElementOrChild();
-      if (currentElement == null)
-        return false;
-      FrameworkElement nextElement = PredictFocus(currentElement.ActualBounds, direction);
-      if (nextElement == null) return false;
-      return nextElement.TrySetFocus(true);
-    }
-
-    /// <summary>
-    /// Moves the focus from the currently focused element in the screen to our last child in the given
-    /// direction. For example if <c>direction == MoveFocusDirection.Up</c>, this method tries to focus the
-    /// topmost child.
-    /// </summary>
-    /// <param name="direction">Direction to move the focus.</param>
-    /// <returns><c>true</c>, if the focus could be moved to the desired child, else <c>false</c>.</returns>
-    protected bool MoveFocusN(MoveFocusDirection direction)
-    {
-      FrameworkElement currentElement = GetFocusedElementOrChild();
-      if (currentElement == null)
-        return false;
-      ICollection<FrameworkElement> focusableChildren = GetFEChildren();
-      if (focusableChildren.Count == 0)
-        return false;
-      FrameworkElement nextElement;
-      while ((nextElement = FindNextFocusElement(focusableChildren, currentElement.ActualBounds, direction)) != null)
-        currentElement = nextElement;
-      return currentElement.TrySetFocus(true);
-    }
-
-    #endregion
-
-    #region Focus prediction
-
-    /// <summary>
-    /// Predicts the next control located inside this element which is positioned in the specified direction
-    /// <paramref name="dir"/> to the specified <paramref name="currentFocusRect"/> and
-    /// which is able to get the focus.
-    /// This method will search the control tree down starting with this element as root element.
-    /// This method is only able to find focusable elements which are located at least one element outside the visible
-    /// range (see <see cref="AddPotentialFocusableElements"/>).
-    /// </summary>
-    /// <param name="currentFocusRect">The borders of the currently focused control.</param>
-    /// <param name="dir">Direction, the result control should be positioned relative to the
-    /// currently focused control.</param>
-    /// <returns>Framework element which should get the focus, or <c>null</c>, if this control
-    /// tree doesn't contain an appropriate control. The returned control will be
-    /// visible, focusable and enabled.</returns>
-    public virtual FrameworkElement PredictFocus(RectangleF? currentFocusRect, MoveFocusDirection dir)
-    {
-      if (!IsVisible ||!IsEnabled)
-        return null;
-      ICollection<FrameworkElement> focusableChildren = new List<FrameworkElement>();
-      AddPotentialFocusableElements(currentFocusRect, focusableChildren);
-      // Check child controls
-      if (focusableChildren.Count == 0)
-        return null;
-      if (!currentFocusRect.HasValue)
-        return focusableChildren.First();
-      FrameworkElement result = FindNextFocusElement(focusableChildren, currentFocusRect, dir);
-      if (result != null)
-        return result;
-      return null;
-    }
-
-    /// <summary>
-    /// Searches through a collection of elements to find the best matching next focus element.
-    /// </summary>
-    /// <param name="potentialNextFocusElements">Collection of elements to search.</param>
-    /// <param name="currentFocusRect">Bounds of the element which currently has focus.</param>
-    /// <param name="dir">Direction to move the focus.</param>
-    /// <returns>Next focusable element in the given <paramref name="dir"/> or <c>null</c>, if the given
-    /// <paramref name="potentialNextFocusElements"/> don't contain a focusable element in the given direction.</returns>
-    protected static FrameworkElement FindNextFocusElement(IEnumerable<FrameworkElement> potentialNextFocusElements,
-        RectangleF? currentFocusRect, MoveFocusDirection dir)
-    {
-      FrameworkElement bestMatch = null;
-      float bestDistance = float.MaxValue;
-      float bestCenterDistance = float.MaxValue;
-      if (!currentFocusRect.HasValue)
-        return null;
-      foreach (FrameworkElement child in potentialNextFocusElements)
-      {
-        if ((dir == MoveFocusDirection.Up && child.LocatedAbove(currentFocusRect.Value)) ||
-            (dir == MoveFocusDirection.Down && child.LocatedBelow(currentFocusRect.Value)) ||
-            (dir == MoveFocusDirection.Left && child.LocatedLeftOf(currentFocusRect.Value)) ||
-            (dir == MoveFocusDirection.Right && child.LocatedRightOf(currentFocusRect.Value)))
-        { // Calculate and compare distances of all matches
-          float centerDistance = CenterDistance(child.BoundingBox, currentFocusRect.Value);
-          if (centerDistance == 0)
-            // If the child's center is exactly the center of the currently focused element,
-            // it won't be used as next focus element
-            continue;
-          float distance = BorderDistance(child.BoundingBox, currentFocusRect.Value);
-          if (bestMatch == null || distance < bestDistance ||
-              distance == bestDistance && centerDistance < bestCenterDistance)
-          {
-            bestMatch = child;
-            bestDistance = distance;
-            bestCenterDistance = centerDistance;
-          }
-        }
-      }
-      return bestMatch;
-    }
-
-    protected static float BorderDistance(RectangleF r1, RectangleF r2)
-    {
-      float distX;
-      float distY;
-      if (r1.Left > r2.Right)
-        distX = r1.Left - r2.Right;
-      else if (r1.Right < r2.Left)
-        distX = r2.Left - r1.Right;
-      else
-        distX = 0;
-      if (r1.Top > r2.Bottom)
-        distY = r1.Top - r2.Bottom;
-      else if (r1.Bottom < r2.Top)
-        distY = r2.Top - r1.Bottom;
-      else
-        distY = 0;
-      return (float) Math.Sqrt(distX * distX + distY * distY);
-    }
-
-    protected static float CenterDistance(RectangleF r1, RectangleF r2)
-    {
-      float distX = Math.Abs((r1.Left + r1.Right) / 2 - (r2.Left + r2.Right) / 2);
-      float distY = Math.Abs((r1.Top + r1.Bottom) / 2 - (r2.Top + r2.Bottom) / 2);
-      return (float) Math.Sqrt(distX * distX + distY * distY);
-    }
-
-    protected PointF GetCenterPosition(RectangleF rect)
-    {
-      return new PointF((rect.Left + rect.Right) / 2, (rect.Top + rect.Bottom) / 2);
-    }
-
-    private static float CalcDirection(PointF start, PointF end)
-    {
-      if (IsNear(start.X, end.X) && IsNear(start.Y, end.Y))
-        return float.NaN;
-      double x = end.X - start.X;
-      double y = end.Y - start.Y;
-      double alpha = Math.Acos(x / Math.Sqrt(x * x + y * y));
-      if (end.Y > start.Y) // Coordinates go from top to bottom, so y must be inverted
-        alpha = -alpha;
-      if (alpha < 0)
-        alpha += 2 * Math.PI;
-      return (float) alpha;
-    }
-
-    protected static bool AInsideB(RectangleF a, RectangleF b)
-    {
-      return b.Left <= a.Left && b.Right >= a.Right &&
-          b.Top <= a.Top && b.Bottom >= a.Bottom;
-    }
-
-    protected bool LocatedInside(RectangleF otherRect)
-    {
-      return AInsideB(BoundingBox, otherRect);
-    }
-
-    protected bool EnclosesRect(RectangleF otherRect)
-    {
-      return AInsideB(otherRect, BoundingBox);
-    }
-
-    protected bool LocatedBelow(RectangleF otherRect)
-    {
-      RectangleF actualBounds = BoundingBox;
-      if (IsNear(actualBounds.Top, otherRect.Bottom))
-        return true;
-      PointF start = new PointF((actualBounds.Right + actualBounds.Left) / 2, actualBounds.Top);
-      PointF end = new PointF((otherRect.Right + otherRect.Left) / 2, otherRect.Bottom);
-      float alpha = CalcDirection(start, end);
-      return alpha > DELTA_DOUBLE && alpha < Math.PI - DELTA_DOUBLE;
-    }
-
-    protected bool LocatedAbove(RectangleF otherRect)
-    {
-      RectangleF actualBounds = BoundingBox;
-      if (IsNear(actualBounds.Bottom, otherRect.Top))
-        return true;
-      PointF start = new PointF((actualBounds.Right + actualBounds.Left) / 2, actualBounds.Bottom);
-      PointF end = new PointF((otherRect.Right + otherRect.Left) / 2, otherRect.Top);
-      float alpha = CalcDirection(start, end);
-      return alpha > Math.PI + DELTA_DOUBLE && alpha < 2 * Math.PI - DELTA_DOUBLE;
-    }
-
-    protected bool LocatedLeftOf(RectangleF otherRect)
-    {
-      RectangleF actualBounds = BoundingBox;
-      if (IsNear(actualBounds.Right, otherRect.Left))
-        return true;
-      PointF start = new PointF(actualBounds.Right, (actualBounds.Top + actualBounds.Bottom) / 2);
-      PointF end = new PointF(otherRect.Left, (otherRect.Top + otherRect.Bottom) / 2);
-      float alpha = CalcDirection(start, end);
-      return alpha < Math.PI / 2 - DELTA_DOUBLE || alpha > 3 * Math.PI / 2 + DELTA_DOUBLE;
-    }
-
-    protected bool LocatedRightOf(RectangleF otherRect)
-    {
-      RectangleF actualBounds = BoundingBox;
-      if (IsNear(actualBounds.Left, otherRect.Right))
-        return true;
-      PointF start = new PointF(actualBounds.Left, (actualBounds.Top + actualBounds.Bottom) / 2);
-      PointF end = new PointF(otherRect.Right, (otherRect.Top + otherRect.Bottom) / 2);
-      float alpha = CalcDirection(start, end);
-      return alpha > Math.PI / 2 + DELTA_DOUBLE && alpha < 3 * Math.PI / 2 - DELTA_DOUBLE;
-    }
-
-    /// <summary>
-    /// Collects all focusable elements in the element tree starting with this element which are potentially located next
-    /// to the given <paramref name="startingRect"/>.
-    /// </summary>
-    /// <remarks>
-    /// This default implementation simply returns this element and all children, but sub classes might restrict the
-    /// result collection.
-    /// The less elements are returned, the faster the focusing engine can find an element to be focused.
-    /// </remarks>
-    /// <param name="startingRect">Rectangle where to start searching. If this parameter is <c>null</c> (i.e. has no value),
-    /// all potential focusable elements should be returned.</param>
-    /// <param name="elements">Collection to add elements which are able to get the focus.</param>
-    public virtual void AddPotentialFocusableElements(RectangleF? startingRect, ICollection<FrameworkElement> elements)
-    {
-      if (!IsVisible || !IsEnabled)
-        return;
-      if (Focusable)
-        elements.Add(this);
-      // General implementation: Return all visible children
-      ICollection<FrameworkElement> children = GetFEChildren();
-      foreach (FrameworkElement child in children)
-      {
-        if (!child.IsVisible || !child.IsEnabled)
-          continue;
-        child.AddPotentialFocusableElements(startingRect, elements);
-      }
-    }
-
-    protected ICollection<FrameworkElement> GetFEChildren()
-    {
-      ICollection<UIElement> children = GetChildren();
-      ICollection<FrameworkElement> result = new List<FrameworkElement>(children.Count);
-      foreach (UIElement child in children)
-      {
-        FrameworkElement fe = child as FrameworkElement;
-        if (fe != null)
-          result.Add(fe);
-      }
-      return result;
-    }
-
-    #endregion
-
-    #endregion
-
-    #region Replacing methods for the == operator which evaluate two float.NaN values to equal
-
-    public static bool SameValue(float val1, float val2)
-    {
-      return float.IsNaN(val1) && float.IsNaN(val2) || val1 == val2;
-    }
-
-    public static bool SameSize(SizeF size1, SizeF size2)
-    {
-      return SameValue(size1.Width, size2.Width) && SameValue(size1.Height, size2.Height);
-    }
-
-    public static bool SameSize(SizeF? size1, SizeF size2)
-    {
-      return size1.HasValue && SameSize(size1.Value, size2);
-    }
-
-    public static bool SameRect(RectangleF rect1, RectangleF rect2)
-    {
-      return SameValue(rect1.X, rect2.X) && SameValue(rect1.Y, rect2.Y) && SameValue(rect1.Width, rect2.Width) && SameValue(rect1.Height, rect2.Height);
-    }
-
-    public static bool SameRect(RectangleF? rect1, RectangleF rect2)
-    {
-      return rect1.HasValue && SameRect(rect1.Value, rect2);
-    }
-
-    #endregion
-
-    #region Layouting
-
-    public override bool IsInArea(float x, float y)
-    {
-      PointF actualPosition = ActualPosition;
-      double actualWidth = ActualWidth;
-      double actualHeight = ActualHeight;
-      float xTrans = x;
-      float yTrans = y;
-      if (!TransformMouseCoordinates(ref xTrans, ref yTrans))
-        return false;
-      return xTrans >= actualPosition.X && xTrans <= actualPosition.X + actualWidth && yTrans >= actualPosition.Y && yTrans <= actualPosition.Y + actualHeight;
-    }
-
-    public void InvalidateLayout(bool invalidateMeasure, bool invalidateArrange)
-    {
-#if DEBUG_LAYOUT
-      System.Diagnostics.Trace.WriteLine(string.Format("InvalidateLayout {0} Name='{1}', MeasureInvalid={2}, ArrangeInvalid={3}", GetType().Name, Name, invalidateMeasure, invalidateArrange));
-#endif
-      // Albert: Don't use this optimization without the check for _elementState because of threading issues
-      if ((_isMeasureInvalid || !invalidateMeasure) && (_isArrangeInvalid || !invalidateArrange) && _elementState != ElementState.Running)
-        return;
-      _isMeasureInvalid |= invalidateMeasure;
-      _isArrangeInvalid |= invalidateArrange;
-      if (!IsVisible)
-        return;
-      InvalidateParentLayout(invalidateMeasure, invalidateArrange);
-    }
-
-    /// <summary>
-    /// Invalidates the layout of our visual parent.
-    /// The parent will re-layout itself and its children.
-    /// </summary>
-    public void InvalidateParentLayout(bool invalidateMeasure, bool invalidateArrange)
-    {
-      FrameworkElement parent = VisualParent as FrameworkElement;
-      if (parent != null)
-        parent.InvalidateLayout(invalidateMeasure, invalidateArrange);
-    }
-
-    /// <summary>
-<<<<<<< HEAD
-    /// Given the transform to be applied to a unknown rectangle, this method finds (in axis-aligned local space)
-=======
-    /// Given the transform to be applied to an unknown rectangle, this method finds (in axis-aligned local space)
->>>>>>> 3762c23e
-    /// the largest rectangle that, after transform, fits within <paramref name="localBounds"/>.
-    /// Largest rectangle means rectangle of the greatest area in local space (although maximal area in local space
-    /// implies maximal area in transform space).
-    /// </summary>
-    /// <param name="transform">Transformation matrix.</param>
-    /// <param name="localBounds">The bounds in local space where the returned size fits when transformed
-    /// via the given <paramref name="transform"/>.</param>
-    /// <returns>The dimensions, in local space, of the maximal area rectangle found.</returns>
-    private static SizeF FindMaxTransformedSize(Matrix transform, SizeF localBounds)
-    {
-      // X (width) and Y (height) constraints for axis-aligned bounding box in dest. space
-      float xConstr = localBounds.Width;
-      float yConstr = localBounds.Height;
-
-      // Avoid doing math on an empty rect
-      if (IsNear(xConstr, 0) || IsNear(yConstr, 0))
-        return new SizeF(0, 0);
-
-      bool xConstrInfinite = float.IsNaN(xConstr);
-      bool yConstrInfinite = float.IsNaN(yConstr);
-
-      if (xConstrInfinite && yConstrInfinite)
-        return new SizeF(float.NaN, float.NaN);
-
-      if (xConstrInfinite) // Assume square for one-dimensional constraint 
-        xConstr = yConstr;
-      else if (yConstrInfinite)
-        yConstr = xConstr;
-
-      // We only deal with nonsingular matrices here. The nonsingular matrix is the one
-      // that has inverse (determinant != 0).
-      if (transform.Determinant() == 0)
-        return new SizeF(0, 0);
-
-      float a = transform.M11;
-      float b = transform.M12;
-      float c = transform.M21;
-      float d = transform.M22;
-
-      // Result width and height (in child/local space)
-      float w;
-      float h;
-
-      // Because we are dealing with nonsingular transform matrices, we have (b==0 || c==0) XOR (a==0 || d==0) 
-      if (IsNear(b, 0) || IsNear(c, 0))
-      { // (b == 0 || c == 0) ==> a != 0 && d != 0
-        float yCoverD = yConstrInfinite ? float.PositiveInfinity : Math.Abs(yConstr / d);
-        float xCoverA = xConstrInfinite ? float.PositiveInfinity : Math.Abs(xConstr / a);
-
-        if (IsNear(b, 0))
-        {
-          if (IsNear(c, 0))
-          { // b == 0, c == 0, a != 0, d != 0
-
-            // No constraint relation; use maximal width and height 
-            h = yCoverD;
-            w = xCoverA;
-          }
-          else
-          { // b == 0, a != 0, c != 0, d != 0
-
-            // Maximizing under line (hIntercept=xConstr/c, wIntercept=xConstr/a) 
-            // BUT we still have constraint: h <= yConstr/d
-            h = Math.Min(0.5f * Math.Abs(xConstr / c), yCoverD);
-            w = xCoverA - ((c * h) / a);
-          }
-        }
-        else
-        { // c == 0, a != 0, b != 0, d != 0 
-
-          // Maximizing under line (hIntercept=yConstr/d, wIntercept=yConstr/b)
-          // BUT we still have constraint: w <= xConstr/a
-          w = Math.Min(0.5f * Math.Abs(yConstr / b), xCoverA);
-          h = yCoverD - ((b * w) / d);
-        }
-      }
-      else if (IsNear(a, 0) || IsNear(d, 0))
-      { // (a == 0 || d == 0) ==> b != 0 && c != 0 
-        float yCoverB = Math.Abs(yConstr / b);
-        float xCoverC = Math.Abs(xConstr / c);
-
-        if (IsNear(a, 0))
-        {
-          if (IsNear(d, 0))
-          { // a == 0, d == 0, b != 0, c != 0 
-
-            // No constraint relation; use maximal width and height
-            h = xCoverC;
-            w = yCoverB;
-          }
-          else
-          { // a == 0, b != 0, c != 0, d != 0
-
-            // Maximizing under line (hIntercept=yConstr/d, wIntercept=yConstr/b)
-            // BUT we still have constraint: h <= xConstr/c
-            h = Math.Min(0.5f * Math.Abs(yConstr / d), xCoverC);
-            w = yCoverB - ((d * h) / b);
-          }
-        }
-        else
-        { // d == 0, a != 0, b != 0, c != 0
-
-          // Maximizing under line (hIntercept=xConstr/c, wIntercept=xConstr/a)
-          // BUT we still have constraint: w <= yConstr/b
-          w = Math.Min(0.5f * Math.Abs(xConstr / a), yCoverB);
-          h = xCoverC - ((a * w) / c);
-        }
-      }
-      else
-      {
-        float xCoverA = Math.Abs(xConstr / a); // w-intercept of x-constraint line
-        float xCoverC = Math.Abs(xConstr / c); // h-intercept of x-constraint line
-
-        float yCoverB = Math.Abs(yConstr / b); // w-intercept of y-constraint line
-        float yCoverD = Math.Abs(yConstr / d); // h-intercept of y-constraint line
-
-        // The tighest constraint governs, so we pick the lowest constraint line
-
-        // The optimal point (w, h) for which Area = w*h is maximized occurs halfway to each intercept.
-        w = Math.Min(yCoverB, xCoverA) * 0.5f;
-        h = Math.Min(xCoverC, yCoverD) * 0.5f;
-
-        if ((GreaterThanOrClose(xCoverA, yCoverB) &&
-             LessThanOrClose(xCoverC, yCoverD)) ||
-            (LessThanOrClose(xCoverA, yCoverB) &&
-             GreaterThanOrClose(xCoverC, yCoverD)))
-        {
-          // Constraint lines cross; since the most restrictive constraint wins,
-          // we have to maximize under two line segments, which together are discontinuous.
-          // Instead, we maximize w*h under the line segment from the two smallest endpoints. 
-
-          // Since we are not (except for in corner cases) on the original constraint lines, 
-          // we are not using up all the available area in transform space.  So scale our shape up 
-          // until it does in at least one dimension.
-
-          SizeF childSizeTr = new SizeF(w, h);
-          transform.TransformIncludingRectangleSize(ref childSizeTr);
-          float expandFactor = Math.Min(xConstr / childSizeTr.Width, yConstr / childSizeTr.Height);
-          if (!float.IsNaN(expandFactor) && !float.IsInfinity(expandFactor))
-          {
-            w *= expandFactor;
-            h *= expandFactor;
-          }
-        }
-      }
-      return new SizeF(w, h);
-    }
-
-    /// <summary>
-    /// Measures this element's size and fills the <see cref="DesiredSize"/> property.
-    /// </summary>
-    /// <remarks>
-    /// <para>
-    /// This method is the first part of the two-phase measuring process. In this first phase, parent
-    /// controls collect all the size requirements of their child controls.
-    /// </para>
-    /// <para>
-    /// An input size value of <see cref="float.NaN"/> in any coordinate denotes that this child control doesn't have a size
-    /// constraint in that direction. Coordinates different from <see cref="float.NaN"/> should be considered by this child
-    /// control as the maximum available size in that direction. If this element still produces a bigger
-    /// <see cref="DesiredSize"/>, the <see cref="Arrange(RectangleF)"/> method might give it a smaller final region.
-    /// </para>
-    /// </remarks>
-    /// <param name="totalSize">Total size of the element including Margins. As input, this parameter
-    /// contains the size available for this child control (size constraint). As output, it must be set
-    /// to the <see cref="DesiredSize"/> plus <see cref="UIElement.Margin"/>.</param>
-    public void Measure(ref SizeF totalSize)
-    {
-#if DEBUG_LAYOUT
-#if DEBUG_MORE_LAYOUT
-      System.Diagnostics.Trace.WriteLine(string.Format("Measure {0} Name='{1}', totalSize={2}", GetType().Name, Name, totalSize));
-#endif
-#endif
-      if (!_isMeasureInvalid && SameSize(_availableSize, totalSize))
-      { // Optimization: If our input data is the same and the layout isn't invalid, we don't need to measure again
-        totalSize = _desiredSize;
-#if DEBUG_LAYOUT
-#if DEBUG_MORE_LAYOUT
-        System.Diagnostics.Trace.WriteLine(string.Format("Measure {0} Name='{1}', cutting short, totalSize is like before and measurement is not invalid, returns desired size={2}", GetType().Name, Name, totalSize));
-#endif
-#endif
-        return;
-      }
-#if DEBUG_LAYOUT
-#if !DEBUG_MORE_LAYOUT
-      System.Diagnostics.Trace.WriteLine(string.Format("Measure {0} Name='{1}', totalSize={2}", GetType().Name, Name, totalSize));
-#endif
-#endif
-      _isMeasureInvalid = false;
-      _availableSize = new SizeF(totalSize);
-      RemoveMargin(ref totalSize, Margin);
-
-      Matrix? layoutTransform = LayoutTransform == null ? new Matrix?() : LayoutTransform.GetTransform();
-      if (layoutTransform.HasValue)
-        totalSize = FindMaxTransformedSize(layoutTransform.Value, totalSize);
-
-      if (!double.IsNaN(Width))
-        totalSize.Width = (float) Width;
-      if (!double.IsNaN(Height))
-        totalSize.Height = (float) Height;
-
-      totalSize = CalculateInnerDesiredSize(new SizeF(totalSize));
-
-      if (!double.IsNaN(Width))
-        totalSize.Width = (float) Width;
-      if (!double.IsNaN(Height))
-        totalSize.Height = (float) Height;
-
-      totalSize = ClampSize(totalSize);
-
-      _innerDesiredSize = totalSize;
-
-      if (layoutTransform.HasValue)
-        layoutTransform.Value.TransformIncludingRectangleSize(ref totalSize);
-
-      AddMargin(ref totalSize, Margin);
-      if (totalSize != _desiredSize)
-        InvalidateLayout(false, true);
-      _desiredSize = totalSize;
-#if DEBUG_LAYOUT
-      System.Diagnostics.Trace.WriteLine(string.Format("Measure {0} Name='{1}', returns calculated desired size={2}", GetType().Name, Name, totalSize));
-#endif
-    }
-
-    /// <summary>
-    /// Arranges the UI element and positions it in the given rectangle.
-    /// </summary>
-    /// <param name="outerRect">The final position and size the parent computed for this child element.</param>
-    public void Arrange(RectangleF outerRect)
-    {
-      if (_isMeasureInvalid)
-      {
-#if DEBUG_LAYOUT
-#if DEBUG_MORE_LAYOUT
-        System.Diagnostics.Trace.WriteLine(string.Format("Arrange {0} Name='{1}', exiting because measurement is invalid", GetType().Name, Name));
-#endif
-#endif
-        InvalidateLayout(true, true); // Re-schedule arrangement
-        return;
-      }
-#if DEBUG_LAYOUT
-#if DEBUG_MORE_LAYOUT
-      System.Diagnostics.Trace.WriteLine(string.Format("Arrange {0} Name='{1}', outerRect={2}", GetType().Name, Name, outerRect));
-#endif
-#endif
-      if (!_isArrangeInvalid && SameRect(_outerRect, outerRect))
-      { // Optimization: If our input data is the same and the layout isn't invalid, we don't need to arrange again
-#if DEBUG_LAYOUT
-#if DEBUG_MORE_LAYOUT
-        System.Diagnostics.Trace.WriteLine(string.Format("Arrange {0} Name='{1}', cutting short, outerRect={2} is like before and arrangement is not invalid", GetType().Name, Name, outerRect));
-#endif
-#endif
-        return;
-      }
-#if DEBUG_LAYOUT
-#if !DEBUG_MORE_LAYOUT
-      System.Diagnostics.Trace.WriteLine(string.Format("Arrange {0} Name='{1}', outerRect={2}", GetType().Name, Name, outerRect));
-#endif
-#endif
-      _isArrangeInvalid = false;
-
-      // Those two properties have to be set by the render loop again the next time we render. We need to reset the values to null
-      // because the BoundingBox property then uses a fallback value. It would be wrong to use the old _boundingBox value if we
-      // re-arrange our contents.
-      _renderedBoundingBox = null;
-      _finalTransform = null;
-      _inverseFinalTransform = null;
-
-      _outerRect = new RectangleF(outerRect.Location, outerRect.Size);
-      RectangleF rect = new RectangleF(outerRect.Location, outerRect.Size);
-      RemoveMargin(ref rect, Margin);
-
-      if (LayoutTransform != null)
-      {
-        Matrix layoutTransform = LayoutTransform.GetTransform().RemoveTranslation();
-        if (!layoutTransform.IsIdentity)
-        {
-          SizeF resultInnerSize = _innerDesiredSize;
-          SizeF resultOuterSize = new SizeF(resultInnerSize);
-          layoutTransform.TransformIncludingRectangleSize(ref resultOuterSize);
-          if (resultOuterSize.Width > rect.Width + DELTA_DOUBLE || resultOuterSize.Height > rect.Height + DELTA_DOUBLE)
-            // Transformation of desired size doesn't fit into the available rect
-            resultInnerSize = FindMaxTransformedSize(layoutTransform, rect.Size);
-          rect = new RectangleF(
-              rect.Location.X + (rect.Width - resultInnerSize.Width) / 2,
-              rect.Location.Y + (rect.Height - resultInnerSize.Height) / 2,
-              resultInnerSize.Width,
-              resultInnerSize.Height);
-        }
-      }
-      _innerRect = rect;
-
-      InitializeTriggers();
-      CheckFireLoaded(); // Has to be done after all triggers are initialized to make EventTriggers for UIElement.Loaded work properly
-
-      ArrangeOverride();
-      UpdateFocus(); // Has to be done after all children have arranged to make SetFocusPrio work properly
-    }
-
-    protected virtual void ArrangeOverride()
-    {
-      ActualPosition = _innerRect.Location;
-      ActualWidth = _innerRect.Width;
-      ActualHeight = _innerRect.Height;
-    }
-
-    protected virtual SizeF CalculateInnerDesiredSize(SizeF totalSize)
-    {
-      return SizeF.Empty;
-    }
-
-    protected SizeF ClampSize(SizeF size)
-    {
-      if (!float.IsNaN(size.Width))
-        size.Width = (float) Math.Min(Math.Max(size.Width, MinWidth), MaxWidth);
-      if (!float.IsNaN(size.Height))
-        size.Height = (float) Math.Min(Math.Max(size.Height, MinHeight), MaxHeight);
-      return size;
-    }
-
-    /// <summary>
-    /// Arranges the child horizontal and vertical in a given area. If the area is bigger than
-    /// the child's desired size, the child will be arranged according to the given <paramref name="horizontalAlignment"/>
-    /// and <paramref name="verticalAlignment"/>.
-    /// </summary>
-    /// <param name="child">The child to arrange. The child will not be changed by this method.</param>
-    /// <param name="horizontalAlignment">Alignment in horizontal direction.</param>
-    /// <param name="verticalAlignment">Alignment in vertical direction.</param>
-    /// <param name="location">Input: The starting position of the available area. Output: The position
-    /// the child should be located.</param>
-    /// <param name="childSize">Input: The available area for the <paramref name="child"/>. Output:
-    /// The area the child should take.</param>
-    public void ArrangeChild(FrameworkElement child, HorizontalAlignmentEnum horizontalAlignment, VerticalAlignmentEnum verticalAlignment, ref PointF location, ref SizeF childSize)
-    {
-      // Be careful when changing the implementation of those arrangement methods.
-      // MPF behaves a bit different from WPF: We don't clip elements at the boundaries of containers,
-      // instead, we arrange them with a maximum size calculated by the container. If we would not avoid
-      // that controls can become bigger than their arrange size, we would have to accomplish a means to clip
-      // their render size.
-      ArrangeChildHorizontal(child, horizontalAlignment, ref location, ref childSize);
-      ArrangeChildVertical(child, verticalAlignment, ref location, ref childSize);
-    }
-
-    /// <summary>
-    /// Arranges the child horizontal in a given area. If the area is bigger than the child's desired
-    /// size, the child will be arranged according to the given <paramref name="alignment"/>.
-    /// </summary>
-    /// <param name="child">The child to arrange. The child will not be changed by this method.</param>
-    /// <param name="alignment">Alignment in horizontal direction.</param>
-    /// <param name="location">Input: The starting position of the available area. Output: The position
-    /// the child should be located.</param>
-    /// <param name="childSize">Input: The available area for the <paramref name="child"/>. Output:
-    /// The area the child should take.</param>
-    public void ArrangeChildHorizontal(FrameworkElement child, HorizontalAlignmentEnum alignment, ref PointF location, ref SizeF childSize)
-    {
-      // See comment in ArrangeChild
-      SizeF desiredSize = child.DesiredSize;
-
-      if (!double.IsNaN(desiredSize.Width) && desiredSize.Width <= childSize.Width)
-      {
-        // Width takes precedence over Stretch - Use Center as fallback
-        if (alignment == HorizontalAlignmentEnum.Center ||
-            (alignment == HorizontalAlignmentEnum.Stretch && !double.IsNaN(child.Width)))
-        {
-          location.X += (childSize.Width - desiredSize.Width) / 2;
-          childSize.Width = desiredSize.Width;
-        }
-        if (alignment == HorizontalAlignmentEnum.Right)
-        {
-          location.X += childSize.Width - desiredSize.Width;
-          childSize.Width = desiredSize.Width;
-        }
-        else if (alignment == HorizontalAlignmentEnum.Left)
-        {
-          // Leave location unchanged
-          childSize.Width = desiredSize.Width;
-        }
-        //else if (child.HorizontalAlignment == HorizontalAlignmentEnum.Stretch)
-        // - Use all the space, nothing to do here
-      }
-    }
-
-    /// <summary>
-    /// Arranges the child vertical in a given area. If the area is bigger than the child's desired
-    /// size, the child will be arranged according to the given <paramref name="alignment"/>.
-    /// </summary>
-    /// <param name="child">The child to arrange. The child will not be changed by this method.</param>
-    /// <param name="alignment">Alignment in vertical direction.</param>
-    /// <param name="location">Input: The starting position of the available area. Output: The position
-    /// the child should be located.</param>
-    /// <param name="childSize">Input: The available area for the <paramref name="child"/>. Output:
-    /// The area the child should take.</param>
-    public void ArrangeChildVertical(FrameworkElement child, VerticalAlignmentEnum alignment, ref PointF location, ref SizeF childSize)
-    {
-      // See comment in ArrangeChild
-      SizeF desiredSize = child.DesiredSize;
-
-      if (!double.IsNaN(desiredSize.Height) && desiredSize.Height <= childSize.Height)
-      {
-        // Height takes precedence over Stretch - Use Center as fallback
-        if (alignment == VerticalAlignmentEnum.Center ||
-            (alignment == VerticalAlignmentEnum.Stretch && !double.IsNaN(child.Height)))
-        {
-          location.Y += (childSize.Height - desiredSize.Height) / 2;
-          childSize.Height = desiredSize.Height;
-        }
-        else if (alignment == VerticalAlignmentEnum.Bottom)
-        {
-          location.Y += childSize.Height - desiredSize.Height;
-          childSize.Height = desiredSize.Height;
-        }
-        else if (alignment == VerticalAlignmentEnum.Top)
-        {
-          // Leave location unchanged
-          childSize.Height = desiredSize.Height;
-        }
-        //else if (child.VerticalAlignment == VerticalAlignmentEnum.Stretch)
-        // - Use all the space, nothing to do here
-      }
-    }
-
-    public void BringIntoView()
-    {
-      BringIntoView(this, ActualBounds);
-    }
-
-    /// <summary>
-    /// Updates tle layout of this element in the render thread.
-    /// In this method, <see cref="Measure(ref SizeF)"/> and <see cref="Arrange(RectangleF)"/> are called.
-    /// </summary>
-    /// <remarks>
-    /// This method should actually be located in the <see cref="Screen"/> class but I leave it here because all the
-    /// layout debug defines are in the scope of this file.
-    /// This method must be called from the render thread before the call to <see cref="Render"/>.
-    /// </remarks>
-    /// <param name="skinSize">The size of the skin.</param>
-    public void UpdateLayoutRoot(SizeF skinSize)
-    {
-      SizeF size = new SizeF(skinSize);
-
-#if DEBUG_LAYOUT
-#if DEBUG_MORE_LAYOUT
-      System.Diagnostics.Trace.WriteLine(string.Format("UpdateLayoutRoot {0} Name='{1}', measuring with screen size {2}", GetType().Name, Name, skinSize));
-#endif
-#endif
-      do
-      {
-        Measure(ref size);
-      } while (_isMeasureInvalid);
-
-#if DEBUG_LAYOUT
-#if DEBUG_MORE_LAYOUT
-      System.Diagnostics.Trace.WriteLine(string.Format("UpdateLayout {0} Name='{1}', arranging with screen size {2}", GetType().Name, Name, skinSize));
-#endif
-#endif
-      // Ignore the measured size - arrange with screen size
-      Arrange(new RectangleF(new PointF(0, 0), skinSize));
-    }
-
-    #endregion
-
-    #region Style handling
-
-    public Style CopyDefaultStyle()
-    {
-      Type type = GetType();
-      Style result = null;
-      while (result == null && type != null)
-      {
-        result = FindResource(type) as Style;
-        type = type.BaseType;
-      }
-      return MpfCopyManager.DeepCopyCutLVPs(result); // Create an own copy of the style to be assigned
-    }
-
-    /// <summary>
-    /// Find the default style especially in the loading phase of an element when the element tree is not yet put together.
-    /// </summary>
-    /// <param name="context">Current parser context.</param>
-    /// <returns>Default style for this element or <c>null</c>, if no default style is defined.</returns>
-    protected Style CopyDefaultStyle(IParserContext context)
-    {
-      Type type = GetType();
-      Style result = null;
-      while (result == null && type != null)
-      {
-        result = (ResourceDictionary.FindResourceInParserContext(type, context) ?? FindResource(type)) as Style;
-        type = type.BaseType;
-      }
-      return MpfCopyManager.DeepCopyCutLVPs(result); // Create an own copy of the style to be assigned
-    }
-
-    #endregion
-
-    #region UI state handling
-
-    public override void SaveUIState(IDictionary<string, object> state, string prefix)
-    {
-      base.SaveUIState(state, prefix);
-      if (HasFocus)
-        state[prefix + "/Focused"] = true;
-    }
-
-    public override void RestoreUIState(IDictionary<string, object> state, string prefix)
-    {
-      base.RestoreUIState(state, prefix);
-      object focused;
-      bool? bFocused;
-      if (state.TryGetValue(prefix + "/Focused", out focused) && (bFocused = focused as bool?).HasValue && bFocused.Value)
-        SetFocusPrio = SetFocusPriority.RestoreState;
-    }
-
-    #endregion
-
-    #region Rendering
-
-    public virtual void RenderOverride(RenderContext localRenderContext)
-    {
-    }
-
-    /// <summary>
-    /// Renders the <see cref="FrameworkElement"/> to the given <paramref name="renderTarget"/>. This method works with
-    /// surfaces that are created as render target, which do support multisampling.
-    /// </summary>
-    /// <param name="renderTarget">Render target.</param>
-    /// <param name="renderContext">Render context.</param>
-    public void RenderToSurface(RenderTargetAsset renderTarget, RenderContext renderContext)
-    {
-      RenderToSurfaceInternal(renderTarget.Surface, renderContext);
-    }
-
-    /// <summary>
-    /// Renders the <see cref="FrameworkElement"/> to the given <paramref name="renderTarget"/>. This method works with
-    /// textures internally which do not support multisampling.
-    /// </summary>
-    /// <param name="renderTarget">Render target.</param>
-    /// <param name="renderContext">Render context.</param>
-    public void RenderToTexture(RenderTextureAsset renderTarget, RenderContext renderContext)
-    {
-      RenderToSurfaceInternal(renderTarget.Surface0, renderContext);
-    }
-
-    protected void RenderToSurfaceInternal(Surface renderSurface, RenderContext renderContext)
-    {
-      // We do the following here:
-      // 1. Set the transformation matrix to match the render surface's size
-      // 2. Set the rendertarget to the given surface
-      // 3. Clear the surface with an alpha value of 0
-      // 4. Render the control (into the surface)
-      // 5. Restore the rendertarget to the backbuffer
-      // 6. Restore previous transformation matrix
-
-      // Set transformation matrix
-      Matrix? oldTransform = null;
-      SurfaceDescription description = renderSurface.Description;
-
-      if (description.Width != GraphicsDevice.Width || description.Height != GraphicsDevice.Height)
-      {
-        oldTransform = GraphicsDevice.FinalTransform;
-        GraphicsDevice.SetCameraProjection(description.Width, description.Height);
-      }
-      // Get the current backbuffer
-      using (Surface backBuffer = GraphicsDevice.Device.GetRenderTarget(0))
-      {
-        // Change the rendertarget to the render texture
-        GraphicsDevice.Device.SetRenderTarget(0, renderSurface);
-
-        // Fill the background of the texture with an alpha value of 0
-        GraphicsDevice.Device.Clear(ClearFlags.Target, Color.FromArgb(0, Color.Black), 1.0f, 0);
-
-        // Render the control into the given texture
-        RenderOverride(renderContext);
-
-        // Restore the backbuffer
-        GraphicsDevice.Device.SetRenderTarget(0, backBuffer);
-      }
-      // Restore standard transformation matrix
-      if (oldTransform.HasValue)
-        GraphicsDevice.FinalTransform = oldTransform.Value;
-    }
-
-    private static RectangleF CalculateBoundingBox(RectangleF rectangle, Matrix transformation)
-    {
-      PointF tl = rectangle.Location;
-      PointF tr = new PointF(rectangle.Right, rectangle.Top);
-      PointF bl = new PointF(rectangle.Left, rectangle.Bottom);
-      PointF br = new PointF(rectangle.Right, rectangle.Bottom);
-      transformation.Transform(ref tl);
-      transformation.Transform(ref tr);
-      transformation.Transform(ref bl);
-      transformation.Transform(ref br);
-      PointF rtl = new PointF(
-          Math.Min(tl.X, Math.Min(tr.X, Math.Min(bl.X, br.X))),
-          Math.Min(tl.Y, Math.Min(tr.Y, Math.Min(bl.Y, br.Y))));
-      PointF rbr = new PointF(
-          Math.Max(tl.X, Math.Max(tr.X, Math.Max(bl.X, br.X))),
-          Math.Max(tl.Y, Math.Max(tr.Y, Math.Max(bl.Y, br.Y))));
-      return new RectangleF(rtl, new SizeF(rbr.X - rtl.X, rbr.Y - rtl.Y));
-    }
-
-    private RenderContext ExtortRenderContext()
-    {
-      FrameworkElement parent = VisualParent as FrameworkElement;
-      if (parent == null)
-        return new RenderContext(Matrix.Identity, RectangleF.Empty);
-      Transform layoutTransform = LayoutTransform;
-      Transform renderTransform = RenderTransform;
-      Matrix? layoutTransformMatrix = layoutTransform == null ? new Matrix?() : layoutTransform.GetTransform();
-      Matrix? renderTransformMatrix = renderTransform == null ? new Matrix?() : renderTransform.GetTransform();
-      // To calculate our final transformation, we fake a render context starting
-      return parent.ExtortRenderContext().Derive(ActualBounds, layoutTransformMatrix, renderTransformMatrix, RenderTransformOrigin, 1);
-    }
-
-    /// <summary>
-    /// Our render system skips rendering of elements which are currently not visible. But in some situations, we need to calculate the bounds
-    /// where this element would have been drawn if it had been rendered. This method forces the calculation of the final transformation
-    /// for this element which can be applied on the <see cref="ActualBounds"/>/<see cref="_innerRect"/> to get the element's render bounds.
-    /// </summary>
-<<<<<<< HEAD
-    /// <returns></returns>
-=======
-    /// <returns>Matrix which represents the final transformation for this element.</returns>
->>>>>>> 3762c23e
-    private Matrix ExtortFinalTransform()
-    {
-      if (_finalTransform.HasValue)
-        return _finalTransform.Value;
-      return ExtortRenderContext().Transform;
-    }
-
-    public override void Render(RenderContext parentRenderContext)
-    {
-      if (!IsVisible)
-        return;
-
-      RectangleF bounds = ActualBounds;
-      if (bounds.Width <= 0 || bounds.Height <= 0)
-        return;
-
-      Matrix? layoutTransformMatrix = LayoutTransform == null ? new Matrix?() : LayoutTransform.GetTransform();
-      Matrix? renderTransformMatrix = RenderTransform == null ? new Matrix?() : RenderTransform.GetTransform();
-
-      RenderContext localRenderContext = parentRenderContext.Derive(bounds, layoutTransformMatrix,
-          renderTransformMatrix, RenderTransformOrigin, Opacity);
-       Matrix finalTransform = localRenderContext.Transform;
-      if (finalTransform != _finalTransform)
-      {
-        _finalTransform = finalTransform;
-        _inverseFinalTransform = Matrix.Invert(_finalTransform.Value);
-        _renderedBoundingBox = CalculateBoundingBox(_innerRect, finalTransform);
-      }
-
-      Brushes.Brush opacityMask = OpacityMask;
-      if (opacityMask == null && Effect == null)
-        // Simply render without opacity mask
-        RenderOverride(localRenderContext);
-      else
-      { 
-        // Control has an opacity mask or Effect
-        // Get global render surface and render texture or create them if they doesn't exist
-        RenderTextureAsset renderTexture = ContentManager.Instance.GetRenderTexture(GLOBAL_RENDER_TEXTURE_ASSET_KEY);
-
-        // Ensure they are allocated
-        renderTexture.AllocateRenderTarget(GraphicsDevice.Width, GraphicsDevice.Height);
-        if (!renderTexture.IsAllocated)
-          return;
-
-        // Morpheus_xx: these are typical performance results comparing direct rendering to texture and rendering 
-        // to surfaces (for multisampling support).
-
-        // Results inside GUI-Test OpacityMask screen for default skin (720p windowed / fullscreen 1080p)
-        // Surface + full StretchRect -> Texture    : 350 fps / 174 fps 
-        // Texture                                  : 485 fps / 265 fps
-
-        // Results inside GUI-Test OpacityMask screen for Reflexion skin (fullscreen 1080p)
-        // Surface + full StretchRect -> Texture    : 142 fps
-        // Texture                                  : 235 fps
-
-        // Create a temporary render context and render the control to the render texture
-        RenderContext tempRenderContext = new RenderContext(localRenderContext.Transform, localRenderContext.Opacity, bounds, localRenderContext.ZOrder);
-
-        // An additional copy step is only required for multisampling surfaces
-        bool isMultiSample = GraphicsDevice.Setup.IsMultiSample;
-        if (isMultiSample)
-        {
-          RenderTargetAsset renderSurface = ContentManager.Instance.GetRenderTarget(GLOBAL_RENDER_SURFACE_ASSET_KEY);
-          renderSurface.AllocateRenderTarget(GraphicsDevice.Width, GraphicsDevice.Height);
-          if (!renderSurface.IsAllocated)
-            return;
-
-          // First render to the multisampled surface
-          RenderToSurface(renderSurface, tempRenderContext);
-
-          // Unfortunately, brushes/brush effects are based on textures and cannot work with surfaces, so we need this additional copy step
-          GraphicsDevice.Device.StretchRectangle(
-              renderSurface.Surface,  new Rectangle(Point.Empty, renderSurface.Size),
-              renderTexture.Surface0, new Rectangle(Point.Empty, renderTexture.Size),
-              TextureFilter.None);
-        }
-        else
-          // Directly render to texture
-          RenderToTexture(renderTexture, tempRenderContext);
-
-        // Add bounds to our calculated, occupied area.
-        // If we don't do that, lines at the border of this element might be dimmed because of the filter (see OpacityMask test in GUITestPlugin).
-        // The value was just found by testing. Any better solution is welcome.
-        if (opacityMask != null)
-        {
-          const float OPACITY_MASK_BOUNDS = 0.9f;
-          RectangleF occupiedTransformedBounds = tempRenderContext.OccupiedTransformedBounds;
-          occupiedTransformedBounds.X -= OPACITY_MASK_BOUNDS;
-          occupiedTransformedBounds.Y -= OPACITY_MASK_BOUNDS;
-          occupiedTransformedBounds.Width += OPACITY_MASK_BOUNDS * 2;
-          occupiedTransformedBounds.Height += OPACITY_MASK_BOUNDS * 2;
-
-          // If the control bounds have changed we need to update our primitive context to make the 
-          // texture coordinates match up
-          if (_updateOpacityMask || _opacityMaskContext == null ||
-              occupiedTransformedBounds != _lastOccupiedTransformedBounds ||
-            renderTexture.Size != _lastOpacityRenderSize)
-          {
-            UpdateOpacityMask(occupiedTransformedBounds, renderTexture.Width, renderTexture.Height, localRenderContext.ZOrder);
-            _lastOccupiedTransformedBounds = occupiedTransformedBounds;
-            _updateOpacityMask = false;
-            _lastOpacityRenderSize = renderTexture.Size;
-          }
-
-          // Now render the opacity texture with the OpacityMask brush)
-          if (opacityMask.BeginRenderOpacityBrush(renderTexture.Texture, new RenderContext(Matrix.Identity, bounds)))
-          {
-            _opacityMaskContext.Render(0);
-            opacityMask.EndRender();
-          }
-        }
-
-        // Render Effect
-        Effects.Effect effect = Effect;
-        if (effect != null)
-        {
-          UpdateEffectMask(effect, tempRenderContext.OccupiedTransformedBounds, renderTexture.Width, renderTexture.Height, localRenderContext.ZOrder);
-          if (effect.BeginRender(renderTexture.Texture, new RenderContext(Matrix.Identity, 1.0d, bounds, localRenderContext.ZOrder)))
-          {
-            _effectContext.Render(0);
-            effect.EndRender();
-          }
-        }
-
-      }
-      // Calculation of absolute render size (in world coordinate system)
-      parentRenderContext.IncludeTransformedContentsBounds(localRenderContext.OccupiedTransformedBounds);
-      _lastZIndex = localRenderContext.ZOrder;
-    }
-
-    protected void UpdateEffectMask(Effects.Effect effect, RectangleF bounds, float width, float height, float zPos)
-    {
-      Color4 col = ColorConverter.FromColor(Color.White);
-      col.Alpha *= (float) Opacity;
-      int color = col.ToArgb();
-
-      PositionColoredTextured[] verts = PositionColoredTextured.CreateQuad_Fan(
-          bounds.Left - 0.5f, bounds.Top - 0.5f, bounds.Right - 0.5f, bounds.Bottom - 0.5f,
-          bounds.Left / width, bounds.Top / height, bounds.Right / width, bounds.Bottom / height,
-          zPos, color);
-
-      effect.SetupEffect(this, ref verts, zPos, false);
-      PrimitiveBuffer.SetPrimitiveBuffer(ref _effectContext, ref verts, PrimitiveType.TriangleFan);
-    }
-
-    #region Opacitymask
-
-    void UpdateOpacityMask(RectangleF bounds, float width, float height, float zPos)
-    {
-      Color4 col = ColorConverter.FromColor(Color.White);
-      col.Alpha *= (float) Opacity;
-      int color = col.ToArgb();
-
-      PositionColoredTextured[] verts = PositionColoredTextured.CreateQuad_Fan(
-          bounds.Left - 0.5f, bounds.Top - 0.5f, bounds.Right - 0.5f, bounds.Bottom - 0.5f,
-          bounds.Left / width, bounds.Top / height, bounds.Right / width, bounds.Bottom / height,
-          zPos, color);
-
-      OpacityMask.SetupBrush(this, ref verts, zPos, false);
-      PrimitiveBuffer.SetPrimitiveBuffer(ref _opacityMaskContext, ref verts, PrimitiveType.TriangleFan);
-    }
-
-    #endregion
-
-    #endregion
-
-    #region Base overrides
-
-    public override void Deallocate()
-    {
-      base.Deallocate();
-      PrimitiveBuffer.DisposePrimitiveBuffer(ref _effectContext);
-      PrimitiveBuffer.DisposePrimitiveBuffer(ref _opacityMaskContext);
-    }
-
-    public override void FinishInitialization(IParserContext context)
-    {
-      base.FinishInitialization(context);
-      if (Style == null)
-        Style = CopyDefaultStyle(context);
-    }
-
-    #endregion
-  }
-}
+#region Copyright (C) 2007-2012 Team MediaPortal
+
+/*
+    Copyright (C) 2007-2012 Team MediaPortal
+    http://www.team-mediaportal.com
+
+    This file is part of MediaPortal 2
+
+    MediaPortal 2 is free software: you can redistribute it and/or modify
+    it under the terms of the GNU General Public License as published by
+    the Free Software Foundation, either version 3 of the License, or
+    (at your option) any later version.
+
+    MediaPortal 2 is distributed in the hope that it will be useful,
+    but WITHOUT ANY WARRANTY; without even the implied warranty of
+    MERCHANTABILITY or FITNESS FOR A PARTICULAR PURPOSE. See the
+    GNU General Public License for more details.
+
+    You should have received a copy of the GNU General Public License
+    along with MediaPortal 2. If not, see <http://www.gnu.org/licenses/>.
+*/
+
+#endregion
+
+// Define DEBUG_LAYOUT to make MP log screen layouting information. That will slow down the layouting process significantly
+// but can be used to find layouting bugs. Don't use that switch in release builds.
+// Use DEBUG_MORE_LAYOUT to get more information, also for skipped method calls.
+//#define DEBUG_LAYOUT
+//#define DEBUG_MORE_LAYOUT
+
+using System;
+using System.Collections.Generic;
+using System.Drawing;
+using System.Linq;
+using MediaPortal.UI.Control.InputManager;
+using MediaPortal.Common.General;
+using MediaPortal.UI.SkinEngine.Commands;
+using MediaPortal.UI.SkinEngine.ContentManagement;
+using MediaPortal.UI.SkinEngine.Controls.Transforms;
+using MediaPortal.UI.SkinEngine.Fonts;
+using MediaPortal.UI.SkinEngine.InputManagement;
+using MediaPortal.UI.SkinEngine.MpfElements;
+using MediaPortal.UI.SkinEngine.MpfElements.Resources;
+using MediaPortal.UI.SkinEngine.Rendering;
+using MediaPortal.UI.SkinEngine.ScreenManagement;
+using MediaPortal.UI.SkinEngine.Xaml.Interfaces;
+using SlimDX;
+using SlimDX.Direct3D9;
+using MediaPortal.UI.SkinEngine.DirectX;
+using MediaPortal.UI.SkinEngine.Controls.Visuals.Styles;
+using MediaPortal.Utilities.DeepCopy;
+
+namespace MediaPortal.UI.SkinEngine.Controls.Visuals
+{
+  public enum VerticalAlignmentEnum
+  {
+    Top = 0,
+    Center = 1,
+    Bottom = 2,
+    Stretch = 3,
+  };
+
+  public enum HorizontalAlignmentEnum
+  {
+    Left = 0,
+    Center = 1,
+    Right = 2,
+    Stretch = 3,
+  };
+
+  public enum MoveFocusDirection
+  {
+    Up,
+    Down,
+    Left,
+    Right
+  }
+
+  public class SetElementStateAction : IUIElementAction
+  {
+    protected ElementState _state;
+
+    public SetElementStateAction(ElementState state)
+    {
+      _state = state;
+    }
+
+    public void Execute(UIElement element)
+    {
+      element.ElementState = _state;
+    }
+  }
+
+  public enum ElementState
+  {
+    /// <summary>
+    /// The element is used as template, style resource or during resource creation.
+    /// </summary>
+    Available,
+
+    /// <summary>
+    /// The element doesn't participate in the render run yet but is being prepared. This means we can take some shortcuts
+    /// when setting properties.
+    /// </summary>
+    Preparing,
+
+    /// <summary>
+    /// The element participates in the render run. In this state, the render thread is the only thread which may access several
+    /// properties of the elements in the screens (only some exceptions for properties which can be accessed by the input thread).
+    /// </summary>
+    Running,
+
+    /// <summary>
+    /// The element is (being) disposed.
+    /// </summary>
+    Disposing
+  }
+
+  public class FrameworkElement : UIElement
+  {
+    #region Constants
+
+    public const string GOTFOCUS_EVENT = "FrameworkElement.GotFocus";
+    public const string LOSTFOCUS_EVENT = "FrameworkElement.LostFocus";
+    public const string MOUSEENTER_EVENT = "FrameworkElement.MouseEnter";
+    public const string MOUSELEAVE_EVENT = "FrameworkElement.MouseLeave";
+
+    protected const string GLOBAL_RENDER_TEXTURE_ASSET_KEY = "SkinEngine::GlobalRenderTexture";
+    protected const string GLOBAL_RENDER_SURFACE_ASSET_KEY = "SkinEngine::GlobalRenderSurface";
+
+    #endregion
+
+    #region Protected fields
+
+    protected AbstractProperty _widthProperty;
+    protected AbstractProperty _heightProperty;
+
+    protected AbstractProperty _actualWidthProperty;
+    protected AbstractProperty _actualHeightProperty;
+    protected AbstractProperty _minWidthProperty;
+    protected AbstractProperty _minHeightProperty;
+    protected AbstractProperty _maxWidthProperty;
+    protected AbstractProperty _maxHeightProperty;
+    protected AbstractProperty _horizontalAlignmentProperty;
+    protected AbstractProperty _verticalAlignmentProperty;
+    protected AbstractProperty _styleProperty;
+    protected AbstractProperty _focusableProperty;
+    protected AbstractProperty _hasFocusProperty;
+    protected AbstractProperty _isMouseOverProperty;
+    protected AbstractProperty _fontSizeProperty;
+    protected AbstractProperty _fontFamilyProperty;
+
+    protected AbstractProperty _contextMenuCommandProperty;
+
+    protected PrimitiveBuffer _opacityMaskContext;
+    protected PrimitiveBuffer _effectContext;
+
+    protected bool _updateOpacityMask = false;
+    protected RectangleF _lastOccupiedTransformedBounds = RectangleF.Empty;
+    protected Size _lastOpacityRenderSize = Size.Empty;
+
+    protected bool _styleSet = false;
+
+    protected volatile SetFocusPriority _setFocusPrio = SetFocusPriority.None;
+
+    protected SizeF? _availableSize = null;
+    protected RectangleF? _outerRect = null;
+    protected RectangleF? _renderedBoundingBox = null;
+
+    protected SizeF _innerDesiredSize; // Desiredd size in local coords
+    protected SizeF _desiredSize; // Desired size in parent coordinate system
+    protected RectangleF _innerRect;
+    protected volatile bool _isMeasureInvalid = true;
+    protected volatile bool _isArrangeInvalid = true;
+
+    protected Matrix? _inverseFinalTransform = null;
+    protected Matrix? _finalTransform = null;
+
+    protected float _lastZIndex = 0;
+
+    #endregion
+
+    #region Ctor & maintainance
+
+    public FrameworkElement()
+    {
+      Init();
+      Attach();
+    }
+
+    void Init()
+    {
+      // Default is not set
+      _widthProperty = new SProperty(typeof(double), Double.NaN);
+      _heightProperty = new SProperty(typeof(double), Double.NaN);
+
+      // Default is not set
+      _actualWidthProperty = new SProperty(typeof(double), Double.NaN);
+      _actualHeightProperty = new SProperty(typeof(double), Double.NaN);
+
+      // Min/Max width
+      _minWidthProperty = new SProperty(typeof(double), 0.0);
+      _minHeightProperty = new SProperty(typeof(double), 0.0);
+      _maxWidthProperty = new SProperty(typeof(double), double.MaxValue);
+      _maxHeightProperty = new SProperty(typeof(double), double.MaxValue);
+
+      // Default is not set
+      _styleProperty = new SProperty(typeof(Style), null);
+
+      // Default is stretch
+      _horizontalAlignmentProperty = new SProperty(typeof(HorizontalAlignmentEnum), HorizontalAlignmentEnum.Stretch);
+      _verticalAlignmentProperty = new SProperty(typeof(VerticalAlignmentEnum), VerticalAlignmentEnum.Stretch);
+
+      // Focus properties
+      _focusableProperty = new SProperty(typeof(bool), false);
+      _hasFocusProperty = new SProperty(typeof(bool), false);
+
+      _isMouseOverProperty = new SProperty(typeof(bool), false);
+
+      // Context menu
+      _contextMenuCommandProperty = new SProperty(typeof(IExecutableCommand), null);
+
+      // Font properties
+      _fontFamilyProperty = new SProperty(typeof(string), String.Empty);
+      _fontSizeProperty = new SProperty(typeof(int), -1);
+    }
+
+    void Attach()
+    {
+      _widthProperty.Attach(OnMeasureGetsInvalid);
+      _heightProperty.Attach(OnMeasureGetsInvalid);
+      _actualHeightProperty.Attach(OnActualBoundsChanged);
+      _actualWidthProperty.Attach(OnActualBoundsChanged);
+      _styleProperty.Attach(OnStyleChanged);
+
+      LayoutTransformProperty.Attach(OnLayoutTransformPropertyChanged);
+      MarginProperty.Attach(OnMeasureGetsInvalid);
+      VisibilityProperty.Attach(OnParentCompleteLayoutGetsInvalid);
+      OpacityProperty.Attach(OnOpacityChanged);
+      OpacityMaskProperty.Attach(OnOpacityChanged);
+      ActualPositionProperty.Attach(OnActualBoundsChanged);
+      IsEnabledProperty.Attach(OnEnabledChanged);
+    }
+
+    void Detach()
+    {
+      _widthProperty.Detach(OnMeasureGetsInvalid);
+      _heightProperty.Detach(OnMeasureGetsInvalid);
+      _actualHeightProperty.Detach(OnActualBoundsChanged);
+      _actualWidthProperty.Detach(OnActualBoundsChanged);
+      _styleProperty.Detach(OnStyleChanged);
+
+      LayoutTransformProperty.Detach(OnLayoutTransformPropertyChanged);
+      MarginProperty.Detach(OnMeasureGetsInvalid);
+      VisibilityProperty.Detach(OnParentCompleteLayoutGetsInvalid);
+      OpacityProperty.Detach(OnOpacityChanged);
+      OpacityMaskProperty.Detach(OnOpacityChanged);
+      ActualPositionProperty.Detach(OnActualBoundsChanged);
+      IsEnabledProperty.Detach(OnEnabledChanged);
+    }
+
+    public override void DeepCopy(IDeepCopyable source, ICopyManager copyManager)
+    {
+      Detach();
+      object oldLayoutTransform = LayoutTransform;
+      base.DeepCopy(source, copyManager);
+      FrameworkElement fe = (FrameworkElement) source;
+      Width = fe.Width;
+      Height = fe.Height;
+      Style = copyManager.GetCopy(fe.Style);
+      ActualWidth = fe.ActualWidth;
+      ActualHeight = fe.ActualHeight;
+      HorizontalAlignment = fe.HorizontalAlignment;
+      VerticalAlignment = fe.VerticalAlignment;
+      Focusable = fe.Focusable;
+      FontSize = fe.FontSize;
+      FontFamily = fe.FontFamily;
+      MinWidth = fe.MinWidth;
+      MinHeight = fe.MinHeight;
+      MaxWidth = fe.MaxWidth;
+      MaxHeight = fe.MaxHeight;
+      _setFocusPrio = fe.SetFocusPrio;
+      _renderedBoundingBox = null;
+
+      // Need to manually call this because we are in a detached state
+      OnLayoutTransformPropertyChanged(_layoutTransformProperty, oldLayoutTransform);
+
+      Attach();
+    }
+
+    public override void Dispose()
+    {
+      if (HasFocus || SetFocus)
+      {
+        FrameworkElement parent = VisualParent as FrameworkElement;
+        if (parent != null)
+          parent.SetFocus = true;
+      }
+      MPF.TryCleanupAndDispose(ContextMenuCommand);
+      base.Dispose();
+      MPF.TryCleanupAndDispose(Style);
+    }
+
+    #endregion
+
+    #region Event handlers
+
+    protected override void OnUpdateElementState()
+    {
+      base.OnUpdateElementState();
+      if (PreparingOrRunning && !_styleSet)
+        UpdateStyle(null);
+    }
+
+    protected void UpdateStyle(Style oldStyle)
+    {
+      bool changed = false;
+      if (oldStyle != null)
+      {
+        changed = true;
+        oldStyle.Reset(this);
+        MPF.TryCleanupAndDispose(oldStyle);
+      }
+      if (Style != null)
+      {
+        changed = true;
+        Style.Set(this);
+        _styleSet = true;
+      }
+      if (changed)
+        InvalidateLayout(true, true);
+    }
+
+    protected virtual void OnStyleChanged(AbstractProperty property, object oldValue)
+    {
+      if (!PreparingOrRunning)
+        return;
+      UpdateStyle((Style) oldValue);
+    }
+
+    void OnActualBoundsChanged(AbstractProperty property, object oldValue)
+    {
+      _updateOpacityMask = true;
+    }
+
+    void OnEnabledChanged(AbstractProperty property, object oldValue)
+    {
+      if (!IsEnabled)
+        ResetFocus();
+    }
+
+    void OnLayoutTransformChanged(IObservable observable)
+    {
+      InvalidateLayout(true, true);
+    }
+
+    void OnLayoutTransformPropertyChanged(AbstractProperty property, object oldValue)
+    {
+      if (oldValue is Transform)
+        ((Transform) oldValue).ObjectChanged -= OnLayoutTransformChanged;
+      if (LayoutTransform != null)
+        LayoutTransform.ObjectChanged += OnLayoutTransformChanged;
+    }
+
+    void OnOpacityChanged(AbstractProperty property, object oldValue)
+    {
+      _updateOpacityMask = true;
+    }
+
+    /// <summary>
+    /// Called when a property has been changed which makes our arrangement invalid.
+    /// </summary>
+    /// <param name="property">The property.</param>
+    /// <param name="oldValue">The old value of the property.</param>
+    protected void OnArrangeGetsInvalid(AbstractProperty property, object oldValue)
+    {
+      InvalidateLayout(false, true);
+    }
+
+    /// <summary>
+    /// Called when a property has been changed which makes our measurement invalid.
+    /// </summary>
+    /// <param name="property">The property.</param>
+    /// <param name="oldValue">The old value of the property.</param>
+    protected void OnMeasureGetsInvalid(AbstractProperty property, object oldValue)
+    {
+      InvalidateLayout(true, false);
+    }
+
+    /// <summary>
+    /// Called when a property has been changed which makes our measurement and our arrangement invalid.
+    /// </summary>
+    /// <param name="property">The property.</param>
+    /// <param name="oldValue">The old value of the property.</param>
+    protected void OnCompleteLayoutGetsInvalid(AbstractProperty property, object oldValue)
+    {
+      InvalidateLayout(true, true);
+    }
+
+    /// <summary>
+    /// Called when a property has been changed which makes our parent's measurement and its arrangement invalid.
+    /// </summary>
+    /// <param name="property">The property.</param>
+    /// <param name="oldValue">The old value of the property.</param>
+    protected void OnParentCompleteLayoutGetsInvalid(AbstractProperty property, object oldValue)
+    {
+      InvalidateParentLayout(true, true);
+    }
+
+    #endregion
+
+    #region Public properties
+
+    /// <summary>
+    /// Returns the desired size this element calculated based on the available size.
+    /// This value denotes the desired size of this element including its <see cref="UIElement.Margin"/> in the parent's coordinate
+    /// system, i.e. with the <see cref="UIElement.RenderTransform"/> and <see cref="UIElement.LayoutTransform"/> applied.
+    /// </summary>
+    public SizeF DesiredSize
+    {
+      get { return _desiredSize; }
+    }
+
+    public AbstractProperty WidthProperty
+    {
+      get { return _widthProperty; }
+    }
+
+    public double Width
+    {
+      get { return (double) _widthProperty.GetValue(); }
+      set { _widthProperty.SetValue(value); }
+    }
+
+    public AbstractProperty HeightProperty
+    {
+      get { return _heightProperty; }
+    }
+
+    public double Height
+    {
+      get { return (double) _heightProperty.GetValue(); }
+      set { _heightProperty.SetValue(value); }
+    }
+
+    public AbstractProperty ActualWidthProperty
+    {
+      get { return _actualWidthProperty; }
+    }
+
+    public double ActualWidth
+    {
+      get { return (double) _actualWidthProperty.GetValue(); }
+      set { _actualWidthProperty.SetValue(value); }
+    }
+
+    public AbstractProperty ActualHeightProperty
+    {
+      get { return _actualHeightProperty; }
+    }
+
+    public double ActualHeight
+    {
+      get { return (double) _actualHeightProperty.GetValue(); }
+      set { _actualHeightProperty.SetValue(value); }
+    }
+
+    public AbstractProperty MinWidthProperty
+    {
+      get { return _minWidthProperty; }
+    }
+
+    public double MinWidth
+    {
+      get { return (double) _minWidthProperty.GetValue(); }
+      set { _minWidthProperty.SetValue(value); }
+    }
+
+    public AbstractProperty MinHeightProperty
+    {
+      get { return _minHeightProperty; }
+    }
+
+    public double MinHeight
+    {
+      get { return (double) _minHeightProperty.GetValue(); }
+      set { _minHeightProperty.SetValue(value); }
+    }
+
+    public AbstractProperty MaxWidthProperty
+    {
+      get { return _maxWidthProperty; }
+    }
+
+    public double MaxWidth
+    {
+      get { return (double) _maxWidthProperty.GetValue(); }
+      set { _maxWidthProperty.SetValue(value); }
+    }
+
+    public AbstractProperty MaxHeightProperty
+    {
+      get { return _maxHeightProperty; }
+    }
+
+    public double MaxHeight
+    {
+      get { return (double) _maxHeightProperty.GetValue(); }
+      set { _maxHeightProperty.SetValue(value); }
+    }
+
+    /// <summary>
+    /// Gets this element's bounds in this element's coordinate system.
+    /// This is a derived property which is calculated by the layout system.
+    /// </summary>
+    public RectangleF ActualBounds
+    {
+      get { return _innerRect; }
+    }
+
+    /// <summary>
+    /// Gets the actual bounds in layout plus <see cref="UIElement.Margin"/> plus the space which is needed for our
+    /// <see cref="UIElement.LayoutTransform"/> in the coordinate system of the parent.
+    /// Render transformations aren't taken into account here.
+    /// </summary>
+    public RectangleF ActualTotalBounds
+    {
+      get { return _outerRect ?? RectangleF.Empty; }
+    }
+
+    /// <summary>
+    /// Gets the box which encloses the position where this control is rendered in the world coordinate system.
+    /// </summary>
+    /// <remarks>
+    /// This property is only set if this element was rendered at its current position. If it was not yet rendered or rearranged
+    /// after the last rendering, this property is <c>null</c>.
+    /// </remarks>
+    public RectangleF? RenderedBoundingBox
+    {
+      get { return _renderedBoundingBox; }
+    }
+
+    /// <summary>
+    /// Gets the best known bounding box of the render area of this element.
+    /// </summary>
+    /// <remarks>
+    /// This property returns the <see cref="RenderedBoundingBox"/>, if present. Else, it will calculate the final transform which would
+    /// be used by this element if it would have been rendered before.
+    /// </remarks>
+    public RectangleF BoundingBox
+    {
+      get { return _renderedBoundingBox ?? CalculateBoundingBox(_innerRect, ExtortFinalTransform()); }
+    }
+
+    public AbstractProperty HorizontalAlignmentProperty
+    {
+      get { return _horizontalAlignmentProperty; }
+    }
+
+    public HorizontalAlignmentEnum HorizontalAlignment
+    {
+      get { return (HorizontalAlignmentEnum) _horizontalAlignmentProperty.GetValue(); }
+      set { _horizontalAlignmentProperty.SetValue(value); }
+    }
+
+    public AbstractProperty VerticalAlignmentProperty
+    {
+      get { return _verticalAlignmentProperty; }
+    }
+
+    public VerticalAlignmentEnum VerticalAlignment
+    {
+      get { return (VerticalAlignmentEnum) _verticalAlignmentProperty.GetValue(); }
+      set { _verticalAlignmentProperty.SetValue(value); }
+    }
+
+    public AbstractProperty StyleProperty
+    {
+      get { return _styleProperty; }
+    }
+
+    /// <summary>
+    /// Style of this element. This property must be set to a sensible value, else, this element cannot be rendered.
+    /// This property can be guessed by assigning te return value of <see cref="CopyDefaultStyle"/>.
+    /// </summary>
+    public Style Style
+    {
+      get { return (Style) _styleProperty.GetValue(); }
+      set { _styleProperty.SetValue(value); }
+    }
+
+    /// <summary>
+    /// Helper property to make it possible in the screenfiles to set the focus to a framework element (or its first focusable child)
+    /// when the screen is initialized. Use this property to set the initial focus.
+    /// </summary>
+    public SetFocusPriority SetFocusPrio
+    {
+      get { return _setFocusPrio; }
+      set
+      {
+        _setFocusPrio = value;
+        if (value > SetFocusPriority.None)
+          InvalidateLayout(false, true);
+      }
+    }
+
+    public bool SetFocus
+    {
+      get { return _setFocusPrio > SetFocusPriority.None; }
+      set { _setFocusPrio = value ? SetFocusPriority.Default : SetFocusPriority.None; }
+    }
+
+    public AbstractProperty HasFocusProperty
+    {
+      get { return _hasFocusProperty; }
+    }
+
+    /// <summary>
+    /// Returns the information whether this element currently has the focus. This element should not be set from the GUI!
+    /// </summary>
+    public virtual bool HasFocus
+    {
+      get { return (bool) _hasFocusProperty.GetValue(); }
+      internal set { _hasFocusProperty.SetValue(value); }
+    }
+
+    public AbstractProperty FocusableProperty
+    {
+      get { return _focusableProperty; }
+    }
+
+    public bool Focusable
+    {
+      get { return (bool) _focusableProperty.GetValue(); }
+      set { _focusableProperty.SetValue(value); }
+    }
+
+    public AbstractProperty IsMouseOverProperty
+    {
+      get { return _isMouseOverProperty; }
+    }
+
+    public bool IsMouseOver
+    {
+      get { return (bool) _isMouseOverProperty.GetValue(); }
+      internal set { _isMouseOverProperty.SetValue(value); }
+    }
+
+    public AbstractProperty ContextMenuCommandProperty
+    {
+      get { return _contextMenuCommandProperty; }
+    }
+
+    public IExecutableCommand ContextMenuCommand
+    {
+      get { return (IExecutableCommand) _contextMenuCommandProperty.GetValue(); }
+      internal set { _contextMenuCommandProperty.SetValue(value); }
+    }
+
+    public AbstractProperty FontFamilyProperty
+    {
+      get { return _fontFamilyProperty; }
+    }
+
+    // FontFamily & FontSize are defined in FrameworkElement because it should also be defined on
+    // panels, and in MPF, panels inherit from FrameworkElement
+    public string FontFamily
+    {
+      get { return (string) _fontFamilyProperty.GetValue(); }
+      set { _fontFamilyProperty.SetValue(value); }
+    }
+
+    public AbstractProperty FontSizeProperty
+    {
+      get { return _fontSizeProperty; }
+    }
+
+    // FontFamily & FontSize are defined in FrameworkElement because it should also be defined on
+    // panels, and in MPF, panels inherit from FrameworkElement
+    public int FontSize
+    {
+      get { return (int) _fontSizeProperty.GetValue(); }
+      set { _fontSizeProperty.SetValue(value); }
+    }
+
+    public bool IsMeasureInvalid
+    {
+      get { return _isMeasureInvalid; }
+    }
+
+    public bool IsArrangeInvalid
+    {
+      get { return _isArrangeInvalid; }
+    }
+
+    #endregion
+
+    #region Font handling
+
+    public string GetFontFamilyOrInherited()
+    {
+      string result = FontFamily;
+      Visual current = this;
+      while (string.IsNullOrEmpty(result) && (current = current.VisualParent) != null)
+      {
+        FrameworkElement currentFE = current as FrameworkElement;
+        if (currentFE != null)
+          result = currentFE.FontFamily;
+      }
+      return string.IsNullOrEmpty(result) ? FontManager.DefaultFontFamily : result;
+    }
+
+    public int GetFontSizeOrInherited()
+    {
+      int result = FontSize;
+      Visual current = this;
+      while (result == -1 && (current = current.VisualParent) != null)
+      {
+        FrameworkElement currentFE = current as FrameworkElement;
+        if (currentFE != null)
+          result = currentFE.FontSize;
+      }
+      return result == -1 ? FontManager.DefaultFontSize : result;
+    }
+
+    #endregion
+
+    #region Keyboard handling
+
+    public override void OnKeyPreview(ref Key key)
+    {
+      base.OnKeyPreview(ref key);
+      if (!HasFocus)
+        return;
+      if (key == Key.None) return;
+      IExecutableCommand cmd = ContextMenuCommand;
+      if (key == Key.ContextMenu && ContextMenuCommand != null)
+      {
+        if (cmd != null)
+          InputManager.Instance.ExecuteCommand(cmd.Execute);
+        key = Key.None;
+      }
+    }
+
+    #endregion
+
+    #region Mouse handling
+
+    protected bool TransformMouseCoordinates(ref float x, ref float y)
+    {
+      Matrix? ift = _inverseFinalTransform;
+      if (ift.HasValue)
+      {
+        ift.Value.Transform(ref x, ref y);
+        return true;
+      }
+      return false;
+    }
+
+    public bool CanHandleMouseMove()
+    {
+      return _inverseFinalTransform.HasValue;
+    }
+
+    public override void OnMouseMove(float x, float y, ICollection<FocusCandidate> focusCandidates)
+    {
+      if (IsVisible)
+      {
+        if (IsInVisibleArea(x, y))
+        {
+          if (!IsMouseOver)
+          {
+            IsMouseOver = true;
+            FireEvent(MOUSEENTER_EVENT, RoutingStrategyEnum.Direct);
+          }
+          focusCandidates.Add(new FocusCandidate(this, _lastZIndex));
+        }
+        else
+        {
+          if (IsMouseOver)
+          {
+            IsMouseOver = false;
+            FireEvent(MOUSELEAVE_EVENT, RoutingStrategyEnum.Direct);
+          }
+        }
+      }
+      base.OnMouseMove(x, y, focusCandidates);
+    }
+
+    #endregion
+
+    #region Focus handling
+
+    /// <summary>
+    /// Checks if this element is focusable. This is the case if the element is visible, enabled and
+    /// focusable. If this is the case, this method will set the focus to this element.
+    /// </summary>
+    /// <param name="checkChildren">If this parameter is set to <c>true</c>, this method will also try to
+    /// set the focus to any of its child elements.</param>
+    public bool TrySetFocus(bool checkChildren)
+    {
+      if (HasFocus)
+        return true;
+      if (IsVisible && IsEnabled && Focusable)
+      {
+        Screen screen = Screen;
+        if (screen == null)
+          return false;
+        RectangleF actualBounds = ActualBounds;
+        BringIntoView(this, actualBounds);
+        screen.UpdateFocusRect(actualBounds);
+        screen.FrameworkElementGotFocus(this);
+        HasFocus = true;
+        return true;
+      }
+      if (checkChildren)
+        return GetChildren().OfType<FrameworkElement>().Any(fe => fe.TrySetFocus(true));
+      return false;
+    }
+
+    public void ResetFocus()
+    {
+      HasFocus = false;
+      Screen screen = Screen;
+      if (screen == null)
+        return;
+      screen.FrameworkElementLostFocus(this);
+    }
+
+    protected void UpdateFocus()
+    {
+      if (_setFocusPrio == SetFocusPriority.None)
+        return;
+      Screen screen = Screen;
+      if (screen == null)
+        return;
+      screen.ScheduleSetFocus(this, _setFocusPrio);
+      _setFocusPrio = SetFocusPriority.None;
+    }
+
+    /// <summary>
+    /// Checks if the currently focused control is contained in this virtual keyboard control.
+    /// </summary>
+    public bool IsInFocusRootPath()
+    {
+      Screen screen = Screen;
+      Visual focusPath = screen == null ? null : screen.FocusedElement;
+      while (focusPath != null)
+      {
+        if (focusPath == this)
+          // Focused control is located in our focus scope
+          return true;
+        focusPath = focusPath.VisualParent;
+      }
+      return false;
+    }
+
+    #endregion
+
+    #region Focus & control predicition
+
+    #region Focus movement
+
+    protected FrameworkElement GetFocusedElementOrChild()
+    {
+      Screen screen = Screen;
+      FrameworkElement result = screen == null ? null : screen.FocusedElement;
+      if (result == null)
+        foreach (UIElement child in GetChildren())
+        {
+          result = child as FrameworkElement;
+          if (result != null)
+            break;
+        }
+      return result;
+    }
+
+    /// <summary>
+    /// Moves the focus from the currently focused element in the screen to the first child element in the given
+    /// direction.
+    /// </summary>
+    /// <param name="direction">Direction to move the focus.</param>
+    /// <returns><c>true</c>, if the focus could be moved to the desired child, else <c>false</c>.</returns>
+    protected bool MoveFocus1(MoveFocusDirection direction)
+    {
+      FrameworkElement currentElement = GetFocusedElementOrChild();
+      if (currentElement == null)
+        return false;
+      FrameworkElement nextElement = PredictFocus(currentElement.ActualBounds, direction);
+      if (nextElement == null) return false;
+      return nextElement.TrySetFocus(true);
+    }
+
+    /// <summary>
+    /// Moves the focus from the currently focused element in the screen to our last child in the given
+    /// direction. For example if <c>direction == MoveFocusDirection.Up</c>, this method tries to focus the
+    /// topmost child.
+    /// </summary>
+    /// <param name="direction">Direction to move the focus.</param>
+    /// <returns><c>true</c>, if the focus could be moved to the desired child, else <c>false</c>.</returns>
+    protected bool MoveFocusN(MoveFocusDirection direction)
+    {
+      FrameworkElement currentElement = GetFocusedElementOrChild();
+      if (currentElement == null)
+        return false;
+      ICollection<FrameworkElement> focusableChildren = GetFEChildren();
+      if (focusableChildren.Count == 0)
+        return false;
+      FrameworkElement nextElement;
+      while ((nextElement = FindNextFocusElement(focusableChildren, currentElement.ActualBounds, direction)) != null)
+        currentElement = nextElement;
+      return currentElement.TrySetFocus(true);
+    }
+
+    #endregion
+
+    #region Focus prediction
+
+    /// <summary>
+    /// Predicts the next control located inside this element which is positioned in the specified direction
+    /// <paramref name="dir"/> to the specified <paramref name="currentFocusRect"/> and
+    /// which is able to get the focus.
+    /// This method will search the control tree down starting with this element as root element.
+    /// This method is only able to find focusable elements which are located at least one element outside the visible
+    /// range (see <see cref="AddPotentialFocusableElements"/>).
+    /// </summary>
+    /// <param name="currentFocusRect">The borders of the currently focused control.</param>
+    /// <param name="dir">Direction, the result control should be positioned relative to the
+    /// currently focused control.</param>
+    /// <returns>Framework element which should get the focus, or <c>null</c>, if this control
+    /// tree doesn't contain an appropriate control. The returned control will be
+    /// visible, focusable and enabled.</returns>
+    public virtual FrameworkElement PredictFocus(RectangleF? currentFocusRect, MoveFocusDirection dir)
+    {
+      if (!IsVisible ||!IsEnabled)
+        return null;
+      ICollection<FrameworkElement> focusableChildren = new List<FrameworkElement>();
+      AddPotentialFocusableElements(currentFocusRect, focusableChildren);
+      // Check child controls
+      if (focusableChildren.Count == 0)
+        return null;
+      if (!currentFocusRect.HasValue)
+        return focusableChildren.First();
+      FrameworkElement result = FindNextFocusElement(focusableChildren, currentFocusRect, dir);
+      if (result != null)
+        return result;
+      return null;
+    }
+
+    /// <summary>
+    /// Searches through a collection of elements to find the best matching next focus element.
+    /// </summary>
+    /// <param name="potentialNextFocusElements">Collection of elements to search.</param>
+    /// <param name="currentFocusRect">Bounds of the element which currently has focus.</param>
+    /// <param name="dir">Direction to move the focus.</param>
+    /// <returns>Next focusable element in the given <paramref name="dir"/> or <c>null</c>, if the given
+    /// <paramref name="potentialNextFocusElements"/> don't contain a focusable element in the given direction.</returns>
+    protected static FrameworkElement FindNextFocusElement(IEnumerable<FrameworkElement> potentialNextFocusElements,
+        RectangleF? currentFocusRect, MoveFocusDirection dir)
+    {
+      FrameworkElement bestMatch = null;
+      float bestDistance = float.MaxValue;
+      float bestCenterDistance = float.MaxValue;
+      if (!currentFocusRect.HasValue)
+        return null;
+      foreach (FrameworkElement child in potentialNextFocusElements)
+      {
+        if ((dir == MoveFocusDirection.Up && child.LocatedAbove(currentFocusRect.Value)) ||
+            (dir == MoveFocusDirection.Down && child.LocatedBelow(currentFocusRect.Value)) ||
+            (dir == MoveFocusDirection.Left && child.LocatedLeftOf(currentFocusRect.Value)) ||
+            (dir == MoveFocusDirection.Right && child.LocatedRightOf(currentFocusRect.Value)))
+        { // Calculate and compare distances of all matches
+          float centerDistance = CenterDistance(child.ActualBounds, currentFocusRect.Value);
+          if (centerDistance == 0)
+            // If the child's center is exactly the center of the currently focused element,
+            // it won't be used as next focus element
+            continue;
+          float distance = BorderDistance(child.ActualBounds, currentFocusRect.Value);
+          if (bestMatch == null || distance < bestDistance ||
+              distance == bestDistance && centerDistance < bestCenterDistance)
+          {
+            bestMatch = child;
+            bestDistance = distance;
+            bestCenterDistance = centerDistance;
+          }
+        }
+      }
+      return bestMatch;
+    }
+
+    protected static float BorderDistance(RectangleF r1, RectangleF r2)
+    {
+      float distX;
+      float distY;
+      if (r1.Left > r2.Right)
+        distX = r1.Left - r2.Right;
+      else if (r1.Right < r2.Left)
+        distX = r2.Left - r1.Right;
+      else
+        distX = 0;
+      if (r1.Top > r2.Bottom)
+        distY = r1.Top - r2.Bottom;
+      else if (r1.Bottom < r2.Top)
+        distY = r2.Top - r1.Bottom;
+      else
+        distY = 0;
+      return (float) Math.Sqrt(distX * distX + distY * distY);
+    }
+
+    protected static float CenterDistance(RectangleF r1, RectangleF r2)
+    {
+      float distX = Math.Abs((r1.Left + r1.Right) / 2 - (r2.Left + r2.Right) / 2);
+      float distY = Math.Abs((r1.Top + r1.Bottom) / 2 - (r2.Top + r2.Bottom) / 2);
+      return (float) Math.Sqrt(distX * distX + distY * distY);
+    }
+
+    protected PointF GetCenterPosition(RectangleF rect)
+    {
+      return new PointF((rect.Left + rect.Right) / 2, (rect.Top + rect.Bottom) / 2);
+    }
+
+    private static float CalcDirection(PointF start, PointF end)
+    {
+      if (IsNear(start.X, end.X) && IsNear(start.Y, end.Y))
+        return float.NaN;
+      double x = end.X - start.X;
+      double y = end.Y - start.Y;
+      double alpha = Math.Acos(x / Math.Sqrt(x * x + y * y));
+      if (end.Y > start.Y) // Coordinates go from top to bottom, so y must be inverted
+        alpha = -alpha;
+      if (alpha < 0)
+        alpha += 2 * Math.PI;
+      return (float) alpha;
+    }
+
+    protected static bool AInsideB(RectangleF a, RectangleF b)
+    {
+      return b.Left <= a.Left && b.Right >= a.Right &&
+          b.Top <= a.Top && b.Bottom >= a.Bottom;
+    }
+
+    protected bool LocatedInside(RectangleF otherRect)
+    {
+      return AInsideB(ActualBounds, otherRect);
+    }
+
+    protected bool EnclosesRect(RectangleF otherRect)
+    {
+      return AInsideB(otherRect, ActualBounds);
+    }
+
+    protected bool LocatedBelow(RectangleF otherRect)
+    {
+      RectangleF actualBounds = ActualBounds;
+      if (IsNear(actualBounds.Top, otherRect.Bottom))
+        return true;
+      PointF start = new PointF((actualBounds.Right + actualBounds.Left) / 2, actualBounds.Top);
+      PointF end = new PointF((otherRect.Right + otherRect.Left) / 2, otherRect.Bottom);
+      float alpha = CalcDirection(start, end);
+      return alpha > DELTA_DOUBLE && alpha < Math.PI - DELTA_DOUBLE;
+    }
+
+    protected bool LocatedAbove(RectangleF otherRect)
+    {
+      RectangleF actualBounds = ActualBounds;
+      if (IsNear(actualBounds.Bottom, otherRect.Top))
+        return true;
+      PointF start = new PointF((actualBounds.Right + actualBounds.Left) / 2, actualBounds.Bottom);
+      PointF end = new PointF((otherRect.Right + otherRect.Left) / 2, otherRect.Top);
+      float alpha = CalcDirection(start, end);
+      return alpha > Math.PI + DELTA_DOUBLE && alpha < 2 * Math.PI - DELTA_DOUBLE;
+    }
+
+    protected bool LocatedLeftOf(RectangleF otherRect)
+    {
+      RectangleF actualBounds = ActualBounds;
+      if (IsNear(actualBounds.Right, otherRect.Left))
+        return true;
+      PointF start = new PointF(actualBounds.Right, (actualBounds.Top + actualBounds.Bottom) / 2);
+      PointF end = new PointF(otherRect.Left, (otherRect.Top + otherRect.Bottom) / 2);
+      float alpha = CalcDirection(start, end);
+      return alpha < Math.PI / 2 - DELTA_DOUBLE || alpha > 3 * Math.PI / 2 + DELTA_DOUBLE;
+    }
+
+    protected bool LocatedRightOf(RectangleF otherRect)
+    {
+      RectangleF actualBounds = ActualBounds;
+      if (IsNear(actualBounds.Left, otherRect.Right))
+        return true;
+      PointF start = new PointF(actualBounds.Left, (actualBounds.Top + actualBounds.Bottom) / 2);
+      PointF end = new PointF(otherRect.Right, (otherRect.Top + otherRect.Bottom) / 2);
+      float alpha = CalcDirection(start, end);
+      return alpha > Math.PI / 2 + DELTA_DOUBLE && alpha < 3 * Math.PI / 2 - DELTA_DOUBLE;
+    }
+
+    /// <summary>
+    /// Collects all focusable elements in the element tree starting with this element which are potentially located next
+    /// to the given <paramref name="startingRect"/>.
+    /// </summary>
+    /// <remarks>
+    /// This default implementation simply returns this element and all children, but sub classes might restrict the
+    /// result collection.
+    /// The less elements are returned, the faster the focusing engine can find an element to be focused.
+    /// </remarks>
+    /// <param name="startingRect">Rectangle where to start searching. If this parameter is <c>null</c> (i.e. has no value),
+    /// all potential focusable elements should be returned.</param>
+    /// <param name="elements">Collection to add elements which are able to get the focus.</param>
+    public virtual void AddPotentialFocusableElements(RectangleF? startingRect, ICollection<FrameworkElement> elements)
+    {
+      if (!IsVisible || !IsEnabled)
+        return;
+      if (Focusable)
+        elements.Add(this);
+      // General implementation: Return all visible children
+      ICollection<FrameworkElement> children = GetFEChildren();
+      foreach (FrameworkElement child in children)
+      {
+        if (!child.IsVisible || !child.IsEnabled)
+          continue;
+        child.AddPotentialFocusableElements(startingRect, elements);
+      }
+    }
+
+    protected ICollection<FrameworkElement> GetFEChildren()
+    {
+      ICollection<UIElement> children = GetChildren();
+      ICollection<FrameworkElement> result = new List<FrameworkElement>(children.Count);
+      foreach (UIElement child in children)
+      {
+        FrameworkElement fe = child as FrameworkElement;
+        if (fe != null)
+          result.Add(fe);
+      }
+      return result;
+    }
+
+    #endregion
+
+    #endregion
+
+    #region Replacing methods for the == operator which evaluate two float.NaN values to equal
+
+    public static bool SameValue(float val1, float val2)
+    {
+      return float.IsNaN(val1) && float.IsNaN(val2) || val1 == val2;
+    }
+
+    public static bool SameSize(SizeF size1, SizeF size2)
+    {
+      return SameValue(size1.Width, size2.Width) && SameValue(size1.Height, size2.Height);
+    }
+
+    public static bool SameSize(SizeF? size1, SizeF size2)
+    {
+      return size1.HasValue && SameSize(size1.Value, size2);
+    }
+
+    public static bool SameRect(RectangleF rect1, RectangleF rect2)
+    {
+      return SameValue(rect1.X, rect2.X) && SameValue(rect1.Y, rect2.Y) && SameValue(rect1.Width, rect2.Width) && SameValue(rect1.Height, rect2.Height);
+    }
+
+    public static bool SameRect(RectangleF? rect1, RectangleF rect2)
+    {
+      return rect1.HasValue && SameRect(rect1.Value, rect2);
+    }
+
+    #endregion
+
+    #region Layouting
+
+    public override bool IsInArea(float x, float y)
+    {
+      PointF actualPosition = ActualPosition;
+      double actualWidth = ActualWidth;
+      double actualHeight = ActualHeight;
+      float xTrans = x;
+      float yTrans = y;
+      if (!TransformMouseCoordinates(ref xTrans, ref yTrans))
+        return false;
+      return xTrans >= actualPosition.X && xTrans <= actualPosition.X + actualWidth && yTrans >= actualPosition.Y && yTrans <= actualPosition.Y + actualHeight;
+    }
+
+    public void InvalidateLayout(bool invalidateMeasure, bool invalidateArrange)
+    {
+#if DEBUG_LAYOUT
+      System.Diagnostics.Trace.WriteLine(string.Format("InvalidateLayout {0} Name='{1}', MeasureInvalid={2}, ArrangeInvalid={3}", GetType().Name, Name, invalidateMeasure, invalidateArrange));
+#endif
+      // Albert: Don't use this optimization without the check for _elementState because of threading issues
+      if ((_isMeasureInvalid || !invalidateMeasure) && (_isArrangeInvalid || !invalidateArrange) && _elementState != ElementState.Running)
+        return;
+      _isMeasureInvalid |= invalidateMeasure;
+      _isArrangeInvalid |= invalidateArrange;
+      if (!IsVisible)
+        return;
+      InvalidateParentLayout(invalidateMeasure, invalidateArrange);
+    }
+
+    /// <summary>
+    /// Invalidates the layout of our visual parent.
+    /// The parent will re-layout itself and its children.
+    /// </summary>
+    public void InvalidateParentLayout(bool invalidateMeasure, bool invalidateArrange)
+    {
+      FrameworkElement parent = VisualParent as FrameworkElement;
+      if (parent != null)
+        parent.InvalidateLayout(invalidateMeasure, invalidateArrange);
+    }
+
+    /// <summary>
+    /// Given the transform to be applied to an unknown rectangle, this method finds (in axis-aligned local space)
+    /// the largest rectangle that, after transform, fits within <paramref name="localBounds"/>.
+    /// Largest rectangle means rectangle of the greatest area in local space (although maximal area in local space
+    /// implies maximal area in transform space).
+    /// </summary>
+    /// <param name="transform">Transformation matrix.</param>
+    /// <param name="localBounds">The bounds in local space where the returned size fits when transformed
+    /// via the given <paramref name="transform"/>.</param>
+    /// <returns>The dimensions, in local space, of the maximal area rectangle found.</returns>
+    private static SizeF FindMaxTransformedSize(Matrix transform, SizeF localBounds)
+    {
+      // X (width) and Y (height) constraints for axis-aligned bounding box in dest. space
+      float xConstr = localBounds.Width;
+      float yConstr = localBounds.Height;
+
+      // Avoid doing math on an empty rect
+      if (IsNear(xConstr, 0) || IsNear(yConstr, 0))
+        return new SizeF(0, 0);
+
+      bool xConstrInfinite = float.IsNaN(xConstr);
+      bool yConstrInfinite = float.IsNaN(yConstr);
+
+      if (xConstrInfinite && yConstrInfinite)
+        return new SizeF(float.NaN, float.NaN);
+
+      if (xConstrInfinite) // Assume square for one-dimensional constraint 
+        xConstr = yConstr;
+      else if (yConstrInfinite)
+        yConstr = xConstr;
+
+      // We only deal with nonsingular matrices here. The nonsingular matrix is the one
+      // that has inverse (determinant != 0).
+      if (transform.Determinant() == 0)
+        return new SizeF(0, 0);
+
+      float a = transform.M11;
+      float b = transform.M12;
+      float c = transform.M21;
+      float d = transform.M22;
+
+      // Result width and height (in child/local space)
+      float w;
+      float h;
+
+      // Because we are dealing with nonsingular transform matrices, we have (b==0 || c==0) XOR (a==0 || d==0) 
+      if (IsNear(b, 0) || IsNear(c, 0))
+      { // (b == 0 || c == 0) ==> a != 0 && d != 0
+        float yCoverD = yConstrInfinite ? float.PositiveInfinity : Math.Abs(yConstr / d);
+        float xCoverA = xConstrInfinite ? float.PositiveInfinity : Math.Abs(xConstr / a);
+
+        if (IsNear(b, 0))
+        {
+          if (IsNear(c, 0))
+          { // b == 0, c == 0, a != 0, d != 0
+
+            // No constraint relation; use maximal width and height 
+            h = yCoverD;
+            w = xCoverA;
+          }
+          else
+          { // b == 0, a != 0, c != 0, d != 0
+
+            // Maximizing under line (hIntercept=xConstr/c, wIntercept=xConstr/a) 
+            // BUT we still have constraint: h <= yConstr/d
+            h = Math.Min(0.5f * Math.Abs(xConstr / c), yCoverD);
+            w = xCoverA - ((c * h) / a);
+          }
+        }
+        else
+        { // c == 0, a != 0, b != 0, d != 0 
+
+          // Maximizing under line (hIntercept=yConstr/d, wIntercept=yConstr/b)
+          // BUT we still have constraint: w <= xConstr/a
+          w = Math.Min(0.5f * Math.Abs(yConstr / b), xCoverA);
+          h = yCoverD - ((b * w) / d);
+        }
+      }
+      else if (IsNear(a, 0) || IsNear(d, 0))
+      { // (a == 0 || d == 0) ==> b != 0 && c != 0 
+        float yCoverB = Math.Abs(yConstr / b);
+        float xCoverC = Math.Abs(xConstr / c);
+
+        if (IsNear(a, 0))
+        {
+          if (IsNear(d, 0))
+          { // a == 0, d == 0, b != 0, c != 0 
+
+            // No constraint relation; use maximal width and height
+            h = xCoverC;
+            w = yCoverB;
+          }
+          else
+          { // a == 0, b != 0, c != 0, d != 0
+
+            // Maximizing under line (hIntercept=yConstr/d, wIntercept=yConstr/b)
+            // BUT we still have constraint: h <= xConstr/c
+            h = Math.Min(0.5f * Math.Abs(yConstr / d), xCoverC);
+            w = yCoverB - ((d * h) / b);
+          }
+        }
+        else
+        { // d == 0, a != 0, b != 0, c != 0
+
+          // Maximizing under line (hIntercept=xConstr/c, wIntercept=xConstr/a)
+          // BUT we still have constraint: w <= yConstr/b
+          w = Math.Min(0.5f * Math.Abs(xConstr / a), yCoverB);
+          h = xCoverC - ((a * w) / c);
+        }
+      }
+      else
+      {
+        float xCoverA = Math.Abs(xConstr / a); // w-intercept of x-constraint line
+        float xCoverC = Math.Abs(xConstr / c); // h-intercept of x-constraint line
+
+        float yCoverB = Math.Abs(yConstr / b); // w-intercept of y-constraint line
+        float yCoverD = Math.Abs(yConstr / d); // h-intercept of y-constraint line
+
+        // The tighest constraint governs, so we pick the lowest constraint line
+
+        // The optimal point (w, h) for which Area = w*h is maximized occurs halfway to each intercept.
+        w = Math.Min(yCoverB, xCoverA) * 0.5f;
+        h = Math.Min(xCoverC, yCoverD) * 0.5f;
+
+        if ((GreaterThanOrClose(xCoverA, yCoverB) &&
+             LessThanOrClose(xCoverC, yCoverD)) ||
+            (LessThanOrClose(xCoverA, yCoverB) &&
+             GreaterThanOrClose(xCoverC, yCoverD)))
+        {
+          // Constraint lines cross; since the most restrictive constraint wins,
+          // we have to maximize under two line segments, which together are discontinuous.
+          // Instead, we maximize w*h under the line segment from the two smallest endpoints. 
+
+          // Since we are not (except for in corner cases) on the original constraint lines, 
+          // we are not using up all the available area in transform space.  So scale our shape up 
+          // until it does in at least one dimension.
+
+          SizeF childSizeTr = new SizeF(w, h);
+          transform.TransformIncludingRectangleSize(ref childSizeTr);
+          float expandFactor = Math.Min(xConstr / childSizeTr.Width, yConstr / childSizeTr.Height);
+          if (!float.IsNaN(expandFactor) && !float.IsInfinity(expandFactor))
+          {
+            w *= expandFactor;
+            h *= expandFactor;
+          }
+        }
+      }
+      return new SizeF(w, h);
+    }
+
+    /// <summary>
+    /// Measures this element's size and fills the <see cref="DesiredSize"/> property.
+    /// </summary>
+    /// <remarks>
+    /// <para>
+    /// This method is the first part of the two-phase measuring process. In this first phase, parent
+    /// controls collect all the size requirements of their child controls.
+    /// </para>
+    /// <para>
+    /// An input size value of <see cref="float.NaN"/> in any coordinate denotes that this child control doesn't have a size
+    /// constraint in that direction. Coordinates different from <see cref="float.NaN"/> should be considered by this child
+    /// control as the maximum available size in that direction. If this element still produces a bigger
+    /// <see cref="DesiredSize"/>, the <see cref="Arrange(RectangleF)"/> method might give it a smaller final region.
+    /// </para>
+    /// </remarks>
+    /// <param name="totalSize">Total size of the element including Margins. As input, this parameter
+    /// contains the size available for this child control (size constraint). As output, it must be set
+    /// to the <see cref="DesiredSize"/> plus <see cref="UIElement.Margin"/>.</param>
+    public void Measure(ref SizeF totalSize)
+    {
+#if DEBUG_LAYOUT
+#if DEBUG_MORE_LAYOUT
+      System.Diagnostics.Trace.WriteLine(string.Format("Measure {0} Name='{1}', totalSize={2}", GetType().Name, Name, totalSize));
+#endif
+#endif
+      if (!_isMeasureInvalid && SameSize(_availableSize, totalSize))
+      { // Optimization: If our input data is the same and the layout isn't invalid, we don't need to measure again
+        totalSize = _desiredSize;
+#if DEBUG_LAYOUT
+#if DEBUG_MORE_LAYOUT
+        System.Diagnostics.Trace.WriteLine(string.Format("Measure {0} Name='{1}', cutting short, totalSize is like before and measurement is not invalid, returns desired size={2}", GetType().Name, Name, totalSize));
+#endif
+#endif
+        return;
+      }
+#if DEBUG_LAYOUT
+#if !DEBUG_MORE_LAYOUT
+      System.Diagnostics.Trace.WriteLine(string.Format("Measure {0} Name='{1}', totalSize={2}", GetType().Name, Name, totalSize));
+#endif
+#endif
+      _isMeasureInvalid = false;
+      _availableSize = new SizeF(totalSize);
+      RemoveMargin(ref totalSize, Margin);
+
+      Matrix? layoutTransform = LayoutTransform == null ? new Matrix?() : LayoutTransform.GetTransform();
+      if (layoutTransform.HasValue)
+        totalSize = FindMaxTransformedSize(layoutTransform.Value, totalSize);
+
+      if (!double.IsNaN(Width))
+        totalSize.Width = (float) Width;
+      if (!double.IsNaN(Height))
+        totalSize.Height = (float) Height;
+
+      totalSize = CalculateInnerDesiredSize(new SizeF(totalSize));
+
+      if (!double.IsNaN(Width))
+        totalSize.Width = (float) Width;
+      if (!double.IsNaN(Height))
+        totalSize.Height = (float) Height;
+
+      totalSize = ClampSize(totalSize);
+
+      _innerDesiredSize = totalSize;
+
+      if (layoutTransform.HasValue)
+        layoutTransform.Value.TransformIncludingRectangleSize(ref totalSize);
+
+      AddMargin(ref totalSize, Margin);
+      if (totalSize != _desiredSize)
+        InvalidateLayout(false, true);
+      _desiredSize = totalSize;
+#if DEBUG_LAYOUT
+      System.Diagnostics.Trace.WriteLine(string.Format("Measure {0} Name='{1}', returns calculated desired size={2}", GetType().Name, Name, totalSize));
+#endif
+    }
+
+    /// <summary>
+    /// Arranges the UI element and positions it in the given rectangle.
+    /// </summary>
+    /// <param name="outerRect">The final position and size the parent computed for this child element.</param>
+    public void Arrange(RectangleF outerRect)
+    {
+      if (_isMeasureInvalid)
+      {
+#if DEBUG_LAYOUT
+#if DEBUG_MORE_LAYOUT
+        System.Diagnostics.Trace.WriteLine(string.Format("Arrange {0} Name='{1}', exiting because measurement is invalid", GetType().Name, Name));
+#endif
+#endif
+        InvalidateLayout(true, true); // Re-schedule arrangement
+        return;
+      }
+#if DEBUG_LAYOUT
+#if DEBUG_MORE_LAYOUT
+      System.Diagnostics.Trace.WriteLine(string.Format("Arrange {0} Name='{1}', outerRect={2}", GetType().Name, Name, outerRect));
+#endif
+#endif
+      if (!_isArrangeInvalid && SameRect(_outerRect, outerRect))
+      { // Optimization: If our input data is the same and the layout isn't invalid, we don't need to arrange again
+#if DEBUG_LAYOUT
+#if DEBUG_MORE_LAYOUT
+        System.Diagnostics.Trace.WriteLine(string.Format("Arrange {0} Name='{1}', cutting short, outerRect={2} is like before and arrangement is not invalid", GetType().Name, Name, outerRect));
+#endif
+#endif
+        return;
+      }
+#if DEBUG_LAYOUT
+#if !DEBUG_MORE_LAYOUT
+      System.Diagnostics.Trace.WriteLine(string.Format("Arrange {0} Name='{1}', outerRect={2}", GetType().Name, Name, outerRect));
+#endif
+#endif
+      _isArrangeInvalid = false;
+
+      // Those two properties have to be set by the render loop again the next time we render. We need to reset the values to null
+      // because the BoundingBox property then uses a fallback value. It would be wrong to use the old _boundingBox value if we
+      // re-arrange our contents.
+      _renderedBoundingBox = null;
+      _finalTransform = null;
+      _inverseFinalTransform = null;
+
+      _outerRect = new RectangleF(outerRect.Location, outerRect.Size);
+      RectangleF rect = new RectangleF(outerRect.Location, outerRect.Size);
+      RemoveMargin(ref rect, Margin);
+
+      if (LayoutTransform != null)
+      {
+        Matrix layoutTransform = LayoutTransform.GetTransform().RemoveTranslation();
+        if (!layoutTransform.IsIdentity)
+        {
+          SizeF resultInnerSize = _innerDesiredSize;
+          SizeF resultOuterSize = new SizeF(resultInnerSize);
+          layoutTransform.TransformIncludingRectangleSize(ref resultOuterSize);
+          if (resultOuterSize.Width > rect.Width + DELTA_DOUBLE || resultOuterSize.Height > rect.Height + DELTA_DOUBLE)
+            // Transformation of desired size doesn't fit into the available rect
+            resultInnerSize = FindMaxTransformedSize(layoutTransform, rect.Size);
+          rect = new RectangleF(
+              rect.Location.X + (rect.Width - resultInnerSize.Width) / 2,
+              rect.Location.Y + (rect.Height - resultInnerSize.Height) / 2,
+              resultInnerSize.Width,
+              resultInnerSize.Height);
+        }
+      }
+      _innerRect = rect;
+
+      InitializeTriggers();
+      CheckFireLoaded(); // Has to be done after all triggers are initialized to make EventTriggers for UIElement.Loaded work properly
+
+      ArrangeOverride();
+      UpdateFocus(); // Has to be done after all children have arranged to make SetFocusPrio work properly
+    }
+
+    protected virtual void ArrangeOverride()
+    {
+      ActualPosition = _innerRect.Location;
+      ActualWidth = _innerRect.Width;
+      ActualHeight = _innerRect.Height;
+    }
+
+    protected virtual SizeF CalculateInnerDesiredSize(SizeF totalSize)
+    {
+      return SizeF.Empty;
+    }
+
+    protected SizeF ClampSize(SizeF size)
+    {
+      if (!float.IsNaN(size.Width))
+        size.Width = (float) Math.Min(Math.Max(size.Width, MinWidth), MaxWidth);
+      if (!float.IsNaN(size.Height))
+        size.Height = (float) Math.Min(Math.Max(size.Height, MinHeight), MaxHeight);
+      return size;
+    }
+
+    /// <summary>
+    /// Arranges the child horizontal and vertical in a given area. If the area is bigger than
+    /// the child's desired size, the child will be arranged according to the given <paramref name="horizontalAlignment"/>
+    /// and <paramref name="verticalAlignment"/>.
+    /// </summary>
+    /// <param name="child">The child to arrange. The child will not be changed by this method.</param>
+    /// <param name="horizontalAlignment">Alignment in horizontal direction.</param>
+    /// <param name="verticalAlignment">Alignment in vertical direction.</param>
+    /// <param name="location">Input: The starting position of the available area. Output: The position
+    /// the child should be located.</param>
+    /// <param name="childSize">Input: The available area for the <paramref name="child"/>. Output:
+    /// The area the child should take.</param>
+    public void ArrangeChild(FrameworkElement child, HorizontalAlignmentEnum horizontalAlignment, VerticalAlignmentEnum verticalAlignment, ref PointF location, ref SizeF childSize)
+    {
+      // Be careful when changing the implementation of those arrangement methods.
+      // MPF behaves a bit different from WPF: We don't clip elements at the boundaries of containers,
+      // instead, we arrange them with a maximum size calculated by the container. If we would not avoid
+      // that controls can become bigger than their arrange size, we would have to accomplish a means to clip
+      // their render size.
+      ArrangeChildHorizontal(child, horizontalAlignment, ref location, ref childSize);
+      ArrangeChildVertical(child, verticalAlignment, ref location, ref childSize);
+    }
+
+    /// <summary>
+    /// Arranges the child horizontal in a given area. If the area is bigger than the child's desired
+    /// size, the child will be arranged according to the given <paramref name="alignment"/>.
+    /// </summary>
+    /// <param name="child">The child to arrange. The child will not be changed by this method.</param>
+    /// <param name="alignment">Alignment in horizontal direction.</param>
+    /// <param name="location">Input: The starting position of the available area. Output: The position
+    /// the child should be located.</param>
+    /// <param name="childSize">Input: The available area for the <paramref name="child"/>. Output:
+    /// The area the child should take.</param>
+    public void ArrangeChildHorizontal(FrameworkElement child, HorizontalAlignmentEnum alignment, ref PointF location, ref SizeF childSize)
+    {
+      // See comment in ArrangeChild
+      SizeF desiredSize = child.DesiredSize;
+
+      if (!double.IsNaN(desiredSize.Width) && desiredSize.Width <= childSize.Width)
+      {
+        // Width takes precedence over Stretch - Use Center as fallback
+        if (alignment == HorizontalAlignmentEnum.Center ||
+            (alignment == HorizontalAlignmentEnum.Stretch && !double.IsNaN(child.Width)))
+        {
+          location.X += (childSize.Width - desiredSize.Width) / 2;
+          childSize.Width = desiredSize.Width;
+        }
+        if (alignment == HorizontalAlignmentEnum.Right)
+        {
+          location.X += childSize.Width - desiredSize.Width;
+          childSize.Width = desiredSize.Width;
+        }
+        else if (alignment == HorizontalAlignmentEnum.Left)
+        {
+          // Leave location unchanged
+          childSize.Width = desiredSize.Width;
+        }
+        //else if (child.HorizontalAlignment == HorizontalAlignmentEnum.Stretch)
+        // - Use all the space, nothing to do here
+      }
+    }
+
+    /// <summary>
+    /// Arranges the child vertical in a given area. If the area is bigger than the child's desired
+    /// size, the child will be arranged according to the given <paramref name="alignment"/>.
+    /// </summary>
+    /// <param name="child">The child to arrange. The child will not be changed by this method.</param>
+    /// <param name="alignment">Alignment in vertical direction.</param>
+    /// <param name="location">Input: The starting position of the available area. Output: The position
+    /// the child should be located.</param>
+    /// <param name="childSize">Input: The available area for the <paramref name="child"/>. Output:
+    /// The area the child should take.</param>
+    public void ArrangeChildVertical(FrameworkElement child, VerticalAlignmentEnum alignment, ref PointF location, ref SizeF childSize)
+    {
+      // See comment in ArrangeChild
+      SizeF desiredSize = child.DesiredSize;
+
+      if (!double.IsNaN(desiredSize.Height) && desiredSize.Height <= childSize.Height)
+      {
+        // Height takes precedence over Stretch - Use Center as fallback
+        if (alignment == VerticalAlignmentEnum.Center ||
+            (alignment == VerticalAlignmentEnum.Stretch && !double.IsNaN(child.Height)))
+        {
+          location.Y += (childSize.Height - desiredSize.Height) / 2;
+          childSize.Height = desiredSize.Height;
+        }
+        else if (alignment == VerticalAlignmentEnum.Bottom)
+        {
+          location.Y += childSize.Height - desiredSize.Height;
+          childSize.Height = desiredSize.Height;
+        }
+        else if (alignment == VerticalAlignmentEnum.Top)
+        {
+          // Leave location unchanged
+          childSize.Height = desiredSize.Height;
+        }
+        //else if (child.VerticalAlignment == VerticalAlignmentEnum.Stretch)
+        // - Use all the space, nothing to do here
+      }
+    }
+
+    public void BringIntoView()
+    {
+      BringIntoView(this, ActualBounds);
+    }
+
+    /// <summary>
+    /// Updates tle layout of this element in the render thread.
+    /// In this method, <see cref="Measure(ref SizeF)"/> and <see cref="Arrange(RectangleF)"/> are called.
+    /// </summary>
+    /// <remarks>
+    /// This method should actually be located in the <see cref="Screen"/> class but I leave it here because all the
+    /// layout debug defines are in the scope of this file.
+    /// This method must be called from the render thread before the call to <see cref="Render"/>.
+    /// </remarks>
+    /// <param name="skinSize">The size of the skin.</param>
+    public void UpdateLayoutRoot(SizeF skinSize)
+    {
+      SizeF size = new SizeF(skinSize);
+
+#if DEBUG_LAYOUT
+#if DEBUG_MORE_LAYOUT
+      System.Diagnostics.Trace.WriteLine(string.Format("UpdateLayoutRoot {0} Name='{1}', measuring with screen size {2}", GetType().Name, Name, skinSize));
+#endif
+#endif
+      do
+      {
+        Measure(ref size);
+      } while (_isMeasureInvalid);
+
+#if DEBUG_LAYOUT
+#if DEBUG_MORE_LAYOUT
+      System.Diagnostics.Trace.WriteLine(string.Format("UpdateLayout {0} Name='{1}', arranging with screen size {2}", GetType().Name, Name, skinSize));
+#endif
+#endif
+      // Ignore the measured size - arrange with screen size
+      Arrange(new RectangleF(new PointF(0, 0), skinSize));
+    }
+
+    #endregion
+
+    #region Style handling
+
+    public Style CopyDefaultStyle()
+    {
+      Type type = GetType();
+      Style result = null;
+      while (result == null && type != null)
+      {
+        result = FindResource(type) as Style;
+        type = type.BaseType;
+      }
+      return MpfCopyManager.DeepCopyCutLVPs(result); // Create an own copy of the style to be assigned
+    }
+
+    /// <summary>
+    /// Find the default style especially in the loading phase of an element when the element tree is not yet put together.
+    /// </summary>
+    /// <param name="context">Current parser context.</param>
+    /// <returns>Default style for this element or <c>null</c>, if no default style is defined.</returns>
+    protected Style CopyDefaultStyle(IParserContext context)
+    {
+      Type type = GetType();
+      Style result = null;
+      while (result == null && type != null)
+      {
+        result = (ResourceDictionary.FindResourceInParserContext(type, context) ?? FindResource(type)) as Style;
+        type = type.BaseType;
+      }
+      return MpfCopyManager.DeepCopyCutLVPs(result); // Create an own copy of the style to be assigned
+    }
+
+    #endregion
+
+    #region UI state handling
+
+    public override void SaveUIState(IDictionary<string, object> state, string prefix)
+    {
+      base.SaveUIState(state, prefix);
+      if (HasFocus)
+        state[prefix + "/Focused"] = true;
+    }
+
+    public override void RestoreUIState(IDictionary<string, object> state, string prefix)
+    {
+      base.RestoreUIState(state, prefix);
+      object focused;
+      bool? bFocused;
+      if (state.TryGetValue(prefix + "/Focused", out focused) && (bFocused = focused as bool?).HasValue && bFocused.Value)
+        SetFocusPrio = SetFocusPriority.RestoreState;
+    }
+
+    #endregion
+
+    #region Rendering
+
+    public virtual void RenderOverride(RenderContext localRenderContext)
+    {
+    }
+
+    /// <summary>
+    /// Renders the <see cref="FrameworkElement"/> to the given <paramref name="renderTarget"/>. This method works with
+    /// surfaces that are created as render target, which do support multisampling.
+    /// </summary>
+    /// <param name="renderTarget">Render target.</param>
+    /// <param name="renderContext">Render context.</param>
+    public void RenderToSurface(RenderTargetAsset renderTarget, RenderContext renderContext)
+    {
+      RenderToSurfaceInternal(renderTarget.Surface, renderContext);
+    }
+
+    /// <summary>
+    /// Renders the <see cref="FrameworkElement"/> to the given <paramref name="renderTarget"/>. This method works with
+    /// textures internally which do not support multisampling.
+    /// </summary>
+    /// <param name="renderTarget">Render target.</param>
+    /// <param name="renderContext">Render context.</param>
+    public void RenderToTexture(RenderTextureAsset renderTarget, RenderContext renderContext)
+    {
+      RenderToSurfaceInternal(renderTarget.Surface0, renderContext);
+    }
+
+    protected void RenderToSurfaceInternal(Surface renderSurface, RenderContext renderContext)
+    {
+      // We do the following here:
+      // 1. Set the transformation matrix to match the render surface's size
+      // 2. Set the rendertarget to the given surface
+      // 3. Clear the surface with an alpha value of 0
+      // 4. Render the control (into the surface)
+      // 5. Restore the rendertarget to the backbuffer
+      // 6. Restore previous transformation matrix
+
+      // Set transformation matrix
+      Matrix? oldTransform = null;
+      SurfaceDescription description = renderSurface.Description;
+
+      if (description.Width != GraphicsDevice.Width || description.Height != GraphicsDevice.Height)
+      {
+        oldTransform = GraphicsDevice.FinalTransform;
+        GraphicsDevice.SetCameraProjection(description.Width, description.Height);
+      }
+      // Get the current backbuffer
+      using (Surface backBuffer = GraphicsDevice.Device.GetRenderTarget(0))
+      {
+        // Change the rendertarget to the render texture
+        GraphicsDevice.Device.SetRenderTarget(0, renderSurface);
+
+        // Fill the background of the texture with an alpha value of 0
+        GraphicsDevice.Device.Clear(ClearFlags.Target, Color.FromArgb(0, Color.Black), 1.0f, 0);
+
+        // Render the control into the given texture
+        RenderOverride(renderContext);
+
+        // Restore the backbuffer
+        GraphicsDevice.Device.SetRenderTarget(0, backBuffer);
+      }
+      // Restore standard transformation matrix
+      if (oldTransform.HasValue)
+        GraphicsDevice.FinalTransform = oldTransform.Value;
+    }
+
+    private static RectangleF CalculateBoundingBox(RectangleF rectangle, Matrix transformation)
+    {
+      PointF tl = rectangle.Location;
+      PointF tr = new PointF(rectangle.Right, rectangle.Top);
+      PointF bl = new PointF(rectangle.Left, rectangle.Bottom);
+      PointF br = new PointF(rectangle.Right, rectangle.Bottom);
+      transformation.Transform(ref tl);
+      transformation.Transform(ref tr);
+      transformation.Transform(ref bl);
+      transformation.Transform(ref br);
+      PointF rtl = new PointF(
+          Math.Min(tl.X, Math.Min(tr.X, Math.Min(bl.X, br.X))),
+          Math.Min(tl.Y, Math.Min(tr.Y, Math.Min(bl.Y, br.Y))));
+      PointF rbr = new PointF(
+          Math.Max(tl.X, Math.Max(tr.X, Math.Max(bl.X, br.X))),
+          Math.Max(tl.Y, Math.Max(tr.Y, Math.Max(bl.Y, br.Y))));
+      return new RectangleF(rtl, new SizeF(rbr.X - rtl.X, rbr.Y - rtl.Y));
+    }
+
+    private RenderContext ExtortRenderContext()
+    {
+      FrameworkElement parent = VisualParent as FrameworkElement;
+      if (parent == null)
+        return new RenderContext(Matrix.Identity, RectangleF.Empty);
+      Transform layoutTransform = LayoutTransform;
+      Transform renderTransform = RenderTransform;
+      Matrix? layoutTransformMatrix = layoutTransform == null ? new Matrix?() : layoutTransform.GetTransform();
+      Matrix? renderTransformMatrix = renderTransform == null ? new Matrix?() : renderTransform.GetTransform();
+      // To calculate our final transformation, we fake a render context starting
+      return parent.ExtortRenderContext().Derive(ActualBounds, layoutTransformMatrix, renderTransformMatrix, RenderTransformOrigin, 1);
+    }
+
+    /// <summary>
+    /// Our render system skips rendering of elements which are currently not visible. But in some situations, we need to calculate the bounds
+    /// where this element would have been drawn if it had been rendered. This method forces the calculation of the final transformation
+    /// for this element which can be applied on the <see cref="ActualBounds"/>/<see cref="_innerRect"/> to get the element's render bounds.
+    /// </summary>
+    /// <returns>Matrix which represents the final transformation for this element.</returns>
+    private Matrix ExtortFinalTransform()
+    {
+      if (_finalTransform.HasValue)
+        return _finalTransform.Value;
+      return ExtortRenderContext().Transform;
+    }
+
+    public override void Render(RenderContext parentRenderContext)
+    {
+      if (!IsVisible)
+        return;
+
+      RectangleF bounds = ActualBounds;
+      if (bounds.Width <= 0 || bounds.Height <= 0)
+        return;
+
+      Matrix? layoutTransformMatrix = LayoutTransform == null ? new Matrix?() : LayoutTransform.GetTransform();
+      Matrix? renderTransformMatrix = RenderTransform == null ? new Matrix?() : RenderTransform.GetTransform();
+
+      RenderContext localRenderContext = parentRenderContext.Derive(bounds, layoutTransformMatrix,
+          renderTransformMatrix, RenderTransformOrigin, Opacity);
+       Matrix finalTransform = localRenderContext.Transform;
+      if (finalTransform != _finalTransform)
+      {
+        _finalTransform = finalTransform;
+        _inverseFinalTransform = Matrix.Invert(_finalTransform.Value);
+        _renderedBoundingBox = CalculateBoundingBox(_innerRect, finalTransform);
+      }
+
+      Brushes.Brush opacityMask = OpacityMask;
+      if (opacityMask == null && Effect == null)
+        // Simply render without opacity mask
+        RenderOverride(localRenderContext);
+      else
+      { 
+        // Control has an opacity mask or Effect
+        // Get global render surface and render texture or create them if they doesn't exist
+        RenderTextureAsset renderTexture = ContentManager.Instance.GetRenderTexture(GLOBAL_RENDER_TEXTURE_ASSET_KEY);
+
+        // Ensure they are allocated
+        renderTexture.AllocateRenderTarget(GraphicsDevice.Width, GraphicsDevice.Height);
+        if (!renderTexture.IsAllocated)
+          return;
+
+        // Morpheus_xx: these are typical performance results comparing direct rendering to texture and rendering 
+        // to surfaces (for multisampling support).
+
+        // Results inside GUI-Test OpacityMask screen for default skin (720p windowed / fullscreen 1080p)
+        // Surface + full StretchRect -> Texture    : 350 fps / 174 fps 
+        // Texture                                  : 485 fps / 265 fps
+
+        // Results inside GUI-Test OpacityMask screen for Reflexion skin (fullscreen 1080p)
+        // Surface + full StretchRect -> Texture    : 142 fps
+        // Texture                                  : 235 fps
+
+        // Create a temporary render context and render the control to the render texture
+        RenderContext tempRenderContext = new RenderContext(localRenderContext.Transform, localRenderContext.Opacity, bounds, localRenderContext.ZOrder);
+
+        // An additional copy step is only required for multisampling surfaces
+        bool isMultiSample = GraphicsDevice.Setup.IsMultiSample;
+        if (isMultiSample)
+        {
+          RenderTargetAsset renderSurface = ContentManager.Instance.GetRenderTarget(GLOBAL_RENDER_SURFACE_ASSET_KEY);
+          renderSurface.AllocateRenderTarget(GraphicsDevice.Width, GraphicsDevice.Height);
+          if (!renderSurface.IsAllocated)
+            return;
+
+          // First render to the multisampled surface
+          RenderToSurface(renderSurface, tempRenderContext);
+
+          // Unfortunately, brushes/brush effects are based on textures and cannot work with surfaces, so we need this additional copy step
+          GraphicsDevice.Device.StretchRectangle(
+              renderSurface.Surface,  new Rectangle(Point.Empty, renderSurface.Size),
+              renderTexture.Surface0, new Rectangle(Point.Empty, renderTexture.Size),
+              TextureFilter.None);
+        }
+        else
+          // Directly render to texture
+          RenderToTexture(renderTexture, tempRenderContext);
+
+        // Add bounds to our calculated, occupied area.
+        // If we don't do that, lines at the border of this element might be dimmed because of the filter (see OpacityMask test in GUITestPlugin).
+        // The value was just found by testing. Any better solution is welcome.
+        if (opacityMask != null)
+        {
+          const float OPACITY_MASK_BOUNDS = 0.9f;
+          RectangleF occupiedTransformedBounds = tempRenderContext.OccupiedTransformedBounds;
+          occupiedTransformedBounds.X -= OPACITY_MASK_BOUNDS;
+          occupiedTransformedBounds.Y -= OPACITY_MASK_BOUNDS;
+          occupiedTransformedBounds.Width += OPACITY_MASK_BOUNDS * 2;
+          occupiedTransformedBounds.Height += OPACITY_MASK_BOUNDS * 2;
+
+          // If the control bounds have changed we need to update our primitive context to make the 
+          // texture coordinates match up
+          if (_updateOpacityMask || _opacityMaskContext == null ||
+              occupiedTransformedBounds != _lastOccupiedTransformedBounds ||
+            renderTexture.Size != _lastOpacityRenderSize)
+          {
+            UpdateOpacityMask(occupiedTransformedBounds, renderTexture.Width, renderTexture.Height, localRenderContext.ZOrder);
+            _lastOccupiedTransformedBounds = occupiedTransformedBounds;
+            _updateOpacityMask = false;
+            _lastOpacityRenderSize = renderTexture.Size;
+          }
+
+          // Now render the opacity texture with the OpacityMask brush)
+          if (opacityMask.BeginRenderOpacityBrush(renderTexture.Texture, new RenderContext(Matrix.Identity, bounds)))
+          {
+            _opacityMaskContext.Render(0);
+            opacityMask.EndRender();
+          }
+        }
+
+        // Render Effect
+        Effects.Effect effect = Effect;
+        if (effect != null)
+        {
+          UpdateEffectMask(effect, tempRenderContext.OccupiedTransformedBounds, renderTexture.Width, renderTexture.Height, localRenderContext.ZOrder);
+          if (effect.BeginRender(renderTexture.Texture, new RenderContext(Matrix.Identity, 1.0d, bounds, localRenderContext.ZOrder)))
+          {
+            _effectContext.Render(0);
+            effect.EndRender();
+          }
+        }
+
+      }
+      // Calculation of absolute render size (in world coordinate system)
+      parentRenderContext.IncludeTransformedContentsBounds(localRenderContext.OccupiedTransformedBounds);
+      _lastZIndex = localRenderContext.ZOrder;
+    }
+
+    protected void UpdateEffectMask(Effects.Effect effect, RectangleF bounds, float width, float height, float zPos)
+    {
+      Color4 col = ColorConverter.FromColor(Color.White);
+      col.Alpha *= (float) Opacity;
+      int color = col.ToArgb();
+
+      PositionColoredTextured[] verts = PositionColoredTextured.CreateQuad_Fan(
+          bounds.Left - 0.5f, bounds.Top - 0.5f, bounds.Right - 0.5f, bounds.Bottom - 0.5f,
+          bounds.Left / width, bounds.Top / height, bounds.Right / width, bounds.Bottom / height,
+          zPos, color);
+
+      effect.SetupEffect(this, ref verts, zPos, false);
+      PrimitiveBuffer.SetPrimitiveBuffer(ref _effectContext, ref verts, PrimitiveType.TriangleFan);
+    }
+
+    #region Opacitymask
+
+    void UpdateOpacityMask(RectangleF bounds, float width, float height, float zPos)
+    {
+      Color4 col = ColorConverter.FromColor(Color.White);
+      col.Alpha *= (float) Opacity;
+      int color = col.ToArgb();
+
+      PositionColoredTextured[] verts = PositionColoredTextured.CreateQuad_Fan(
+          bounds.Left - 0.5f, bounds.Top - 0.5f, bounds.Right - 0.5f, bounds.Bottom - 0.5f,
+          bounds.Left / width, bounds.Top / height, bounds.Right / width, bounds.Bottom / height,
+          zPos, color);
+
+      OpacityMask.SetupBrush(this, ref verts, zPos, false);
+      PrimitiveBuffer.SetPrimitiveBuffer(ref _opacityMaskContext, ref verts, PrimitiveType.TriangleFan);
+    }
+
+    #endregion
+
+    #endregion
+
+    #region Base overrides
+
+    public override void Deallocate()
+    {
+      base.Deallocate();
+      PrimitiveBuffer.DisposePrimitiveBuffer(ref _effectContext);
+      PrimitiveBuffer.DisposePrimitiveBuffer(ref _opacityMaskContext);
+    }
+
+    public override void FinishInitialization(IParserContext context)
+    {
+      base.FinishInitialization(context);
+      if (Style == null)
+        Style = CopyDefaultStyle(context);
+    }
+
+    #endregion
+  }
+}