--- conflicted
+++ resolved
@@ -29,14 +29,8 @@
 {
   public class FilterByActorCriterion : FilterByPersonCriterion
   {
-<<<<<<< HEAD
-    public FilterByActorCriterion() :
-      base(Consts.NECESSARY_PERSON_MIAS, Consts.OPTIONAL_PERSON_MIAS,
-        new AttributeSortInformation(PersonAspect.ATTR_PERSON_NAME, SortDirection.Ascending))
-=======
     public FilterByActorCriterion(Guid linkedRole) :
       base(PersonAspect.ROLE_ACTOR, linkedRole)
->>>>>>> d32c3b1f
     {
     }
   }
