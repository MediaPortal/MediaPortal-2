#region Copyright (C) 2007-2015 Team MediaPortal

/*
    Copyright (C) 2007-2015 Team MediaPortal
    http://www.team-mediaportal.com

    This file is part of MediaPortal 2

    MediaPortal 2 is free software: you can redistribute it and/or modify
    it under the terms of the GNU General Public License as published by
    the Free Software Foundation, either version 3 of the License, or
    (at your option) any later version.

    MediaPortal 2 is distributed in the hope that it will be useful,
    but WITHOUT ANY WARRANTY; without even the implied warranty of
    MERCHANTABILITY or FITNESS FOR A PARTICULAR PURPOSE. See the
    GNU General Public License for more details.

    You should have received a copy of the GNU General Public License
    along with MediaPortal 2. If not, see <http://www.gnu.org/licenses/>.
*/

#endregion

using MediaPortal.Common.MediaManagement.DefaultItemAspects;
using MediaPortal.UiComponents.Media.General;

namespace MediaPortal.UiComponents.Media.Models.Sorting
{
  public class VideoSortByAspectRatio : AbstractSortByComparableValueAttribute<float>
  {
<<<<<<< HEAD
    public VideoSortByAspectRatio() : base(Consts.RES_SORT_BY_ASPECT_RATIO, Consts.RES_GROUP_BY_ASPECT_RATIO, VideoAspect.ATTR_ASPECTRATIO) {}
=======
    public VideoSortByAspectRatio() : base(Consts.RES_SORT_BY_ASPECT_RATIO, VideoStreamAspect.ATTR_ASPECTRATIO) {}
>>>>>>> 3fcc16c7
  }
}
<|MERGE_RESOLUTION|>--- conflicted
+++ resolved
@@ -1,38 +1,34 @@
-#region Copyright (C) 2007-2015 Team MediaPortal
-
-/*
-    Copyright (C) 2007-2015 Team MediaPortal
-    http://www.team-mediaportal.com
-
-    This file is part of MediaPortal 2
-
-    MediaPortal 2 is free software: you can redistribute it and/or modify
-    it under the terms of the GNU General Public License as published by
-    the Free Software Foundation, either version 3 of the License, or
-    (at your option) any later version.
-
-    MediaPortal 2 is distributed in the hope that it will be useful,
-    but WITHOUT ANY WARRANTY; without even the implied warranty of
-    MERCHANTABILITY or FITNESS FOR A PARTICULAR PURPOSE. See the
-    GNU General Public License for more details.
-
-    You should have received a copy of the GNU General Public License
-    along with MediaPortal 2. If not, see <http://www.gnu.org/licenses/>.
-*/
-
-#endregion
-
-using MediaPortal.Common.MediaManagement.DefaultItemAspects;
-using MediaPortal.UiComponents.Media.General;
-
-namespace MediaPortal.UiComponents.Media.Models.Sorting
-{
-  public class VideoSortByAspectRatio : AbstractSortByComparableValueAttribute<float>
-  {
-<<<<<<< HEAD
-    public VideoSortByAspectRatio() : base(Consts.RES_SORT_BY_ASPECT_RATIO, Consts.RES_GROUP_BY_ASPECT_RATIO, VideoAspect.ATTR_ASPECTRATIO) {}
-=======
-    public VideoSortByAspectRatio() : base(Consts.RES_SORT_BY_ASPECT_RATIO, VideoStreamAspect.ATTR_ASPECTRATIO) {}
->>>>>>> 3fcc16c7
-  }
-}
+#region Copyright (C) 2007-2015 Team MediaPortal
+
+/*
+    Copyright (C) 2007-2015 Team MediaPortal
+    http://www.team-mediaportal.com
+
+    This file is part of MediaPortal 2
+
+    MediaPortal 2 is free software: you can redistribute it and/or modify
+    it under the terms of the GNU General Public License as published by
+    the Free Software Foundation, either version 3 of the License, or
+    (at your option) any later version.
+
+    MediaPortal 2 is distributed in the hope that it will be useful,
+    but WITHOUT ANY WARRANTY; without even the implied warranty of
+    MERCHANTABILITY or FITNESS FOR A PARTICULAR PURPOSE. See the
+    GNU General Public License for more details.
+
+    You should have received a copy of the GNU General Public License
+    along with MediaPortal 2. If not, see <http://www.gnu.org/licenses/>.
+*/
+
+#endregion
+
+using MediaPortal.Common.MediaManagement.DefaultItemAspects;
+using MediaPortal.UiComponents.Media.General;
+
+namespace MediaPortal.UiComponents.Media.Models.Sorting
+{
+  public class VideoSortByAspectRatio : AbstractSortByComparableValueAttribute<float>
+  {
+    public VideoSortByAspectRatio() : base(Consts.RES_SORT_BY_ASPECT_RATIO, Consts.RES_GROUP_BY_ASPECT_RATIO, VideoStreamAspect.ATTR_ASPECTRATIO) {}
+  }
+}