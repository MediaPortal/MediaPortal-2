#region Copyright (C) 2007-2017 Team MediaPortal

/*
    Copyright (C) 2007-2017 Team MediaPortal
    http://www.team-mediaportal.com

    This file is part of MediaPortal 2

    MediaPortal 2 is free software: you can redistribute it and/or modify
    it under the terms of the GNU General Public License as published by
    the Free Software Foundation, either version 3 of the License, or
    (at your option) any later version.

    MediaPortal 2 is distributed in the hope that it will be useful,
    but WITHOUT ANY WARRANTY; without even the implied warranty of
    MERCHANTABILITY or FITNESS FOR A PARTICULAR PURPOSE. See the
    GNU General Public License for more details.

    You should have received a copy of the GNU General Public License
    along with MediaPortal 2. If not, see <http://www.gnu.org/licenses/>.
*/

#endregion

using System;
using System.Collections.Generic;
using MediaPortal.Common.MediaManagement;
using MediaPortal.Common.MediaManagement.DefaultItemAspects;
using MediaPortal.Common;
using MediaPortal.Common.Logging;
using MediaPortal.Common.ResourceAccess;
using System.IO;
using MediaPortal.Common.MediaManagement.Helpers;
using MediaPortal.Common.Services.ResourceAccess;
using System.Linq;
using MediaPortal.Common.PathManager;
using System.Drawing;
using System.Threading.Tasks;
using MediaPortal.Extensions.OnlineLibraries;
using MediaPortal.Common.FanArt;

namespace MediaPortal.Extensions.MetadataExtractors.SeriesMetadataExtractor
{
  class SeriesFanArtHandler : IMediaFanArtHandler
  {
    #region Constants

    private static readonly Guid[] FANART_ASPECTS = { EpisodeAspect.ASPECT_ID, PersonAspect.ASPECT_ID, CharacterAspect.ASPECT_ID, CompanyAspect.ASPECT_ID };

    /// <summary>
    /// GUID string for the series FanArt handler.
    /// </summary>
    public const string FANARTHANDLER_ID_STR = "5FC11696-48B0-480F-9557-53AE1FE6D395";

    /// <summary>
    /// Episode FanArt handler GUID.
    /// </summary>
    public static Guid FANARTHANDLER_ID = new Guid(FANARTHANDLER_ID_STR);

    private static readonly ICollection<string> MKV_EXTENSIONS = new HashSet<string>(StringComparer.InvariantCultureIgnoreCase) { ".mkv", ".webm" };

    private static readonly ICollection<String> IMG_EXTENSIONS = new HashSet<string>(StringComparer.InvariantCultureIgnoreCase) { ".jpg", ".png", ".tbn" };

    public static string CACHE_PATH = ServiceRegistration.Get<IPathManager>().GetPath(@"<DATA>\FanArt\");

    #endregion

    protected FanArtHandlerMetadata _metadata;
    private readonly SynchronizedCollection<Guid> _checkCache = new SynchronizedCollection<Guid>();

    public SeriesFanArtHandler()
    {
      _metadata = new FanArtHandlerMetadata(FANARTHANDLER_ID, "Series FanArt handler");
    }

    public Guid[] FanArtAspects
    {
      get
      {
        return FANART_ASPECTS;
      }
    }

    public FanArtHandlerMetadata Metadata
    {
      get { return _metadata; }
    }

    public void CollectFanArt(Guid mediaItemId, IDictionary<Guid, IList<MediaItemAspect>> aspects)
    {
      if (_checkCache.Contains(mediaItemId))
        return;

      Guid? seriesMediaItemId = null;
      Guid? seasonMediaItemId = null;
      IDictionary<Guid, string> actorMediaItems = new Dictionary<Guid, string>();
      SingleMediaItemAspect videoAspect;
      List<string> actors = new List<string>();
      if (MediaItemAspect.TryGetAspect(aspects, VideoAspect.Metadata, out videoAspect))
      {
        IEnumerable<string> actorObjects = videoAspect.GetCollectionAttribute<string>(VideoAspect.ATTR_ACTORS);
        if (actorObjects != null)
          actors.AddRange(actorObjects);
      }

      IList<MultipleMediaItemAspect> relationAspects;
      if (MediaItemAspect.TryGetAspects(aspects, RelationshipAspect.Metadata, out relationAspects))
      {
        foreach (MultipleMediaItemAspect relation in relationAspects)
        {
          if ((Guid?)relation[RelationshipAspect.ATTR_LINKED_ROLE] == SeriesAspect.ROLE_SERIES)
          {
            seriesMediaItemId = (Guid)relation[RelationshipAspect.ATTR_LINKED_ID];
          }
          if ((Guid?)relation[RelationshipAspect.ATTR_LINKED_ROLE] == SeasonAspect.ROLE_SEASON)
          {
            seasonMediaItemId = (Guid)relation[RelationshipAspect.ATTR_LINKED_ID];
          }
          if ((Guid?)relation[RelationshipAspect.ATTR_LINKED_ROLE] == PersonAspect.ROLE_ACTOR)
          {
            int? index = (int?)relation[RelationshipAspect.ATTR_RELATIONSHIP_INDEX];
            if (index.HasValue && actors.Count > index.Value && index.Value >= 0)
              actorMediaItems[(Guid)relation[RelationshipAspect.ATTR_LINKED_ID]] = actors[index.Value];
          }
        }
      }

      _checkCache.Add(mediaItemId);
      Task.Run(() => ExtractFanArt(mediaItemId, aspects, seriesMediaItemId, seasonMediaItemId, actorMediaItems));
    }

    private void ExtractFanArt(Guid mediaItemId, IDictionary<Guid, IList<MediaItemAspect>> aspects, Guid? seriesMediaItemId, Guid? seasonMediaItemId, IDictionary<Guid, string> actorMediaItems)
    {
      if (aspects.ContainsKey(EpisodeAspect.ASPECT_ID))
      {
        if (BaseInfo.IsVirtualResource(aspects))
          return;

        EpisodeInfo episodeInfo = new EpisodeInfo();
        episodeInfo.FromMetadata(aspects);
        bool forceFanart = !episodeInfo.IsRefreshed;
        SeasonInfo seasonInfo = episodeInfo.CloneBasicInstance<SeasonInfo>();
        SeriesInfo seriesInfo = episodeInfo.CloneBasicInstance<SeriesInfo>();
        ExtractLocalImages(aspects, mediaItemId, seriesMediaItemId, seasonMediaItemId, episodeInfo, seriesInfo, seasonInfo, actorMediaItems);
        if (!SeriesMetadataExtractor.SkipFanArtDownload)
          OnlineMatcherService.Instance.DownloadSeriesFanArt(mediaItemId, episodeInfo, forceFanart);

        //Take advantage of the audio language being known and download season and series too
        if (seasonMediaItemId.HasValue && !_checkCache.Contains(seasonMediaItemId.Value))
        {
          _checkCache.Add(seasonMediaItemId.Value);
          if (!SeriesMetadataExtractor.SkipFanArtDownload)
            OnlineMatcherService.Instance.DownloadSeriesFanArt(seasonMediaItemId.Value, seasonInfo, forceFanart);
        }
        if (seriesMediaItemId.HasValue && !_checkCache.Contains(seriesMediaItemId.Value))
        {
          _checkCache.Add(seriesMediaItemId.Value);
          if (!SeriesMetadataExtractor.SkipFanArtDownload)
            OnlineMatcherService.Instance.DownloadSeriesFanArt(seriesMediaItemId.Value, seriesInfo, forceFanart);
        }
      }
      else if (aspects.ContainsKey(PersonAspect.ASPECT_ID))
      {
        PersonInfo personInfo = new PersonInfo();
        personInfo.FromMetadata(aspects);
        if (personInfo.Occupation == PersonAspect.OCCUPATION_ACTOR || personInfo.Occupation == PersonAspect.OCCUPATION_DIRECTOR ||
          personInfo.Occupation == PersonAspect.OCCUPATION_WRITER)
        {
            if (!SeriesMetadataExtractor.SkipFanArtDownload)
              OnlineMatcherService.Instance.DownloadSeriesFanArt(mediaItemId, personInfo, !personInfo.IsRefreshed);
        }
      }
      else if (aspects.ContainsKey(CharacterAspect.ASPECT_ID))
      {
        CharacterInfo characterInfo = new CharacterInfo();
        characterInfo.FromMetadata(aspects);
        if (!SeriesMetadataExtractor.SkipFanArtDownload)
          OnlineMatcherService.Instance.DownloadSeriesFanArt(mediaItemId, characterInfo, !characterInfo.IsRefreshed);
      }
      else if (aspects.ContainsKey(CompanyAspect.ASPECT_ID))
      {
        CompanyInfo companyInfo = new CompanyInfo();
        companyInfo.FromMetadata(aspects);
        if (companyInfo.Type == CompanyAspect.COMPANY_PRODUCTION || companyInfo.Type == CompanyAspect.COMPANY_TV_NETWORK)
        {
          if (!SeriesMetadataExtractor.SkipFanArtDownload)
            OnlineMatcherService.Instance.DownloadSeriesFanArt(mediaItemId, companyInfo, !companyInfo.IsRefreshed);
        }
      }
    }

    private IResourceLocator GetResourceLocator(IDictionary<Guid, IList<MediaItemAspect>> aspects)
    {
      IList<MultipleMediaItemAspect> providerAspects;
      if (!MediaItemAspect.TryGetAspects(aspects, ProviderResourceAspect.Metadata, out providerAspects))
        return null;
      foreach (MultipleMediaItemAspect providerAspect in providerAspects)
      {
        string systemId = (string)providerAspect[ProviderResourceAspect.ATTR_SYSTEM_ID];
        string resourceAccessorPath = (string)providerAspect[ProviderResourceAspect.ATTR_RESOURCE_ACCESSOR_PATH];
        if(!string.IsNullOrEmpty(systemId) && !string.IsNullOrEmpty(resourceAccessorPath))
          return new ResourceLocator(systemId, ResourcePath.Deserialize(resourceAccessorPath));
      }
      return null;
    }

    private void ExtractLocalImages(IDictionary<Guid, IList<MediaItemAspect>> aspects, Guid? episodeMediaItemId, Guid? seriesMediaItemId, Guid? seasonMediaItemId, EpisodeInfo episode, SeriesInfo series, SeasonInfo season, IDictionary<Guid, string> actorMediaItems)
    {
      if (BaseInfo.IsVirtualResource(aspects))
        return;

      IResourceLocator mediaItemLocater = GetResourceLocator(aspects);
      if (mediaItemLocater == null)
        return;

      ExtractFolderImages(mediaItemLocater, episodeMediaItemId, seriesMediaItemId, seasonMediaItemId, episode, series, season, actorMediaItems);
<<<<<<< HEAD

      SingleMediaItemAspect mediaAspect;
      if (MediaItemAspect.TryGetAspect(aspects, MediaAspect.Metadata, out mediaAspect))
        if (mediaAspect.GetAttributeValue<bool>(MediaAspect.ATTR_ISSTUB) == true)
          return; //Cannot extract images from stub files

      using (IResourceAccessor mediaItemAccessor = mediaItemLocater.CreateAccessor())
      {
        using (LocalFsResourceAccessorHelper rah = new LocalFsResourceAccessorHelper(mediaItemAccessor))
        {
          using (rah.LocalFsResourceAccessor.EnsureLocalFileSystemAccess())
          {
            ExtractMkvImages(rah.LocalFsResourceAccessor, seriesMediaItemId, series);
          }
        }
      }
    }

    private void ExtractMkvImages(ILocalFsResourceAccessor lfsra, Guid? seriesMediaItemId, SeriesInfo series)
    {
      if (!seriesMediaItemId.HasValue)
        return;

      string mediaItemId = seriesMediaItemId.Value.ToString().ToUpperInvariant();
      string fileSystemPath = string.Empty;
      IDictionary<string, string> patterns = new Dictionary<string, string>()
      {
        { "banner.", FanArtTypes.Banner },
        { "clearart.", FanArtTypes.ClearArt },
        { "cover.", FanArtTypes.Cover },
        { "poster.", FanArtTypes.Poster },
        { "folder.", FanArtTypes.Poster },
        { "backdrop.", FanArtTypes.FanArt },
        { "fanart.", FanArtTypes.FanArt },
      };

      // File based access
      try
      {
        if (lfsra != null)
        {
          fileSystemPath = lfsra.LocalFileSystemPath;
          var ext = ResourcePathHelper.GetExtension(lfsra.LocalFileSystemPath);
          if (!MKV_EXTENSIONS.Contains(ext))
            return;

          MatroskaInfoReader mkvReader = new MatroskaInfoReader(lfsra);
          foreach (string pattern in patterns.Keys)
          {
            byte[] binaryData;
            if (mkvReader.GetAttachmentByName(pattern, out binaryData))
            {
              string fanArtType = patterns[pattern];
              using (FanArtCache.FanArtCountLock countLock = FanArtCache.GetFanArtCountLock(mediaItemId, fanArtType))
              {
                if (countLock.Count >= FanArtCache.MAX_FANART_IMAGES[fanArtType])
                  return;

                FanArtCache.InitFanArtCache(mediaItemId, series.ToString());
                string cacheFile = GetCacheFileName(mediaItemId, fanArtType, "File." + pattern + Path.GetFileNameWithoutExtension(lfsra.LocalFileSystemPath) + ".jpg");
                if (!File.Exists(cacheFile))
                {
                  using (MemoryStream ms = new MemoryStream(binaryData))
                  {
                    using (Image img = Image.FromStream(ms, true, true))
                    {
                      img.Save(cacheFile, System.Drawing.Imaging.ImageFormat.Jpeg);
                      countLock.Count++;
                    }
                  }
                }
              }
            }
          }
        }
      }
      catch (Exception ex)
      {
        Logger.Warn("SeriesFanArtHandler: Exception while reading mkv attachments from '{0}'", ex, fileSystemPath);
      }
=======
>>>>>>> a38c60a3
    }

    private void ExtractFolderImages(IResourceLocator mediaItemLocater, Guid? episodeMediaItemId, Guid? seriesMediaItemId, Guid? seasonMediaItemId, EpisodeInfo episode, SeriesInfo series, SeasonInfo season, IDictionary<Guid, string> actorMediaItems)
    {
      string fileSystemPath = string.Empty;

      // File based access
      try
      {
        if (mediaItemLocater != null)
        {
          fileSystemPath = mediaItemLocater.NativeResourcePath.FileName;
          var mediaItemPath = mediaItemLocater.NativeResourcePath;
          var mediaItemFileName = ResourcePathHelper.GetFileNameWithoutExtension(mediaItemPath.ToString()).ToLowerInvariant();
          var seasonMediaItemDirectoryPath = ResourcePathHelper.Combine(mediaItemPath, "../");
          var seriesMediaItemDirectoryPath = ResourcePathHelper.Combine(mediaItemPath, "../../");

          //Series fanart
          var fanArtPaths = new List<ResourcePath>();
          var posterPaths = new List<ResourcePath>();
          var bannerPaths = new List<ResourcePath>();
          var logoPaths = new List<ResourcePath>();
          var clearArtPaths = new List<ResourcePath>();
          var discArtPaths = new List<ResourcePath>();
          if (seriesMediaItemId.HasValue)
          {
            using (var directoryRa = new ResourceLocator(mediaItemLocater.NativeSystemId, seriesMediaItemDirectoryPath).CreateAccessor())
            {
              var directoryFsra = directoryRa as IFileSystemResourceAccessor;
              if (directoryFsra != null)
              {
                if (actorMediaItems.Count > 0)
                {
                  //Get Actor thumbs
                  IFileSystemResourceAccessor actorMediaItemDirectory = directoryFsra.GetResource(".actors");
                  if (actorMediaItemDirectory != null)
                  {
                    foreach (var actor in actorMediaItems)
                    {
                      var potentialArtistFanArtFiles = GetPotentialFanArtFiles(actorMediaItemDirectory);

                      foreach (ResourcePath thumbPath in
                          from potentialFanArtFile in potentialArtistFanArtFiles
                          let potentialFanArtFileNameWithoutExtension = ResourcePathHelper.GetFileNameWithoutExtension(potentialFanArtFile.ToString())
                          where potentialFanArtFileNameWithoutExtension.StartsWith(actor.Value.Replace(" ", "_"), StringComparison.InvariantCultureIgnoreCase)
                          select potentialFanArtFile)
                        SaveFolderFile(mediaItemLocater, thumbPath, FanArtTypes.Thumbnail, actor.Key, actor.Value);
                    }
                  }
                }

                var potentialFanArtFiles = GetPotentialFanArtFiles(directoryFsra);

                posterPaths.AddRange(
                    from potentialFanArtFile in potentialFanArtFiles
                    let potentialFanArtFileNameWithoutExtension = ResourcePathHelper.GetFileNameWithoutExtension(potentialFanArtFile.ToString()).ToLowerInvariant()
                    where potentialFanArtFileNameWithoutExtension == "poster" || potentialFanArtFileNameWithoutExtension == "folder" || potentialFanArtFileNameWithoutExtension == "cover"
                    select potentialFanArtFile);

                logoPaths.AddRange(
                    from potentialFanArtFile in potentialFanArtFiles
                    let potentialFanArtFileNameWithoutExtension = ResourcePathHelper.GetFileNameWithoutExtension(potentialFanArtFile.ToString()).ToLowerInvariant()
                    where potentialFanArtFileNameWithoutExtension == "logo"
                    select potentialFanArtFile);

                clearArtPaths.AddRange(
                    from potentialFanArtFile in potentialFanArtFiles
                    let potentialFanArtFileNameWithoutExtension = ResourcePathHelper.GetFileNameWithoutExtension(potentialFanArtFile.ToString()).ToLowerInvariant()
                    where potentialFanArtFileNameWithoutExtension == "clearart"
                    select potentialFanArtFile);

                discArtPaths.AddRange(
                    from potentialFanArtFile in potentialFanArtFiles
                    let potentialFanArtFileNameWithoutExtension = ResourcePathHelper.GetFileNameWithoutExtension(potentialFanArtFile.ToString()).ToLowerInvariant()
                    where potentialFanArtFileNameWithoutExtension == "discart" || potentialFanArtFileNameWithoutExtension == "disc"
                    select potentialFanArtFile);

                bannerPaths.AddRange(
                    from potentialFanArtFile in potentialFanArtFiles
                    let potentialFanArtFileNameWithoutExtension = ResourcePathHelper.GetFileNameWithoutExtension(potentialFanArtFile.ToString()).ToLowerInvariant()
                    where potentialFanArtFileNameWithoutExtension == "banner"
                    select potentialFanArtFile);

                fanArtPaths.AddRange(
                    from potentialFanArtFile in potentialFanArtFiles
                    let potentialFanArtFileNameWithoutExtension = ResourcePathHelper.GetFileNameWithoutExtension(potentialFanArtFile.ToString()).ToLowerInvariant()
                    where potentialFanArtFileNameWithoutExtension == "backdrop" || potentialFanArtFileNameWithoutExtension == "fanart"
                    select potentialFanArtFile);

                if (directoryFsra.ResourceExists("ExtraFanArt/"))
                  using (var extraFanArtDirectoryFsra = directoryFsra.GetResource("ExtraFanArt/"))
                    fanArtPaths.AddRange(GetPotentialFanArtFiles(extraFanArtDirectoryFsra));
              }
            }
            foreach (ResourcePath posterPath in posterPaths)
              SaveFolderFile(mediaItemLocater, posterPath, FanArtTypes.Poster, seriesMediaItemId.Value, series.ToString());
            foreach (ResourcePath logoPath in logoPaths)
              SaveFolderFile(mediaItemLocater, logoPath, FanArtTypes.Logo, seriesMediaItemId.Value, series.ToString());
            foreach (ResourcePath clearArtPath in clearArtPaths)
              SaveFolderFile(mediaItemLocater, clearArtPath, FanArtTypes.ClearArt, seriesMediaItemId.Value, series.ToString());
            foreach (ResourcePath discArtPath in discArtPaths)
              SaveFolderFile(mediaItemLocater, discArtPath, FanArtTypes.DiscArt, seriesMediaItemId.Value, series.ToString());
            foreach (ResourcePath bannerPath in bannerPaths)
              SaveFolderFile(mediaItemLocater, bannerPath, FanArtTypes.Banner, seriesMediaItemId.Value, series.ToString());
            foreach (ResourcePath fanartPath in fanArtPaths)
              SaveFolderFile(mediaItemLocater, fanartPath, FanArtTypes.FanArt, seriesMediaItemId.Value, series.ToString());
          }

          //Season fanart
          fanArtPaths.Clear();
          posterPaths.Clear();
          bannerPaths.Clear();
          logoPaths.Clear();
          clearArtPaths.Clear();
          discArtPaths.Clear();
          if (seasonMediaItemId.HasValue)
          {
            using (var directoryRa = new ResourceLocator(mediaItemLocater.NativeSystemId, seasonMediaItemDirectoryPath).CreateAccessor())
            {
              var directoryFsra = directoryRa as IFileSystemResourceAccessor;
              if (directoryFsra != null)
              {
                if (actorMediaItems.Count > 0)
                {
                  //Get Actor thumbs
                  IFileSystemResourceAccessor actorMediaItemDirectory = directoryFsra.GetResource(".actors");
                  if (actorMediaItemDirectory != null)
                  {
                    foreach (var actor in actorMediaItems)
                    {
                      var potentialArtistFanArtFiles = GetPotentialFanArtFiles(actorMediaItemDirectory);

                      foreach (ResourcePath thumbPath in
                          from potentialFanArtFile in potentialArtistFanArtFiles
                          let potentialFanArtFileNameWithoutExtension = ResourcePathHelper.GetFileNameWithoutExtension(potentialFanArtFile.ToString())
                          where potentialFanArtFileNameWithoutExtension.StartsWith(actor.Value.Replace(" ", "_"), StringComparison.InvariantCultureIgnoreCase)
                          select potentialFanArtFile)
                        SaveFolderFile(mediaItemLocater, thumbPath, FanArtTypes.Thumbnail, actor.Key, actor.Value);
                    }
                  }
                }

                var potentialFanArtFiles = GetPotentialFanArtFiles(directoryFsra);

                posterPaths.AddRange(
                    from potentialFanArtFile in potentialFanArtFiles
                    let potentialFanArtFileNameWithoutExtension = ResourcePathHelper.GetFileNameWithoutExtension(potentialFanArtFile.ToString()).ToLowerInvariant()
                    where potentialFanArtFileNameWithoutExtension == "poster" || potentialFanArtFileNameWithoutExtension == "folder" || potentialFanArtFileNameWithoutExtension == "cover"
                    select potentialFanArtFile);

                bannerPaths.AddRange(
                    from potentialFanArtFile in potentialFanArtFiles
                    let potentialFanArtFileNameWithoutExtension = ResourcePathHelper.GetFileNameWithoutExtension(potentialFanArtFile.ToString()).ToLowerInvariant()
                    where potentialFanArtFileNameWithoutExtension == "banner"
                    select potentialFanArtFile);

                fanArtPaths.AddRange(
                    from potentialFanArtFile in potentialFanArtFiles
                    let potentialFanArtFileNameWithoutExtension = ResourcePathHelper.GetFileNameWithoutExtension(potentialFanArtFile.ToString()).ToLowerInvariant()
                    where potentialFanArtFileNameWithoutExtension == "backdrop" || potentialFanArtFileNameWithoutExtension == "fanart"
                    select potentialFanArtFile);

                if (directoryFsra.ResourceExists("ExtraFanArt/"))
                  using (var extraFanArtDirectoryFsra = directoryFsra.GetResource("ExtraFanArt/"))
                    fanArtPaths.AddRange(GetPotentialFanArtFiles(extraFanArtDirectoryFsra));
              }
            }
            using (var directoryRa = new ResourceLocator(mediaItemLocater.NativeSystemId, seriesMediaItemDirectoryPath).CreateAccessor())
            {
              var directoryFsra = directoryRa as IFileSystemResourceAccessor;
              if (directoryFsra != null && season.SeasonNumber.HasValue)
              {
                var potentialFanArtFiles = GetPotentialFanArtFiles(directoryFsra);
                List<string> prefixes = new List<string>();
                prefixes.Add(string.Format("season{0:00}-", season.SeasonNumber.Value));
                if (season.SeasonNumber.Value == 0)
                {
                  prefixes.Add("season-specials-");
                }
                else
                {
                  prefixes.Add("season-all-");
                }

                foreach (string prefix in prefixes)
                {
                  if (posterPaths.Count == 0)
                    posterPaths.AddRange(
                      from potentialFanArtFile in potentialFanArtFiles
                      let potentialFanArtFileNameWithoutExtension = ResourcePathHelper.GetFileNameWithoutExtension(potentialFanArtFile.ToString()).ToLowerInvariant()
                      where potentialFanArtFileNameWithoutExtension == prefix + "poster"
                      select potentialFanArtFile);

                  if (logoPaths.Count == 0)
                    logoPaths.AddRange(
                      from potentialFanArtFile in potentialFanArtFiles
                      let potentialFanArtFileNameWithoutExtension = ResourcePathHelper.GetFileNameWithoutExtension(potentialFanArtFile.ToString()).ToLowerInvariant()
                      where potentialFanArtFileNameWithoutExtension == prefix + "logo"
                      select potentialFanArtFile);

                  if (clearArtPaths.Count == 0)
                    clearArtPaths.AddRange(
                      from potentialFanArtFile in potentialFanArtFiles
                      let potentialFanArtFileNameWithoutExtension = ResourcePathHelper.GetFileNameWithoutExtension(potentialFanArtFile.ToString()).ToLowerInvariant()
                      where potentialFanArtFileNameWithoutExtension == prefix + "clearart"
                      select potentialFanArtFile);

                  if (bannerPaths.Count == 0)
                    bannerPaths.AddRange(
                      from potentialFanArtFile in potentialFanArtFiles
                      let potentialFanArtFileNameWithoutExtension = ResourcePathHelper.GetFileNameWithoutExtension(potentialFanArtFile.ToString()).ToLowerInvariant()
                      where potentialFanArtFileNameWithoutExtension == prefix + "banner"
                      select potentialFanArtFile);

                  if (fanArtPaths.Count == 0)
                    fanArtPaths.AddRange(
                      from potentialFanArtFile in potentialFanArtFiles
                      let potentialFanArtFileNameWithoutExtension = ResourcePathHelper.GetFileNameWithoutExtension(potentialFanArtFile.ToString()).ToLowerInvariant()
                      where potentialFanArtFileNameWithoutExtension == prefix + "fanart"
                      select potentialFanArtFile);
                }
              }
            }
            foreach (ResourcePath posterPath in posterPaths)
              SaveFolderFile(mediaItemLocater, posterPath, FanArtTypes.Poster, seasonMediaItemId.Value, season.ToString());
            foreach (ResourcePath logoPath in logoPaths)
              SaveFolderFile(mediaItemLocater, logoPath, FanArtTypes.Logo, seasonMediaItemId.Value, season.ToString());
            foreach (ResourcePath clearArtPath in clearArtPaths)
              SaveFolderFile(mediaItemLocater, clearArtPath, FanArtTypes.ClearArt, seasonMediaItemId.Value, season.ToString());
            foreach (ResourcePath bannerPath in bannerPaths)
              SaveFolderFile(mediaItemLocater, bannerPath, FanArtTypes.Banner, seasonMediaItemId.Value, season.ToString());
            foreach (ResourcePath fanartPath in fanArtPaths)
              SaveFolderFile(mediaItemLocater, fanartPath, FanArtTypes.FanArt, seasonMediaItemId.Value, season.ToString());
          }

          //Episode fanart
          //Also saved by the video MDE but saved here again in case of the offline option being different
          var thumbPaths = new List<ResourcePath>();
          if (episodeMediaItemId.HasValue)
          {
            using (var directoryRa = new ResourceLocator(mediaItemLocater.NativeSystemId, seasonMediaItemDirectoryPath).CreateAccessor())
            {
              var directoryFsra = directoryRa as IFileSystemResourceAccessor;
              if (directoryFsra != null)
              {
                var potentialFanArtFiles = GetPotentialFanArtFiles(directoryFsra);

                thumbPaths.AddRange(
                    from potentialFanArtFile in potentialFanArtFiles
                    let potentialFanArtFileNameWithoutExtension = ResourcePathHelper.GetFileNameWithoutExtension(potentialFanArtFile.ToString()).ToLowerInvariant()
                    where potentialFanArtFileNameWithoutExtension.StartsWith(mediaItemFileName + "-thumb") || potentialFanArtFileNameWithoutExtension == "thumb"
                    select potentialFanArtFile);
              }
            }
            foreach (ResourcePath thumbPath in thumbPaths)
              SaveFolderFile(mediaItemLocater, thumbPath, FanArtTypes.Thumbnail, episodeMediaItemId.Value, episode.ToString());
          }
        }
      }
      catch (Exception ex)
      {
        Logger.Warn("SeriesFanArtHandler: Exception while reading folder images for '{0}'", ex, fileSystemPath);
      }
    }

    private List<ResourcePath> GetPotentialFanArtFiles(IFileSystemResourceAccessor directoryAccessor)
    {
      var result = new List<ResourcePath>();
      if (directoryAccessor.IsFile)
        return result;
      foreach (var file in directoryAccessor.GetFiles())
        using (file)
        {
          var path = file.CanonicalLocalResourcePath;
          if (IMG_EXTENSIONS.Contains(ResourcePathHelper.GetExtension(path.ToString())))
            result.Add(path);
        }
      return result;
    }

    private void SaveFolderFile(IResourceLocator mediaItemLocater, ResourcePath file, string fanartType, Guid parentId, string title)
    {
      string mediaItemId = parentId.ToString().ToUpperInvariant();
      using (FanArtCache.FanArtCountLock countLock = FanArtCache.GetFanArtCountLock(mediaItemId, fanartType))
      {
        if (countLock.Count >= FanArtCache.MAX_FANART_IMAGES[fanartType])
          return;

        if ((SeriesMetadataExtractor.CacheOfflineFanArt && mediaItemLocater.NativeResourcePath.IsNetworkResource) ||
          (SeriesMetadataExtractor.CacheLocalFanArt && !mediaItemLocater.NativeResourcePath.IsNetworkResource && mediaItemLocater.NativeResourcePath.IsValidLocalPath)) 
        {
          FanArtCache.InitFanArtCache(mediaItemId, title);
          string cacheFile = GetCacheFileName(mediaItemId, fanartType, "Folder." + ResourcePathHelper.GetFileName(file.ToString()));
          if (!File.Exists(cacheFile))
          {
            using (var fileRa = new ResourceLocator(mediaItemLocater.NativeSystemId, file).CreateAccessor())
            {
              var fileFsra = fileRa as IFileSystemResourceAccessor;
              if (fileFsra != null)
              {
                using (Stream ms = fileFsra.OpenRead())
                {
                  using (Image img = Image.FromStream(ms, true, true))
                  {
                    img.Save(cacheFile);
                    countLock.Count++;
                  }
                }
              }
            }
          }
        }
        else
        {
          //Also count local FanArt
          countLock.Count++;
        }
      }
    }

    private string GetCacheFileName(string mediaItemId, string fanartType, string fileName)
    {
      string cacheFile = Path.Combine(CACHE_PATH, mediaItemId, fanartType, fileName);
      string folder = Path.GetDirectoryName(cacheFile);
      if (!Directory.Exists(folder))
        Directory.CreateDirectory(folder);

      return cacheFile;
    }

    public void DeleteFanArt(Guid mediaItemId)
    {
      _checkCache.Remove(mediaItemId);
      //Deletion handled by video MDE
    }

    public void ClearCache()
    {
      _checkCache.Clear();
    }

    private static ILogger Logger
    {
      get { return ServiceRegistration.Get<ILogger>(); }
    }
  }
}<|MERGE_RESOLUTION|>--- conflicted
+++ resolved
@@ -123,8 +123,8 @@
               actorMediaItems[(Guid)relation[RelationshipAspect.ATTR_LINKED_ID]] = actors[index.Value];
           }
         }
-      }
-
+      }
+
       _checkCache.Add(mediaItemId);
       Task.Run(() => ExtractFanArt(mediaItemId, aspects, seriesMediaItemId, seasonMediaItemId, actorMediaItems));
     }
@@ -147,13 +147,13 @@
 
         //Take advantage of the audio language being known and download season and series too
         if (seasonMediaItemId.HasValue && !_checkCache.Contains(seasonMediaItemId.Value))
-        {
+        {
           _checkCache.Add(seasonMediaItemId.Value);
           if (!SeriesMetadataExtractor.SkipFanArtDownload)
             OnlineMatcherService.Instance.DownloadSeriesFanArt(seasonMediaItemId.Value, seasonInfo, forceFanart);
         }
         if (seriesMediaItemId.HasValue && !_checkCache.Contains(seriesMediaItemId.Value))
-        {
+        {
           _checkCache.Add(seriesMediaItemId.Value);
           if (!SeriesMetadataExtractor.SkipFanArtDownload)
             OnlineMatcherService.Instance.DownloadSeriesFanArt(seriesMediaItemId.Value, seriesInfo, forceFanart);
@@ -214,89 +214,6 @@
         return;
 
       ExtractFolderImages(mediaItemLocater, episodeMediaItemId, seriesMediaItemId, seasonMediaItemId, episode, series, season, actorMediaItems);
-<<<<<<< HEAD
-
-      SingleMediaItemAspect mediaAspect;
-      if (MediaItemAspect.TryGetAspect(aspects, MediaAspect.Metadata, out mediaAspect))
-        if (mediaAspect.GetAttributeValue<bool>(MediaAspect.ATTR_ISSTUB) == true)
-          return; //Cannot extract images from stub files
-
-      using (IResourceAccessor mediaItemAccessor = mediaItemLocater.CreateAccessor())
-      {
-        using (LocalFsResourceAccessorHelper rah = new LocalFsResourceAccessorHelper(mediaItemAccessor))
-        {
-          using (rah.LocalFsResourceAccessor.EnsureLocalFileSystemAccess())
-          {
-            ExtractMkvImages(rah.LocalFsResourceAccessor, seriesMediaItemId, series);
-          }
-        }
-      }
-    }
-
-    private void ExtractMkvImages(ILocalFsResourceAccessor lfsra, Guid? seriesMediaItemId, SeriesInfo series)
-    {
-      if (!seriesMediaItemId.HasValue)
-        return;
-
-      string mediaItemId = seriesMediaItemId.Value.ToString().ToUpperInvariant();
-      string fileSystemPath = string.Empty;
-      IDictionary<string, string> patterns = new Dictionary<string, string>()
-      {
-        { "banner.", FanArtTypes.Banner },
-        { "clearart.", FanArtTypes.ClearArt },
-        { "cover.", FanArtTypes.Cover },
-        { "poster.", FanArtTypes.Poster },
-        { "folder.", FanArtTypes.Poster },
-        { "backdrop.", FanArtTypes.FanArt },
-        { "fanart.", FanArtTypes.FanArt },
-      };
-
-      // File based access
-      try
-      {
-        if (lfsra != null)
-        {
-          fileSystemPath = lfsra.LocalFileSystemPath;
-          var ext = ResourcePathHelper.GetExtension(lfsra.LocalFileSystemPath);
-          if (!MKV_EXTENSIONS.Contains(ext))
-            return;
-
-          MatroskaInfoReader mkvReader = new MatroskaInfoReader(lfsra);
-          foreach (string pattern in patterns.Keys)
-          {
-            byte[] binaryData;
-            if (mkvReader.GetAttachmentByName(pattern, out binaryData))
-            {
-              string fanArtType = patterns[pattern];
-              using (FanArtCache.FanArtCountLock countLock = FanArtCache.GetFanArtCountLock(mediaItemId, fanArtType))
-              {
-                if (countLock.Count >= FanArtCache.MAX_FANART_IMAGES[fanArtType])
-                  return;
-
-                FanArtCache.InitFanArtCache(mediaItemId, series.ToString());
-                string cacheFile = GetCacheFileName(mediaItemId, fanArtType, "File." + pattern + Path.GetFileNameWithoutExtension(lfsra.LocalFileSystemPath) + ".jpg");
-                if (!File.Exists(cacheFile))
-                {
-                  using (MemoryStream ms = new MemoryStream(binaryData))
-                  {
-                    using (Image img = Image.FromStream(ms, true, true))
-                    {
-                      img.Save(cacheFile, System.Drawing.Imaging.ImageFormat.Jpeg);
-                      countLock.Count++;
-                    }
-                  }
-                }
-              }
-            }
-          }
-        }
-      }
-      catch (Exception ex)
-      {
-        Logger.Warn("SeriesFanArtHandler: Exception while reading mkv attachments from '{0}'", ex, fileSystemPath);
-      }
-=======
->>>>>>> a38c60a3
     }
 
     private void ExtractFolderImages(IResourceLocator mediaItemLocater, Guid? episodeMediaItemId, Guid? seriesMediaItemId, Guid? seasonMediaItemId, EpisodeInfo episode, SeriesInfo series, SeasonInfo season, IDictionary<Guid, string> actorMediaItems)
@@ -319,7 +236,7 @@
           var posterPaths = new List<ResourcePath>();
           var bannerPaths = new List<ResourcePath>();
           var logoPaths = new List<ResourcePath>();
-          var clearArtPaths = new List<ResourcePath>();
+          var clearArtPaths = new List<ResourcePath>();
           var discArtPaths = new List<ResourcePath>();
           if (seriesMediaItemId.HasValue)
           {
@@ -366,8 +283,8 @@
                     from potentialFanArtFile in potentialFanArtFiles
                     let potentialFanArtFileNameWithoutExtension = ResourcePathHelper.GetFileNameWithoutExtension(potentialFanArtFile.ToString()).ToLowerInvariant()
                     where potentialFanArtFileNameWithoutExtension == "clearart"
-                    select potentialFanArtFile);
-
+                    select potentialFanArtFile);
+
                 discArtPaths.AddRange(
                     from potentialFanArtFile in potentialFanArtFiles
                     let potentialFanArtFileNameWithoutExtension = ResourcePathHelper.GetFileNameWithoutExtension(potentialFanArtFile.ToString()).ToLowerInvariant()
@@ -396,7 +313,7 @@
             foreach (ResourcePath logoPath in logoPaths)
               SaveFolderFile(mediaItemLocater, logoPath, FanArtTypes.Logo, seriesMediaItemId.Value, series.ToString());
             foreach (ResourcePath clearArtPath in clearArtPaths)
-              SaveFolderFile(mediaItemLocater, clearArtPath, FanArtTypes.ClearArt, seriesMediaItemId.Value, series.ToString());
+              SaveFolderFile(mediaItemLocater, clearArtPath, FanArtTypes.ClearArt, seriesMediaItemId.Value, series.ToString());
             foreach (ResourcePath discArtPath in discArtPaths)
               SaveFolderFile(mediaItemLocater, discArtPath, FanArtTypes.DiscArt, seriesMediaItemId.Value, series.ToString());
             foreach (ResourcePath bannerPath in bannerPaths)
@@ -410,7 +327,7 @@
           posterPaths.Clear();
           bannerPaths.Clear();
           logoPaths.Clear();
-          clearArtPaths.Clear();
+          clearArtPaths.Clear();
           discArtPaths.Clear();
           if (seasonMediaItemId.HasValue)
           {
@@ -532,7 +449,7 @@
               SaveFolderFile(mediaItemLocater, fanartPath, FanArtTypes.FanArt, seasonMediaItemId.Value, season.ToString());
           }
 
-          //Episode fanart
+          //Episode fanart
           //Also saved by the video MDE but saved here again in case of the offline option being different
           var thumbPaths = new List<ResourcePath>();
           if (episodeMediaItemId.HasValue)
