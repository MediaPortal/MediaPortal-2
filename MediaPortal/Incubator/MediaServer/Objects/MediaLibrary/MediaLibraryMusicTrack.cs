﻿#region Copyright (C) 2007-2015 Team MediaPortal

/*
    Copyright (C) 2007-2012 Team MediaPortal
    http://www.team-mediaportal.com

    This file is part of MediaPortal 2

    MediaPortal 2 is free software: you can redistribute it and/or modify
    it under the terms of the GNU General Public License as published by
    the Free Software Foundation, either version 3 of the License, or
    (at your option) any later version.

    MediaPortal 2 is distributed in the hope that it will be useful,
    but WITHOUT ANY WARRANTY; without even the implied warranty of
    MERCHANTABILITY or FITNESS FOR A PARTICULAR PURPOSE. See the
    GNU General Public License for more details.

    You should have received a copy of the GNU General Public License
    along with MediaPortal 2. If not, see <http://www.gnu.org/licenses/>.
*/

#endregion

using System;
using System.Collections.Generic;
using System.Linq;
using MediaPortal.Common.MediaManagement;
using MediaPortal.Common.MediaManagement.DefaultItemAspects;
using MediaPortal.Plugins.MediaServer.Profiles;

namespace MediaPortal.Plugins.MediaServer.Objects.MediaLibrary
{
  public class MediaLibraryMusicTrack : MediaLibraryAudioItem, IDirectoryMusicTrack
  {
    public MediaLibraryMusicTrack(MediaItem item, EndPointSettings client)
      : base(item, client)
    {
<<<<<<< HEAD
=======
      DlnaMediaItem dlnaItem = client.GetDlnaItem(item, false);

>>>>>>> ae8a2c99
      Artist = new List<string>();
      Album = new List<string>();
      Playlist = new List<string>();
      Contributor = new List<string>();

      var audioAspect = item[AudioAspect.Metadata];
      var album = audioAspect.GetAttributeValue(AudioAspect.ATTR_ALBUM);
      if (album != null) Album.Add(album.ToString());

      var artists = audioAspect.GetCollectionAttribute(AudioAspect.ATTR_ARTISTS);
      if (artists != null) Artist = new List<string>(artists.Cast<string>());

      var composers = audioAspect.GetCollectionAttribute(AudioAspect.ATTR_COMPOSERS);
      if (composers != null) Contributor = new List<string>(composers.Cast<string>());

      var originalTrack = audioAspect.GetAttributeValue(AudioAspect.ATTR_TRACK);
      if (originalTrack != null) OriginalTrackNumber = Convert.ToInt32(originalTrack.ToString());

      object oValue = item[MediaAspect.Metadata].GetAttributeValue(MediaAspect.ATTR_RECORDINGTIME);
      if (oValue != null)
      {
        Date = Convert.ToDateTime(oValue).Date.ToString("yyyy-MM-dd");
      }
    }

    public override string Class
    {
      get { return "object.item.audioItem.musicTrack"; }
    }

    public IList<string> Artist { get; set; }

    public IList<string> Album { get; set; }

    public int OriginalTrackNumber { get; set; }

    public IList<string> Playlist { get; set; }

    public string StorageMedium { get; set; }

    public IList<string> Contributor { get; set; }

    public string Date { get; set; }
  }
}<|MERGE_RESOLUTION|>--- conflicted
+++ resolved
@@ -36,11 +36,8 @@
     public MediaLibraryMusicTrack(MediaItem item, EndPointSettings client)
       : base(item, client)
     {
-<<<<<<< HEAD
-=======
       DlnaMediaItem dlnaItem = client.GetDlnaItem(item, false);
 
->>>>>>> ae8a2c99
       Artist = new List<string>();
       Album = new List<string>();
       Playlist = new List<string>();
