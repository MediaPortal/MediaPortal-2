﻿#region Copyright (C) 2007-2012 Team MediaPortal

/*
    Copyright (C) 2007-2012 Team MediaPortal
    http://www.team-mediaportal.com

    This file is part of MediaPortal 2

    MediaPortal 2 is free software: you can redistribute it and/or modify
    it under the terms of the GNU General Public License as published by
    the Free Software Foundation, either version 3 of the License, or
    (at your option) any later version.

    MediaPortal 2 is distributed in the hope that it will be useful,
    but WITHOUT ANY WARRANTY; without even the implied warranty of
    MERCHANTABILITY or FITNESS FOR A PARTICULAR PURPOSE. See the
    GNU General Public License for more details.

    You should have received a copy of the GNU General Public License
    along with MediaPortal 2. If not, see <http://www.gnu.org/licenses/>.
*/

#endregion

using System;
using System.Collections.Generic;
using MediaPortal.Common.MediaManagement;
using MediaPortal.Common.MediaManagement.DefaultItemAspects;
using MediaPortal.Plugins.MediaServer.Profiles;

namespace MediaPortal.Plugins.MediaServer.Objects.MediaLibrary
{
  public class MediaLibraryImageItem : MediaLibraryItem, IDirectoryImageItem
  {
    public MediaLibraryImageItem(MediaItem item, EndPointSettings client)
      : base(item, client)
    {
<<<<<<< HEAD
=======
      DlnaMediaItem dlnaItem = client.GetDlnaItem(item, false);
      
>>>>>>> ae8a2c99
      Publisher = new List<string>();
      Rights = new List<string>();
      object oValue = MediaItemAspect.GetAspect(item.Aspects, MediaAspect.Metadata).GetAttributeValue(MediaAspect.ATTR_RECORDINGTIME);
      if (oValue != null)
      {
        Date = Convert.ToDateTime(oValue).Date.ToString("yyyy-MM-dd");
      }

      //Support alternative ways to get thumbnail
      if (AlbumArtUrls.Count > 0)
      {
        if (client.Profile.Settings.Thumbnails.Delivery == ThumbnailDelivery.All || client.Profile.Settings.Thumbnails.Delivery == ThumbnailDelivery.Resource)
        {
          var albumResource = new MediaLibraryAlbumArtResource((MediaLibraryAlbumArt)AlbumArtUrls[0]);
          albumResource.Initialise();
          Resources.Add(albumResource);
        }
        if (client.Profile.Settings.Thumbnails.Delivery != ThumbnailDelivery.All && client.Profile.Settings.Thumbnails.Delivery != ThumbnailDelivery.AlbumArt)
        {
          AlbumArtUrls.Clear();
        }
      }

      var resource = new MediaLibraryResource(item, client);
      resource.Initialise();
      Resources.Add(resource);
    }

    public override string Class
    {
      get { return "object.item.imageItem"; }
    }

    public string LongDescription { get; set; }

    public string StorageMedium { get; set; }

    public string Rating { get; set; }

    public string Description { get; set; }

    public IList<string> Publisher { get; set; }

    public string Date { get; set; }

    public IList<string> Rights { get; set; }
  }
}<|MERGE_RESOLUTION|>--- conflicted
+++ resolved
@@ -35,11 +35,8 @@
     public MediaLibraryImageItem(MediaItem item, EndPointSettings client)
       : base(item, client)
     {
-<<<<<<< HEAD
-=======
       DlnaMediaItem dlnaItem = client.GetDlnaItem(item, false);
       
->>>>>>> ae8a2c99
       Publisher = new List<string>();
       Rights = new List<string>();
       object oValue = MediaItemAspect.GetAspect(item.Aspects, MediaAspect.Metadata).GetAttributeValue(MediaAspect.ATTR_RECORDINGTIME);
