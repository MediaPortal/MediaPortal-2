--- conflicted
+++ resolved
@@ -1,689 +1,685 @@
-#region Copyright (C) 2007-2017 Team MediaPortal
-
-/*
-    Copyright (C) 2007-2017 Team MediaPortal
-    http://www.team-mediaportal.com
-
-    This file is part of MediaPortal 2
-
-    MediaPortal 2 is free software: you can redistribute it and/or modify
-    it under the terms of the GNU General Public License as published by
-    the Free Software Foundation, either version 3 of the License, or
-    (at your option) any later version.
-
-    MediaPortal 2 is distributed in the hope that it will be useful,
-    but WITHOUT ANY WARRANTY; without even the implied warranty of
-    MERCHANTABILITY or FITNESS FOR A PARTICULAR PURPOSE. See the
-    GNU General Public License for more details.
-
-    You should have received a copy of the GNU General Public License
-    along with MediaPortal 2. If not, see <http://www.gnu.org/licenses/>.
-*/
-
-#endregion
-
-using System;
-using System.Collections.Generic;
-using System.Data;
-using System.IO;
-using MediaPortal.Common;
-using MediaPortal.Common.Logging;
-using MediaPortal.Backend.Database;
-using MediaPortal.Utilities.DB;
-using MediaPortal.Utilities.Exceptions;
-using MediaPortal.Backend.Services.MediaLibrary;
-using System.Linq;
-using MediaPortal.Backend.ClientCommunication;
-using MediaPortal.Common.Services.Database;
-using MediaPortal.Backend.MediaLibrary;
-
-namespace MediaPortal.Backend.Services.Database
-{
-  public class DatabaseManager : IDatabaseManager, IDisposable
-  {
-    public const string DUMMY_TABLE_NAME = "DUMMY";
-    public const string BACKUP_TABLE_SUFFIX = "__OLD";
-
-    public const int DATABASE_VERSION_MAJOR = 2;
-    public const int DATABASE_VERSION_MINOR = 2;
-
-    public const string MIA_TABLE_PLACEHOLDER = "%ASPECT_TABLE%";
-    public const string MIA_V_TABLE_PLACEHOLDER = "%ASPECT_V_TABLE%";
-    public const string MIA_NM_TABLE_PLACEHOLDER = "%ASPECT_NM_TABLE%";
-    public const string SQL_CONCAT_PLACEHOLDER = "%SQL_CONCAT_OP%";
-    public const string SQL_LEN_PLACEHOLDER = "%SQL_LEN_OP%";
-
-    public const string MIGRATION_USER_PARAM = "MigrationUser";
-    public readonly Guid MIGRATION_USER_GUID = Guid.Empty;
-
-    protected Dictionary<string, string> _migrationScriptPlaceholders = new Dictionary<string, string>()
-    {
-      { "%SUFFIX%", BACKUP_TABLE_SUFFIX },
-      { "%MIGRATION_USER%", "@" + MIGRATION_USER_PARAM }
-    };
-
-    protected bool _upgradeInProgress = false;
-    protected MIA_Management _miaManagement = null;
-    protected double _lastProgress = 0;
-
-    public DatabaseManager()
-    {
-      MIGRATION_USER_GUID = Guid.NewGuid();
-    }
-
-    public void Dispose()
-    {
-    }
-
-    protected string ExplicitVersionToString(int? versionMajor, int? versionMinor)
-    {
-      if (!versionMajor.HasValue)
-        return "-";
-      if (!versionMinor.HasValue)
-        return versionMajor.Value + ".-";
-      return versionMajor.Value + "." + versionMinor.Value;
-    }
-
-    #region Migration methods
-
-    protected bool GetDatabaseVersion(out int versionMajor, out int versionMinor, bool useBackupTable = false)
-    {
-      versionMajor = 0;
-      versionMinor = 0;
-      ISQLDatabase database = ServiceRegistration.Get<ISQLDatabase>(false);
-      if (!database.TableExists(MediaPortal_Basis_Schema.DATABASE_VERSION_TABLE_NAME + (useBackupTable ? BACKUP_TABLE_SUFFIX : "")))
-      {
-        return false;
-      }
-
-      ITransaction transaction = database.BeginTransaction();
-      try
-      {
-        int versionIndex;
-        IDbCommand command;
-        if (useBackupTable)
-          command = SelectBackupDatabaseVersionByCommand(transaction, out versionIndex);
-        else
-          command = MediaPortal_Basis_Schema.SelectDatabaseVersionByCommand(transaction, out versionIndex);
-        using (command)
-        using (IDataReader reader = command.ExecuteReader(CommandBehavior.SingleRow))
-        {
-          if (reader.Read())
-          {
-            if (Version.TryParse(reader.GetString(versionIndex), out Version version))
-            {
-              versionMajor = version.Major;
-              versionMinor = version.Minor;
-            }
-            return true;
-          }
-          return false;
-        }
-      }
-      finally
-      {
-        transaction.Dispose();
-      }
-    }
-
-    protected bool SetDatabaseVersion(int versionMajor, int versionMinor, bool useBackupTable = false)
-    {
-      Version newVersion = new Version(versionMajor, versionMinor);
-      ISQLDatabase database = ServiceRegistration.Get<ISQLDatabase>(false);
-      if (!database.TableExists(MediaPortal_Basis_Schema.DATABASE_VERSION_TABLE_NAME + (useBackupTable ? BACKUP_TABLE_SUFFIX : "")))
-      {
-        return false;
-      }
-
-      ITransaction transaction = database.BeginTransaction();
-      try
-      {
-        IDbCommand command;
-        if (useBackupTable)
-          command = UpdateBackupDatabaseVersionCommand(transaction, newVersion.ToString(2));
-        else
-          command = MediaPortal_Basis_Schema.UpdateDatabaseVersionCommand(transaction, newVersion.ToString(2));
-        using (command)
-        {
-          command.ExecuteNonQuery();
-        }
-        transaction.Commit();
-        return true;
-      }
-      catch (Exception e)
-      {
-        ServiceRegistration.Get<ILogger>().Error("DatabaseManager: Error updating database version", e);
-        transaction.Rollback();
-        throw;
-      }
-    }
-
-    protected IEnumerable<(Guid Id, string Name, DateTime Date)> GetMiaTypes(bool useBackupTable = false)
-    {
-      ISQLDatabase database = ServiceRegistration.Get<ISQLDatabase>(false);
-      using (ITransaction transaction = database.BeginTransaction())
-      {
-        List<(Guid Id, string Name, DateTime Date)> miams = new List<(Guid Id, string Name, DateTime Date)>();
-        int idIndex;
-        int nameIndex;
-        int dateIndex;
-        IDbCommand command;
-        if(useBackupTable)
-          command = SelectAllBackupMediaItemAspectMetadataNameAndCreationDatesCommand(transaction, out idIndex, out nameIndex, out dateIndex);
-        else
-          command = MediaLibrary_SubSchema.SelectAllMediaItemAspectMetadataNameAndCreationDatesCommand(transaction, out idIndex, out nameIndex, out dateIndex);
-        using (command)
-        using (IDataReader reader = command.ExecuteReader())
-        {
-          ICollection<string> result = new List<string>();
-          while (reader.Read())
-            miams.Add((reader.GetGuid(idIndex), reader.GetString(nameIndex), reader.GetDateTime(dateIndex)));
-        }
-        return miams;
-      }
-    }
-
-    protected DatabaseMigrationManager GetMiaMigrationManager(Guid miaId, string miaName)
-    {
-      if(_miaManagement == null)
-        _miaManagement = new MIA_Management();
-
-      //Check if table for mia can be found
-      var metaData = _miaManagement.GetMediaItemAspectMetadata(miaId);
-      string tableName = _miaManagement.GetMIATableName(metaData);
-      if (string.IsNullOrEmpty(tableName))
-        return null;
-
-      //Check if backup table exists
-      ISQLDatabase database = ServiceRegistration.Get<ISQLDatabase>(false);
-      if (!database.TableExists($"{tableName}{BACKUP_TABLE_SUFFIX}"))
-        return null;
-
-      //Add main table
-      IDictionary<string, IList<string>> defaultScriptPlaceholderTables = new Dictionary<string, IList<string>>();
-      defaultScriptPlaceholderTables.Add(MIA_TABLE_PLACEHOLDER, new List<string> { tableName });
-
-      //Add collection tables
-      foreach(var attribute in metaData.AttributeSpecifications)
-      {
-        if (attribute.Value.IsCollectionAttribute)
-        {
-          if (attribute.Value.Cardinality == Common.MediaManagement.Cardinality.OneToMany ||
-            attribute.Value.Cardinality == Common.MediaManagement.Cardinality.ManyToMany)
-          {
-            tableName = _miaManagement.GetMIACollectionAttributeTableName(attribute.Value);
-            if (string.IsNullOrEmpty(tableName))
-              continue;
-            if (!database.TableExists($"{tableName}{BACKUP_TABLE_SUFFIX}"))
-              continue;
-
-            if (!defaultScriptPlaceholderTables.ContainsKey(MIA_V_TABLE_PLACEHOLDER))
-              defaultScriptPlaceholderTables.Add(MIA_V_TABLE_PLACEHOLDER, new List<string>());
-            defaultScriptPlaceholderTables[MIA_V_TABLE_PLACEHOLDER].Add(tableName);
-          }
-          if (attribute.Value.Cardinality == Common.MediaManagement.Cardinality.ManyToMany)
-          {
-            tableName = _miaManagement.GetMIACollectionAttributeNMTableName(attribute.Value);
-            if (string.IsNullOrEmpty(tableName))
-              continue;
-            if (!database.TableExists($"{tableName}{BACKUP_TABLE_SUFFIX}"))
-              continue;
-
-            if (!defaultScriptPlaceholderTables.ContainsKey(MIA_NM_TABLE_PLACEHOLDER))
-              defaultScriptPlaceholderTables.Add(MIA_NM_TABLE_PLACEHOLDER, new List<string>());
-            defaultScriptPlaceholderTables[MIA_NM_TABLE_PLACEHOLDER].Add(tableName);
-          }
-        }
-      }
-
-      DatabaseMigrationManager manager = new DatabaseMigrationManager(miaName, "DefaultAspect", defaultScriptPlaceholderTables);
-      manager.AddDirectory(MediaPortal_Basis_Schema.DatabaseUpgradeScriptDirectory);
-      return manager;
-    }
-
-    protected void SendUpgradeProgress(double currentStep, double totalSteps)
-    {
-      try
-      {
-        double progress = (currentStep / totalSteps) * 100.0;
-        if (progress > 100)
-          progress = 100;
-
-        if (_lastProgress > progress)
-          return;
-        _lastProgress = progress;
-
-        var state = new DatabaseUpgradeServerState
-        {
-          IsUpgrading = progress < 100,
-          Progress = (progress < 100) ? Convert.ToInt32(progress) : -1
-        };
-        ServiceRegistration.Get<ILogger>().Info("DatabaseManager: Database upgrade progress {0}%", progress);
-        ServiceRegistration.Get<IServerStateService>().UpdateState(DatabaseUpgradeServerState.STATE_ID, state);
-      }
-      catch { }
-    }
-
-    #endregion
-
-    #region Backup table commands
-
-    protected IDbCommand SelectBackupDatabaseVersionByCommand(ITransaction transaction, out int versionParameterIndex)
-    {
-      IDbCommand result = transaction.CreateCommand();
-      result.CommandText = $"SELECT VERSION FROM PRODUCT_VERSION{BACKUP_TABLE_SUFFIX} WHERE PRODUCT = @PRODUCT_NAME";
-      ISQLDatabase database = transaction.Database;
-      database.AddParameter(result, "PRODUCT_NAME", "MediaPortal", typeof(string));
-      versionParameterIndex = 0;
-      return result;
-    }
-
-    protected IDbCommand UpdateBackupDatabaseVersionCommand(ITransaction transaction, string version)
-    {
-      IDbCommand result = transaction.CreateCommand();
-      result.CommandText = $"UPDATE PRODUCT_VERSION{BACKUP_TABLE_SUFFIX} SET VERSION=@VERSION WHERE PRODUCT=@PRODUCT_NAME";
-      ISQLDatabase database = transaction.Database;
-      database.AddParameter(result, "VERSION", version, typeof(string));
-      database.AddParameter(result, "PRODUCT_NAME", "MediaPortal", typeof(string));
-      return result;
-    }
-
-    protected IDbCommand SelectAllBackupMediaItemAspectMetadataNameAndCreationDatesCommand(ITransaction transaction,
-        out int aspectIdIndex, out int nameIndex, out int creationDateIndex)
-    {
-      IDbCommand result = transaction.CreateCommand();
-      result.CommandText = "SELECT MIAM_ID, NAME, CREATION_DATE FROM MIA_TYPES";
-
-      aspectIdIndex = 0;
-      nameIndex = 1;
-      creationDateIndex = 2;
-      return result;
-    }
-
-    #endregion
-
-    #region IDatabaseManager implementation
-
-    public string DummyTableName => DUMMY_TABLE_NAME;
-
-    public bool UpgradeInProgress => _upgradeInProgress;
-
-    public void Startup()
-    {
-      ISQLDatabase database = ServiceRegistration.Get<ISQLDatabase>(false);
-      if (database == null)
-        throw new IllegalCallException("There is no database present in the system");
-
-      if (!_migrationScriptPlaceholders.ContainsKey(SQL_CONCAT_PLACEHOLDER))
-        _migrationScriptPlaceholders.Add(SQL_CONCAT_PLACEHOLDER, database.ConcatOperator);
-      if (!_migrationScriptPlaceholders.ContainsKey(SQL_LEN_PLACEHOLDER))
-        _migrationScriptPlaceholders.Add(SQL_LEN_PLACEHOLDER, database.LengthFunction);
-
-      // Prepare schema
-      if (!database.TableExists(MediaPortal_Basis_Schema.MEDIAPORTAL_BASIS_TABLE_NAME))
-      {
-        ServiceRegistration.Get<ILogger>().Info("DatabaseManager: Creating subschema '{0}'", MediaPortal_Basis_Schema.SUBSCHEMA_NAME);
-        using (ITransaction transaction = database.BeginTransaction())
-        {
-          using (TextReader reader = new SqlScriptPreprocessor(MediaPortal_Basis_Schema.SubSchemaCreateScriptPath))
-            ExecuteBatch(transaction, new InstructionList(reader));
-          transaction.Commit();
-        }
-        //A newly created database will be of the latest version
-        SetDatabaseVersion(DATABASE_VERSION_MAJOR, DATABASE_VERSION_MINOR);
-      }
-      // Hint: Table MEDIAPORTAL_BASIS contains a sub schema entry for "MEDIAPORTAL_BASIS" with version number 1.0
-      int versionMajor;
-      int versionMinor;
-      if (!GetSubSchemaVersion(MediaPortal_Basis_Schema.SUBSCHEMA_NAME, out versionMajor, out versionMinor))
-        throw new UnexpectedStateException("{0} schema is not present or corrupted", MediaPortal_Basis_Schema.SUBSCHEMA_NAME);
-      ServiceRegistration.Get<ILogger>().Info("DatabaseManager: Subschema '{0}' present in version {1}.{2}",
-          MediaPortal_Basis_Schema.SUBSCHEMA_NAME, versionMajor, versionMinor);
-    }
-
-    public bool UpgradeDatabase()
-    {
-      ISQLDatabase database = ServiceRegistration.Get<ISQLDatabase>(false);
-      int curVersionMajor;
-      int curVersionMinor;
-      if (GetDatabaseVersion(out curVersionMajor, out curVersionMinor) &&
-        (curVersionMajor < DATABASE_VERSION_MAJOR ||
-        (curVersionMajor == DATABASE_VERSION_MAJOR && curVersionMinor < DATABASE_VERSION_MINOR)))
-      {
-        //Database was not migratable before version 2.1
-        if (curVersionMajor == 2 && curVersionMinor == 0)
-          curVersionMinor = 1;
-
-        _upgradeInProgress = true;
-        SendUpgradeProgress(0, 100);
-        ServiceRegistration.Get<ILogger>().Info("DatabaseManager: Initiating update to database version {0}.{1}", DATABASE_VERSION_MAJOR, DATABASE_VERSION_MINOR);
-        Version currrentVersion = new Version(curVersionMajor, curVersionMinor);
-        if (database.BackupDatabase(currrentVersion.ToString(2)))
-        {
-          SendUpgradeProgress(5, 100);
-          if (database.BackupTables(BACKUP_TABLE_SUFFIX))
-          {
-            SendUpgradeProgress(10, 100);
-            using (ITransaction transaction = database.BeginTransaction())
-            {
-              ServiceRegistration.Get<ILogger>().Info("DatabaseManager: Creating subschema '{0}'", MediaPortal_Basis_Schema.SUBSCHEMA_NAME);
-              using (TextReader reader = new SqlScriptPreprocessor(MediaPortal_Basis_Schema.SubSchemaCreateScriptPath))
-                ExecuteBatch(transaction, new InstructionList(reader));
-              transaction.Commit();
-            }
-            //A newly created database will always be of the latest version
-            SetDatabaseVersion(DATABASE_VERSION_MAJOR, DATABASE_VERSION_MINOR);
-
-            //Set MediaLibrary in maintenance mode
-            if(ServiceRegistration.Get<IMediaLibrary>() is MediaLibrary.MediaLibrary mediaLibrary)
-              mediaLibrary.MaintenanceMode = true;
-            return true;
-          }
-        }
-      }
-      return false;
-    }
-
-    public bool MigrateDatabaseData()
-    {
-      ISQLDatabase database = ServiceRegistration.Get<ISQLDatabase>(false);
-      int curVersionMajor;
-      int curVersionMinor;
-      int totalMigrationSteps = 1;
-      try
-      {
-        if (GetDatabaseVersion(out curVersionMajor, out curVersionMinor, true))
-        {
-          if (curVersionMajor != DATABASE_VERSION_MAJOR || curVersionMinor != DATABASE_VERSION_MINOR)
-          {
-            ServiceRegistration.Get<ILogger>().Info("DatabaseManager: Initiating data migration to database version {0}.{1}", DATABASE_VERSION_MAJOR, DATABASE_VERSION_MINOR);
-            //Database was not migratable before version 2.1
-            if (curVersionMajor == 2 && curVersionMinor == 0)
-              curVersionMinor = 1;
-
-            var miaTypes = GetMiaTypes().OrderBy(m => m.Date);
-            var oldMiaTypes = GetMiaTypes(true);
-
-            //Add subschemas
-            List<DatabaseMigrationManager> schemaManagers = new List<DatabaseMigrationManager>();
-            foreach (string subSchema in GetDatabaseSubSchemas())
-            {
-              DatabaseMigrationManager schemaManager = new DatabaseMigrationManager(subSchema);
-              schemaManager.AddDirectory(MediaPortal_Basis_Schema.DatabaseUpgradeScriptDirectory);
-              schemaManagers.Add(schemaManager);
-            }
-            //Add aspects
-            List<DatabaseMigrationManager> aspectManagers = new List<DatabaseMigrationManager>();
-            foreach (var mia in miaTypes)
-            {
-              DatabaseMigrationManager aspectManager = GetMiaMigrationManager(mia.Id, mia.Name);
-              if (aspectManager != null)
-                aspectManagers.Add(aspectManager);
-              else
-                ServiceRegistration.Get<ILogger>().Warn("DatabaseManager: Migration of aspect '{0}' skipped because no migration manager was available", mia.Name);
-            }
-            foreach (var mia in oldMiaTypes.Where(o => !miaTypes.Any(m => m.Id == o.Id)))
-            {
-              ServiceRegistration.Get<ILogger>().Warn("DatabaseManager: Migration of aspect '{0}' skipped because it no longer exists", mia.Name);
-            }
-            //Add cleanup script
-            List<DatabaseMigrationManager> scriptManagers = new List<DatabaseMigrationManager>();
-            DatabaseMigrationManager cleanupManager = new DatabaseMigrationManager("Cleanup");
-            cleanupManager.AddDirectory(MediaPortal_Basis_Schema.DatabaseUpgradeScriptDirectory);
-            scriptManagers.Add(cleanupManager);
-
-            totalMigrationSteps = schemaManagers.Count + aspectManagers.Count + scriptManagers.Count; //All migrations
-            totalMigrationSteps += 2; //Add backup steps that has already been completed
-            totalMigrationSteps += 2; //Add commit and drop steps that will be done after migration is complete
-            int currentMigrationStep = 2; //Backup is already complete
-            using (ITransaction transaction = database.BeginTransaction())
-            {
-              //Migrate sub schema data. Note that not all sub schemas need to be migrated
-              foreach (var manager in schemaManagers)
-              {
-                if (manager.MigrateData(transaction, curVersionMajor, curVersionMinor, DATABASE_VERSION_MAJOR, DATABASE_VERSION_MINOR))
-                  ServiceRegistration.Get<ILogger>().Info("DatabaseManager: Migrated subschema '{0}'", manager.MigrationOwnerName);
-                SendUpgradeProgress(++currentMigrationStep, totalMigrationSteps);
-              }
-
-              //Migrate aspect data
-              foreach (var manager in aspectManagers)
-              {
-                if (manager.MigrateData(transaction, curVersionMajor, curVersionMinor, DATABASE_VERSION_MAJOR, DATABASE_VERSION_MINOR))
-                  ServiceRegistration.Get<ILogger>().Info("DatabaseManager: Migrated aspect '{0}'", manager.MigrationOwnerName);
-                else
-                  ServiceRegistration.Get<ILogger>().Warn("DatabaseManager: Migration of aspect '{0}' failed", manager.MigrationOwnerName);
-                SendUpgradeProgress(++currentMigrationStep, totalMigrationSteps);
-              }
-
-              //Scripts
-              foreach (var manager in scriptManagers)
-              {
-                if (manager.MigrateData(transaction, curVersionMajor, curVersionMinor, DATABASE_VERSION_MAJOR, DATABASE_VERSION_MINOR))
-                  ServiceRegistration.Get<ILogger>().Info("DatabaseManager: Executed script '{0}'", manager.MigrationOwnerName);
-                else
-                  ServiceRegistration.Get<ILogger>().Warn("DatabaseManager: Execution of script '{0}' failed", manager.MigrationOwnerName);
-                SendUpgradeProgress(++currentMigrationStep, totalMigrationSteps);
-              }
-
-              transaction.Commit();
-              SendUpgradeProgress(++currentMigrationStep, totalMigrationSteps);
-            }
-            SetDatabaseVersion(DATABASE_VERSION_MAJOR, DATABASE_VERSION_MINOR, true);
-            if (!GetDatabaseVersion(out curVersionMajor, out curVersionMinor, true) || curVersionMajor != DATABASE_VERSION_MAJOR || curVersionMinor != DATABASE_VERSION_MINOR)
-              throw new IllegalCallException(string.Format("Unable to migrate database data to version {0}.{1}", DATABASE_VERSION_MAJOR, DATABASE_VERSION_MINOR));
-          }
-          database.DropBackupTables(BACKUP_TABLE_SUFFIX);
-          ServiceRegistration.Get<ILogger>().Info("DatabaseManager: Successfully migrated database data to version {0}.{1}", DATABASE_VERSION_MAJOR, DATABASE_VERSION_MINOR);
-
-          //Exit MediaLibrary maintenance mode
-          if (ServiceRegistration.Get<IMediaLibrary>() is MediaLibrary.MediaLibrary mediaLibrary)
-            mediaLibrary.MaintenanceMode = false;
-          SendUpgradeProgress(totalMigrationSteps, totalMigrationSteps);
-          return true;
-        }
-        return false;
-      }
-      finally
-      {
-        _upgradeInProgress = false;
-      }
-    }
-
-    public ICollection<string> GetDatabaseSubSchemas()
-    {
-      ISQLDatabase database = ServiceRegistration.Get<ISQLDatabase>(false);
-      using (ITransaction transaction = database.BeginTransaction())
-      {
-        int nameIndex;
-        using (IDbCommand command = MediaPortal_Basis_Schema.SelectAllSubSchemaNames(transaction, out nameIndex))
-        using (IDataReader reader = command.ExecuteReader())
-        {
-          ICollection<string> result = new List<string>();
-          while (reader.Read())
-            result.Add(database.ReadDBValue<string>(reader, nameIndex));
-          return result;
-        }
-      }
-    }
-
-    public bool GetSubSchemaVersion(string subSchemaName, out int versionMajor, out int versionMinor)
-    {
-      ISQLDatabase database = ServiceRegistration.Get<ISQLDatabase>(false);
-      versionMajor = 0;
-      versionMinor = 0;
-      int versionMajorParameterIndex;
-      int versionMinorParameterIndex;
-      using (ITransaction transaction = database.BeginTransaction())
-      {
-        using (IDbCommand command = MediaPortal_Basis_Schema.SelectVersionBySubschemaCommand(transaction, subSchemaName,
-            out versionMajorParameterIndex, out versionMinorParameterIndex))
-        using (IDataReader reader = command.ExecuteReader(CommandBehavior.SingleRow))
-        {
-          if (reader.Read())
-          {
-            // Versions are marked NOT NULL, so it is safe not to check for DBNull
-            versionMajor = reader.GetInt32(versionMajorParameterIndex);
-            versionMinor = reader.GetInt32(versionMinorParameterIndex);
-            return true;
-          }
-          return false;
-        }
-      }
-    }
-
-    public bool UpdateSubSchema(string subSchemaName, int? currentVersionMajor, int? currentVersionMinor,
-        string updateScriptFilePath, int newVersionMajor, int newVersionMinor)
-    {
-      try
-      {
-        ISQLDatabase database = ServiceRegistration.Get<ISQLDatabase>(false);
-        int versionMajor;
-        int versionMinor;
-        bool schemaPresent = GetSubSchemaVersion(subSchemaName, out versionMajor, out versionMinor);
-        using (ITransaction transaction = database.BeginTransaction())
-        {
-          if (schemaPresent)
-          {
-            if (currentVersionMajor.HasValue && currentVersionMajor.Value == versionMajor &&
-                currentVersionMinor.HasValue && currentVersionMinor.Value == versionMinor)
-            {
-              ServiceRegistration.Get<ILogger>().Debug("DatabaseManager: Updating subschema '{0}' from version {1}.{2} to version {3}.{4}...",
-                  subSchemaName, versionMajor, versionMinor, newVersionMajor, newVersionMinor);
-              using (TextReader reader = new SqlScriptPreprocessor(updateScriptFilePath))
-                ExecuteBatch(transaction, new InstructionList(reader));
-            }
-            else
-            {
-              throw new ArgumentException(string.Format(
-                  "The current version of sub schema '{0}' is {1}.{2}, but the schema update script is given for version {3}",
-                  subSchemaName, versionMajor, versionMinor, ExplicitVersionToString(currentVersionMajor, currentVersionMinor)));
-            }
-          }
-          else // !schemaPresent
-          {
-            if (!currentVersionMajor.HasValue && !currentVersionMinor.HasValue)
-            {
-              ServiceRegistration.Get<ILogger>().Debug("DatabaseManager: Creating subschema '{0}' version {1}.{2}...",
-                  subSchemaName, newVersionMajor, newVersionMinor);
-              using (TextReader reader = new SqlScriptPreprocessor(updateScriptFilePath))
-                ExecuteBatch(transaction, new InstructionList(reader));
-            }
-            else
-            {
-              throw new ArgumentException(string.Format(
-                  "The sub schema '{0}' is not present yet, but the schema update script is given for version {1}",
-                  subSchemaName, ExplicitVersionToString(currentVersionMajor, currentVersionMinor)));
-            }
-          }
-          IDbCommand command;
-          if (schemaPresent)
-            command = MediaPortal_Basis_Schema.UpdateSubSchemaCommand(
-                transaction, subSchemaName, newVersionMajor, newVersionMinor);
-          else
-            command = MediaPortal_Basis_Schema.InsertSubSchemaCommand(
-                transaction, subSchemaName, newVersionMajor, newVersionMinor);
-          command.ExecuteNonQuery();
-
-          transaction.Commit();
-        }
-        ServiceRegistration.Get<ILogger>().Info("DatabaseManager: Subschema '{0}' present in version {1}.{2}", subSchemaName,
-            newVersionMajor, newVersionMinor);
-        return true;
-      }
-      catch (Exception e)
-      {
-        ServiceRegistration.Get<ILogger>().Error("DatabaseManager: Error updating subschema '{0}'", e, subSchemaName);
-        throw;
-      }
-    }
-
-    public void DeleteSubSchema(string subSchemaName, int currentVersionMajor, int currentVersionMinor, string deleteScriptFilePath)
-    {
-      ISQLDatabase database = ServiceRegistration.Get<ISQLDatabase>(false);
-      using (ITransaction transaction = database.BeginTransaction())
-      {
-        int versionMajor;
-        int versionMinor;
-        bool schemaPresent = GetSubSchemaVersion(subSchemaName, out versionMajor, out versionMinor);
-        if (!schemaPresent)
-          return;
-        if (currentVersionMajor == versionMajor && currentVersionMinor == versionMinor)
-          using (TextReader reader = new SqlScriptPreprocessor(deleteScriptFilePath))
-            ExecuteBatch(transaction, new InstructionList(reader));
-        else
-          throw new ArgumentException(string.Format("The current version of sub schema '{0}' is {1}.{2}, but the schema deletion script works for version {3}.{4}",
-              subSchemaName, versionMajor, versionMinor, currentVersionMajor, currentVersionMajor));
-
-          using (IDbCommand command = MediaPortal_Basis_Schema.DeleteSubSchemaCommand(transaction, subSchemaName))
-            command.ExecuteNonQuery();
-
-        transaction.Commit();
-      }
-    }
-
-    public void MigrateData(ITransaction transaction, string subSchemaName, string migrateScriptFilePath, IDictionary<string, IList<string>> migrationPlaceholderTables)
-    {
-<<<<<<< HEAD
-      using (TextReader reader = new SqlScriptPreprocessor(migrateScriptFilePath, _migrationScriptPlaceholders))
-        ExecuteBatch(transaction, new InstructionList(reader), migrationPlaceholderTables);
-    }
-
-    public void ExecuteBatch(ITransaction transaction, InstructionList instructions, IDictionary<string, IList<string>> migrationPlaceholderTables = null)
-    {
-      ISQLDatabase database = ServiceRegistration.Get<ISQLDatabase>(false);
-      foreach (string instr in instructions)
-=======
-      using (ITransaction transaction = database.BeginTransaction(IsolationLevel.Serializable))
->>>>>>> e8a7b4e8
-      {
-        List<string> subInstructions = new List<string>() { instr };
-        if (migrationPlaceholderTables != null)
-        {
-          foreach (string placeholder in migrationPlaceholderTables.Keys)
-          {
-            if (instr.Contains(placeholder))
-            {
-              subInstructions = new List<string>();
-              foreach (string table in migrationPlaceholderTables[placeholder])
-              {
-                subInstructions.Add(instr.Replace(placeholder, table));
-              }
-            }
-          }
-        }
-
-        foreach (string subInstr in subInstructions)
-        {
-          //Ignore instructions with placeholders
-          if (subInstr.Contains(MIA_TABLE_PLACEHOLDER) || subInstr.Contains(MIA_V_TABLE_PLACEHOLDER) || subInstr.Contains(MIA_NM_TABLE_PLACEHOLDER))
-            continue;
-
-          using (IDbCommand cmd = transaction.CreateCommand())
-          {
-            if (subInstr.Contains("@" + MIGRATION_USER_PARAM))
-              database.AddParameter(cmd, MIGRATION_USER_PARAM, MIGRATION_USER_GUID, typeof(Guid));
-
-            string sql = subInstr;
-            AppendStorageClause(database, ref sql);
-            cmd.CommandText = sql;
-            ServiceRegistration.Get<ILogger>().Debug("DatabaseManager: Executing command '{0}'", cmd.CommandText);
-            cmd.ExecuteNonQuery();
-          }
-        }
-      }
-    }
-
-    public static void AppendStorageClause(ISQLDatabase database, ref string createTableStatement)
-    {
-      ISQLDatabaseStorage storage = database as ISQLDatabaseStorage;
-      if (storage == null || string.IsNullOrEmpty(createTableStatement))
-        return;
-
-      // Process statement and append clause
-      createTableStatement += storage.GetStorageClause(createTableStatement);
-    }
-
-    #endregion
-  }
-}
+#region Copyright (C) 2007-2017 Team MediaPortal
+
+/*
+    Copyright (C) 2007-2017 Team MediaPortal
+    http://www.team-mediaportal.com
+
+    This file is part of MediaPortal 2
+
+    MediaPortal 2 is free software: you can redistribute it and/or modify
+    it under the terms of the GNU General Public License as published by
+    the Free Software Foundation, either version 3 of the License, or
+    (at your option) any later version.
+
+    MediaPortal 2 is distributed in the hope that it will be useful,
+    but WITHOUT ANY WARRANTY; without even the implied warranty of
+    MERCHANTABILITY or FITNESS FOR A PARTICULAR PURPOSE. See the
+    GNU General Public License for more details.
+
+    You should have received a copy of the GNU General Public License
+    along with MediaPortal 2. If not, see <http://www.gnu.org/licenses/>.
+*/
+
+#endregion
+
+using System;
+using System.Collections.Generic;
+using System.Data;
+using System.IO;
+using MediaPortal.Common;
+using MediaPortal.Common.Logging;
+using MediaPortal.Backend.Database;
+using MediaPortal.Utilities.DB;
+using MediaPortal.Utilities.Exceptions;
+using MediaPortal.Backend.Services.MediaLibrary;
+using System.Linq;
+using MediaPortal.Backend.ClientCommunication;
+using MediaPortal.Common.Services.Database;
+using MediaPortal.Backend.MediaLibrary;
+
+namespace MediaPortal.Backend.Services.Database
+{
+  public class DatabaseManager : IDatabaseManager, IDisposable
+  {
+    public const string DUMMY_TABLE_NAME = "DUMMY";
+    public const string BACKUP_TABLE_SUFFIX = "__OLD";
+
+    public const int DATABASE_VERSION_MAJOR = 2;
+    public const int DATABASE_VERSION_MINOR = 2;
+
+    public const string MIA_TABLE_PLACEHOLDER = "%ASPECT_TABLE%";
+    public const string MIA_V_TABLE_PLACEHOLDER = "%ASPECT_V_TABLE%";
+    public const string MIA_NM_TABLE_PLACEHOLDER = "%ASPECT_NM_TABLE%";
+    public const string SQL_CONCAT_PLACEHOLDER = "%SQL_CONCAT_OP%";
+    public const string SQL_LEN_PLACEHOLDER = "%SQL_LEN_OP%";
+
+    public const string MIGRATION_USER_PARAM = "MigrationUser";
+    public readonly Guid MIGRATION_USER_GUID = Guid.Empty;
+
+    protected Dictionary<string, string> _migrationScriptPlaceholders = new Dictionary<string, string>()
+    {
+      { "%SUFFIX%", BACKUP_TABLE_SUFFIX },
+      { "%MIGRATION_USER%", "@" + MIGRATION_USER_PARAM }
+    };
+
+    protected bool _upgradeInProgress = false;
+    protected MIA_Management _miaManagement = null;
+    protected double _lastProgress = 0;
+
+    public DatabaseManager()
+    {
+      MIGRATION_USER_GUID = Guid.NewGuid();
+    }
+
+    public void Dispose()
+    {
+    }
+
+    protected string ExplicitVersionToString(int? versionMajor, int? versionMinor)
+    {
+      if (!versionMajor.HasValue)
+        return "-";
+      if (!versionMinor.HasValue)
+        return versionMajor.Value + ".-";
+      return versionMajor.Value + "." + versionMinor.Value;
+    }
+
+    #region Migration methods
+
+    protected bool GetDatabaseVersion(out int versionMajor, out int versionMinor, bool useBackupTable = false)
+    {
+      versionMajor = 0;
+      versionMinor = 0;
+      ISQLDatabase database = ServiceRegistration.Get<ISQLDatabase>(false);
+      if (!database.TableExists(MediaPortal_Basis_Schema.DATABASE_VERSION_TABLE_NAME + (useBackupTable ? BACKUP_TABLE_SUFFIX : "")))
+      {
+        return false;
+      }
+
+      ITransaction transaction = database.BeginTransaction();
+      try
+      {
+        int versionIndex;
+        IDbCommand command;
+        if (useBackupTable)
+          command = SelectBackupDatabaseVersionByCommand(transaction, out versionIndex);
+        else
+          command = MediaPortal_Basis_Schema.SelectDatabaseVersionByCommand(transaction, out versionIndex);
+        using (command)
+        using (IDataReader reader = command.ExecuteReader(CommandBehavior.SingleRow))
+        {
+          if (reader.Read())
+          {
+            if (Version.TryParse(reader.GetString(versionIndex), out Version version))
+            {
+              versionMajor = version.Major;
+              versionMinor = version.Minor;
+            }
+            return true;
+          }
+          return false;
+        }
+      }
+      finally
+      {
+        transaction.Dispose();
+      }
+    }
+
+    protected bool SetDatabaseVersion(int versionMajor, int versionMinor, bool useBackupTable = false)
+    {
+      Version newVersion = new Version(versionMajor, versionMinor);
+      ISQLDatabase database = ServiceRegistration.Get<ISQLDatabase>(false);
+      if (!database.TableExists(MediaPortal_Basis_Schema.DATABASE_VERSION_TABLE_NAME + (useBackupTable ? BACKUP_TABLE_SUFFIX : "")))
+      {
+        return false;
+      }
+
+      ITransaction transaction = database.BeginTransaction();
+      try
+      {
+        IDbCommand command;
+        if (useBackupTable)
+          command = UpdateBackupDatabaseVersionCommand(transaction, newVersion.ToString(2));
+        else
+          command = MediaPortal_Basis_Schema.UpdateDatabaseVersionCommand(transaction, newVersion.ToString(2));
+        using (command)
+        {
+          command.ExecuteNonQuery();
+        }
+        transaction.Commit();
+        return true;
+      }
+      catch (Exception e)
+      {
+        ServiceRegistration.Get<ILogger>().Error("DatabaseManager: Error updating database version", e);
+        transaction.Rollback();
+        throw;
+      }
+    }
+
+    protected IEnumerable<(Guid Id, string Name, DateTime Date)> GetMiaTypes(bool useBackupTable = false)
+    {
+      ISQLDatabase database = ServiceRegistration.Get<ISQLDatabase>(false);
+      using (ITransaction transaction = database.BeginTransaction())
+      {
+        List<(Guid Id, string Name, DateTime Date)> miams = new List<(Guid Id, string Name, DateTime Date)>();
+        int idIndex;
+        int nameIndex;
+        int dateIndex;
+        IDbCommand command;
+        if(useBackupTable)
+          command = SelectAllBackupMediaItemAspectMetadataNameAndCreationDatesCommand(transaction, out idIndex, out nameIndex, out dateIndex);
+        else
+          command = MediaLibrary_SubSchema.SelectAllMediaItemAspectMetadataNameAndCreationDatesCommand(transaction, out idIndex, out nameIndex, out dateIndex);
+        using (command)
+        using (IDataReader reader = command.ExecuteReader())
+        {
+          ICollection<string> result = new List<string>();
+          while (reader.Read())
+            miams.Add((reader.GetGuid(idIndex), reader.GetString(nameIndex), reader.GetDateTime(dateIndex)));
+        }
+        return miams;
+      }
+    }
+
+    protected DatabaseMigrationManager GetMiaMigrationManager(Guid miaId, string miaName)
+    {
+      if(_miaManagement == null)
+        _miaManagement = new MIA_Management();
+
+      //Check if table for mia can be found
+      var metaData = _miaManagement.GetMediaItemAspectMetadata(miaId);
+      string tableName = _miaManagement.GetMIATableName(metaData);
+      if (string.IsNullOrEmpty(tableName))
+        return null;
+
+      //Check if backup table exists
+      ISQLDatabase database = ServiceRegistration.Get<ISQLDatabase>(false);
+      if (!database.TableExists($"{tableName}{BACKUP_TABLE_SUFFIX}"))
+        return null;
+
+      //Add main table
+      IDictionary<string, IList<string>> defaultScriptPlaceholderTables = new Dictionary<string, IList<string>>();
+      defaultScriptPlaceholderTables.Add(MIA_TABLE_PLACEHOLDER, new List<string> { tableName });
+
+      //Add collection tables
+      foreach(var attribute in metaData.AttributeSpecifications)
+      {
+        if (attribute.Value.IsCollectionAttribute)
+        {
+          if (attribute.Value.Cardinality == Common.MediaManagement.Cardinality.OneToMany ||
+            attribute.Value.Cardinality == Common.MediaManagement.Cardinality.ManyToMany)
+          {
+            tableName = _miaManagement.GetMIACollectionAttributeTableName(attribute.Value);
+            if (string.IsNullOrEmpty(tableName))
+              continue;
+            if (!database.TableExists($"{tableName}{BACKUP_TABLE_SUFFIX}"))
+              continue;
+
+            if (!defaultScriptPlaceholderTables.ContainsKey(MIA_V_TABLE_PLACEHOLDER))
+              defaultScriptPlaceholderTables.Add(MIA_V_TABLE_PLACEHOLDER, new List<string>());
+            defaultScriptPlaceholderTables[MIA_V_TABLE_PLACEHOLDER].Add(tableName);
+          }
+          if (attribute.Value.Cardinality == Common.MediaManagement.Cardinality.ManyToMany)
+          {
+            tableName = _miaManagement.GetMIACollectionAttributeNMTableName(attribute.Value);
+            if (string.IsNullOrEmpty(tableName))
+              continue;
+            if (!database.TableExists($"{tableName}{BACKUP_TABLE_SUFFIX}"))
+              continue;
+
+            if (!defaultScriptPlaceholderTables.ContainsKey(MIA_NM_TABLE_PLACEHOLDER))
+              defaultScriptPlaceholderTables.Add(MIA_NM_TABLE_PLACEHOLDER, new List<string>());
+            defaultScriptPlaceholderTables[MIA_NM_TABLE_PLACEHOLDER].Add(tableName);
+          }
+        }
+      }
+
+      DatabaseMigrationManager manager = new DatabaseMigrationManager(miaName, "DefaultAspect", defaultScriptPlaceholderTables);
+      manager.AddDirectory(MediaPortal_Basis_Schema.DatabaseUpgradeScriptDirectory);
+      return manager;
+    }
+
+    protected void SendUpgradeProgress(double currentStep, double totalSteps)
+    {
+      try
+      {
+        double progress = (currentStep / totalSteps) * 100.0;
+        if (progress > 100)
+          progress = 100;
+
+        if (_lastProgress > progress)
+          return;
+        _lastProgress = progress;
+
+        var state = new DatabaseUpgradeServerState
+        {
+          IsUpgrading = progress < 100,
+          Progress = (progress < 100) ? Convert.ToInt32(progress) : -1
+        };
+        ServiceRegistration.Get<ILogger>().Info("DatabaseManager: Database upgrade progress {0}%", progress);
+        ServiceRegistration.Get<IServerStateService>().UpdateState(DatabaseUpgradeServerState.STATE_ID, state);
+      }
+      catch { }
+    }
+
+    #endregion
+
+    #region Backup table commands
+
+    protected IDbCommand SelectBackupDatabaseVersionByCommand(ITransaction transaction, out int versionParameterIndex)
+    {
+      IDbCommand result = transaction.CreateCommand();
+      result.CommandText = $"SELECT VERSION FROM PRODUCT_VERSION{BACKUP_TABLE_SUFFIX} WHERE PRODUCT = @PRODUCT_NAME";
+      ISQLDatabase database = transaction.Database;
+      database.AddParameter(result, "PRODUCT_NAME", "MediaPortal", typeof(string));
+      versionParameterIndex = 0;
+      return result;
+    }
+
+    protected IDbCommand UpdateBackupDatabaseVersionCommand(ITransaction transaction, string version)
+    {
+      IDbCommand result = transaction.CreateCommand();
+      result.CommandText = $"UPDATE PRODUCT_VERSION{BACKUP_TABLE_SUFFIX} SET VERSION=@VERSION WHERE PRODUCT=@PRODUCT_NAME";
+      ISQLDatabase database = transaction.Database;
+      database.AddParameter(result, "VERSION", version, typeof(string));
+      database.AddParameter(result, "PRODUCT_NAME", "MediaPortal", typeof(string));
+      return result;
+    }
+
+    protected IDbCommand SelectAllBackupMediaItemAspectMetadataNameAndCreationDatesCommand(ITransaction transaction,
+        out int aspectIdIndex, out int nameIndex, out int creationDateIndex)
+    {
+      IDbCommand result = transaction.CreateCommand();
+      result.CommandText = "SELECT MIAM_ID, NAME, CREATION_DATE FROM MIA_TYPES";
+
+      aspectIdIndex = 0;
+      nameIndex = 1;
+      creationDateIndex = 2;
+      return result;
+    }
+
+    #endregion
+
+    #region IDatabaseManager implementation
+
+    public string DummyTableName => DUMMY_TABLE_NAME;
+
+    public bool UpgradeInProgress => _upgradeInProgress;
+
+    public void Startup()
+    {
+      ISQLDatabase database = ServiceRegistration.Get<ISQLDatabase>(false);
+      if (database == null)
+        throw new IllegalCallException("There is no database present in the system");
+
+      if (!_migrationScriptPlaceholders.ContainsKey(SQL_CONCAT_PLACEHOLDER))
+        _migrationScriptPlaceholders.Add(SQL_CONCAT_PLACEHOLDER, database.ConcatOperator);
+      if (!_migrationScriptPlaceholders.ContainsKey(SQL_LEN_PLACEHOLDER))
+        _migrationScriptPlaceholders.Add(SQL_LEN_PLACEHOLDER, database.LengthFunction);
+
+      // Prepare schema
+      if (!database.TableExists(MediaPortal_Basis_Schema.MEDIAPORTAL_BASIS_TABLE_NAME))
+      {
+        ServiceRegistration.Get<ILogger>().Info("DatabaseManager: Creating subschema '{0}'", MediaPortal_Basis_Schema.SUBSCHEMA_NAME);
+        using (ITransaction transaction = database.BeginTransaction(IsolationLevel.Serializable))
+        {
+          using (TextReader reader = new SqlScriptPreprocessor(MediaPortal_Basis_Schema.SubSchemaCreateScriptPath))
+            ExecuteBatch(transaction, new InstructionList(reader));
+          transaction.Commit();
+        }
+        //A newly created database will be of the latest version
+        SetDatabaseVersion(DATABASE_VERSION_MAJOR, DATABASE_VERSION_MINOR);
+      }
+      // Hint: Table MEDIAPORTAL_BASIS contains a sub schema entry for "MEDIAPORTAL_BASIS" with version number 1.0
+      int versionMajor;
+      int versionMinor;
+      if (!GetSubSchemaVersion(MediaPortal_Basis_Schema.SUBSCHEMA_NAME, out versionMajor, out versionMinor))
+        throw new UnexpectedStateException("{0} schema is not present or corrupted", MediaPortal_Basis_Schema.SUBSCHEMA_NAME);
+      ServiceRegistration.Get<ILogger>().Info("DatabaseManager: Subschema '{0}' present in version {1}.{2}",
+          MediaPortal_Basis_Schema.SUBSCHEMA_NAME, versionMajor, versionMinor);
+    }
+
+    public bool UpgradeDatabase()
+    {
+      ISQLDatabase database = ServiceRegistration.Get<ISQLDatabase>(false);
+      int curVersionMajor;
+      int curVersionMinor;
+      if (GetDatabaseVersion(out curVersionMajor, out curVersionMinor) &&
+        (curVersionMajor < DATABASE_VERSION_MAJOR ||
+        (curVersionMajor == DATABASE_VERSION_MAJOR && curVersionMinor < DATABASE_VERSION_MINOR)))
+      {
+        //Database was not migratable before version 2.1
+        if (curVersionMajor == 2 && curVersionMinor == 0)
+          curVersionMinor = 1;
+
+        _upgradeInProgress = true;
+        SendUpgradeProgress(0, 100);
+        ServiceRegistration.Get<ILogger>().Info("DatabaseManager: Initiating update to database version {0}.{1}", DATABASE_VERSION_MAJOR, DATABASE_VERSION_MINOR);
+        Version currrentVersion = new Version(curVersionMajor, curVersionMinor);
+        if (database.BackupDatabase(currrentVersion.ToString(2)))
+        {
+          SendUpgradeProgress(5, 100);
+          if (database.BackupTables(BACKUP_TABLE_SUFFIX))
+          {
+            SendUpgradeProgress(10, 100);
+            using (ITransaction transaction = database.BeginTransaction(IsolationLevel.Serializable))
+            {
+              ServiceRegistration.Get<ILogger>().Info("DatabaseManager: Creating subschema '{0}'", MediaPortal_Basis_Schema.SUBSCHEMA_NAME);
+              using (TextReader reader = new SqlScriptPreprocessor(MediaPortal_Basis_Schema.SubSchemaCreateScriptPath))
+                ExecuteBatch(transaction, new InstructionList(reader));
+              transaction.Commit();
+            }
+            //A newly created database will always be of the latest version
+            SetDatabaseVersion(DATABASE_VERSION_MAJOR, DATABASE_VERSION_MINOR);
+
+            //Set MediaLibrary in maintenance mode
+            if(ServiceRegistration.Get<IMediaLibrary>() is MediaLibrary.MediaLibrary mediaLibrary)
+              mediaLibrary.MaintenanceMode = true;
+            return true;
+          }
+        }
+      }
+      return false;
+    }
+
+    public bool MigrateDatabaseData()
+    {
+      ISQLDatabase database = ServiceRegistration.Get<ISQLDatabase>(false);
+      int curVersionMajor;
+      int curVersionMinor;
+      int totalMigrationSteps = 1;
+      try
+      {
+        if (GetDatabaseVersion(out curVersionMajor, out curVersionMinor, true))
+        {
+          if (curVersionMajor != DATABASE_VERSION_MAJOR || curVersionMinor != DATABASE_VERSION_MINOR)
+          {
+            ServiceRegistration.Get<ILogger>().Info("DatabaseManager: Initiating data migration to database version {0}.{1}", DATABASE_VERSION_MAJOR, DATABASE_VERSION_MINOR);
+            //Database was not migratable before version 2.1
+            if (curVersionMajor == 2 && curVersionMinor == 0)
+              curVersionMinor = 1;
+
+            var miaTypes = GetMiaTypes().OrderBy(m => m.Date);
+            var oldMiaTypes = GetMiaTypes(true);
+
+            //Add subschemas
+            List<DatabaseMigrationManager> schemaManagers = new List<DatabaseMigrationManager>();
+            foreach (string subSchema in GetDatabaseSubSchemas())
+            {
+              DatabaseMigrationManager schemaManager = new DatabaseMigrationManager(subSchema);
+              schemaManager.AddDirectory(MediaPortal_Basis_Schema.DatabaseUpgradeScriptDirectory);
+              schemaManagers.Add(schemaManager);
+            }
+            //Add aspects
+            List<DatabaseMigrationManager> aspectManagers = new List<DatabaseMigrationManager>();
+            foreach (var mia in miaTypes)
+            {
+              DatabaseMigrationManager aspectManager = GetMiaMigrationManager(mia.Id, mia.Name);
+              if (aspectManager != null)
+                aspectManagers.Add(aspectManager);
+              else
+                ServiceRegistration.Get<ILogger>().Warn("DatabaseManager: Migration of aspect '{0}' skipped because no migration manager was available", mia.Name);
+            }
+            foreach (var mia in oldMiaTypes.Where(o => !miaTypes.Any(m => m.Id == o.Id)))
+            {
+              ServiceRegistration.Get<ILogger>().Warn("DatabaseManager: Migration of aspect '{0}' skipped because it no longer exists", mia.Name);
+            }
+            //Add cleanup script
+            List<DatabaseMigrationManager> scriptManagers = new List<DatabaseMigrationManager>();
+            DatabaseMigrationManager cleanupManager = new DatabaseMigrationManager("Cleanup");
+            cleanupManager.AddDirectory(MediaPortal_Basis_Schema.DatabaseUpgradeScriptDirectory);
+            scriptManagers.Add(cleanupManager);
+
+            totalMigrationSteps = schemaManagers.Count + aspectManagers.Count + scriptManagers.Count; //All migrations
+            totalMigrationSteps += 2; //Add backup steps that has already been completed
+            totalMigrationSteps += 2; //Add commit and drop steps that will be done after migration is complete
+            int currentMigrationStep = 2; //Backup is already complete
+            using (ITransaction transaction = database.BeginTransaction(IsolationLevel.Serializable))
+            {
+              //Migrate sub schema data. Note that not all sub schemas need to be migrated
+              foreach (var manager in schemaManagers)
+              {
+                if (manager.MigrateData(transaction, curVersionMajor, curVersionMinor, DATABASE_VERSION_MAJOR, DATABASE_VERSION_MINOR))
+                  ServiceRegistration.Get<ILogger>().Info("DatabaseManager: Migrated subschema '{0}'", manager.MigrationOwnerName);
+                SendUpgradeProgress(++currentMigrationStep, totalMigrationSteps);
+              }
+
+              //Migrate aspect data
+              foreach (var manager in aspectManagers)
+              {
+                if (manager.MigrateData(transaction, curVersionMajor, curVersionMinor, DATABASE_VERSION_MAJOR, DATABASE_VERSION_MINOR))
+                  ServiceRegistration.Get<ILogger>().Info("DatabaseManager: Migrated aspect '{0}'", manager.MigrationOwnerName);
+                else
+                  ServiceRegistration.Get<ILogger>().Warn("DatabaseManager: Migration of aspect '{0}' failed", manager.MigrationOwnerName);
+                SendUpgradeProgress(++currentMigrationStep, totalMigrationSteps);
+              }
+
+              //Scripts
+              foreach (var manager in scriptManagers)
+              {
+                if (manager.MigrateData(transaction, curVersionMajor, curVersionMinor, DATABASE_VERSION_MAJOR, DATABASE_VERSION_MINOR))
+                  ServiceRegistration.Get<ILogger>().Info("DatabaseManager: Executed script '{0}'", manager.MigrationOwnerName);
+                else
+                  ServiceRegistration.Get<ILogger>().Warn("DatabaseManager: Execution of script '{0}' failed", manager.MigrationOwnerName);
+                SendUpgradeProgress(++currentMigrationStep, totalMigrationSteps);
+              }
+
+              transaction.Commit();
+              SendUpgradeProgress(++currentMigrationStep, totalMigrationSteps);
+            }
+            SetDatabaseVersion(DATABASE_VERSION_MAJOR, DATABASE_VERSION_MINOR, true);
+            if (!GetDatabaseVersion(out curVersionMajor, out curVersionMinor, true) || curVersionMajor != DATABASE_VERSION_MAJOR || curVersionMinor != DATABASE_VERSION_MINOR)
+              throw new IllegalCallException(string.Format("Unable to migrate database data to version {0}.{1}", DATABASE_VERSION_MAJOR, DATABASE_VERSION_MINOR));
+          }
+          database.DropBackupTables(BACKUP_TABLE_SUFFIX);
+          ServiceRegistration.Get<ILogger>().Info("DatabaseManager: Successfully migrated database data to version {0}.{1}", DATABASE_VERSION_MAJOR, DATABASE_VERSION_MINOR);
+
+          //Exit MediaLibrary maintenance mode
+          if (ServiceRegistration.Get<IMediaLibrary>() is MediaLibrary.MediaLibrary mediaLibrary)
+            mediaLibrary.MaintenanceMode = false;
+          SendUpgradeProgress(totalMigrationSteps, totalMigrationSteps);
+          return true;
+        }
+        return false;
+      }
+      finally
+      {
+        _upgradeInProgress = false;
+      }
+    }
+
+    public ICollection<string> GetDatabaseSubSchemas()
+    {
+      ISQLDatabase database = ServiceRegistration.Get<ISQLDatabase>(false);
+      using (ITransaction transaction = database.BeginTransaction())
+      {
+        int nameIndex;
+        using (IDbCommand command = MediaPortal_Basis_Schema.SelectAllSubSchemaNames(transaction, out nameIndex))
+        using (IDataReader reader = command.ExecuteReader())
+        {
+          ICollection<string> result = new List<string>();
+          while (reader.Read())
+            result.Add(database.ReadDBValue<string>(reader, nameIndex));
+          return result;
+        }
+      }
+    }
+
+    public bool GetSubSchemaVersion(string subSchemaName, out int versionMajor, out int versionMinor)
+    {
+      ISQLDatabase database = ServiceRegistration.Get<ISQLDatabase>(false);
+      versionMajor = 0;
+      versionMinor = 0;
+      int versionMajorParameterIndex;
+      int versionMinorParameterIndex;
+      using (ITransaction transaction = database.BeginTransaction())
+      {
+        using (IDbCommand command = MediaPortal_Basis_Schema.SelectVersionBySubschemaCommand(transaction, subSchemaName,
+            out versionMajorParameterIndex, out versionMinorParameterIndex))
+        using (IDataReader reader = command.ExecuteReader(CommandBehavior.SingleRow))
+        {
+          if (reader.Read())
+          {
+            // Versions are marked NOT NULL, so it is safe not to check for DBNull
+            versionMajor = reader.GetInt32(versionMajorParameterIndex);
+            versionMinor = reader.GetInt32(versionMinorParameterIndex);
+            return true;
+          }
+          return false;
+        }
+      }
+    }
+
+    public bool UpdateSubSchema(string subSchemaName, int? currentVersionMajor, int? currentVersionMinor,
+        string updateScriptFilePath, int newVersionMajor, int newVersionMinor)
+    {
+      try
+      {
+        ISQLDatabase database = ServiceRegistration.Get<ISQLDatabase>(false);
+        int versionMajor;
+        int versionMinor;
+        bool schemaPresent = GetSubSchemaVersion(subSchemaName, out versionMajor, out versionMinor);
+        using (ITransaction transaction = database.BeginTransaction(IsolationLevel.Serializable))
+        {
+          if (schemaPresent)
+          {
+            if (currentVersionMajor.HasValue && currentVersionMajor.Value == versionMajor &&
+                currentVersionMinor.HasValue && currentVersionMinor.Value == versionMinor)
+            {
+              ServiceRegistration.Get<ILogger>().Debug("DatabaseManager: Updating subschema '{0}' from version {1}.{2} to version {3}.{4}...",
+                  subSchemaName, versionMajor, versionMinor, newVersionMajor, newVersionMinor);
+              using (TextReader reader = new SqlScriptPreprocessor(updateScriptFilePath))
+                ExecuteBatch(transaction, new InstructionList(reader));
+            }
+            else
+            {
+              throw new ArgumentException(string.Format(
+                  "The current version of sub schema '{0}' is {1}.{2}, but the schema update script is given for version {3}",
+                  subSchemaName, versionMajor, versionMinor, ExplicitVersionToString(currentVersionMajor, currentVersionMinor)));
+            }
+          }
+          else // !schemaPresent
+          {
+            if (!currentVersionMajor.HasValue && !currentVersionMinor.HasValue)
+            {
+              ServiceRegistration.Get<ILogger>().Debug("DatabaseManager: Creating subschema '{0}' version {1}.{2}...",
+                  subSchemaName, newVersionMajor, newVersionMinor);
+              using (TextReader reader = new SqlScriptPreprocessor(updateScriptFilePath))
+                ExecuteBatch(transaction, new InstructionList(reader));
+            }
+            else
+            {
+              throw new ArgumentException(string.Format(
+                  "The sub schema '{0}' is not present yet, but the schema update script is given for version {1}",
+                  subSchemaName, ExplicitVersionToString(currentVersionMajor, currentVersionMinor)));
+            }
+          }
+          IDbCommand command;
+          if (schemaPresent)
+            command = MediaPortal_Basis_Schema.UpdateSubSchemaCommand(
+                transaction, subSchemaName, newVersionMajor, newVersionMinor);
+          else
+            command = MediaPortal_Basis_Schema.InsertSubSchemaCommand(
+                transaction, subSchemaName, newVersionMajor, newVersionMinor);
+          command.ExecuteNonQuery();
+
+          transaction.Commit();
+        }
+        ServiceRegistration.Get<ILogger>().Info("DatabaseManager: Subschema '{0}' present in version {1}.{2}", subSchemaName,
+            newVersionMajor, newVersionMinor);
+        return true;
+      }
+      catch (Exception e)
+      {
+        ServiceRegistration.Get<ILogger>().Error("DatabaseManager: Error updating subschema '{0}'", e, subSchemaName);
+        throw;
+      }
+    }
+
+    public void DeleteSubSchema(string subSchemaName, int currentVersionMajor, int currentVersionMinor, string deleteScriptFilePath)
+    {
+      ISQLDatabase database = ServiceRegistration.Get<ISQLDatabase>(false);
+      using (ITransaction transaction = database.BeginTransaction(IsolationLevel.Serializable))
+      {
+        int versionMajor;
+        int versionMinor;
+        bool schemaPresent = GetSubSchemaVersion(subSchemaName, out versionMajor, out versionMinor);
+        if (!schemaPresent)
+          return;
+        if (currentVersionMajor == versionMajor && currentVersionMinor == versionMinor)
+          using (TextReader reader = new SqlScriptPreprocessor(deleteScriptFilePath))
+            ExecuteBatch(transaction, new InstructionList(reader));
+        else
+          throw new ArgumentException(string.Format("The current version of sub schema '{0}' is {1}.{2}, but the schema deletion script works for version {3}.{4}",
+              subSchemaName, versionMajor, versionMinor, currentVersionMajor, currentVersionMajor));
+
+          using (IDbCommand command = MediaPortal_Basis_Schema.DeleteSubSchemaCommand(transaction, subSchemaName))
+            command.ExecuteNonQuery();
+
+        transaction.Commit();
+      }
+    }
+
+    public void MigrateData(ITransaction transaction, string subSchemaName, string migrateScriptFilePath, IDictionary<string, IList<string>> migrationPlaceholderTables)
+    {
+      using (TextReader reader = new SqlScriptPreprocessor(migrateScriptFilePath, _migrationScriptPlaceholders))
+        ExecuteBatch(transaction, new InstructionList(reader), migrationPlaceholderTables);
+    }
+
+    public void ExecuteBatch(ITransaction transaction, InstructionList instructions, IDictionary<string, IList<string>> migrationPlaceholderTables = null)
+    {
+      ISQLDatabase database = ServiceRegistration.Get<ISQLDatabase>(false);
+      foreach (string instr in instructions)
+      {
+        List<string> subInstructions = new List<string>() { instr };
+        if (migrationPlaceholderTables != null)
+        {
+          foreach (string placeholder in migrationPlaceholderTables.Keys)
+          {
+            if (instr.Contains(placeholder))
+            {
+              subInstructions = new List<string>();
+              foreach (string table in migrationPlaceholderTables[placeholder])
+              {
+                subInstructions.Add(instr.Replace(placeholder, table));
+              }
+            }
+          }
+        }
+
+        foreach (string subInstr in subInstructions)
+        {
+          //Ignore instructions with placeholders
+          if (subInstr.Contains(MIA_TABLE_PLACEHOLDER) || subInstr.Contains(MIA_V_TABLE_PLACEHOLDER) || subInstr.Contains(MIA_NM_TABLE_PLACEHOLDER))
+            continue;
+
+          using (IDbCommand cmd = transaction.CreateCommand())
+          {
+            if (subInstr.Contains("@" + MIGRATION_USER_PARAM))
+              database.AddParameter(cmd, MIGRATION_USER_PARAM, MIGRATION_USER_GUID, typeof(Guid));
+
+            string sql = subInstr;
+            AppendStorageClause(database, ref sql);
+            cmd.CommandText = sql;
+            ServiceRegistration.Get<ILogger>().Debug("DatabaseManager: Executing command '{0}'", cmd.CommandText);
+            cmd.ExecuteNonQuery();
+          }
+        }
+      }
+    }
+
+    public static void AppendStorageClause(ISQLDatabase database, ref string createTableStatement)
+    {
+      ISQLDatabaseStorage storage = database as ISQLDatabaseStorage;
+      if (storage == null || string.IsNullOrEmpty(createTableStatement))
+        return;
+
+      // Process statement and append clause
+      createTableStatement += storage.GetStorageClause(createTableStatement);
+    }
+
+    #endregion
+  }
+}