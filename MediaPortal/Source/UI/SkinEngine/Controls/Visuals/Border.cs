#region Copyright (C) 2007-2017 Team MediaPortal

/*
    Copyright (C) 2007-2017 Team MediaPortal
    http://www.team-mediaportal.com

    This file is part of MediaPortal 2

    MediaPortal 2 is free software: you can redistribute it and/or modify
    it under the terms of the GNU General Public License as published by
    the Free Software Foundation, either version 3 of the License, or
    (at your option) any later version.

    MediaPortal 2 is distributed in the hope that it will be useful,
    but WITHOUT ANY WARRANTY; without even the implied warranty of
    MERCHANTABILITY or FITNESS FOR A PARTICULAR PURPOSE. See the
    GNU General Public License for more details.

    You should have received a copy of the GNU General Public License
    along with MediaPortal 2. If not, see <http://www.gnu.org/licenses/>.
*/

#endregion

using System;
using System.Collections.Generic;
using System.Windows.Markup;
using MediaPortal.Common.General;
using MediaPortal.UI.SkinEngine.DirectX.Triangulate;
using MediaPortal.UI.SkinEngine.DirectX11;
using MediaPortal.UI.SkinEngine.MpfElements;
using SharpDX;
using MediaPortal.UI.SkinEngine.Rendering;
using MediaPortal.UI.SkinEngine.Xaml.Interfaces;
using MediaPortal.Utilities.DeepCopy;
using SharpDX.Direct2D1;
using Brush = MediaPortal.UI.SkinEngine.Controls.Brushes.Brush;
using Size = SharpDX.Size2;
using SizeF = SharpDX.Size2F;

namespace MediaPortal.UI.SkinEngine.Controls.Visuals
{
  [ContentProperty("Content")]
  public class Border : FrameworkElement, IAddChild<FrameworkElement>
  {
    #region Protected fields

    protected AbstractProperty _backgroundProperty;
    protected AbstractProperty _borderBrushProperty;
    protected AbstractProperty _borderThicknessProperty;
    protected AbstractProperty _borderLineJoinProperty;
    protected AbstractProperty _cornerRadiusProperty;
    protected AbstractProperty _contentProperty;
    protected bool _performLayout;
    protected RectangleF _outerBorderRect;
    protected FrameworkElement _initializedContent = null; // We need to cache the Content because after it was set, it first needs to be initialized before it can be used
    protected SharpDX.Direct2D1.Geometry _backgroundGeometry;
    protected SharpDX.Direct2D1.Geometry _borderGeometry;
    protected StrokeStyle _strokeStyle;
    protected RectangleF _strokeRect;

    #endregion

    #region Ctor

    public Border()
    {
      Init();
      Attach();
    }

    void Init()
    {
      _borderBrushProperty = new SProperty(typeof(Brush), null);
      _backgroundProperty = new SProperty(typeof(Brush), null);
      _borderThicknessProperty = new SProperty(typeof(double), 1.0);
      _borderLineJoinProperty = new SProperty(typeof(LineJoin), LineJoin.Miter);
      _cornerRadiusProperty = new SProperty(typeof(double), 0.0);
      _contentProperty = new SProperty(typeof(FrameworkElement), null);
    }

    void Attach()
    {
      _borderBrushProperty.Attach(OnBorderBrushPropertyChanged);
      _backgroundProperty.Attach(OnBackgroundBrushPropertyChanged);
      _borderThicknessProperty.Attach(OnLayoutPropertyChanged);
      _borderLineJoinProperty.Attach(OnBorderLineJoinChanged);
      _cornerRadiusProperty.Attach(OnLayoutPropertyChanged);
      _contentProperty.Attach(OnContentChanged);
    }

    void Detach()
    {
      _borderBrushProperty.Detach(OnBorderBrushPropertyChanged);
      _backgroundProperty.Detach(OnBackgroundBrushPropertyChanged);
      _borderThicknessProperty.Detach(OnLayoutPropertyChanged);
      _borderLineJoinProperty.Detach(OnBorderLineJoinChanged);
      _cornerRadiusProperty.Detach(OnLayoutPropertyChanged);
      _contentProperty.Detach(OnContentChanged);
    }

    public override void DeepCopy(IDeepCopyable source, ICopyManager copyManager)
    {
      Detach();
      base.DeepCopy(source, copyManager);
      Border b = (Border)source;
      BorderBrush = copyManager.GetCopy(b.BorderBrush);
      Background = copyManager.GetCopy(b.Background);
      BorderThickness = b.BorderThickness;
      BorderLineJoin = b.BorderLineJoin;
      CornerRadius = b.CornerRadius;
      Content = copyManager.GetCopy(b.Content);
      _initializedContent = copyManager.GetCopy(b._initializedContent);
      Attach();
    }

    public override void Dispose()
    {
      MPF.TryCleanupAndDispose(Background);
      MPF.TryCleanupAndDispose(BorderBrush);
      TryDispose(ref _backgroundGeometry);
      TryDispose(ref _borderGeometry);
      TryDispose(ref _strokeStyle);
      base.Dispose();
    }

    #endregion

    #region Change event handlers

    void OnBackgroundBrushPropertyChanged(AbstractProperty property, object oldValue)
    {
      Brush oldBrush = oldValue as Brush;
      if (oldBrush != null)
        oldBrush.ObjectChanged -= OnBackgroundBrushChanged;
      Brush brush = property.GetValue() as Brush;
      if (brush != null)
        brush.ObjectChanged += OnBackgroundBrushChanged;
      OnBackgroundBrushChanged(brush);
    }

    void OnBorderBrushPropertyChanged(AbstractProperty property, object oldValue)
    {
      Brush oldBrush = oldValue as Brush;
      if (oldBrush != null)
        oldBrush.ObjectChanged -= OnBorderBrushChanged;
      Brush brush = property.GetValue() as Brush;
      if (brush != null)
        brush.ObjectChanged += OnBorderBrushChanged;
      OnBorderBrushChanged(brush);
    }

    void OnBorderLineJoinChanged(AbstractProperty property, object oldValue)
    {
      _performLayout = true;
    }

    void OnBackgroundBrushChanged(IObservable observable)
    {
      _performLayout = true;
    }

    void OnBorderBrushChanged(IObservable observable)
    {
      _performLayout = true;
    }

    void OnLayoutPropertyChanged(AbstractProperty property, object oldValue)
    {
      _performLayout = true;
    }

    void OnContentChanged(AbstractProperty property, object oldValue)
    {
      FrameworkElement oldContent = oldValue as FrameworkElement;
      if (oldContent != null)
        oldContent.CleanupAndDispose();

      FrameworkElement content = Content;
      if (content != null)
      {
        content.VisualParent = this;
        content.SetScreen(Screen);
        content.SetElementState(_elementState);
        if (IsAllocated)
          content.Allocate();
      }
      _initializedContent = content;
      InvalidateLayout(true, true);
    }

    #endregion

    #region Properties

    public AbstractProperty ContentProperty
    {
      get { return _contentProperty; }
    }

    public FrameworkElement Content
    {
      get { return (FrameworkElement)_contentProperty.GetValue(); }
      set { _contentProperty.SetValue(value); }
    }

    public AbstractProperty BackgroundProperty
    {
      get { return _backgroundProperty; }
    }

    public Brush Background
    {
      get { return _backgroundProperty.GetValue() as Brush; }
      set { _backgroundProperty.SetValue(value); }
    }

    public AbstractProperty BorderBrushProperty
    {
      get { return _borderBrushProperty; }
      set { _borderBrushProperty = value; }
    }

    public Brush BorderBrush
    {
      get { return _borderBrushProperty.GetValue() as Brush; }
      set { _borderBrushProperty.SetValue(value); }
    }

    public AbstractProperty BorderThicknessProperty
    {
      get { return _borderThicknessProperty; }
    }

    public double BorderThickness
    {
      get { return (double)_borderThicknessProperty.GetValue(); }
      set { _borderThicknessProperty.SetValue(value); }
    }

    public AbstractProperty BorderLineJoinProperty
    {
      get { return _borderLineJoinProperty; }
    }

    public LineJoin BorderLineJoin
    {
      get { return (LineJoin)_borderLineJoinProperty.GetValue(); }
      set { _borderLineJoinProperty.SetValue(value); }
    }

    public AbstractProperty CornerRadiusProperty
    {
      get { return _cornerRadiusProperty; }
    }

    public double CornerRadius
    {
      get { return (double)_cornerRadiusProperty.GetValue(); }
      set { _cornerRadiusProperty.SetValue(value); }
    }

    #endregion

    #region Measure & Arrange

    protected override SizeF CalculateInnerDesiredSize(SizeF totalSize)
    {
      MeasureBorder(totalSize);

      Thickness enclosingMargin = GetTotalEnclosingMargin();
      RemoveMargin(ref totalSize, enclosingMargin);

      FrameworkElement content = _initializedContent;
      if (content != null && content.IsVisible)
        content.Measure(ref totalSize);
      else
        totalSize = new SizeF();

      AddMargin(ref totalSize, enclosingMargin);

      return totalSize;
    }

    protected override void ArrangeOverride()
    {
      _performLayout = true;
      base.ArrangeOverride();
      ArrangeBorder(_innerRect);
      FrameworkElement content = _initializedContent;
      if (content == null)
        return;
      RectangleF layoutRect = new RectangleF(_innerRect.X, _innerRect.Y, _innerRect.Width, _innerRect.Height);
      RemoveMargin(ref layoutRect, GetTotalEnclosingMargin());
      Vector2 location = new Vector2(layoutRect.Location.X, layoutRect.Location.Y);
      SizeF size = layoutRect.Size;
      ArrangeChild(content, content.HorizontalAlignment, content.VerticalAlignment, ref location, ref size);
      content.Arrange(new RectangleF(location.X, location.Y, size.Width, size.Height));
    }

    /// <summary>
    /// Gets the size needed for this element's border/title in total. Will be subtracted from the total available area
    /// when our content is layouted.
    /// </summary>
    protected virtual Thickness GetTotalEnclosingMargin()
    {
      float borderInsetX = GetBorderCornerInsetX();
      float borderInsetY = GetBorderCornerInsetY();
      return new Thickness(borderInsetX, borderInsetY, borderInsetX, borderInsetY);
    }

    protected virtual void MeasureBorder(SizeF totalSize)
    {
      // Used in subclasses to measure border elements
    }

    protected virtual void ArrangeBorder(RectangleF finalRect)
    {
      _outerBorderRect = new RectangleF(finalRect.Location.X, finalRect.Location.Y, finalRect.Width, finalRect.Height);
    }

    protected float GetBorderCornerInsetX()
    {
      return (float)Math.Max(BorderThickness, CornerRadius);
    }

    protected float GetBorderCornerInsetY()
    {
      return (float)Math.Max(BorderThickness, CornerRadius);
    }

    #endregion

    #region Layouting

    protected virtual void PerformLayout(RenderContext context)
    {
      if (!_performLayout)
        return;
      _performLayout = false;

<<<<<<< HEAD
      float borderThickness = (float)BorderThickness;
      RectangleF innerBorderRect = new RectangleF(_outerBorderRect.X + borderThickness - 0.5f, _outerBorderRect.Y + borderThickness - 0.5f,
          _outerBorderRect.Size.Width - 2 * borderThickness + 0.5f, _outerBorderRect.Size.Height - 2 * borderThickness + 0.5f);
=======
      float borderThickness = (float) BorderThickness;
      RectangleF innerBorderRect = new RectangleF(_outerBorderRect.X + borderThickness /*-0.5f*/, _outerBorderRect.Y + borderThickness /*-0.5f*/,
          _outerBorderRect.Size.Width - 2*borderThickness /*+ 0.5f*/, _outerBorderRect.Size.Height - 2*borderThickness /*+ 0.5f*/);
>>>>>>> ad9cc841
      PerformLayoutBackground(innerBorderRect, context);
      PerformLayoutBorder(innerBorderRect, context);

      var fill = Background;
      if (fill != null)
        fill.SetupBrush(this, ref _innerRect, context.ZOrder, true);

      var stroke = BorderBrush;
      if (stroke != null)
        stroke.SetupBrush(this, ref _strokeRect, context.ZOrder, true);

      ReCreateStrokeStyle();
    }

    protected void PerformLayoutBackground(RectangleF innerBorderRect, RenderContext context)
    {
      // Setup background brush
      if (Background != null)
        _backgroundGeometry = CreateBackgroundRectPath(innerBorderRect);
      else
        TryDispose(ref _backgroundGeometry);
    }

    protected void PerformLayoutBorder(RectangleF innerBorderRect, RenderContext context)
    {
      // Setup background brush
      if (BorderBrush != null && BorderThickness > 0)
      {
        // Adjust border to outline of background, otherwise the stroke is centered
        innerBorderRect.X -= (float)BorderThickness / 2;
        innerBorderRect.Y -= (float)BorderThickness / 2;
        innerBorderRect.Width += (float)BorderThickness;
        innerBorderRect.Height += (float)BorderThickness;
        _borderGeometry = CreateBorderRectPath(innerBorderRect);
        _strokeRect = _borderGeometry.GetWidenedBounds((float)BorderThickness);
      }
      else
      {
        TryDispose(ref _borderGeometry);
        _strokeRect = innerBorderRect;
      }
    }

    protected virtual SharpDX.Direct2D1.Geometry CreateBackgroundRectPath(RectangleF innerBorderRect)
    {
      return GraphicsPathHelper.CreateRoundedRectPath(innerBorderRect, (float)CornerRadius, (float)CornerRadius);
    }

    protected virtual SharpDX.Direct2D1.Geometry CreateBorderRectPath(RectangleF innerBorderRect)
    {
      return GraphicsPathHelper.CreateRoundedRectPath(innerBorderRect, (float)CornerRadius, (float)CornerRadius);
    }

    #endregion

    #region Rendering

    public override void RenderOverride(RenderContext localRenderContext)
    {
      PerformLayout(localRenderContext);

      var background = Background;
      if (background != null && background.RenderBrush(localRenderContext) && _backgroundGeometry != null && background.TryAllocate())
      {
        GraphicsDevice11.Instance.Context2D1.FillGeometry(_backgroundGeometry, background, localRenderContext);
      }

      var border = BorderBrush;
      if (border != null && _borderGeometry != null && BorderThickness > 0 && border.RenderBrush(localRenderContext) && border.TryAllocate())
      {
        GraphicsDevice11.Instance.Context2D1.DrawGeometry(_borderGeometry, border.Brush2D, (float)BorderThickness, null, localRenderContext);
      }

      FrameworkElement content = _initializedContent;
      if (content != null)
        content.Render(localRenderContext);
    }

    #endregion

    /// <summary>
    /// (Re-)Creates the StrokeStyle. The D2D StrokeStyle is immutable and must be recreated on changes.
    /// </summary>
    protected void ReCreateStrokeStyle()
    {
      StrokeStyleProperties prop = new StrokeStyleProperties
      {
        LineJoin = BorderLineJoin,
        // TODO: add properties, where to find default values?
        //MiterLimit = StrokeMiterLimit,
        //DashCap = StrokeDashCap,
        //DashOffset = StrokeDashOffset,
        //DashStyle = StrokeDashStyle,
        //StartCap = StrokeStartCap,
        //EndCap = StrokeEndCap
      };

      TryDispose(ref _strokeStyle);
      _strokeStyle = new StrokeStyle(GraphicsDevice11.Instance.Context2D1.Factory, prop);
    }

    // Allocation/Deallocation of _initializedContent not necessary because UIElement handles all direct children

    public override void Deallocate()
    {
      base.Deallocate();
      if (BorderBrush != null)
        BorderBrush.Deallocate();
      if (Background != null)
        Background.Deallocate();
      TryDispose(ref _strokeStyle);
      _performLayout = true;
    }

    public override void Allocate()
    {
      base.Allocate();
      if (BorderBrush != null)
        BorderBrush.Allocate();
      if (Background != null)
        Background.Allocate();
    }

    #region Children handling

    public override void AddChildren(ICollection<UIElement> childrenOut)
    {
      base.AddChildren(childrenOut);
      FrameworkElement content = _initializedContent;
      if (content != null)
        childrenOut.Add(content);
    }

    #endregion

    #region IAddChild<FrameworkElement> implementation

    public void AddChild(FrameworkElement o)
    {
      Content = o;
    }

    #endregion
  }
}
<|MERGE_RESOLUTION|>--- conflicted
+++ resolved
@@ -1,495 +1,489 @@
-#region Copyright (C) 2007-2017 Team MediaPortal
-
-/*
-    Copyright (C) 2007-2017 Team MediaPortal
-    http://www.team-mediaportal.com
-
-    This file is part of MediaPortal 2
-
-    MediaPortal 2 is free software: you can redistribute it and/or modify
-    it under the terms of the GNU General Public License as published by
-    the Free Software Foundation, either version 3 of the License, or
-    (at your option) any later version.
-
-    MediaPortal 2 is distributed in the hope that it will be useful,
-    but WITHOUT ANY WARRANTY; without even the implied warranty of
-    MERCHANTABILITY or FITNESS FOR A PARTICULAR PURPOSE. See the
-    GNU General Public License for more details.
-
-    You should have received a copy of the GNU General Public License
-    along with MediaPortal 2. If not, see <http://www.gnu.org/licenses/>.
-*/
-
-#endregion
-
-using System;
-using System.Collections.Generic;
-using System.Windows.Markup;
-using MediaPortal.Common.General;
-using MediaPortal.UI.SkinEngine.DirectX.Triangulate;
-using MediaPortal.UI.SkinEngine.DirectX11;
-using MediaPortal.UI.SkinEngine.MpfElements;
-using SharpDX;
-using MediaPortal.UI.SkinEngine.Rendering;
-using MediaPortal.UI.SkinEngine.Xaml.Interfaces;
-using MediaPortal.Utilities.DeepCopy;
-using SharpDX.Direct2D1;
-using Brush = MediaPortal.UI.SkinEngine.Controls.Brushes.Brush;
-using Size = SharpDX.Size2;
-using SizeF = SharpDX.Size2F;
-
-namespace MediaPortal.UI.SkinEngine.Controls.Visuals
-{
-  [ContentProperty("Content")]
-  public class Border : FrameworkElement, IAddChild<FrameworkElement>
-  {
-    #region Protected fields
-
-    protected AbstractProperty _backgroundProperty;
-    protected AbstractProperty _borderBrushProperty;
-    protected AbstractProperty _borderThicknessProperty;
-    protected AbstractProperty _borderLineJoinProperty;
-    protected AbstractProperty _cornerRadiusProperty;
-    protected AbstractProperty _contentProperty;
-    protected bool _performLayout;
-    protected RectangleF _outerBorderRect;
-    protected FrameworkElement _initializedContent = null; // We need to cache the Content because after it was set, it first needs to be initialized before it can be used
-    protected SharpDX.Direct2D1.Geometry _backgroundGeometry;
-    protected SharpDX.Direct2D1.Geometry _borderGeometry;
-    protected StrokeStyle _strokeStyle;
-    protected RectangleF _strokeRect;
-
-    #endregion
-
-    #region Ctor
-
-    public Border()
-    {
-      Init();
-      Attach();
-    }
-
-    void Init()
-    {
-      _borderBrushProperty = new SProperty(typeof(Brush), null);
-      _backgroundProperty = new SProperty(typeof(Brush), null);
-      _borderThicknessProperty = new SProperty(typeof(double), 1.0);
-      _borderLineJoinProperty = new SProperty(typeof(LineJoin), LineJoin.Miter);
-      _cornerRadiusProperty = new SProperty(typeof(double), 0.0);
-      _contentProperty = new SProperty(typeof(FrameworkElement), null);
-    }
-
-    void Attach()
-    {
-      _borderBrushProperty.Attach(OnBorderBrushPropertyChanged);
-      _backgroundProperty.Attach(OnBackgroundBrushPropertyChanged);
-      _borderThicknessProperty.Attach(OnLayoutPropertyChanged);
-      _borderLineJoinProperty.Attach(OnBorderLineJoinChanged);
-      _cornerRadiusProperty.Attach(OnLayoutPropertyChanged);
-      _contentProperty.Attach(OnContentChanged);
-    }
-
-    void Detach()
-    {
-      _borderBrushProperty.Detach(OnBorderBrushPropertyChanged);
-      _backgroundProperty.Detach(OnBackgroundBrushPropertyChanged);
-      _borderThicknessProperty.Detach(OnLayoutPropertyChanged);
-      _borderLineJoinProperty.Detach(OnBorderLineJoinChanged);
-      _cornerRadiusProperty.Detach(OnLayoutPropertyChanged);
-      _contentProperty.Detach(OnContentChanged);
-    }
-
-    public override void DeepCopy(IDeepCopyable source, ICopyManager copyManager)
-    {
-      Detach();
-      base.DeepCopy(source, copyManager);
-      Border b = (Border)source;
-      BorderBrush = copyManager.GetCopy(b.BorderBrush);
-      Background = copyManager.GetCopy(b.Background);
-      BorderThickness = b.BorderThickness;
-      BorderLineJoin = b.BorderLineJoin;
-      CornerRadius = b.CornerRadius;
-      Content = copyManager.GetCopy(b.Content);
-      _initializedContent = copyManager.GetCopy(b._initializedContent);
-      Attach();
-    }
-
-    public override void Dispose()
-    {
-      MPF.TryCleanupAndDispose(Background);
-      MPF.TryCleanupAndDispose(BorderBrush);
-      TryDispose(ref _backgroundGeometry);
-      TryDispose(ref _borderGeometry);
-      TryDispose(ref _strokeStyle);
-      base.Dispose();
-    }
-
-    #endregion
-
-    #region Change event handlers
-
-    void OnBackgroundBrushPropertyChanged(AbstractProperty property, object oldValue)
-    {
-      Brush oldBrush = oldValue as Brush;
-      if (oldBrush != null)
-        oldBrush.ObjectChanged -= OnBackgroundBrushChanged;
-      Brush brush = property.GetValue() as Brush;
-      if (brush != null)
-        brush.ObjectChanged += OnBackgroundBrushChanged;
-      OnBackgroundBrushChanged(brush);
-    }
-
-    void OnBorderBrushPropertyChanged(AbstractProperty property, object oldValue)
-    {
-      Brush oldBrush = oldValue as Brush;
-      if (oldBrush != null)
-        oldBrush.ObjectChanged -= OnBorderBrushChanged;
-      Brush brush = property.GetValue() as Brush;
-      if (brush != null)
-        brush.ObjectChanged += OnBorderBrushChanged;
-      OnBorderBrushChanged(brush);
-    }
-
-    void OnBorderLineJoinChanged(AbstractProperty property, object oldValue)
-    {
-      _performLayout = true;
-    }
-
-    void OnBackgroundBrushChanged(IObservable observable)
-    {
-      _performLayout = true;
-    }
-
-    void OnBorderBrushChanged(IObservable observable)
-    {
-      _performLayout = true;
-    }
-
-    void OnLayoutPropertyChanged(AbstractProperty property, object oldValue)
-    {
-      _performLayout = true;
-    }
-
-    void OnContentChanged(AbstractProperty property, object oldValue)
-    {
-      FrameworkElement oldContent = oldValue as FrameworkElement;
-      if (oldContent != null)
-        oldContent.CleanupAndDispose();
-
-      FrameworkElement content = Content;
-      if (content != null)
-      {
-        content.VisualParent = this;
-        content.SetScreen(Screen);
-        content.SetElementState(_elementState);
-        if (IsAllocated)
-          content.Allocate();
-      }
-      _initializedContent = content;
-      InvalidateLayout(true, true);
-    }
-
-    #endregion
-
-    #region Properties
-
-    public AbstractProperty ContentProperty
-    {
-      get { return _contentProperty; }
-    }
-
-    public FrameworkElement Content
-    {
-      get { return (FrameworkElement)_contentProperty.GetValue(); }
-      set { _contentProperty.SetValue(value); }
-    }
-
-    public AbstractProperty BackgroundProperty
-    {
-      get { return _backgroundProperty; }
-    }
-
-    public Brush Background
-    {
-      get { return _backgroundProperty.GetValue() as Brush; }
-      set { _backgroundProperty.SetValue(value); }
-    }
-
-    public AbstractProperty BorderBrushProperty
-    {
-      get { return _borderBrushProperty; }
-      set { _borderBrushProperty = value; }
-    }
-
-    public Brush BorderBrush
-    {
-      get { return _borderBrushProperty.GetValue() as Brush; }
-      set { _borderBrushProperty.SetValue(value); }
-    }
-
-    public AbstractProperty BorderThicknessProperty
-    {
-      get { return _borderThicknessProperty; }
-    }
-
-    public double BorderThickness
-    {
-      get { return (double)_borderThicknessProperty.GetValue(); }
-      set { _borderThicknessProperty.SetValue(value); }
-    }
-
-    public AbstractProperty BorderLineJoinProperty
-    {
-      get { return _borderLineJoinProperty; }
-    }
-
-    public LineJoin BorderLineJoin
-    {
-      get { return (LineJoin)_borderLineJoinProperty.GetValue(); }
-      set { _borderLineJoinProperty.SetValue(value); }
-    }
-
-    public AbstractProperty CornerRadiusProperty
-    {
-      get { return _cornerRadiusProperty; }
-    }
-
-    public double CornerRadius
-    {
-      get { return (double)_cornerRadiusProperty.GetValue(); }
-      set { _cornerRadiusProperty.SetValue(value); }
-    }
-
-    #endregion
-
-    #region Measure & Arrange
-
-    protected override SizeF CalculateInnerDesiredSize(SizeF totalSize)
-    {
-      MeasureBorder(totalSize);
-
-      Thickness enclosingMargin = GetTotalEnclosingMargin();
-      RemoveMargin(ref totalSize, enclosingMargin);
-
-      FrameworkElement content = _initializedContent;
-      if (content != null && content.IsVisible)
-        content.Measure(ref totalSize);
-      else
-        totalSize = new SizeF();
-
-      AddMargin(ref totalSize, enclosingMargin);
-
-      return totalSize;
-    }
-
-    protected override void ArrangeOverride()
-    {
-      _performLayout = true;
-      base.ArrangeOverride();
-      ArrangeBorder(_innerRect);
-      FrameworkElement content = _initializedContent;
-      if (content == null)
-        return;
-      RectangleF layoutRect = new RectangleF(_innerRect.X, _innerRect.Y, _innerRect.Width, _innerRect.Height);
-      RemoveMargin(ref layoutRect, GetTotalEnclosingMargin());
-      Vector2 location = new Vector2(layoutRect.Location.X, layoutRect.Location.Y);
-      SizeF size = layoutRect.Size;
-      ArrangeChild(content, content.HorizontalAlignment, content.VerticalAlignment, ref location, ref size);
-      content.Arrange(new RectangleF(location.X, location.Y, size.Width, size.Height));
-    }
-
-    /// <summary>
-    /// Gets the size needed for this element's border/title in total. Will be subtracted from the total available area
-    /// when our content is layouted.
-    /// </summary>
-    protected virtual Thickness GetTotalEnclosingMargin()
-    {
-      float borderInsetX = GetBorderCornerInsetX();
-      float borderInsetY = GetBorderCornerInsetY();
-      return new Thickness(borderInsetX, borderInsetY, borderInsetX, borderInsetY);
-    }
-
-    protected virtual void MeasureBorder(SizeF totalSize)
-    {
-      // Used in subclasses to measure border elements
-    }
-
-    protected virtual void ArrangeBorder(RectangleF finalRect)
-    {
-      _outerBorderRect = new RectangleF(finalRect.Location.X, finalRect.Location.Y, finalRect.Width, finalRect.Height);
-    }
-
-    protected float GetBorderCornerInsetX()
-    {
-      return (float)Math.Max(BorderThickness, CornerRadius);
-    }
-
-    protected float GetBorderCornerInsetY()
-    {
-      return (float)Math.Max(BorderThickness, CornerRadius);
-    }
-
-    #endregion
-
-    #region Layouting
-
-    protected virtual void PerformLayout(RenderContext context)
-    {
-      if (!_performLayout)
-        return;
-      _performLayout = false;
-
-<<<<<<< HEAD
-      float borderThickness = (float)BorderThickness;
-      RectangleF innerBorderRect = new RectangleF(_outerBorderRect.X + borderThickness - 0.5f, _outerBorderRect.Y + borderThickness - 0.5f,
-          _outerBorderRect.Size.Width - 2 * borderThickness + 0.5f, _outerBorderRect.Size.Height - 2 * borderThickness + 0.5f);
-=======
-      float borderThickness = (float) BorderThickness;
-      RectangleF innerBorderRect = new RectangleF(_outerBorderRect.X + borderThickness /*-0.5f*/, _outerBorderRect.Y + borderThickness /*-0.5f*/,
-          _outerBorderRect.Size.Width - 2*borderThickness /*+ 0.5f*/, _outerBorderRect.Size.Height - 2*borderThickness /*+ 0.5f*/);
->>>>>>> ad9cc841
-      PerformLayoutBackground(innerBorderRect, context);
-      PerformLayoutBorder(innerBorderRect, context);
-
-      var fill = Background;
-      if (fill != null)
-        fill.SetupBrush(this, ref _innerRect, context.ZOrder, true);
-
-      var stroke = BorderBrush;
-      if (stroke != null)
-        stroke.SetupBrush(this, ref _strokeRect, context.ZOrder, true);
-
-      ReCreateStrokeStyle();
-    }
-
-    protected void PerformLayoutBackground(RectangleF innerBorderRect, RenderContext context)
-    {
-      // Setup background brush
-      if (Background != null)
-        _backgroundGeometry = CreateBackgroundRectPath(innerBorderRect);
-      else
-        TryDispose(ref _backgroundGeometry);
-    }
-
-    protected void PerformLayoutBorder(RectangleF innerBorderRect, RenderContext context)
-    {
-      // Setup background brush
-      if (BorderBrush != null && BorderThickness > 0)
-      {
-        // Adjust border to outline of background, otherwise the stroke is centered
-        innerBorderRect.X -= (float)BorderThickness / 2;
-        innerBorderRect.Y -= (float)BorderThickness / 2;
-        innerBorderRect.Width += (float)BorderThickness;
-        innerBorderRect.Height += (float)BorderThickness;
-        _borderGeometry = CreateBorderRectPath(innerBorderRect);
-        _strokeRect = _borderGeometry.GetWidenedBounds((float)BorderThickness);
-      }
-      else
-      {
-        TryDispose(ref _borderGeometry);
-        _strokeRect = innerBorderRect;
-      }
-    }
-
-    protected virtual SharpDX.Direct2D1.Geometry CreateBackgroundRectPath(RectangleF innerBorderRect)
-    {
-      return GraphicsPathHelper.CreateRoundedRectPath(innerBorderRect, (float)CornerRadius, (float)CornerRadius);
-    }
-
-    protected virtual SharpDX.Direct2D1.Geometry CreateBorderRectPath(RectangleF innerBorderRect)
-    {
-      return GraphicsPathHelper.CreateRoundedRectPath(innerBorderRect, (float)CornerRadius, (float)CornerRadius);
-    }
-
-    #endregion
-
-    #region Rendering
-
-    public override void RenderOverride(RenderContext localRenderContext)
-    {
-      PerformLayout(localRenderContext);
-
-      var background = Background;
-      if (background != null && background.RenderBrush(localRenderContext) && _backgroundGeometry != null && background.TryAllocate())
-      {
-        GraphicsDevice11.Instance.Context2D1.FillGeometry(_backgroundGeometry, background, localRenderContext);
-      }
-
-      var border = BorderBrush;
-      if (border != null && _borderGeometry != null && BorderThickness > 0 && border.RenderBrush(localRenderContext) && border.TryAllocate())
-      {
-        GraphicsDevice11.Instance.Context2D1.DrawGeometry(_borderGeometry, border.Brush2D, (float)BorderThickness, null, localRenderContext);
-      }
-
-      FrameworkElement content = _initializedContent;
-      if (content != null)
-        content.Render(localRenderContext);
-    }
-
-    #endregion
-
-    /// <summary>
-    /// (Re-)Creates the StrokeStyle. The D2D StrokeStyle is immutable and must be recreated on changes.
-    /// </summary>
-    protected void ReCreateStrokeStyle()
-    {
-      StrokeStyleProperties prop = new StrokeStyleProperties
-      {
-        LineJoin = BorderLineJoin,
-        // TODO: add properties, where to find default values?
-        //MiterLimit = StrokeMiterLimit,
-        //DashCap = StrokeDashCap,
-        //DashOffset = StrokeDashOffset,
-        //DashStyle = StrokeDashStyle,
-        //StartCap = StrokeStartCap,
-        //EndCap = StrokeEndCap
-      };
-
-      TryDispose(ref _strokeStyle);
-      _strokeStyle = new StrokeStyle(GraphicsDevice11.Instance.Context2D1.Factory, prop);
-    }
-
-    // Allocation/Deallocation of _initializedContent not necessary because UIElement handles all direct children
-
-    public override void Deallocate()
-    {
-      base.Deallocate();
-      if (BorderBrush != null)
-        BorderBrush.Deallocate();
-      if (Background != null)
-        Background.Deallocate();
-      TryDispose(ref _strokeStyle);
-      _performLayout = true;
-    }
-
-    public override void Allocate()
-    {
-      base.Allocate();
-      if (BorderBrush != null)
-        BorderBrush.Allocate();
-      if (Background != null)
-        Background.Allocate();
-    }
-
-    #region Children handling
-
-    public override void AddChildren(ICollection<UIElement> childrenOut)
-    {
-      base.AddChildren(childrenOut);
-      FrameworkElement content = _initializedContent;
-      if (content != null)
-        childrenOut.Add(content);
-    }
-
-    #endregion
-
-    #region IAddChild<FrameworkElement> implementation
-
-    public void AddChild(FrameworkElement o)
-    {
-      Content = o;
-    }
-
-    #endregion
-  }
-}
+#region Copyright (C) 2007-2017 Team MediaPortal
+
+/*
+    Copyright (C) 2007-2017 Team MediaPortal
+    http://www.team-mediaportal.com
+
+    This file is part of MediaPortal 2
+
+    MediaPortal 2 is free software: you can redistribute it and/or modify
+    it under the terms of the GNU General Public License as published by
+    the Free Software Foundation, either version 3 of the License, or
+    (at your option) any later version.
+
+    MediaPortal 2 is distributed in the hope that it will be useful,
+    but WITHOUT ANY WARRANTY; without even the implied warranty of
+    MERCHANTABILITY or FITNESS FOR A PARTICULAR PURPOSE. See the
+    GNU General Public License for more details.
+
+    You should have received a copy of the GNU General Public License
+    along with MediaPortal 2. If not, see <http://www.gnu.org/licenses/>.
+*/
+
+#endregion
+
+using System;
+using System.Collections.Generic;
+using System.Windows.Markup;
+using MediaPortal.Common.General;
+using MediaPortal.UI.SkinEngine.DirectX.Triangulate;
+using MediaPortal.UI.SkinEngine.DirectX11;
+using MediaPortal.UI.SkinEngine.MpfElements;
+using SharpDX;
+using MediaPortal.UI.SkinEngine.Rendering;
+using MediaPortal.UI.SkinEngine.Xaml.Interfaces;
+using MediaPortal.Utilities.DeepCopy;
+using SharpDX.Direct2D1;
+using Brush = MediaPortal.UI.SkinEngine.Controls.Brushes.Brush;
+using Size = SharpDX.Size2;
+using SizeF = SharpDX.Size2F;
+
+namespace MediaPortal.UI.SkinEngine.Controls.Visuals
+{
+  [ContentProperty("Content")]
+  public class Border : FrameworkElement, IAddChild<FrameworkElement>
+  {
+    #region Protected fields
+
+    protected AbstractProperty _backgroundProperty;
+    protected AbstractProperty _borderBrushProperty;
+    protected AbstractProperty _borderThicknessProperty;
+    protected AbstractProperty _borderLineJoinProperty;
+    protected AbstractProperty _cornerRadiusProperty;
+    protected AbstractProperty _contentProperty;
+    protected bool _performLayout;
+    protected RectangleF _outerBorderRect;
+    protected FrameworkElement _initializedContent = null; // We need to cache the Content because after it was set, it first needs to be initialized before it can be used
+    protected SharpDX.Direct2D1.Geometry _backgroundGeometry;
+    protected SharpDX.Direct2D1.Geometry _borderGeometry;
+    protected StrokeStyle _strokeStyle;
+    protected RectangleF _strokeRect;
+
+    #endregion
+
+    #region Ctor
+
+    public Border()
+    {
+      Init();
+      Attach();
+    }
+
+    void Init()
+    {
+      _borderBrushProperty = new SProperty(typeof(Brush), null);
+      _backgroundProperty = new SProperty(typeof(Brush), null);
+      _borderThicknessProperty = new SProperty(typeof(double), 1.0);
+      _borderLineJoinProperty = new SProperty(typeof(LineJoin), LineJoin.Miter);
+      _cornerRadiusProperty = new SProperty(typeof(double), 0.0);
+      _contentProperty = new SProperty(typeof(FrameworkElement), null);
+    }
+
+    void Attach()
+    {
+      _borderBrushProperty.Attach(OnBorderBrushPropertyChanged);
+      _backgroundProperty.Attach(OnBackgroundBrushPropertyChanged);
+      _borderThicknessProperty.Attach(OnLayoutPropertyChanged);
+      _borderLineJoinProperty.Attach(OnBorderLineJoinChanged);
+      _cornerRadiusProperty.Attach(OnLayoutPropertyChanged);
+      _contentProperty.Attach(OnContentChanged);
+    }
+
+    void Detach()
+    {
+      _borderBrushProperty.Detach(OnBorderBrushPropertyChanged);
+      _backgroundProperty.Detach(OnBackgroundBrushPropertyChanged);
+      _borderThicknessProperty.Detach(OnLayoutPropertyChanged);
+      _borderLineJoinProperty.Detach(OnBorderLineJoinChanged);
+      _cornerRadiusProperty.Detach(OnLayoutPropertyChanged);
+      _contentProperty.Detach(OnContentChanged);
+    }
+
+    public override void DeepCopy(IDeepCopyable source, ICopyManager copyManager)
+    {
+      Detach();
+      base.DeepCopy(source, copyManager);
+      Border b = (Border)source;
+      BorderBrush = copyManager.GetCopy(b.BorderBrush);
+      Background = copyManager.GetCopy(b.Background);
+      BorderThickness = b.BorderThickness;
+      BorderLineJoin = b.BorderLineJoin;
+      CornerRadius = b.CornerRadius;
+      Content = copyManager.GetCopy(b.Content);
+      _initializedContent = copyManager.GetCopy(b._initializedContent);
+      Attach();
+    }
+
+    public override void Dispose()
+    {
+      MPF.TryCleanupAndDispose(Background);
+      MPF.TryCleanupAndDispose(BorderBrush);
+      TryDispose(ref _backgroundGeometry);
+      TryDispose(ref _borderGeometry);
+      TryDispose(ref _strokeStyle);
+      base.Dispose();
+    }
+
+    #endregion
+
+    #region Change event handlers
+
+    void OnBackgroundBrushPropertyChanged(AbstractProperty property, object oldValue)
+    {
+      Brush oldBrush = oldValue as Brush;
+      if (oldBrush != null)
+        oldBrush.ObjectChanged -= OnBackgroundBrushChanged;
+      Brush brush = property.GetValue() as Brush;
+      if (brush != null)
+        brush.ObjectChanged += OnBackgroundBrushChanged;
+      OnBackgroundBrushChanged(brush);
+    }
+
+    void OnBorderBrushPropertyChanged(AbstractProperty property, object oldValue)
+    {
+      Brush oldBrush = oldValue as Brush;
+      if (oldBrush != null)
+        oldBrush.ObjectChanged -= OnBorderBrushChanged;
+      Brush brush = property.GetValue() as Brush;
+      if (brush != null)
+        brush.ObjectChanged += OnBorderBrushChanged;
+      OnBorderBrushChanged(brush);
+    }
+
+    void OnBorderLineJoinChanged(AbstractProperty property, object oldValue)
+    {
+      _performLayout = true;
+    }
+
+    void OnBackgroundBrushChanged(IObservable observable)
+    {
+      _performLayout = true;
+    }
+
+    void OnBorderBrushChanged(IObservable observable)
+    {
+      _performLayout = true;
+    }
+
+    void OnLayoutPropertyChanged(AbstractProperty property, object oldValue)
+    {
+      _performLayout = true;
+    }
+
+    void OnContentChanged(AbstractProperty property, object oldValue)
+    {
+      FrameworkElement oldContent = oldValue as FrameworkElement;
+      if (oldContent != null)
+        oldContent.CleanupAndDispose();
+
+      FrameworkElement content = Content;
+      if (content != null)
+      {
+        content.VisualParent = this;
+        content.SetScreen(Screen);
+        content.SetElementState(_elementState);
+        if (IsAllocated)
+          content.Allocate();
+      }
+      _initializedContent = content;
+      InvalidateLayout(true, true);
+    }
+
+    #endregion
+
+    #region Properties
+
+    public AbstractProperty ContentProperty
+    {
+      get { return _contentProperty; }
+    }
+
+    public FrameworkElement Content
+    {
+      get { return (FrameworkElement)_contentProperty.GetValue(); }
+      set { _contentProperty.SetValue(value); }
+    }
+
+    public AbstractProperty BackgroundProperty
+    {
+      get { return _backgroundProperty; }
+    }
+
+    public Brush Background
+    {
+      get { return _backgroundProperty.GetValue() as Brush; }
+      set { _backgroundProperty.SetValue(value); }
+    }
+
+    public AbstractProperty BorderBrushProperty
+    {
+      get { return _borderBrushProperty; }
+      set { _borderBrushProperty = value; }
+    }
+
+    public Brush BorderBrush
+    {
+      get { return _borderBrushProperty.GetValue() as Brush; }
+      set { _borderBrushProperty.SetValue(value); }
+    }
+
+    public AbstractProperty BorderThicknessProperty
+    {
+      get { return _borderThicknessProperty; }
+    }
+
+    public double BorderThickness
+    {
+      get { return (double)_borderThicknessProperty.GetValue(); }
+      set { _borderThicknessProperty.SetValue(value); }
+    }
+
+    public AbstractProperty BorderLineJoinProperty
+    {
+      get { return _borderLineJoinProperty; }
+    }
+
+    public LineJoin BorderLineJoin
+    {
+      get { return (LineJoin)_borderLineJoinProperty.GetValue(); }
+      set { _borderLineJoinProperty.SetValue(value); }
+    }
+
+    public AbstractProperty CornerRadiusProperty
+    {
+      get { return _cornerRadiusProperty; }
+    }
+
+    public double CornerRadius
+    {
+      get { return (double)_cornerRadiusProperty.GetValue(); }
+      set { _cornerRadiusProperty.SetValue(value); }
+    }
+
+    #endregion
+
+    #region Measure & Arrange
+
+    protected override SizeF CalculateInnerDesiredSize(SizeF totalSize)
+    {
+      MeasureBorder(totalSize);
+
+      Thickness enclosingMargin = GetTotalEnclosingMargin();
+      RemoveMargin(ref totalSize, enclosingMargin);
+
+      FrameworkElement content = _initializedContent;
+      if (content != null && content.IsVisible)
+        content.Measure(ref totalSize);
+      else
+        totalSize = new SizeF();
+
+      AddMargin(ref totalSize, enclosingMargin);
+
+      return totalSize;
+    }
+
+    protected override void ArrangeOverride()
+    {
+      _performLayout = true;
+      base.ArrangeOverride();
+      ArrangeBorder(_innerRect);
+      FrameworkElement content = _initializedContent;
+      if (content == null)
+        return;
+      RectangleF layoutRect = new RectangleF(_innerRect.X, _innerRect.Y, _innerRect.Width, _innerRect.Height);
+      RemoveMargin(ref layoutRect, GetTotalEnclosingMargin());
+      Vector2 location = new Vector2(layoutRect.Location.X, layoutRect.Location.Y);
+      SizeF size = layoutRect.Size;
+      ArrangeChild(content, content.HorizontalAlignment, content.VerticalAlignment, ref location, ref size);
+      content.Arrange(new RectangleF(location.X, location.Y, size.Width, size.Height));
+    }
+
+    /// <summary>
+    /// Gets the size needed for this element's border/title in total. Will be subtracted from the total available area
+    /// when our content is layouted.
+    /// </summary>
+    protected virtual Thickness GetTotalEnclosingMargin()
+    {
+      float borderInsetX = GetBorderCornerInsetX();
+      float borderInsetY = GetBorderCornerInsetY();
+      return new Thickness(borderInsetX, borderInsetY, borderInsetX, borderInsetY);
+    }
+
+    protected virtual void MeasureBorder(SizeF totalSize)
+    {
+      // Used in subclasses to measure border elements
+    }
+
+    protected virtual void ArrangeBorder(RectangleF finalRect)
+    {
+      _outerBorderRect = new RectangleF(finalRect.Location.X, finalRect.Location.Y, finalRect.Width, finalRect.Height);
+    }
+
+    protected float GetBorderCornerInsetX()
+    {
+      return (float)Math.Max(BorderThickness, CornerRadius);
+    }
+
+    protected float GetBorderCornerInsetY()
+    {
+      return (float)Math.Max(BorderThickness, CornerRadius);
+    }
+
+    #endregion
+
+    #region Layouting
+
+    protected virtual void PerformLayout(RenderContext context)
+    {
+      if (!_performLayout)
+        return;
+      _performLayout = false;
+
+      float borderThickness = (float)BorderThickness;
+      RectangleF innerBorderRect = new RectangleF(_outerBorderRect.X + borderThickness /*-0.5f*/, _outerBorderRect.Y + borderThickness /*-0.5f*/,
+          _outerBorderRect.Size.Width - 2*borderThickness /*+ 0.5f*/, _outerBorderRect.Size.Height - 2*borderThickness /*+ 0.5f*/);
+      PerformLayoutBackground(innerBorderRect, context);
+      PerformLayoutBorder(innerBorderRect, context);
+
+      var fill = Background;
+      if (fill != null)
+        fill.SetupBrush(this, ref _innerRect, context.ZOrder, true);
+
+      var stroke = BorderBrush;
+      if (stroke != null)
+        stroke.SetupBrush(this, ref _strokeRect, context.ZOrder, true);
+
+      ReCreateStrokeStyle();
+    }
+
+    protected void PerformLayoutBackground(RectangleF innerBorderRect, RenderContext context)
+    {
+      // Setup background brush
+      if (Background != null)
+        _backgroundGeometry = CreateBackgroundRectPath(innerBorderRect);
+      else
+        TryDispose(ref _backgroundGeometry);
+    }
+
+    protected void PerformLayoutBorder(RectangleF innerBorderRect, RenderContext context)
+    {
+      // Setup background brush
+      if (BorderBrush != null && BorderThickness > 0)
+      {
+        // Adjust border to outline of background, otherwise the stroke is centered
+        innerBorderRect.X -= (float)BorderThickness / 2;
+        innerBorderRect.Y -= (float)BorderThickness / 2;
+        innerBorderRect.Width += (float)BorderThickness;
+        innerBorderRect.Height += (float)BorderThickness;
+        _borderGeometry = CreateBorderRectPath(innerBorderRect);
+        _strokeRect = _borderGeometry.GetWidenedBounds((float)BorderThickness);
+      }
+      else
+      {
+        TryDispose(ref _borderGeometry);
+        _strokeRect = innerBorderRect;
+      }
+    }
+
+    protected virtual SharpDX.Direct2D1.Geometry CreateBackgroundRectPath(RectangleF innerBorderRect)
+    {
+      return GraphicsPathHelper.CreateRoundedRectPath(innerBorderRect, (float)CornerRadius, (float)CornerRadius);
+    }
+
+    protected virtual SharpDX.Direct2D1.Geometry CreateBorderRectPath(RectangleF innerBorderRect)
+    {
+      return GraphicsPathHelper.CreateRoundedRectPath(innerBorderRect, (float)CornerRadius, (float)CornerRadius);
+    }
+
+    #endregion
+
+    #region Rendering
+
+    public override void RenderOverride(RenderContext localRenderContext)
+    {
+      PerformLayout(localRenderContext);
+
+      var background = Background;
+      if (background != null && background.RenderBrush(localRenderContext) && _backgroundGeometry != null && background.TryAllocate())
+      {
+        GraphicsDevice11.Instance.Context2D1.FillGeometry(_backgroundGeometry, background, localRenderContext);
+      }
+
+      var border = BorderBrush;
+      if (border != null && _borderGeometry != null && BorderThickness > 0 && border.RenderBrush(localRenderContext) && border.TryAllocate())
+      {
+        GraphicsDevice11.Instance.Context2D1.DrawGeometry(_borderGeometry, border.Brush2D, (float)BorderThickness, null, localRenderContext);
+      }
+
+      FrameworkElement content = _initializedContent;
+      if (content != null)
+        content.Render(localRenderContext);
+    }
+
+    #endregion
+
+    /// <summary>
+    /// (Re-)Creates the StrokeStyle. The D2D StrokeStyle is immutable and must be recreated on changes.
+    /// </summary>
+    protected void ReCreateStrokeStyle()
+    {
+      StrokeStyleProperties prop = new StrokeStyleProperties
+      {
+        LineJoin = BorderLineJoin,
+        // TODO: add properties, where to find default values?
+        //MiterLimit = StrokeMiterLimit,
+        //DashCap = StrokeDashCap,
+        //DashOffset = StrokeDashOffset,
+        //DashStyle = StrokeDashStyle,
+        //StartCap = StrokeStartCap,
+        //EndCap = StrokeEndCap
+      };
+
+      TryDispose(ref _strokeStyle);
+      _strokeStyle = new StrokeStyle(GraphicsDevice11.Instance.Context2D1.Factory, prop);
+    }
+
+    // Allocation/Deallocation of _initializedContent not necessary because UIElement handles all direct children
+
+    public override void Deallocate()
+    {
+      base.Deallocate();
+      if (BorderBrush != null)
+        BorderBrush.Deallocate();
+      if (Background != null)
+        Background.Deallocate();
+      TryDispose(ref _strokeStyle);
+      _performLayout = true;
+    }
+
+    public override void Allocate()
+    {
+      base.Allocate();
+      if (BorderBrush != null)
+        BorderBrush.Allocate();
+      if (Background != null)
+        Background.Allocate();
+    }
+
+    #region Children handling
+
+    public override void AddChildren(ICollection<UIElement> childrenOut)
+    {
+      base.AddChildren(childrenOut);
+      FrameworkElement content = _initializedContent;
+      if (content != null)
+        childrenOut.Add(content);
+    }
+
+    #endregion
+
+    #region IAddChild<FrameworkElement> implementation
+
+    public void AddChild(FrameworkElement o)
+    {
+      Content = o;
+    }
+
+    #endregion
+  }
+}