<Plugin
    DescriptorVersion="1.0"
    Name="Nereus"
    PluginId="{DFD14B03-F168-4020-8CE4-B14AE337083A}"
    Author="Ge2301, Brownard"
    Copyright="GPL"
    AutoActivate="true"
    Description="Nereus Skin for MP2.">

  <Version
    PluginVersion="1.0"
    ReleaseDate="2016-03-27 01:00:00 GMT+01:00"
    CurrentAPI="1"/>

  <Runtime>
    <Assembly FileName="Nereus.dll"/>
  </Runtime>

  <DependsOn>
    <PluginReference PluginId="{D87D92F0-5E71-470a-A2A4-430F90A28BF3}" CompatibleAPI="5"/> <!-- SkinEngine -->
    <PluginReference PluginId="{5D239050-02B8-4f58-8301-7630A1C4CF85}" CompatibleAPI="1"/> <!-- SkinBase -->
    <PluginReference PluginId="{F6C71648-3874-4d27-9232-C41EBEDE0337}" CompatibleAPI="1"/> <!-- Background Manager -->
    <PluginReference PluginId="{DF6A25DF-D937-4DFF-B1BD-563641A62417}" CompatibleAPI="1"/> <!-- Home Menu Editor -->
    <PluginReference PluginId="{1AFF4467-64B0-4ca1-AF28-9AEDF3525BCE}" CompatibleAPI="1"/> <!-- ConfigurationManager -->
    <PluginReference PluginId="{B765A4B6-F455-4941-BDAE-2CE45208BFEB}" CompatibleAPI="1"/> <!-- Configuration plugin -->
    <PluginReference PluginId="{B4D6171B-81CB-4813-ACBE-FD3133ADC504}" CompatibleAPI="1"/> <!-- SkinSettings plugin -->
    <PluginReference PluginId="{15FB35F7-8C85-4404-BC67-BFF28446158A}" CompatibleAPI="2"/> <!-- Media -->
  </DependsOn>

  <Register Location="/Models">
    <Model Id="CED34107-565C-48D9-BEC8-195F7969F90F" Name="NereusHomeMenuModel" ClassName="MediaPortal.UiComponents.Nereus.Models.HomeMenuModel"/>
    <Model Id="6A232D95-9BDE-4005-905E-69CB092B012B" Name="ScreenModeModel" ClassName="MediaPortal.UiComponents.Nereus.Models.ScreenModeModel"/>
    <Model Id="E06B2C11-AB3F-41DA-8E91-33D83EA30A9A" Name="SkinSettingsActionContributor" ClassName="MediaPortal.UiComponents.Nereus.Actions.SkinSettingsAction"/>
    <Model Id="AB34B067-DDA7-4D1C-A50E-A7BBFBBD2925" Name="ScrollConfigurationModel" ClassName="MediaPortal.UiComponents.Nereus.Models.ScrollConfigurationModel"/>
    <Model Id="03C73355-E01C-4d30-AE69-14408ADB2174" Name="SkinColorConfigurationModel" ClassName="MediaPortal.UiComponents.Nereus.Models.SkinColorConfigurationModel"/>
<<<<<<< HEAD
    <Model Id="5C314F18-6A81-47b7-91DB-02DBCF5176F0" Name="DialogConfigurationModel" ClassName="MediaPortal.UiComponents.Nereus.Models.DialogConfigurationModel"/>
    <Model Id="B5FE25BA-BDAC-44ea-BF82-F059C00052DC" Name="HeaderConfigurationModel" ClassName="MediaPortal.UiComponents.Nereus.Models.HeaderConfigurationModel"/>
    <Model Id="543CFC2F-816D-48ae-BEE3-BB3B85876505" Name="FanartConfigurationModel" ClassName="MediaPortal.UiComponents.Nereus.Models.FanartConfigurationModel"/>
=======
>>>>>>> 93c4b88e
  </Register>

  <Register Location="/Workflow/States">
    <!-- AutoScrollConfiguration Dialog -->
    <DialogState Id="E3DABC33-4339-446B-A495-AE1A8C630B2B"
                 Name="dialogAutoScrollSettings"
                 DialogScreen="dialogAutoScrollSettings"
                 DisplayLabel="[Nereus.Configuration.EnableAutoScrolling]"
                 WorkflowModel="AB34B067-DDA7-4D1C-A50E-A7BBFBBD2925"/>
  </Register>

  <Register Location="/Workflow/States">
    <!-- SkinColorConfiguration Dialog -->
    <DialogState Id="F07881D8-FCB4-4327-A8D0-C20FF5DA3E6A"
                 Name="dialogSkinColorSettings"
                 DialogScreen="dialogSkinColorSettings"
                 DisplayLabel="[Nereus.Configuration.SelectSkinColor]"
                 WorkflowModel="03C73355-E01C-4d30-AE69-14408ADB2174"/>
  </Register>
<<<<<<< HEAD

  <Register Location="/Workflow/States">
    <!-- DialogConfiguration Dialog -->
    <DialogState Id="C364F2E3-346E-4861-B9EE-CF5A74487244"
                 Name="dialogDialogSettings"
                 DialogScreen="dialogDialogSettings"
                 DisplayLabel="[Nereus.Configuration.Dialog]"
                 WorkflowModel="5C314F18-6A81-47b7-91DB-02DBCF5176F0"/>
  </Register>

  <Register Location="/Workflow/States">
    <!-- HeaderConfiguration Dialog -->
    <DialogState Id="8272EC9D-00FD-4d5e-AC6E-CEF94086CA00"
                 Name="dialogHeaderSettings"
                 DialogScreen="dialogHeaderSettings"
                 DisplayLabel="[Nereus.Configuration.Header]"
                 WorkflowModel="B5FE25BA-BDAC-44ea-BF82-F059C00052DC"/>
  </Register>

  <Register Location="/Workflow/States">
    <!-- FanArtConfiguration Dialog -->
    <DialogState Id="5C9FACE7-BD16-4965-A08E-B0F6872EB7EF"
                 Name="dialogFanartSettings"
                 DialogScreen="dialogFanartSettings"
                 DisplayLabel="[Nereus.Configuration.Fanart]"
                 WorkflowModel="543CFC2F-816D-48ae-BEE3-BB3B85876505"/>
  </Register>
  
=======
 
>>>>>>> 93c4b88e
  <!-- Language resources -->
  <Register Location="/Resources/Language">
    <Resource Id="NereusLanguage" Directory="Language" Type="Language"/>
  </Register>

  <Register Location="/Resources/Skin">
    <Resource Id="NereusSkin" Directory="Skin" Type="Skin"/>
  </Register>

  <Register Location="/SkinSettings">
    <SkinSettings Id="CC3C2ED3-027A-47EE-A12D-652D79D02676" Name="Nereus" ClassName="MediaPortal.UiComponents.Nereus.Settings.NereusSkinSettings"/>
  </Register>

  <Register Location="/Workflow/ViewModes">
    <!-- News list -->
    <WorkflowStateViewModes Skin="Nereus" Id="{84B535A3-4E7E-4560-8FCC-6C542C80DE51}" StateId="7A8AB062-07E9-4727-B9C5-05A65CDD6F12" ViewModes="ListLayout,GridLayout"/>
    <!-- News Item list -->
    <WorkflowStateViewModes Skin="Nereus" Id="{F2461E2D-D6EF-4b08-B8CC-A0662BFABDD1}" StateId="380B17A6-010E-4BB2-B79C-965CC3F8EFDD" ViewModes="ListLayout,GridLayout"/>
    <!-- WebRadio -->
    <WorkflowStateViewModes Skin="Nereus" Id="{E23F342D-13B8-4f26-9FF6-EAFF3653A7BB}" StateId="263FADFE-87BE-4563-83F0-E62707891E1B" ViewModes="ListLayout,GridLayout"/>
    <!-- Cinema -->
    <WorkflowStateViewModes Skin="Nereus" Id="{8B9C1014-FB0B-4480-BBF0-4C279CE91418}" StateId="5074508B-F6EE-4150-8FCD-7D8BD0A183F8" ViewModes="ListLayout,GridLayout"/>
    <!-- OnlineVideos SiteGroup -->
    <WorkflowStateViewModes Skin="Nereus" Id="{5E1097BA-A671-4627-8756-BD3CBD1F5990}" StateId="629FD4EB-1EB5-4ADA-BA69-0977274C2FB0" ViewModes="ListLayout,GridLayout"/>
    <!-- OnlineVideos Sites -->
    <WorkflowStateViewModes Skin="Nereus" Id="{53E87028-32BF-4c6f-AFD4-D2DEA0274FCC}" StateId="F9D7500D-EC5C-4FEF-8FAE-E4DED8A22CE0" ViewModes="ListLayout,GridLayout"/>
    <!-- OnlineVideos Categories -->
    <WorkflowStateViewModes Skin="Nereus" Id="{4FC8A99C-5D4C-4639-B51B-4D48DF2CBDE0}" StateId="517DD2C8-27C4-4AE1-ABDC-B8001BFC95DA" ViewModes="ListLayout,GridLayout"/>
    <!-- OnlineVideos Videos -->
    <WorkflowStateViewModes Skin="Nereus" Id="{A16E281E-FCC8-4885-90E8-83AAA9D823BC}" StateId="FF474A1A-CA39-4247-BFEA-4E7B578F482B" ViewModes="ListLayout,GridLayout"/>
    <!-- OnlineVideos Details -->
    <WorkflowStateViewModes Skin="Nereus" Id="{EC8A5817-0DAB-4e72-AB82-CA9BE0B11C9C}" StateId="F7DF593E-A606-4096-B8E1-BE702C43A325" ViewModes="ListLayout,GridLayout"/>
    <!-- App Launcher -->
    <WorkflowStateViewModes Skin="Nereus" Id="{4277C0DA-2528-48a2-8AAA-224671B5C7D2}" StateId="EE23FB37-043C-46DE-9DAC-7F023135C0B2" ViewModes="ListLayout,GridLayout"/>
  </Register>

  <!-- Contents of '/Appearance' section -->
  <Register Location="/Configuration/Settings/Appearance">
    <ConfigSection
        Id="Skin"
        Redundant="true"
        Text="[Settings.Appearance.Skin]"/>
    <ConfigSection
        Id="SkinSettings"
        Redundant="true"
        Text="[SkinSettings.Configuration.SkinSettings]"/>
  </Register>

  <!-- Contents of '/Appearance/Skin/SkinAndTheme' group -->
  <Register Location="/Configuration/Settings/Appearance/SkinSettings">
    <ConfigSetting
        Id="NereusEnableHelpTexts"
        Text="[Nereus.Configuration.EnableHelpTexts]"
        HelpText="[Nereus.Configuration.EnableHelpTexts.Help]"
        ClassName="MediaPortal.UiComponents.Nereus.Settings.Configuration.EnableHelpTextConfiguration"/>

    <ConfigSetting
        Id="NereusEnableTouchDisplay"
        Text="[Nereus.Configuration.EnableTouchDisplay]"
        HelpText="[Nereus.Configuration.EnableTouchDisplay.Help]"
        ClassName="MediaPortal.UiComponents.Nereus.Settings.Configuration.EnableTouchDisplayConfiguration"/>

    <ConfigSetting
        Id="NereusEnableCircleMenuImages"
        Text="[Nereus.Configuration.EnableCircleMenuImages]"
        HelpText="[Nereus.Configuration.EnableCircleMenuImages.Help]"
        ClassName="MediaPortal.UiComponents.Nereus.Settings.Configuration.EnableCircleMenuImagesConfiguration"/>

    <ConfigSetting
        Id="NereusEnableMenuSelection"
        Text="[Nereus.Configuration.EnableMenuSelection]"
        HelpText="[Nereus.Configuration.EnableMenuSelection.Help]"
        ClassName="MediaPortal.UiComponents.Nereus.Settings.Configuration.EnableMenuSelectionConfiguration"/>

    <CustomConfigSetting
        Id="NereusScrollingDialog"
        Text="[Nereus.Configuration.ScrollConfiguration]"
        HelpText="[Nereus.Configuration.ScrollConfiguration.Help]"
        ClassName="MediaPortal.UiComponents.Nereus.Settings.Configuration.DialogScrollingConfiguration"
        AdditionalData="WorkflowState=E3DABC33-4339-446B-A495-AE1A8C630B2B,ConfAppPanel=..."/>

    <CustomConfigSetting
        Id="NereusDialogOpacity"
        Text="[Nereus.Configuration.Dialog]"
        HelpText="[Nereus.Configuration.Dialog.Help]"
<<<<<<< HEAD
        ClassName="MediaPortal.UiComponents.Nereus.Settings.Configuration.DialogConfiguration"
        AdditionalData="WorkflowState=C364F2E3-346E-4861-B9EE-CF5A74487244,ConfAppPanel=..."/>

    <CustomConfigSetting
        Id="NereusHeaderDialog"
        Text="[Nereus.Configuration.Header]"
        HelpText="[Nereus.Configuration.Header.Help]"
        ClassName="MediaPortal.UiComponents.Nereus.Settings.Configuration.HeaderConfiguration"
        AdditionalData="WorkflowState=8272EC9D-00FD-4d5e-AC6E-CEF94086CA00,ConfAppPanel=..."/>

    <CustomConfigSetting
        Id="NereusFanartDialog"
        Text="[Nereus.Configuration.FanartOverlayOpacity]"
        HelpText="[Nereus.Configuration.FanartOverlayOpacity.Help]"
        ClassName="MediaPortal.UiComponents.Nereus.Settings.Configuration.FanartConfiguration"
        AdditionalData="WorkflowState=5C9FACE7-BD16-4965-A08E-B0F6872EB7EF,ConfAppPanel=..."/>
=======
        ClassName="MediaPortal.UiComponents.Nereus.Settings.Configuration.DialogOpacityConfiguration"
        AdditionalTypes="CustomConfigController=MediaPortal.UiComponents.Nereus.Settings.ConfigurationControllers.DialogSettingController" />
>>>>>>> 93c4b88e
    
    <CustomConfigSetting
        Id="NereusSkinColorSelectionDialog"
        Text="[Nereus.Configuration.SelectSkinColor]"
        HelpText="[Nereus.Configuration.SelectSkinColor.Help]"
        ClassName="MediaPortal.UiComponents.Nereus.Settings.Configuration.SkinColorConfiguration"
        AdditionalData="WorkflowState=F07881D8-FCB4-4327-A8D0-C20FF5DA3E6A,ConfAppPanel=..."/>

    <CustomConfigSetting
        Id="NereusFanartOverlayOpacity"
        Text="[Nereus.Configuration.FanartOverlayOpacity]"
        HelpText="[Nereus.Configuration.FanartOverlayOpacity.Help]"
        ClassName="MediaPortal.UiComponents.Nereus.Settings.Configuration.FanartOverlayOpacityConfiguration"
        AdditionalTypes="CustomConfigController=MediaPortal.UiComponents.Nereus.Settings.ConfigurationControllers.FanartVisibilityController" />

    <ConfigSetting
        Id="NereusEnableAgeCertificationLogos"
        Text="[Nereus.Configuration.EnableAgeCertificationLogos]"
        HelpText="[Nereus.Configuration.EnableAgeCertificationLogos.Help]"
        ClassName="MediaPortal.UiComponents.Nereus.Settings.Configuration.EnableAgeCertificationLogosConfiguration"/>

  </Register>

</Plugin><|MERGE_RESOLUTION|>--- conflicted
+++ resolved
@@ -33,12 +33,7 @@
     <Model Id="E06B2C11-AB3F-41DA-8E91-33D83EA30A9A" Name="SkinSettingsActionContributor" ClassName="MediaPortal.UiComponents.Nereus.Actions.SkinSettingsAction"/>
     <Model Id="AB34B067-DDA7-4D1C-A50E-A7BBFBBD2925" Name="ScrollConfigurationModel" ClassName="MediaPortal.UiComponents.Nereus.Models.ScrollConfigurationModel"/>
     <Model Id="03C73355-E01C-4d30-AE69-14408ADB2174" Name="SkinColorConfigurationModel" ClassName="MediaPortal.UiComponents.Nereus.Models.SkinColorConfigurationModel"/>
-<<<<<<< HEAD
-    <Model Id="5C314F18-6A81-47b7-91DB-02DBCF5176F0" Name="DialogConfigurationModel" ClassName="MediaPortal.UiComponents.Nereus.Models.DialogConfigurationModel"/>
     <Model Id="B5FE25BA-BDAC-44ea-BF82-F059C00052DC" Name="HeaderConfigurationModel" ClassName="MediaPortal.UiComponents.Nereus.Models.HeaderConfigurationModel"/>
-    <Model Id="543CFC2F-816D-48ae-BEE3-BB3B85876505" Name="FanartConfigurationModel" ClassName="MediaPortal.UiComponents.Nereus.Models.FanartConfigurationModel"/>
-=======
->>>>>>> 93c4b88e
   </Register>
 
   <Register Location="/Workflow/States">
@@ -58,17 +53,7 @@
                  DisplayLabel="[Nereus.Configuration.SelectSkinColor]"
                  WorkflowModel="03C73355-E01C-4d30-AE69-14408ADB2174"/>
   </Register>
-<<<<<<< HEAD
-
-  <Register Location="/Workflow/States">
-    <!-- DialogConfiguration Dialog -->
-    <DialogState Id="C364F2E3-346E-4861-B9EE-CF5A74487244"
-                 Name="dialogDialogSettings"
-                 DialogScreen="dialogDialogSettings"
-                 DisplayLabel="[Nereus.Configuration.Dialog]"
-                 WorkflowModel="5C314F18-6A81-47b7-91DB-02DBCF5176F0"/>
-  </Register>
-
+ 
   <Register Location="/Workflow/States">
     <!-- HeaderConfiguration Dialog -->
     <DialogState Id="8272EC9D-00FD-4d5e-AC6E-CEF94086CA00"
@@ -78,18 +63,6 @@
                  WorkflowModel="B5FE25BA-BDAC-44ea-BF82-F059C00052DC"/>
   </Register>
 
-  <Register Location="/Workflow/States">
-    <!-- FanArtConfiguration Dialog -->
-    <DialogState Id="5C9FACE7-BD16-4965-A08E-B0F6872EB7EF"
-                 Name="dialogFanartSettings"
-                 DialogScreen="dialogFanartSettings"
-                 DisplayLabel="[Nereus.Configuration.Fanart]"
-                 WorkflowModel="543CFC2F-816D-48ae-BEE3-BB3B85876505"/>
-  </Register>
-  
-=======
- 
->>>>>>> 93c4b88e
   <!-- Language resources -->
   <Register Location="/Resources/Language">
     <Resource Id="NereusLanguage" Directory="Language" Type="Language"/>
@@ -175,9 +148,8 @@
         Id="NereusDialogOpacity"
         Text="[Nereus.Configuration.Dialog]"
         HelpText="[Nereus.Configuration.Dialog.Help]"
-<<<<<<< HEAD
-        ClassName="MediaPortal.UiComponents.Nereus.Settings.Configuration.DialogConfiguration"
-        AdditionalData="WorkflowState=C364F2E3-346E-4861-B9EE-CF5A74487244,ConfAppPanel=..."/>
+        ClassName="MediaPortal.UiComponents.Nereus.Settings.Configuration.DialogOpacityConfiguration"
+        AdditionalTypes="CustomConfigController=MediaPortal.UiComponents.Nereus.Settings.ConfigurationControllers.DialogSettingController" />
 
     <CustomConfigSetting
         Id="NereusHeaderDialog"
@@ -185,17 +157,6 @@
         HelpText="[Nereus.Configuration.Header.Help]"
         ClassName="MediaPortal.UiComponents.Nereus.Settings.Configuration.HeaderConfiguration"
         AdditionalData="WorkflowState=8272EC9D-00FD-4d5e-AC6E-CEF94086CA00,ConfAppPanel=..."/>
-
-    <CustomConfigSetting
-        Id="NereusFanartDialog"
-        Text="[Nereus.Configuration.FanartOverlayOpacity]"
-        HelpText="[Nereus.Configuration.FanartOverlayOpacity.Help]"
-        ClassName="MediaPortal.UiComponents.Nereus.Settings.Configuration.FanartConfiguration"
-        AdditionalData="WorkflowState=5C9FACE7-BD16-4965-A08E-B0F6872EB7EF,ConfAppPanel=..."/>
-=======
-        ClassName="MediaPortal.UiComponents.Nereus.Settings.Configuration.DialogOpacityConfiguration"
-        AdditionalTypes="CustomConfigController=MediaPortal.UiComponents.Nereus.Settings.ConfigurationControllers.DialogSettingController" />
->>>>>>> 93c4b88e
     
     <CustomConfigSetting
         Id="NereusSkinColorSelectionDialog"
