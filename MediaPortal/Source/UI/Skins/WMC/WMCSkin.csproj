﻿<?xml version="1.0" encoding="utf-8"?>
<Project ToolsVersion="12.0" DefaultTargets="Build" xmlns="http://schemas.microsoft.com/developer/msbuild/2003">
  <PropertyGroup>
    <Configuration Condition=" '$(Configuration)' == '' ">Debug</Configuration>
    <Platform Condition=" '$(Platform)' == '' ">AnyCPU</Platform>
    <ProductVersion>9.0.30729</ProductVersion>
    <SchemaVersion>2.0</SchemaVersion>
    <ProjectGuid>{874401F8-1283-4C20-8EFA-FD0EE7AD53A8}</ProjectGuid>
    <OutputType>Library</OutputType>
    <AppDesignerFolder>Properties</AppDesignerFolder>
    <RootNamespace>MediaPortal.UiComponents.WMCSkin</RootNamespace>
    <AssemblyName>WMCSkin</AssemblyName>
    <TargetFrameworkVersion>v4.7</TargetFrameworkVersion>
    <FileAlignment>512</FileAlignment>
    <FileUpgradeFlags>
    </FileUpgradeFlags>
    <OldToolsVersion>3.5</OldToolsVersion>
    <UpgradeBackupLocation />
    <TargetFrameworkProfile />
    <NuGetPackageImportStamp>
    </NuGetPackageImportStamp>
    <SolutionDir Condition="$(SolutionDir) == '' Or $(SolutionDir) == '*Undefined*'">..\..\..\</SolutionDir>
    <RestoreProjectStyle>PackageReference</RestoreProjectStyle>
  </PropertyGroup>
  <PropertyGroup Condition=" '$(Configuration)|$(Platform)' == 'Debug|x86' ">
    <DebugSymbols>true</DebugSymbols>
    <OutputPath>bin\x86\Debug\</OutputPath>
    <DefineConstants>DEBUG;TRACE</DefineConstants>
    <DebugType>full</DebugType>
    <PlatformTarget>x86</PlatformTarget>
    <ErrorReport>prompt</ErrorReport>
    <CodeAnalysisRuleSet>AllRules.ruleset</CodeAnalysisRuleSet>
    <Prefer32Bit>false</Prefer32Bit>
  </PropertyGroup>
  <PropertyGroup Condition=" '$(Configuration)|$(Platform)' == 'Release|x86' ">
    <OutputPath>bin\x86\Release\</OutputPath>
    <DefineConstants>TRACE</DefineConstants>
    <Optimize>true</Optimize>
    <DebugType>pdbonly</DebugType>
    <PlatformTarget>x86</PlatformTarget>
    <ErrorReport>prompt</ErrorReport>
    <CodeAnalysisRuleSet>AllRules.ruleset</CodeAnalysisRuleSet>
    <Prefer32Bit>false</Prefer32Bit>
  </PropertyGroup>
  <ItemGroup>
<<<<<<< HEAD
    <Reference Include="SharpDX, Version=4.0.1.0, Culture=neutral, PublicKeyToken=b4dcf0f35e5521f1, processorArchitecture=MSIL">
      <HintPath>..\..\..\..\Packages\SharpDX.4.0.1\lib\net45\SharpDX.dll</HintPath>
    </Reference>
    <Reference Include="SharpDX.Direct2D1">
      <HintPath>..\..\..\..\Packages\MediaPortal.SharpDX.Direct2D1.2.6.3\lib\SharpDX.Direct2D1.dll</HintPath>
    </Reference>
    <Reference Include="SharpDX.Direct3D9, Version=4.0.1.0, Culture=neutral, PublicKeyToken=b4dcf0f35e5521f1, processorArchitecture=MSIL">
      <HintPath>..\..\..\..\Packages\SharpDX.Direct3D9.4.0.1\lib\net45\SharpDX.Direct3D9.dll</HintPath>
    </Reference>
    <Reference Include="SharpDX.DXGI">
      <HintPath>..\..\..\..\Packages\MediaPortal.SharpDX.DXGI.2.6.3\lib\SharpDX.DXGI.dll</HintPath>
    </Reference>
    <Reference Include="SharpDX.Mathematics, Version=4.0.1.0, Culture=neutral, PublicKeyToken=b4dcf0f35e5521f1, processorArchitecture=MSIL">
      <HintPath>..\..\..\..\Packages\SharpDX.Mathematics.4.0.1\lib\net45\SharpDX.Mathematics.dll</HintPath>
    </Reference>
=======
>>>>>>> 53a94b64
    <Reference Include="System" />
    <Reference Include="System.Core" />
    <Reference Include="System.Drawing" />
    <Reference Include="System.Windows.Forms" />
    <Reference Include="System.Xaml" />
    <Reference Include="System.Xml.Linq" />
    <Reference Include="System.Data.DataSetExtensions" />
    <Reference Include="System.Data" />
    <Reference Include="System.Xml" />
  </ItemGroup>
  <ItemGroup>
    <Compile Include="..\..\..\Core\MediaPortal.Common\VersionInfo\VersionInfo.cs">
      <Link>Properties\VersionInfo.cs</Link>
    </Compile>
    <Compile Include="Actions\SkinSettingsAction.cs" />
    <Compile Include="Controls\HomeMenuContentPresenter.cs" />
    <Compile Include="Controls\ItemsListFilter.cs" />
    <Compile Include="Controls\SubItemsContentPresenter.cs" />
    <Compile Include="Converters\ItemsListActionFilter.cs" />
    <Compile Include="Converters\MediaListVisibilityConverter.cs" />
    <Compile Include="Converters\RoundingFormatConverter.cs" />
    <Compile Include="MarkupExtensions\DynamicResourceBindingExtension.cs" />
    <Compile Include="Messaging\HomeMenuMessaging.cs" />
    <Compile Include="Models\HomeContentModel.cs" />
    <Compile Include="Models\HomeMenuActionProxy.cs" />
    <Compile Include="Models\HomeMenuModel.cs" />
    <Compile Include="Models\NavigationList.cs" />
    <Compile Include="Models\NestedItem.cs" />
    <Compile Include="Models\ScreenModeModel.cs" />
    <Compile Include="Models\SubItem.cs" />
    <Compile Include="Properties\AssemblyInfo.cs" />
    <Compile Include="Settings\Configuration\EnableHomeContentConfiguration.cs" />
    <Compile Include="Settings\Configuration\EnableCertificationLogosConfiguration.cs" />
    <Compile Include="Settings\Configuration\BaseGridViewTypeConfiguration.cs" />
    <Compile Include="Settings\Configuration\FanartOverlayOpacityConfiguration.cs" />
    <Compile Include="Settings\Configuration\EnableMediaItemDetailsViewConfiguration.cs" />
    <Compile Include="Settings\Configuration\EnableWatchedFlagsConfiguration.cs" />
    <Compile Include="Settings\Configuration\EnableFanartConfiguration.cs" />
    <Compile Include="Settings\Configuration\SeasonGridViewTypeConfiguration.cs" />
    <Compile Include="Settings\Configuration\SeriesGridViewTypeConfiguration.cs" />
    <Compile Include="Settings\Configuration\MovieGridViewTypeConfiguration.cs" />
    <Compile Include="Settings\WMCSkinSettings.cs" />
  </ItemGroup>
  <ItemGroup>
    <Content Include="Language\strings_en.xml" />
    <Content Include="Skin\WMCSkin\fonts\default-font.xml">
      <SubType>Designer</SubType>
    </Content>
    <Content Include="Skin\WMCSkin\images\0983AB07-5EC6-4F38-B657-F07FF0819A4EFocus.png" />
    <Content Include="Skin\WMCSkin\images\0983AB07-5EC6-4F38-B657-F07FF0819A4ENofocus.png" />
    <Content Include="Skin\WMCSkin\images\Certification\AU_G.png" />
    <Content Include="Skin\WMCSkin\images\Certification\AU_M.png" />
    <Content Include="Skin\WMCSkin\images\Certification\AU_MA.png" />
    <Content Include="Skin\WMCSkin\images\Certification\AU_PG.png" />
    <Content Include="Skin\WMCSkin\images\Certification\AU_R.png" />
    <Content Include="Skin\WMCSkin\images\Certification\DE_FSK0.png" />
    <Content Include="Skin\WMCSkin\images\Certification\DE_FSK12.png" />
    <Content Include="Skin\WMCSkin\images\Certification\DE_FSK16.png" />
    <Content Include="Skin\WMCSkin\images\Certification\DE_FSK18.png" />
    <Content Include="Skin\WMCSkin\images\Certification\DE_FSK6.png" />
    <Content Include="Skin\WMCSkin\images\Certification\US_G.png" />
    <Content Include="Skin\WMCSkin\images\Certification\US_NC17.png" />
    <Content Include="Skin\WMCSkin\images\Certification\US_PG.png" />
    <Content Include="Skin\WMCSkin\images\Certification\US_PG13.png" />
    <Content Include="Skin\WMCSkin\images\Certification\US_R.png" />
    <Content Include="Skin\WMCSkin\images\Certification\US_TV14.png" />
    <Content Include="Skin\WMCSkin\images\Certification\US_TVG.png" />
    <Content Include="Skin\WMCSkin\images\Certification\US_TVMA.png" />
    <Content Include="Skin\WMCSkin\images\Certification\US_TVPG.png" />
    <Content Include="Skin\WMCSkin\images\Certification\US_TVY.png" />
    <Content Include="Skin\WMCSkin\images\Certification\US_TVY7.png" />
    <Content Include="Skin\WMCSkin\images\Certification\US_TVY7FV.png" />
    <Content Include="Skin\WMCSkin\images\Effects\Layer1.png" />
    <Content Include="Skin\WMCSkin\images\Effects\Layer2.png" />
    <Content Include="Skin\WMCSkin\images\Effects\Layer3.png" />
    <Content Include="Skin\WMCSkin\images\Effects\Layer4.png" />
    <Content Include="Skin\WMCSkin\images\Effects\Layer5.png" />
    <Content Include="Skin\WMCSkin\images\Effects\Layer6.png" />
    <Content Include="Skin\WMCSkin\images\HOME.FOCUS.PNG" />
    <Content Include="Skin\WMCSkin\images\HOME.NOFOCUS.PNG" />
    <Content Include="Skin\WMCSkin\images\Medialogos\aspectratio\1.33.png" />
    <Content Include="Skin\WMCSkin\images\Medialogos\aspectratio\1.66.png" />
    <Content Include="Skin\WMCSkin\images\Medialogos\aspectratio\1.78.png" />
    <Content Include="Skin\WMCSkin\images\Medialogos\aspectratio\1.85.png" />
    <Content Include="Skin\WMCSkin\images\Medialogos\aspectratio\fullscreen.png" />
    <Content Include="Skin\WMCSkin\images\Medialogos\aspectratio\widescreen.png" />
    <Content Include="Skin\WMCSkin\images\Medialogos\audio\0.png" />
    <Content Include="Skin\WMCSkin\images\Medialogos\audio\1.png" />
    <Content Include="Skin\WMCSkin\images\Medialogos\audio\2.0.png" />
    <Content Include="Skin\WMCSkin\images\Medialogos\audio\2.1.png" />
    <Content Include="Skin\WMCSkin\images\Medialogos\audio\3.1.png" />
    <Content Include="Skin\WMCSkin\images\Medialogos\audio\3.png" />
    <Content Include="Skin\WMCSkin\images\Medialogos\audio\4.1.png" />
    <Content Include="Skin\WMCSkin\images\Medialogos\audio\5.1.png" />
    <Content Include="Skin\WMCSkin\images\Medialogos\audio\6.1.png" />
    <Content Include="Skin\WMCSkin\images\Medialogos\audio\7.1.png" />
    <Content Include="Skin\WMCSkin\images\Medialogos\audio\7.png" />
    <Content Include="Skin\WMCSkin\images\Medialogos\audio\8.png" />
    <Content Include="Skin\WMCSkin\images\Medialogos\audio\9.1.png" />
    <Content Include="Skin\WMCSkin\images\Medialogos\audio\aac lc-sbr.png" />
    <Content Include="Skin\WMCSkin\images\Medialogos\audio\aac lc.png" />
    <Content Include="Skin\WMCSkin\images\Medialogos\audio\aac.png" />
    <Content Include="Skin\WMCSkin\images\Medialogos\audio\ac3 dolby digital.png" />
    <Content Include="Skin\WMCSkin\images\Medialogos\audio\ac3.png" />
    <Content Include="Skin\WMCSkin\images\Medialogos\audio\dca.png" />
    <Content Include="Skin\WMCSkin\images\Medialogos\audio\defaultsound.png" />
    <Content Include="Skin\WMCSkin\images\Medialogos\audio\dolbydigital.png" />
    <Content Include="Skin\WMCSkin\images\Medialogos\audio\dolbydigitalplus.png" />
    <Content Include="Skin\WMCSkin\images\Medialogos\audio\dolbypro.png" />
    <Content Include="Skin\WMCSkin\images\Medialogos\audio\dolbytruehd.png" />
    <Content Include="Skin\WMCSkin\images\Medialogos\audio\dtmsa-1.png" />
    <Content Include="Skin\WMCSkin\images\Medialogos\audio\DTS ES.png" />
    <Content Include="Skin\WMCSkin\images\Medialogos\audio\dts hra.png" />
    <Content Include="Skin\WMCSkin\images\Medialogos\audio\dts-hd.png" />
    <Content Include="Skin\WMCSkin\images\Medialogos\audio\dts.png" />
    <Content Include="Skin\WMCSkin\images\Medialogos\audio\dts9624.png" />
    <Content Include="Skin\WMCSkin\images\Medialogos\audio\dtsex.png" />
    <Content Include="Skin\WMCSkin\images\Medialogos\audio\dtshd.png" />
    <Content Include="Skin\WMCSkin\images\Medialogos\audio\dtshd_hra.png" />
    <Content Include="Skin\WMCSkin\images\Medialogos\audio\dtshd_ma.png" />
    <Content Include="Skin\WMCSkin\images\Medialogos\audio\dtshra.png" />
    <Content Include="Skin\WMCSkin\images\Medialogos\audio\dtsma.png" />
    <Content Include="Skin\WMCSkin\images\Medialogos\audio\eac3.png" />
    <Content Include="Skin\WMCSkin\images\Medialogos\audio\flac.png" />
    <Content Include="Skin\WMCSkin\images\Medialogos\audio\mono.png" />
    <Content Include="Skin\WMCSkin\images\Medialogos\audio\mp1.png" />
    <Content Include="Skin\WMCSkin\images\Medialogos\audio\mp2.png" />
    <Content Include="Skin\WMCSkin\images\Medialogos\audio\mp3.png" />
    <Content Include="Skin\WMCSkin\images\Medialogos\audio\mpeg audio version 1 layer 3.png" />
    <Content Include="Skin\WMCSkin\images\Medialogos\audio\MPEG-1 Audio layer 2.png" />
    <Content Include="Skin\WMCSkin\images\Medialogos\audio\pcm.png" />
    <Content Include="Skin\WMCSkin\images\Medialogos\audio\RA.png" />
    <Content Include="Skin\WMCSkin\images\Medialogos\audio\stereo.png" />
    <Content Include="Skin\WMCSkin\images\Medialogos\audio\truehd.png" />
    <Content Include="Skin\WMCSkin\images\Medialogos\audio\vorbis.png" />
    <Content Include="Skin\WMCSkin\images\Medialogos\audio\wma.png" />
    <Content Include="Skin\WMCSkin\images\Medialogos\audio\wmahd.png" />
    <Content Include="Skin\WMCSkin\images\Medialogos\audio\wmapro.png" />
    <Content Include="Skin\WMCSkin\images\Medialogos\flags\Afghanistan-flag.png" />
    <Content Include="Skin\WMCSkin\images\Medialogos\flags\Aland-islands.png" />
    <Content Include="Skin\WMCSkin\images\Medialogos\flags\Albania-flag.png" />
    <Content Include="Skin\WMCSkin\images\Medialogos\flags\Algeria-flag.png" />
    <Content Include="Skin\WMCSkin\images\Medialogos\flags\Andorra-flag.png" />
    <Content Include="Skin\WMCSkin\images\Medialogos\flags\Angola-flag.png" />
    <Content Include="Skin\WMCSkin\images\Medialogos\flags\Anguilla.png" />
    <Content Include="Skin\WMCSkin\images\Medialogos\flags\Antigua-and-barbuda.png" />
    <Content Include="Skin\WMCSkin\images\Medialogos\flags\Argentina-flag.png" />
    <Content Include="Skin\WMCSkin\images\Medialogos\flags\Armenia-flag.png" />
    <Content Include="Skin\WMCSkin\images\Medialogos\flags\Aruba.png" />
    <Content Include="Skin\WMCSkin\images\Medialogos\flags\Australia-flag.png" />
    <Content Include="Skin\WMCSkin\images\Medialogos\flags\Austria-flag.png" />
    <Content Include="Skin\WMCSkin\images\Medialogos\flags\Azerbaijan-flag.png" />
    <Content Include="Skin\WMCSkin\images\Medialogos\flags\Bahamas-flag.png" />
    <Content Include="Skin\WMCSkin\images\Medialogos\flags\Bahrain-flag.png" />
    <Content Include="Skin\WMCSkin\images\Medialogos\flags\Bangladesh-flag.png" />
    <Content Include="Skin\WMCSkin\images\Medialogos\flags\Barbados-flag.png" />
    <Content Include="Skin\WMCSkin\images\Medialogos\flags\Belarus-flag.png" />
    <Content Include="Skin\WMCSkin\images\Medialogos\flags\Belgium-flag.png" />
    <Content Include="Skin\WMCSkin\images\Medialogos\flags\Belize-flag.png" />
    <Content Include="Skin\WMCSkin\images\Medialogos\flags\Benin-flag.png" />
    <Content Include="Skin\WMCSkin\images\Medialogos\flags\Bolivia-flag.png" />
    <Content Include="Skin\WMCSkin\images\Medialogos\flags\Bonaire-flag.png" />
    <Content Include="Skin\WMCSkin\images\Medialogos\flags\Bosnian-flag.png" />
    <Content Include="Skin\WMCSkin\images\Medialogos\flags\Botswana-flag.png" />
    <Content Include="Skin\WMCSkin\images\Medialogos\flags\Bouvet-island.png" />
    <Content Include="Skin\WMCSkin\images\Medialogos\flags\br.png" />
    <Content Include="Skin\WMCSkin\images\Medialogos\flags\Brazil-flag.png" />
    <Content Include="Skin\WMCSkin\images\Medialogos\flags\British-antarctic-territory.png" />
    <Content Include="Skin\WMCSkin\images\Medialogos\flags\British-virgin-islands.png" />
    <Content Include="Skin\WMCSkin\images\Medialogos\flags\Brunei-flag.png" />
    <Content Include="Skin\WMCSkin\images\Medialogos\flags\Bulgaria-flag.png" />
    <Content Include="Skin\WMCSkin\images\Medialogos\flags\Burkina-faso-flag.png" />
    <Content Include="Skin\WMCSkin\images\Medialogos\flags\Burma-flag.png" />
    <Content Include="Skin\WMCSkin\images\Medialogos\flags\Burundi-flag.png" />
    <Content Include="Skin\WMCSkin\images\Medialogos\flags\Cambodia-flag.png" />
    <Content Include="Skin\WMCSkin\images\Medialogos\flags\Cameroon-flag.png" />
    <Content Include="Skin\WMCSkin\images\Medialogos\flags\Canada-flag.png" />
    <Content Include="Skin\WMCSkin\images\Medialogos\flags\Cape-verde-flag.png" />
    <Content Include="Skin\WMCSkin\images\Medialogos\flags\Cascadia.png" />
    <Content Include="Skin\WMCSkin\images\Medialogos\flags\Centralafricanrepublic128.png" />
    <Content Include="Skin\WMCSkin\images\Medialogos\flags\Chad-flag.png" />
    <Content Include="Skin\WMCSkin\images\Medialogos\flags\Chile-flag.png" />
    <Content Include="Skin\WMCSkin\images\Medialogos\flags\Christmas-island.png" />
    <Content Include="Skin\WMCSkin\images\Medialogos\flags\cn.png" />
    <Content Include="Skin\WMCSkin\images\Medialogos\flags\Colombia-flag.png" />
    <Content Include="Skin\WMCSkin\images\Medialogos\flags\Comoros-flag.png" />
    <Content Include="Skin\WMCSkin\images\Medialogos\flags\Congo-flag.png" />
    <Content Include="Skin\WMCSkin\images\Medialogos\flags\Congo-kinshasa.png" />
    <Content Include="Skin\WMCSkin\images\Medialogos\flags\Cook-islands.png" />
    <Content Include="Skin\WMCSkin\images\Medialogos\flags\Costa-rica-flag.png" />
    <Content Include="Skin\WMCSkin\images\Medialogos\flags\Croatian-flag.png" />
    <Content Include="Skin\WMCSkin\images\Medialogos\flags\Cuba-flag.png" />
    <Content Include="Skin\WMCSkin\images\Medialogos\flags\Curacao-flag.png" />
    <Content Include="Skin\WMCSkin\images\Medialogos\flags\Czech-republic.png" />
    <Content Include="Skin\WMCSkin\images\Medialogos\flags\de.png" />
    <Content Include="Skin\WMCSkin\images\Medialogos\flags\Denmark.png" />
    <Content Include="Skin\WMCSkin\images\Medialogos\flags\Djibouti-flag.png" />
    <Content Include="Skin\WMCSkin\images\Medialogos\flags\Dominica.png" />
    <Content Include="Skin\WMCSkin\images\Medialogos\flags\Dominican-republic-flag.png" />
    <Content Include="Skin\WMCSkin\images\Medialogos\flags\Ecuador-flag.png" />
    <Content Include="Skin\WMCSkin\images\Medialogos\flags\Egypt-flag.png" />
    <Content Include="Skin\WMCSkin\images\Medialogos\flags\El-salvador-flag.png" />
    <Content Include="Skin\WMCSkin\images\Medialogos\flags\en.png" />
    <Content Include="Skin\WMCSkin\images\Medialogos\flags\England-flag.png" />
    <Content Include="Skin\WMCSkin\images\Medialogos\flags\Equatorial-guinea-flag.png" />
    <Content Include="Skin\WMCSkin\images\Medialogos\flags\Eritrea-flag.png" />
    <Content Include="Skin\WMCSkin\images\Medialogos\flags\es.png" />
    <Content Include="Skin\WMCSkin\images\Medialogos\flags\Estonia.png" />
    <Content Include="Skin\WMCSkin\images\Medialogos\flags\Ethiopia-flag.png" />
    <Content Include="Skin\WMCSkin\images\Medialogos\flags\Ex-yugoslavia-flag.png" />
    <Content Include="Skin\WMCSkin\images\Medialogos\flags\Falkland-islands.png" />
    <Content Include="Skin\WMCSkin\images\Medialogos\flags\Faroe-islands.png" />
    <Content Include="Skin\WMCSkin\images\Medialogos\flags\fi.png" />
    <Content Include="Skin\WMCSkin\images\Medialogos\flags\Fiji.png" />
    <Content Include="Skin\WMCSkin\images\Medialogos\flags\fr.png" />
    <Content Include="Skin\WMCSkin\images\Medialogos\flags\French-polynesia.png" />
    <Content Include="Skin\WMCSkin\images\Medialogos\flags\French-southern-territories.png" />
    <Content Include="Skin\WMCSkin\images\Medialogos\flags\Gabon-flag.png" />
    <Content Include="Skin\WMCSkin\images\Medialogos\flags\Gambia-flag.png" />
    <Content Include="Skin\WMCSkin\images\Medialogos\flags\Georgia-flag.png" />
    <Content Include="Skin\WMCSkin\images\Medialogos\flags\Ghana-flag.png" />
    <Content Include="Skin\WMCSkin\images\Medialogos\flags\Greece-flag.png" />
    <Content Include="Skin\WMCSkin\images\Medialogos\flags\Guatemala-flag.png" />
    <Content Include="Skin\WMCSkin\images\Medialogos\flags\Guinea-flag.png" />
    <Content Include="Skin\WMCSkin\images\Medialogos\flags\Guyana-flag.png" />
    <Content Include="Skin\WMCSkin\images\Medialogos\flags\he.png" />
    <Content Include="Skin\WMCSkin\images\Medialogos\flags\Honduras-flag.png" />
    <Content Include="Skin\WMCSkin\images\Medialogos\flags\Hong-kong-flag.png" />
    <Content Include="Skin\WMCSkin\images\Medialogos\flags\Hungary-flag.png" />
    <Content Include="Skin\WMCSkin\images\Medialogos\flags\Iceland-flag.png" />
    <Content Include="Skin\WMCSkin\images\Medialogos\flags\India-flag.png" />
    <Content Include="Skin\WMCSkin\images\Medialogos\flags\Indonesia-flag.png" />
    <Content Include="Skin\WMCSkin\images\Medialogos\flags\Iran-flag.png" />
    <Content Include="Skin\WMCSkin\images\Medialogos\flags\Iraq-flag.png" />
    <Content Include="Skin\WMCSkin\images\Medialogos\flags\Ireland-flag.png" />
    <Content Include="Skin\WMCSkin\images\Medialogos\flags\it.png" />
    <Content Include="Skin\WMCSkin\images\Medialogos\flags\Ivory-coast-flag.png" />
    <Content Include="Skin\WMCSkin\images\Medialogos\flags\ja.png" />
    <Content Include="Skin\WMCSkin\images\Medialogos\flags\Jamaica-flag.png" />
    <Content Include="Skin\WMCSkin\images\Medialogos\flags\Jan-mayen-flag.png" />
    <Content Include="Skin\WMCSkin\images\Medialogos\flags\Jarvis-island-flag.png" />
    <Content Include="Skin\WMCSkin\images\Medialogos\flags\Jersey-flag.png" />
    <Content Include="Skin\WMCSkin\images\Medialogos\flags\Jordan-flag.png" />
    <Content Include="Skin\WMCSkin\images\Medialogos\flags\Kazakhstan-flag.png" />
    <Content Include="Skin\WMCSkin\images\Medialogos\flags\Kenya-flag.png" />
    <Content Include="Skin\WMCSkin\images\Medialogos\flags\Kiribati.png" />
    <Content Include="Skin\WMCSkin\images\Medialogos\flags\korea-flag.png" />
    <Content Include="Skin\WMCSkin\images\Medialogos\flags\Kosovo.png" />
    <Content Include="Skin\WMCSkin\images\Medialogos\flags\Kuwait-flag.png" />
    <Content Include="Skin\WMCSkin\images\Medialogos\flags\Kyrgyzstan-flag.png" />
    <Content Include="Skin\WMCSkin\images\Medialogos\flags\Laos-flag.png" />
    <Content Include="Skin\WMCSkin\images\Medialogos\flags\Latvia-flag.png" />
    <Content Include="Skin\WMCSkin\images\Medialogos\flags\Lebanon-flag.png" />
    <Content Include="Skin\WMCSkin\images\Medialogos\flags\Lesotho-flag.png" />
    <Content Include="Skin\WMCSkin\images\Medialogos\flags\Liberia-flag.png" />
    <Content Include="Skin\WMCSkin\images\Medialogos\flags\Libya-flag.png" />
    <Content Include="Skin\WMCSkin\images\Medialogos\flags\Liechtenstein-flag.png" />
    <Content Include="Skin\WMCSkin\images\Medialogos\flags\Lithuania-flag.png" />
    <Content Include="Skin\WMCSkin\images\Medialogos\flags\Luxembourg-flag.png" />
    <Content Include="Skin\WMCSkin\images\Medialogos\flags\Macedonia-flag.png" />
    <Content Include="Skin\WMCSkin\images\Medialogos\flags\Madagascar-flag.png" />
    <Content Include="Skin\WMCSkin\images\Medialogos\flags\Malawi-flag.png" />
    <Content Include="Skin\WMCSkin\images\Medialogos\flags\Malaysia.png" />
    <Content Include="Skin\WMCSkin\images\Medialogos\flags\Maldives-flag.png" />
    <Content Include="Skin\WMCSkin\images\Medialogos\flags\Mali-flag.png" />
    <Content Include="Skin\WMCSkin\images\Medialogos\flags\Malta-flag.png" />
    <Content Include="Skin\WMCSkin\images\Medialogos\flags\Marshall-islands-flag.png" />
    <Content Include="Skin\WMCSkin\images\Medialogos\flags\Mauritania-flag.png" />
    <Content Include="Skin\WMCSkin\images\Medialogos\flags\Mauritius-flag.png" />
    <Content Include="Skin\WMCSkin\images\Medialogos\flags\Mayotte-flag.png" />
    <Content Include="Skin\WMCSkin\images\Medialogos\flags\Mexico-flag.png" />
    <Content Include="Skin\WMCSkin\images\Medialogos\flags\Micronesia-flag.png" />
    <Content Include="Skin\WMCSkin\images\Medialogos\flags\Moldova-flag.png" />
    <Content Include="Skin\WMCSkin\images\Medialogos\flags\Monaco-flag.png" />
    <Content Include="Skin\WMCSkin\images\Medialogos\flags\Mongolia-flag.png" />
    <Content Include="Skin\WMCSkin\images\Medialogos\flags\Montenegro.png" />
    <Content Include="Skin\WMCSkin\images\Medialogos\flags\Montserrat-flag.png" />
    <Content Include="Skin\WMCSkin\images\Medialogos\flags\Morocco-flag.png" />
    <Content Include="Skin\WMCSkin\images\Medialogos\flags\Mozambique-flag.png" />
    <Content Include="Skin\WMCSkin\images\Medialogos\flags\mx.png" />
    <Content Include="Skin\WMCSkin\images\Medialogos\flags\Myanmar.png" />
    <Content Include="Skin\WMCSkin\images\Medialogos\flags\Namibia-flag.png" />
    <Content Include="Skin\WMCSkin\images\Medialogos\flags\Nepal-flag.png" />
    <Content Include="Skin\WMCSkin\images\Medialogos\flags\New-caledonia-flag.png" />
    <Content Include="Skin\WMCSkin\images\Medialogos\flags\New-zealand.png" />
    <Content Include="Skin\WMCSkin\images\Medialogos\flags\Nicaragua-flag.png" />
    <Content Include="Skin\WMCSkin\images\Medialogos\flags\Niger-flag.png" />
    <Content Include="Skin\WMCSkin\images\Medialogos\flags\Nigeria-flag.png" />
    <Content Include="Skin\WMCSkin\images\Medialogos\flags\Niue-flag.png" />
    <Content Include="Skin\WMCSkin\images\Medialogos\flags\nl.png" />
    <Content Include="Skin\WMCSkin\images\Medialogos\flags\no.png" />
    <Content Include="Skin\WMCSkin\images\Medialogos\flags\North-korea-flag.png" />
    <Content Include="Skin\WMCSkin\images\Medialogos\flags\Northern-ireland.png" />
    <Content Include="Skin\WMCSkin\images\Medialogos\flags\Northern-mariana-islands.png" />
    <Content Include="Skin\WMCSkin\images\Medialogos\flags\Oman-flag.png" />
    <Content Include="Skin\WMCSkin\images\Medialogos\flags\Pakistan-flag.png" />
    <Content Include="Skin\WMCSkin\images\Medialogos\flags\Palau-flag.png" />
    <Content Include="Skin\WMCSkin\images\Medialogos\flags\Palestinian-territory.png" />
    <Content Include="Skin\WMCSkin\images\Medialogos\flags\Panama-flag.png" />
    <Content Include="Skin\WMCSkin\images\Medialogos\flags\Papua-new-guinea-flag.png" />
    <Content Include="Skin\WMCSkin\images\Medialogos\flags\Paraguay-flag.png" />
    <Content Include="Skin\WMCSkin\images\Medialogos\flags\Peru-flag.png" />
    <Content Include="Skin\WMCSkin\images\Medialogos\flags\Philippines-flag.png" />
    <Content Include="Skin\WMCSkin\images\Medialogos\flags\Pitcairn.png" />
    <Content Include="Skin\WMCSkin\images\Medialogos\flags\pl.png" />
    <Content Include="Skin\WMCSkin\images\Medialogos\flags\pt.png" />
    <Content Include="Skin\WMCSkin\images\Medialogos\flags\Puerto-rico-flag.png" />
    <Content Include="Skin\WMCSkin\images\Medialogos\flags\Qatar-flag.png" />
    <Content Include="Skin\WMCSkin\images\Medialogos\flags\Reunion-flag.png" />
    <Content Include="Skin\WMCSkin\images\Medialogos\flags\Romania-flag.png" />
    <Content Include="Skin\WMCSkin\images\Medialogos\flags\ru.png" />
    <Content Include="Skin\WMCSkin\images\Medialogos\flags\Rwanda-flag.png" />
    <Content Include="Skin\WMCSkin\images\Medialogos\flags\Saint Vincent And The Grenadines128.png" />
    <Content Include="Skin\WMCSkin\images\Medialogos\flags\Saint-kitts-and-nevis.png" />
    <Content Include="Skin\WMCSkin\images\Medialogos\flags\Samoa-flag.png" />
    <Content Include="Skin\WMCSkin\images\Medialogos\flags\Saudi-arabia-flag.png" />
    <Content Include="Skin\WMCSkin\images\Medialogos\flags\Scotland.png" />
    <Content Include="Skin\WMCSkin\images\Medialogos\flags\Senegal-flag.png" />
    <Content Include="Skin\WMCSkin\images\Medialogos\flags\Serbia-flag.png" />
    <Content Include="Skin\WMCSkin\images\Medialogos\flags\Seychelles-flag.png" />
    <Content Include="Skin\WMCSkin\images\Medialogos\flags\Sierra-leone-flag.png" />
    <Content Include="Skin\WMCSkin\images\Medialogos\flags\Singapore-flag.png" />
    <Content Include="Skin\WMCSkin\images\Medialogos\flags\Sint-Maarten-flag.png" />
    <Content Include="Skin\WMCSkin\images\Medialogos\flags\Slovakia-flag.png" />
    <Content Include="Skin\WMCSkin\images\Medialogos\flags\Slovenia-flag.png" />
    <Content Include="Skin\WMCSkin\images\Medialogos\flags\Smom.png" />
    <Content Include="Skin\WMCSkin\images\Medialogos\flags\Solomon-islands-flag.png" />
    <Content Include="Skin\WMCSkin\images\Medialogos\flags\Somalia-flag.png" />
    <Content Include="Skin\WMCSkin\images\Medialogos\flags\South-africa-flag.png" />
    <Content Include="Skin\WMCSkin\images\Medialogos\flags\South-sudan-flag.png" />
    <Content Include="Skin\WMCSkin\images\Medialogos\flags\Spm.png" />
    <Content Include="Skin\WMCSkin\images\Medialogos\flags\Sudan-flag.png" />
    <Content Include="Skin\WMCSkin\images\Medialogos\flags\Suriname-flag.png" />
    <Content Include="Skin\WMCSkin\images\Medialogos\flags\Svalbard-flag.png" />
    <Content Include="Skin\WMCSkin\images\Medialogos\flags\Svg.png" />
    <Content Include="Skin\WMCSkin\images\Medialogos\flags\Swaziland-flag.png" />
    <Content Include="Skin\WMCSkin\images\Medialogos\flags\Sweden-flag.png" />
    <Content Include="Skin\WMCSkin\images\Medialogos\flags\Switzerland-flag.png" />
    <Content Include="Skin\WMCSkin\images\Medialogos\flags\Syria-flag.png" />
    <Content Include="Skin\WMCSkin\images\Medialogos\flags\Taiwan-flag.png" />
    <Content Include="Skin\WMCSkin\images\Medialogos\flags\Tajikistan-flag.png" />
    <Content Include="Skin\WMCSkin\images\Medialogos\flags\Tanzania-flag.png" />
    <Content Include="Skin\WMCSkin\images\Medialogos\flags\Thailand-flag.png" />
    <Content Include="Skin\WMCSkin\images\Medialogos\flags\Timor-leste-flag.png" />
    <Content Include="Skin\WMCSkin\images\Medialogos\flags\tk.png" />
    <Content Include="Skin\WMCSkin\images\Medialogos\flags\Togo-flag.png" />
    <Content Include="Skin\WMCSkin\images\Medialogos\flags\Tokelau.png" />
    <Content Include="Skin\WMCSkin\images\Medialogos\flags\Tonga-flag.png" />
    <Content Include="Skin\WMCSkin\images\Medialogos\flags\tr.png" />
    <Content Include="Skin\WMCSkin\images\Medialogos\flags\Trinidad-and-tobago.png" />
    <Content Include="Skin\WMCSkin\images\Medialogos\flags\Tunisia-flag.png" />
    <Content Include="Skin\WMCSkin\images\Medialogos\flags\Turks-and-caicos-islands.png" />
    <Content Include="Skin\WMCSkin\images\Medialogos\flags\Tuvalu.png" />
    <Content Include="Skin\WMCSkin\images\Medialogos\flags\Uganda-flag.png" />
    <Content Include="Skin\WMCSkin\images\Medialogos\flags\uk.png" />
    <Content Include="Skin\WMCSkin\images\Medialogos\flags\United-arab-emirates.png" />
    <Content Include="Skin\WMCSkin\images\Medialogos\flags\Unknown.png" />
    <Content Include="Skin\WMCSkin\images\Medialogos\flags\Uruguay-flag.png" />
    <Content Include="Skin\WMCSkin\images\Medialogos\flags\us.png" />
    <Content Include="Skin\WMCSkin\images\Medialogos\flags\Uzbekistan-flag.png" />
    <Content Include="Skin\WMCSkin\images\Medialogos\flags\Vanuatu-flag.png" />
    <Content Include="Skin\WMCSkin\images\Medialogos\flags\Venezuela-flag.png" />
    <Content Include="Skin\WMCSkin\images\Medialogos\flags\Vietnam-flag.png" />
    <Content Include="Skin\WMCSkin\images\Medialogos\flags\Virgin-islands-flag.png" />
    <Content Include="Skin\WMCSkin\images\Medialogos\flags\Yemen-flag.png" />
    <Content Include="Skin\WMCSkin\images\Medialogos\flags\Zambia-flag.png" />
    <Content Include="Skin\WMCSkin\images\Medialogos\flags\Zimbabwe-flag.png" />
    <Content Include="Skin\WMCSkin\images\Medialogos\resolution\1080i.png" />
    <Content Include="Skin\WMCSkin\images\Medialogos\resolution\1080p.png" />
    <Content Include="Skin\WMCSkin\images\Medialogos\resolution\2160p.png" />
    <Content Include="Skin\WMCSkin\images\Medialogos\resolution\240.png" />
    <Content Include="Skin\WMCSkin\images\Medialogos\resolution\360.png" />
    <Content Include="Skin\WMCSkin\images\Medialogos\resolution\4320p.png" />
    <Content Include="Skin\WMCSkin\images\Medialogos\resolution\480.png" />
    <Content Include="Skin\WMCSkin\images\Medialogos\resolution\540.png" />
    <Content Include="Skin\WMCSkin\images\Medialogos\resolution\576.png" />
    <Content Include="Skin\WMCSkin\images\Medialogos\resolution\720p.png" />
    <Content Include="Skin\WMCSkin\images\Medialogos\resolution\HD.png" />
    <Content Include="Skin\WMCSkin\images\Medialogos\resolution\SD.png" />
    <Content Include="Skin\WMCSkin\images\Medialogos\source\bluray.png" />
    <Content Include="Skin\WMCSkin\images\Medialogos\source\dvd.png" />
    <Content Include="Skin\WMCSkin\images\Medialogos\subtitle\External.png" />
    <Content Include="Skin\WMCSkin\images\Medialogos\subtitle\Frame.png" />
    <Content Include="Skin\WMCSkin\images\Medialogos\subtitle\Internal.png" />
    <Content Include="Skin\WMCSkin\images\Medialogos\subtitle\nosubtitles.png" />
    <Content Include="Skin\WMCSkin\images\Medialogos\subtitle\subtitles.png" />
    <Content Include="Skin\WMCSkin\images\Medialogos\video\3d.png" />
    <Content Include="Skin\WMCSkin\images\Medialogos\video\3gp.png" />
    <Content Include="Skin\WMCSkin\images\Medialogos\video\3iv2.png" />
    <Content Include="Skin\WMCSkin\images\Medialogos\video\asf.png" />
    <Content Include="Skin\WMCSkin\images\Medialogos\video\avc.png" />
    <Content Include="Skin\WMCSkin\images\Medialogos\video\avc1.png" />
    <Content Include="Skin\WMCSkin\images\Medialogos\video\avi.png" />
    <Content Include="Skin\WMCSkin\images\Medialogos\video\div2.png" />
    <Content Include="Skin\WMCSkin\images\Medialogos\video\div3.png" />
    <Content Include="Skin\WMCSkin\images\Medialogos\video\div3_bak.png" />
    <Content Include="Skin\WMCSkin\images\Medialogos\video\divx 3 low.png" />
    <Content Include="Skin\WMCSkin\images\Medialogos\video\divx 4.png" />
    <Content Include="Skin\WMCSkin\images\Medialogos\video\divx 5.png" />
    <Content Include="Skin\WMCSkin\images\Medialogos\video\divx.png" />
    <Content Include="Skin\WMCSkin\images\Medialogos\video\dx50.png" />
    <Content Include="Skin\WMCSkin\images\Medialogos\video\flash.png" />
    <Content Include="Skin\WMCSkin\images\Medialogos\video\flv.png" />
    <Content Include="Skin\WMCSkin\images\Medialogos\video\fmp4.png" />
    <Content Include="Skin\WMCSkin\images\Medialogos\video\h262.png" />
    <Content Include="Skin\WMCSkin\images\Medialogos\video\h263.png" />
    <Content Include="Skin\WMCSkin\images\Medialogos\video\h264.png" />
    <Content Include="Skin\WMCSkin\images\Medialogos\video\hdmv.png" />
    <Content Include="Skin\WMCSkin\images\Medialogos\video\hevc.png" />
    <Content Include="Skin\WMCSkin\images\Medialogos\video\iso.png" />
    <Content Include="Skin\WMCSkin\images\Medialogos\video\m2ts.png" />
    <Content Include="Skin\WMCSkin\images\Medialogos\video\mkv.png" />
    <Content Include="Skin\WMCSkin\images\Medialogos\video\mov.png" />
    <Content Include="Skin\WMCSkin\images\Medialogos\video\mp4.png" />
    <Content Include="Skin\WMCSkin\images\Medialogos\video\mp4v.png" />
    <Content Include="Skin\WMCSkin\images\Medialogos\video\mpeg video.png" />
    <Content Include="Skin\WMCSkin\images\Medialogos\video\mpeg-1 video.png" />
    <Content Include="Skin\WMCSkin\images\Medialogos\video\mpeg-2 video.png" />
    <Content Include="Skin\WMCSkin\images\Medialogos\video\mpeg-4 visual ASP.png" />
    <Content Include="Skin\WMCSkin\images\Medialogos\video\mpeg-4 visual.png" />
    <Content Include="Skin\WMCSkin\images\Medialogos\video\mpeg1video.png" />
    <Content Include="Skin\WMCSkin\images\Medialogos\video\mpeg2.png" />
    <Content Include="Skin\WMCSkin\images\Medialogos\video\mpeg2video.png" />
    <Content Include="Skin\WMCSkin\images\Medialogos\video\mpeg4.png" />
    <Content Include="Skin\WMCSkin\images\Medialogos\video\mpeg4video.png" />
    <Content Include="Skin\WMCSkin\images\Medialogos\video\mpg4.png" />
    <Content Include="Skin\WMCSkin\images\Medialogos\video\ms mpeg-4 v3.png" />
    <Content Include="Skin\WMCSkin\images\Medialogos\video\msmpeg4v1.png" />
    <Content Include="Skin\WMCSkin\images\Medialogos\video\msmpeg4v2.png" />
    <Content Include="Skin\WMCSkin\images\Medialogos\video\ogg.png" />
    <Content Include="Skin\WMCSkin\images\Medialogos\video\oggtheora.png" />
    <Content Include="Skin\WMCSkin\images\Medialogos\video\quicktime.png" />
    <Content Include="Skin\WMCSkin\images\Medialogos\video\real.png" />
    <Content Include="Skin\WMCSkin\images\Medialogos\video\rv30.png" />
    <Content Include="Skin\WMCSkin\images\Medialogos\video\rv40.png" />
    <Content Include="Skin\WMCSkin\images\Medialogos\video\sorenson h263.png" />
    <Content Include="Skin\WMCSkin\images\Medialogos\video\theora.png" />
    <Content Include="Skin\WMCSkin\images\Medialogos\video\vc-1.png" />
    <Content Include="Skin\WMCSkin\images\Medialogos\video\vorbis.png" />
    <Content Include="Skin\WMCSkin\images\Medialogos\video\vp6.png" />
    <Content Include="Skin\WMCSkin\images\Medialogos\video\vp6f.png" />
    <Content Include="Skin\WMCSkin\images\Medialogos\video\v_mpeg2.png" />
    <Content Include="Skin\WMCSkin\images\Medialogos\video\V_MPEGH_ISO_HEVC.png" />
    <Content Include="Skin\WMCSkin\images\Medialogos\video\wmahd.png" />
    <Content Include="Skin\WMCSkin\images\Medialogos\video\wmapro.png" />
    <Content Include="Skin\WMCSkin\images\Medialogos\video\wmav2.png" />
    <Content Include="Skin\WMCSkin\images\Medialogos\video\wmv.png" />
    <Content Include="Skin\WMCSkin\images\Medialogos\video\wmv2.png" />
    <Content Include="Skin\WMCSkin\images\Medialogos\video\wmv3.png" />
    <Content Include="Skin\WMCSkin\images\Medialogos\video\wmvhd.png" />
    <Content Include="Skin\WMCSkin\images\Medialogos\video\wmvhd_info.png" />
    <Content Include="Skin\WMCSkin\images\Medialogos\video\wvc1.png" />
    <Content Include="Skin\WMCSkin\images\Medialogos\video\x264.png" />
    <Content Include="Skin\WMCSkin\images\Medialogos\video\xvid.png" />
    <Content Include="Skin\WMCSkin\images\PlayerControl\BACKWARD.DISABLED.PNG" />
    <Content Include="Skin\WMCSkin\images\PlayerControl\BACKWARD.FOCUS.PNG" />
    <Content Include="Skin\WMCSkin\images\PlayerControl\BACKWARD.NOFOCUS.PNG" />
    <Content Include="Skin\WMCSkin\images\PlayerControl\BOTTOM.RIGHT.SHADOW.PNG" />
    <Content Include="Skin\WMCSkin\images\PlayerControl\Bottom.shadow.png" />
    <Content Include="Skin\WMCSkin\images\PlayerControl\Chapter.FOCUS.png" />
    <Content Include="Skin\WMCSkin\images\PlayerControl\Chapter.NOFOCUS.PNG" />
    <Content Include="Skin\WMCSkin\images\PlayerControl\Current.position.PNG" />
    <Content Include="Skin\WMCSkin\images\PlayerControl\CURRENT.POSITION.SHADOW.PNG" />
    <Content Include="Skin\WMCSkin\images\PlayerControl\DIVIDER.PNG" />
    <Content Include="Skin\WMCSkin\images\PlayerControl\DOWN.DISABLED.PNG" />
    <Content Include="Skin\WMCSkin\images\PlayerControl\DOWN.FOCUS.PNG" />
    <Content Include="Skin\WMCSkin\images\PlayerControl\DOWN.NOFOCUS.PNG" />
    <Content Include="Skin\WMCSkin\images\PlayerControl\DOWN_FOCUS.png" />
    <Content Include="Skin\WMCSkin\images\PlayerControl\DOWN_NOFOCUS.png" />
    <Content Include="Skin\WMCSkin\images\PlayerControl\FORWARD.DISABLED.PNG" />
    <Content Include="Skin\WMCSkin\images\PlayerControl\FORWARD.FOCUS.PNG" />
    <Content Include="Skin\WMCSkin\images\PlayerControl\FORWARD.NOFOCUS.PNG" />
    <Content Include="Skin\WMCSkin\images\PlayerControl\GOBACK.DISABLED.PNG" />
    <Content Include="Skin\WMCSkin\images\PlayerControl\GOBACK.FOCUS.PNG" />
    <Content Include="Skin\WMCSkin\images\PlayerControl\GOBACK.NOFOCUS.PNG" />
    <Content Include="Skin\WMCSkin\images\PlayerControl\GOBACK.PRESSED.PNG" />
    <Content Include="Skin\WMCSkin\images\PlayerControl\GUIDE.DISABLED.PNG" />
    <Content Include="Skin\WMCSkin\images\PlayerControl\GUIDE.FOCUS.PNG" />
    <Content Include="Skin\WMCSkin\images\PlayerControl\GUIDE.NOFOCUS.PNG" />
    <Content Include="Skin\WMCSkin\images\PlayerControl\GUIDE.PRESSED.PNG" />
    <Content Include="Skin\WMCSkin\images\PlayerControl\Maximize.focus.png" />
    <Content Include="Skin\WMCSkin\images\PlayerControl\Maximize.nofocus.png" />
    <Content Include="Skin\WMCSkin\images\PlayerControl\MENU.PRESSED.PNG" />
    <Content Include="Skin\WMCSkin\images\PlayerControl\MINUS.DISABLED.PNG" />
    <Content Include="Skin\WMCSkin\images\PlayerControl\MINUS.FOCUS.PNG" />
    <Content Include="Skin\WMCSkin\images\PlayerControl\MINUS.NOFOCUS.PNG" />
    <Content Include="Skin\WMCSkin\images\PlayerControl\MUTE.DISABLED.PNG" />
    <Content Include="Skin\WMCSkin\images\PlayerControl\MUTE.FOCUS.PNG" />
    <Content Include="Skin\WMCSkin\images\PlayerControl\MUTE.NOFOCUS.PNG" />
    <Content Include="Skin\WMCSkin\images\PlayerControl\MUTEON.DISABLED.PNG" />
    <Content Include="Skin\WMCSkin\images\PlayerControl\MUTEON.FOCUS.PNG" />
    <Content Include="Skin\WMCSkin\images\PlayerControl\MUTEON.NOFOCUS.PNG" />
    <Content Include="Skin\WMCSkin\images\PlayerControl\NEXT.DISABLED.PNG" />
    <Content Include="Skin\WMCSkin\images\PlayerControl\NEXT.FOCUS.PNG" />
    <Content Include="Skin\WMCSkin\images\PlayerControl\NEXT.NOFOCUS.PNG" />
    <Content Include="Skin\WMCSkin\images\PlayerControl\Next_Focus.png" />
    <Content Include="Skin\WMCSkin\images\PlayerControl\Next_NoFocus.png" />
    <Content Include="Skin\WMCSkin\images\PlayerControl\PAUSE.DISABLED.PNG" />
    <Content Include="Skin\WMCSkin\images\PlayerControl\PAUSE.FOCUS.PNG" />
    <Content Include="Skin\WMCSkin\images\PlayerControl\PAUSE.NOFOCUS.PNG" />
    <Content Include="Skin\WMCSkin\images\PlayerControl\PAUSE.PRESSED.PNG" />
    <Content Include="Skin\WMCSkin\images\PlayerControl\PLAY.DISABLED.PNG" />
    <Content Include="Skin\WMCSkin\images\PlayerControl\PLAY.FOCUS.PNG" />
    <Content Include="Skin\WMCSkin\images\PlayerControl\PLAY.NOFOCUS.PNG" />
    <Content Include="Skin\WMCSkin\images\PlayerControl\PLAY.PRESSED.PNG" />
    <Content Include="Skin\WMCSkin\images\PlayerControl\PLUS.DISABLED.PNG" />
    <Content Include="Skin\WMCSkin\images\PlayerControl\PLUS.FOCUS.PNG" />
    <Content Include="Skin\WMCSkin\images\PlayerControl\PLUS.NOFOCUS.PNG" />
    <Content Include="Skin\WMCSkin\images\PlayerControl\PREVIOUS.DISABLED.PNG" />
    <Content Include="Skin\WMCSkin\images\PlayerControl\PREVIOUS.FOCUS.PNG" />
    <Content Include="Skin\WMCSkin\images\PlayerControl\PREVIOUS.NOFOCUS.PNG" />
    <Content Include="Skin\WMCSkin\images\PlayerControl\Previous_Focus.png" />
    <Content Include="Skin\WMCSkin\images\PlayerControl\Previous_NoFocus.png" />
    <Content Include="Skin\WMCSkin\images\PlayerControl\RADIOBUTTON.FOCUS.PNG" />
    <Content Include="Skin\WMCSkin\images\PlayerControl\RADIOBUTTON.NOFOCUS.PNG" />
    <Content Include="Skin\WMCSkin\images\PlayerControl\RADIOBUTTON.UNCHECKED.FOCUS.PNG" />
    <Content Include="Skin\WMCSkin\images\PlayerControl\RADIOBUTTON.UNCHECKED.NOFOCUS.PNG" />
    <Content Include="Skin\WMCSkin\images\PlayerControl\RECORD.DISABLED.PNG" />
    <Content Include="Skin\WMCSkin\images\PlayerControl\RECORD.FOCUS.PNG" />
    <Content Include="Skin\WMCSkin\images\PlayerControl\RECORD.NOFOCUS.PNG" />
    <Content Include="Skin\WMCSkin\images\PlayerControl\SCHEDULE.FOCUS.png" />
    <Content Include="Skin\WMCSkin\images\PlayerControl\SCHEDULE.NOFOCUS.png" />
    <Content Include="Skin\WMCSkin\images\PlayerControl\SEARCH.FOCUS.png" />
    <Content Include="Skin\WMCSkin\images\PlayerControl\SEARCH.NOFOCUS.png" />
    <Content Include="Skin\WMCSkin\images\PlayerControl\Seekbardummy.png" />
    <Content Include="Skin\WMCSkin\images\PlayerControl\Seekbarshadow.png" />
    <Content Include="Skin\WMCSkin\images\PlayerControl\STARTMENU.LAUNCH.SKITTLE.PNG" />
    <Content Include="Skin\WMCSkin\images\PlayerControl\STOP.DISABLED.PNG" />
    <Content Include="Skin\WMCSkin\images\PlayerControl\STOP.FOCUS.PNG" />
    <Content Include="Skin\WMCSkin\images\PlayerControl\STOP.NOFOCUS.PNG" />
    <Content Include="Skin\WMCSkin\images\PlayerControl\SUBTITLES.DISABLED.PNG" />
    <Content Include="Skin\WMCSkin\images\PlayerControl\SUBTITLES.FOCUS.PNG" />
    <Content Include="Skin\WMCSkin\images\PlayerControl\SUBTITLES.NOFOCUS.PNG" />
    <Content Include="Skin\WMCSkin\images\PlayerControl\Time.Indicator.png" />
    <Content Include="Skin\WMCSkin\images\PlayerControl\Time.shadow.PNG" />
    <Content Include="Skin\WMCSkin\images\PlayerControl\UP.DISABLED.PNG" />
    <Content Include="Skin\WMCSkin\images\PlayerControl\UP.FOCUS.PNG" />
    <Content Include="Skin\WMCSkin\images\PlayerControl\UP.NOFOCUS.PNG" />
    <Content Include="Skin\WMCSkin\images\PlayerControl\UP_FOCUS.png" />
    <Content Include="Skin\WMCSkin\images\PlayerControl\UP_NOFOCUS.png" />
    <Content Include="Skin\WMCSkin\images\preview.png" />
    <Content Include="Skin\WMCSkin\images\RECORD.SERIES.PNG" />
    <Content Include="Skin\WMCSkin\images\RECORD.SINGLE.PNG" />
    <Content Include="Skin\WMCSkin\images\watched.png" />
    <Content Include="Skin\WMCSkin\images\Weather\128x128\0.png" />
    <Content Include="Skin\WMCSkin\images\Weather\128x128\1.png" />
    <Content Include="Skin\WMCSkin\images\Weather\128x128\10.png" />
    <Content Include="Skin\WMCSkin\images\Weather\128x128\11.png" />
    <Content Include="Skin\WMCSkin\images\Weather\128x128\12.png" />
    <Content Include="Skin\WMCSkin\images\Weather\128x128\13.png" />
    <Content Include="Skin\WMCSkin\images\Weather\128x128\14.png" />
    <Content Include="Skin\WMCSkin\images\Weather\128x128\15.png" />
    <Content Include="Skin\WMCSkin\images\Weather\128x128\16.png" />
    <Content Include="Skin\WMCSkin\images\Weather\128x128\17.png" />
    <Content Include="Skin\WMCSkin\images\Weather\128x128\18.png" />
    <Content Include="Skin\WMCSkin\images\Weather\128x128\19.png" />
    <Content Include="Skin\WMCSkin\images\Weather\128x128\2.png" />
    <Content Include="Skin\WMCSkin\images\Weather\128x128\20.png" />
    <Content Include="Skin\WMCSkin\images\Weather\128x128\21.png" />
    <Content Include="Skin\WMCSkin\images\Weather\128x128\22.png" />
    <Content Include="Skin\WMCSkin\images\Weather\128x128\23.png" />
    <Content Include="Skin\WMCSkin\images\Weather\128x128\24.png" />
    <Content Include="Skin\WMCSkin\images\Weather\128x128\25.png" />
    <Content Include="Skin\WMCSkin\images\Weather\128x128\26.png" />
    <Content Include="Skin\WMCSkin\images\Weather\128x128\27.png" />
    <Content Include="Skin\WMCSkin\images\Weather\128x128\28.png" />
    <Content Include="Skin\WMCSkin\images\Weather\128x128\29.png" />
    <Content Include="Skin\WMCSkin\images\Weather\128x128\3.png" />
    <Content Include="Skin\WMCSkin\images\Weather\128x128\30.png" />
    <Content Include="Skin\WMCSkin\images\Weather\128x128\31.png" />
    <Content Include="Skin\WMCSkin\images\Weather\128x128\32.png" />
    <Content Include="Skin\WMCSkin\images\Weather\128x128\33.png" />
    <Content Include="Skin\WMCSkin\images\Weather\128x128\34.png" />
    <Content Include="Skin\WMCSkin\images\Weather\128x128\35.png" />
    <Content Include="Skin\WMCSkin\images\Weather\128x128\36.png" />
    <Content Include="Skin\WMCSkin\images\Weather\128x128\37.png" />
    <Content Include="Skin\WMCSkin\images\Weather\128x128\38.png" />
    <Content Include="Skin\WMCSkin\images\Weather\128x128\39.png" />
    <Content Include="Skin\WMCSkin\images\Weather\128x128\4.png" />
    <Content Include="Skin\WMCSkin\images\Weather\128x128\40.png" />
    <Content Include="Skin\WMCSkin\images\Weather\128x128\41.png" />
    <Content Include="Skin\WMCSkin\images\Weather\128x128\42.png" />
    <Content Include="Skin\WMCSkin\images\Weather\128x128\43.png" />
    <Content Include="Skin\WMCSkin\images\Weather\128x128\44.png" />
    <Content Include="Skin\WMCSkin\images\Weather\128x128\45.png" />
    <Content Include="Skin\WMCSkin\images\Weather\128x128\46.png" />
    <Content Include="Skin\WMCSkin\images\Weather\128x128\47.png" />
    <Content Include="Skin\WMCSkin\images\Weather\128x128\5.png" />
    <Content Include="Skin\WMCSkin\images\Weather\128x128\6.png" />
    <Content Include="Skin\WMCSkin\images\Weather\128x128\7.png" />
    <Content Include="Skin\WMCSkin\images\Weather\128x128\8.png" />
    <Content Include="Skin\WMCSkin\images\Weather\128x128\9.png" />
    <Content Include="Skin\WMCSkin\images\Weather\128x128\na.png" />
    <Content Include="Skin\WMCSkin\images\Weather\128x128\permission.txt" />
    <Content Include="Skin\WMCSkin\images\Weather\128x128\WEATHERALERT.png" />
    <Content Include="Skin\WMCSkin\images\Weather\64x64\0.png" />
    <Content Include="Skin\WMCSkin\images\Weather\64x64\1.png" />
    <Content Include="Skin\WMCSkin\images\Weather\64x64\10.png" />
    <Content Include="Skin\WMCSkin\images\Weather\64x64\11.png" />
    <Content Include="Skin\WMCSkin\images\Weather\64x64\12.png" />
    <Content Include="Skin\WMCSkin\images\Weather\64x64\13.png" />
    <Content Include="Skin\WMCSkin\images\Weather\64x64\14.png" />
    <Content Include="Skin\WMCSkin\images\Weather\64x64\15.png" />
    <Content Include="Skin\WMCSkin\images\Weather\64x64\16.png" />
    <Content Include="Skin\WMCSkin\images\Weather\64x64\17.png" />
    <Content Include="Skin\WMCSkin\images\Weather\64x64\18.png" />
    <Content Include="Skin\WMCSkin\images\Weather\64x64\19.png" />
    <Content Include="Skin\WMCSkin\images\Weather\64x64\2.png" />
    <Content Include="Skin\WMCSkin\images\Weather\64x64\20.png" />
    <Content Include="Skin\WMCSkin\images\Weather\64x64\21.png" />
    <Content Include="Skin\WMCSkin\images\Weather\64x64\22.png" />
    <Content Include="Skin\WMCSkin\images\Weather\64x64\23.png" />
    <Content Include="Skin\WMCSkin\images\Weather\64x64\24.png" />
    <Content Include="Skin\WMCSkin\images\Weather\64x64\25.png" />
    <Content Include="Skin\WMCSkin\images\Weather\64x64\26.png" />
    <Content Include="Skin\WMCSkin\images\Weather\64x64\27.png" />
    <Content Include="Skin\WMCSkin\images\Weather\64x64\28.png" />
    <Content Include="Skin\WMCSkin\images\Weather\64x64\29.png" />
    <Content Include="Skin\WMCSkin\images\Weather\64x64\3.png" />
    <Content Include="Skin\WMCSkin\images\Weather\64x64\30.png" />
    <Content Include="Skin\WMCSkin\images\Weather\64x64\31.png" />
    <Content Include="Skin\WMCSkin\images\Weather\64x64\32.png" />
    <Content Include="Skin\WMCSkin\images\Weather\64x64\33.png" />
    <Content Include="Skin\WMCSkin\images\Weather\64x64\34.png" />
    <Content Include="Skin\WMCSkin\images\Weather\64x64\35.png" />
    <Content Include="Skin\WMCSkin\images\Weather\64x64\36.png" />
    <Content Include="Skin\WMCSkin\images\Weather\64x64\37.png" />
    <Content Include="Skin\WMCSkin\images\Weather\64x64\38.png" />
    <Content Include="Skin\WMCSkin\images\Weather\64x64\39.png" />
    <Content Include="Skin\WMCSkin\images\Weather\64x64\4.png" />
    <Content Include="Skin\WMCSkin\images\Weather\64x64\40.png" />
    <Content Include="Skin\WMCSkin\images\Weather\64x64\41.png" />
    <Content Include="Skin\WMCSkin\images\Weather\64x64\42.png" />
    <Content Include="Skin\WMCSkin\images\Weather\64x64\43.png" />
    <Content Include="Skin\WMCSkin\images\Weather\64x64\44.png" />
    <Content Include="Skin\WMCSkin\images\Weather\64x64\45.png" />
    <Content Include="Skin\WMCSkin\images\Weather\64x64\46.png" />
    <Content Include="Skin\WMCSkin\images\Weather\64x64\47.png" />
    <Content Include="Skin\WMCSkin\images\Weather\64x64\5.png" />
    <Content Include="Skin\WMCSkin\images\Weather\64x64\6.png" />
    <Content Include="Skin\WMCSkin\images\Weather\64x64\7.png" />
    <Content Include="Skin\WMCSkin\images\Weather\64x64\8.png" />
    <Content Include="Skin\WMCSkin\images\Weather\64x64\9.png" />
    <Content Include="Skin\WMCSkin\images\Weather\64x64\na.png" />
    <Content Include="Skin\WMCSkin\images\Weather\64x64\permission.txt" />
    <Content Include="Skin\WMCSkin\images\Weather\64x64\WEATHERALERT.png" />
    <Content Include="Skin\WMCSkin\screens\LatestMedia.xaml">
      <SubType>Designer</SubType>
      <Generator>MSBuild:Compile</Generator>
    </Content>
    <Content Include="Skin\WMCSkin\screens\MediaItemAudioAlbumDetails.inc" />
    <Content Include="Skin\WMCSkin\screens\MediaItemHomeEpisodeDetails.inc">
      <SubType>Designer</SubType>
    </Content>
    <Content Include="Skin\WMCSkin\screens\MediaItemHomeAudioDetails.inc">
      <CopyToOutputDirectory>PreserveNewest</CopyToOutputDirectory>
    </Content>
    <Content Include="Skin\WMCSkin\screens\MediaItemHomeImageDetails.inc" />
    <Content Include="Skin\WMCSkin\screens\MediaItemHomeAudioAlbumDetails.inc">
      <SubType>Designer</SubType>
    </Content>
    <Content Include="Skin\WMCSkin\screens\MediaItemListAudioAlbumDetails.inc">
      <SubType>Designer</SubType>
    </Content>
    <Content Include="Skin\WMCSkin\screens\MediaItemListEpisodeDetails.inc">
      <SubType>Designer</SubType>
    </Content>
    <Content Include="Skin\WMCSkin\screens\MediaItemListMovieCollectionDetails.inc">
      <SubType>Designer</SubType>
    </Content>
    <Content Include="Skin\WMCSkin\screens\MediaItemListSeasonDetails.inc">
      <SubType>Designer</SubType>
    </Content>
    <Content Include="Skin\WMCSkin\screens\MediaItemHomeSeriesDetails.inc">
      <SubType>Designer</SubType>
    </Content>
    <Content Include="Skin\WMCSkin\screens\MediaItemMovieCollectionDetails.inc">
      <SubType>Designer</SubType>
    </Content>
    <Content Include="Skin\WMCSkin\screens\MediaItemHomeMovieDetails.inc">
      <SubType>Designer</SubType>
    </Content>
    <Content Include="Skin\WMCSkin\screens\MediaItemHomeOthersDetails.inc">
      <SubType>Designer</SubType>
    </Content>
    <Content Include="Skin\WMCSkin\screens\MediaItemSeasonDetails.inc" />
    <Content Include="Skin\WMCSkin\screens\MediaItemListImageDetails.inc" />
    <Content Include="Skin\WMCSkin\screens\MediaItemListAudioDetails.inc">
      <SubType>Designer</SubType>
    </Content>
    <Content Include="Skin\WMCSkin\screens\MediaItemAudioDetails.inc" />
    <Content Include="Skin\WMCSkin\screens\MediaItemImageDetails.inc" />
    <Content Include="Skin\WMCSkin\screens\MediaItemListMovieDetails.inc">
      <SubType>Designer</SubType>
    </Content>
    <Content Include="Skin\WMCSkin\screens\MediaItemMovieDetails.inc">
      <SubType>Designer</SubType>
    </Content>
    <Content Include="Skin\WMCSkin\screens\MediaItemListOthersDetails.inc">
      <SubType>Designer</SubType>
    </Content>
    <Content Include="Skin\WMCSkin\screens\MediaItemOthersDetails.inc">
      <SubType>Designer</SubType>
    </Content>
    <Content Include="Skin\WMCSkin\screens\MediaItemListSeriesDetails.inc">
      <SubType>Designer</SubType>
    </Content>
    <Content Include="Skin\WMCSkin\screens\MediaItemEpisodeDetails.inc">
      <SubType>Designer</SubType>
    </Content>
    <Content Include="Skin\WMCSkin\screens\MediaItemSeriesDetails.inc">
      <SubType>Designer</SubType>
    </Content>
    <Content Include="Skin\WMCSkin\screens\MediaItemsList.inc">
      <SubType>Designer</SubType>
    </Content>
    <Content Include="Skin\WMCSkin\screens\MultiDetailsHome.inc">
      <SubType>Designer</SubType>
    </Content>
    <Content Include="Skin\WMCSkin\screens\MultiListDetails.inc">
      <SubType>Designer</SubType>
    </Content>
    <Content Include="Skin\WMCSkin\screens\MultiDetails.inc">
      <SubType>Designer</SubType>
    </Content>
    <Content Include="Skin\WMCSkin\screens\weather.xaml">
      <SubType>Designer</SubType>
      <Generator>MSBuild:Compile</Generator>
    </Content>
    <Content Include="Skin\WMCSkin\skin.xml" />
    <Content Include="Skin\WMCSkin\themes\Dark-WMC\images\Background.png">
      <CopyToOutputDirectory>Always</CopyToOutputDirectory>
    </Content>
    <Content Include="Skin\WMCSkin\themes\Dark-WMC\images\Background_EPG.png">
      <CopyToOutputDirectory>Always</CopyToOutputDirectory>
    </Content>
    <Content Include="Skin\WMCSkin\themes\Dark-WMC\images\Background_GridView.png">
      <CopyToOutputDirectory>Always</CopyToOutputDirectory>
    </Content>
    <Content Include="Skin\WMCSkin\themes\Dark-WMC\images\Background_ListView.png">
      <CopyToOutputDirectory>Always</CopyToOutputDirectory>
    </Content>
    <Content Include="Skin\WMCSkin\themes\Dark-WMC\images\CircularBar\0.png" />
    <Content Include="Skin\WMCSkin\themes\Dark-WMC\images\CircularBar\1.png" />
    <Content Include="Skin\WMCSkin\themes\Dark-WMC\images\CircularBar\10.png" />
    <Content Include="Skin\WMCSkin\themes\Dark-WMC\images\CircularBar\100.png" />
    <Content Include="Skin\WMCSkin\themes\Dark-WMC\images\CircularBar\11.png" />
    <Content Include="Skin\WMCSkin\themes\Dark-WMC\images\CircularBar\12.png" />
    <Content Include="Skin\WMCSkin\themes\Dark-WMC\images\CircularBar\13.png" />
    <Content Include="Skin\WMCSkin\themes\Dark-WMC\images\CircularBar\14.png" />
    <Content Include="Skin\WMCSkin\themes\Dark-WMC\images\CircularBar\15.png" />
    <Content Include="Skin\WMCSkin\themes\Dark-WMC\images\CircularBar\16.png" />
    <Content Include="Skin\WMCSkin\themes\Dark-WMC\images\CircularBar\17.png" />
    <Content Include="Skin\WMCSkin\themes\Dark-WMC\images\CircularBar\18.png" />
    <Content Include="Skin\WMCSkin\themes\Dark-WMC\images\CircularBar\19.png" />
    <Content Include="Skin\WMCSkin\themes\Dark-WMC\images\CircularBar\2.png" />
    <Content Include="Skin\WMCSkin\themes\Dark-WMC\images\CircularBar\20.png" />
    <Content Include="Skin\WMCSkin\themes\Dark-WMC\images\CircularBar\21.png" />
    <Content Include="Skin\WMCSkin\themes\Dark-WMC\images\CircularBar\22.png" />
    <Content Include="Skin\WMCSkin\themes\Dark-WMC\images\CircularBar\23.png" />
    <Content Include="Skin\WMCSkin\themes\Dark-WMC\images\CircularBar\24.png" />
    <Content Include="Skin\WMCSkin\themes\Dark-WMC\images\CircularBar\25.png" />
    <Content Include="Skin\WMCSkin\themes\Dark-WMC\images\CircularBar\26.png" />
    <Content Include="Skin\WMCSkin\themes\Dark-WMC\images\CircularBar\27.png" />
    <Content Include="Skin\WMCSkin\themes\Dark-WMC\images\CircularBar\28.png" />
    <Content Include="Skin\WMCSkin\themes\Dark-WMC\images\CircularBar\29.png" />
    <Content Include="Skin\WMCSkin\themes\Dark-WMC\images\CircularBar\3.png" />
    <Content Include="Skin\WMCSkin\themes\Dark-WMC\images\CircularBar\30.png" />
    <Content Include="Skin\WMCSkin\themes\Dark-WMC\images\CircularBar\31.png" />
    <Content Include="Skin\WMCSkin\themes\Dark-WMC\images\CircularBar\32.png" />
    <Content Include="Skin\WMCSkin\themes\Dark-WMC\images\CircularBar\33.png" />
    <Content Include="Skin\WMCSkin\themes\Dark-WMC\images\CircularBar\34.png" />
    <Content Include="Skin\WMCSkin\themes\Dark-WMC\images\CircularBar\35.png" />
    <Content Include="Skin\WMCSkin\themes\Dark-WMC\images\CircularBar\36.png" />
    <Content Include="Skin\WMCSkin\themes\Dark-WMC\images\CircularBar\37.png" />
    <Content Include="Skin\WMCSkin\themes\Dark-WMC\images\CircularBar\38.png" />
    <Content Include="Skin\WMCSkin\themes\Dark-WMC\images\CircularBar\39.png" />
    <Content Include="Skin\WMCSkin\themes\Dark-WMC\images\CircularBar\4.png" />
    <Content Include="Skin\WMCSkin\themes\Dark-WMC\images\CircularBar\40.png" />
    <Content Include="Skin\WMCSkin\themes\Dark-WMC\images\CircularBar\41.png" />
    <Content Include="Skin\WMCSkin\themes\Dark-WMC\images\CircularBar\42.png" />
    <Content Include="Skin\WMCSkin\themes\Dark-WMC\images\CircularBar\43.png" />
    <Content Include="Skin\WMCSkin\themes\Dark-WMC\images\CircularBar\44.png" />
    <Content Include="Skin\WMCSkin\themes\Dark-WMC\images\CircularBar\45.png" />
    <Content Include="Skin\WMCSkin\themes\Dark-WMC\images\CircularBar\46.png" />
    <Content Include="Skin\WMCSkin\themes\Dark-WMC\images\CircularBar\47.png" />
    <Content Include="Skin\WMCSkin\themes\Dark-WMC\images\CircularBar\48.png" />
    <Content Include="Skin\WMCSkin\themes\Dark-WMC\images\CircularBar\49.png" />
    <Content Include="Skin\WMCSkin\themes\Dark-WMC\images\CircularBar\5.png" />
    <Content Include="Skin\WMCSkin\themes\Dark-WMC\images\CircularBar\50.png" />
    <Content Include="Skin\WMCSkin\themes\Dark-WMC\images\CircularBar\51.png" />
    <Content Include="Skin\WMCSkin\themes\Dark-WMC\images\CircularBar\52.png" />
    <Content Include="Skin\WMCSkin\themes\Dark-WMC\images\CircularBar\53.png" />
    <Content Include="Skin\WMCSkin\themes\Dark-WMC\images\CircularBar\54.png" />
    <Content Include="Skin\WMCSkin\themes\Dark-WMC\images\CircularBar\55.png" />
    <Content Include="Skin\WMCSkin\themes\Dark-WMC\images\CircularBar\56.png" />
    <Content Include="Skin\WMCSkin\themes\Dark-WMC\images\CircularBar\57.png" />
    <Content Include="Skin\WMCSkin\themes\Dark-WMC\images\CircularBar\58.png" />
    <Content Include="Skin\WMCSkin\themes\Dark-WMC\images\CircularBar\59.png" />
    <Content Include="Skin\WMCSkin\themes\Dark-WMC\images\CircularBar\6.png" />
    <Content Include="Skin\WMCSkin\themes\Dark-WMC\images\CircularBar\60.png" />
    <Content Include="Skin\WMCSkin\themes\Dark-WMC\images\CircularBar\61.png" />
    <Content Include="Skin\WMCSkin\themes\Dark-WMC\images\CircularBar\62.png" />
    <Content Include="Skin\WMCSkin\themes\Dark-WMC\images\CircularBar\63.png" />
    <Content Include="Skin\WMCSkin\themes\Dark-WMC\images\CircularBar\64.png" />
    <Content Include="Skin\WMCSkin\themes\Dark-WMC\images\CircularBar\65.png" />
    <Content Include="Skin\WMCSkin\themes\Dark-WMC\images\CircularBar\66.png" />
    <Content Include="Skin\WMCSkin\themes\Dark-WMC\images\CircularBar\67.png" />
    <Content Include="Skin\WMCSkin\themes\Dark-WMC\images\CircularBar\68.png" />
    <Content Include="Skin\WMCSkin\themes\Dark-WMC\images\CircularBar\69.png" />
    <Content Include="Skin\WMCSkin\themes\Dark-WMC\images\CircularBar\7.png" />
    <Content Include="Skin\WMCSkin\themes\Dark-WMC\images\CircularBar\70.png" />
    <Content Include="Skin\WMCSkin\themes\Dark-WMC\images\CircularBar\71.png" />
    <Content Include="Skin\WMCSkin\themes\Dark-WMC\images\CircularBar\72.png" />
    <Content Include="Skin\WMCSkin\themes\Dark-WMC\images\CircularBar\73.png" />
    <Content Include="Skin\WMCSkin\themes\Dark-WMC\images\CircularBar\74.png" />
    <Content Include="Skin\WMCSkin\themes\Dark-WMC\images\CircularBar\75.png" />
    <Content Include="Skin\WMCSkin\themes\Dark-WMC\images\CircularBar\76.png" />
    <Content Include="Skin\WMCSkin\themes\Dark-WMC\images\CircularBar\77.png" />
    <Content Include="Skin\WMCSkin\themes\Dark-WMC\images\CircularBar\78.png" />
    <Content Include="Skin\WMCSkin\themes\Dark-WMC\images\CircularBar\79.png" />
    <Content Include="Skin\WMCSkin\themes\Dark-WMC\images\CircularBar\8.png" />
    <Content Include="Skin\WMCSkin\themes\Dark-WMC\images\CircularBar\80.png" />
    <Content Include="Skin\WMCSkin\themes\Dark-WMC\images\CircularBar\81.png" />
    <Content Include="Skin\WMCSkin\themes\Dark-WMC\images\CircularBar\82.png" />
    <Content Include="Skin\WMCSkin\themes\Dark-WMC\images\CircularBar\83.png" />
    <Content Include="Skin\WMCSkin\themes\Dark-WMC\images\CircularBar\84.png" />
    <Content Include="Skin\WMCSkin\themes\Dark-WMC\images\CircularBar\85.png" />
    <Content Include="Skin\WMCSkin\themes\Dark-WMC\images\CircularBar\86.png" />
    <Content Include="Skin\WMCSkin\themes\Dark-WMC\images\CircularBar\87.png" />
    <Content Include="Skin\WMCSkin\themes\Dark-WMC\images\CircularBar\88.png" />
    <Content Include="Skin\WMCSkin\themes\Dark-WMC\images\CircularBar\89.png" />
    <Content Include="Skin\WMCSkin\themes\Dark-WMC\images\CircularBar\9.png" />
    <Content Include="Skin\WMCSkin\themes\Dark-WMC\images\CircularBar\90.png" />
    <Content Include="Skin\WMCSkin\themes\Dark-WMC\images\CircularBar\91.png" />
    <Content Include="Skin\WMCSkin\themes\Dark-WMC\images\CircularBar\92.png" />
    <Content Include="Skin\WMCSkin\themes\Dark-WMC\images\CircularBar\93.png" />
    <Content Include="Skin\WMCSkin\themes\Dark-WMC\images\CircularBar\94.png" />
    <Content Include="Skin\WMCSkin\themes\Dark-WMC\images\CircularBar\95.png" />
    <Content Include="Skin\WMCSkin\themes\Dark-WMC\images\CircularBar\96.png" />
    <Content Include="Skin\WMCSkin\themes\Dark-WMC\images\CircularBar\97.png" />
    <Content Include="Skin\WMCSkin\themes\Dark-WMC\images\CircularBar\98.png" />
    <Content Include="Skin\WMCSkin\themes\Dark-WMC\images\CircularBar\99.png" />
    <Content Include="Skin\WMCSkin\themes\Dark-WMC\images\Effects\Layer1.png" />
    <Content Include="Skin\WMCSkin\themes\Dark-WMC\images\Effects\Layer2.png" />
    <Content Include="Skin\WMCSkin\themes\Dark-WMC\images\Effects\Layer3.png" />
    <Content Include="Skin\WMCSkin\themes\Dark-WMC\images\Effects\Layer4.png" />
    <Content Include="Skin\WMCSkin\themes\Dark-WMC\images\Effects\Layer5.png" />
    <Content Include="Skin\WMCSkin\themes\Dark-WMC\images\Effects\Layer6.png" />
    <Content Include="Skin\WMCSkin\themes\Dark-WMC\images\preview.jpg">
      <CopyToOutputDirectory>Always</CopyToOutputDirectory>
    </Content>
    <Content Include="Skin\WMCSkin\themes\Dark-WMC\theme.xml" />
    <Content Include="Skin\WMCSkin\themes\default\styles\Colors.xaml" />
    <Content Include="Skin\WMCSkin\themes\Turquoise-WMC\images\Background.png" />
    <Content Include="Skin\WMCSkin\themes\Turquoise-WMC\images\Background_EPG.png" />
    <Content Include="Skin\WMCSkin\themes\Turquoise-WMC\images\Background_EPG_overlay.png" />
    <Content Include="Skin\WMCSkin\themes\Turquoise-WMC\images\Background_GridView.png" />
    <Content Include="Skin\WMCSkin\themes\Turquoise-WMC\images\Background_ListView.png" />
    <Content Include="Skin\WMCSkin\themes\Turquoise-WMC\images\CircularBar\0.png" />
    <Content Include="Skin\WMCSkin\themes\Turquoise-WMC\images\CircularBar\1.png" />
    <Content Include="Skin\WMCSkin\themes\Turquoise-WMC\images\CircularBar\10.png" />
    <Content Include="Skin\WMCSkin\themes\Turquoise-WMC\images\CircularBar\100.png" />
    <Content Include="Skin\WMCSkin\themes\Turquoise-WMC\images\CircularBar\11.png" />
    <Content Include="Skin\WMCSkin\themes\Turquoise-WMC\images\CircularBar\12.png" />
    <Content Include="Skin\WMCSkin\themes\Turquoise-WMC\images\CircularBar\13.png" />
    <Content Include="Skin\WMCSkin\themes\Turquoise-WMC\images\CircularBar\14.png" />
    <Content Include="Skin\WMCSkin\themes\Turquoise-WMC\images\CircularBar\15.png" />
    <Content Include="Skin\WMCSkin\themes\Turquoise-WMC\images\CircularBar\16.png" />
    <Content Include="Skin\WMCSkin\themes\Turquoise-WMC\images\CircularBar\17.png" />
    <Content Include="Skin\WMCSkin\themes\Turquoise-WMC\images\CircularBar\18.png" />
    <Content Include="Skin\WMCSkin\themes\Turquoise-WMC\images\CircularBar\19.png" />
    <Content Include="Skin\WMCSkin\themes\Turquoise-WMC\images\CircularBar\2.png" />
    <Content Include="Skin\WMCSkin\themes\Turquoise-WMC\images\CircularBar\20.png" />
    <Content Include="Skin\WMCSkin\themes\Turquoise-WMC\images\CircularBar\21.png" />
    <Content Include="Skin\WMCSkin\themes\Turquoise-WMC\images\CircularBar\22.png" />
    <Content Include="Skin\WMCSkin\themes\Turquoise-WMC\images\CircularBar\23.png" />
    <Content Include="Skin\WMCSkin\themes\Turquoise-WMC\images\CircularBar\24.png" />
    <Content Include="Skin\WMCSkin\themes\Turquoise-WMC\images\CircularBar\25.png" />
    <Content Include="Skin\WMCSkin\themes\Turquoise-WMC\images\CircularBar\26.png" />
    <Content Include="Skin\WMCSkin\themes\Turquoise-WMC\images\CircularBar\27.png" />
    <Content Include="Skin\WMCSkin\themes\Turquoise-WMC\images\CircularBar\28.png" />
    <Content Include="Skin\WMCSkin\themes\Turquoise-WMC\images\CircularBar\29.png" />
    <Content Include="Skin\WMCSkin\themes\Turquoise-WMC\images\CircularBar\3.png" />
    <Content Include="Skin\WMCSkin\themes\Turquoise-WMC\images\CircularBar\30.png" />
    <Content Include="Skin\WMCSkin\themes\Turquoise-WMC\images\CircularBar\31.png" />
    <Content Include="Skin\WMCSkin\themes\Turquoise-WMC\images\CircularBar\32.png" />
    <Content Include="Skin\WMCSkin\themes\Turquoise-WMC\images\CircularBar\33.png" />
    <Content Include="Skin\WMCSkin\themes\Turquoise-WMC\images\CircularBar\34.png" />
    <Content Include="Skin\WMCSkin\themes\Turquoise-WMC\images\CircularBar\35.png" />
    <Content Include="Skin\WMCSkin\themes\Turquoise-WMC\images\CircularBar\36.png" />
    <Content Include="Skin\WMCSkin\themes\Turquoise-WMC\images\CircularBar\37.png" />
    <Content Include="Skin\WMCSkin\themes\Turquoise-WMC\images\CircularBar\38.png" />
    <Content Include="Skin\WMCSkin\themes\Turquoise-WMC\images\CircularBar\39.png" />
    <Content Include="Skin\WMCSkin\themes\Turquoise-WMC\images\CircularBar\4.png" />
    <Content Include="Skin\WMCSkin\themes\Turquoise-WMC\images\CircularBar\40.png" />
    <Content Include="Skin\WMCSkin\themes\Turquoise-WMC\images\CircularBar\41.png" />
    <Content Include="Skin\WMCSkin\themes\Turquoise-WMC\images\CircularBar\42.png" />
    <Content Include="Skin\WMCSkin\themes\Turquoise-WMC\images\CircularBar\43.png" />
    <Content Include="Skin\WMCSkin\themes\Turquoise-WMC\images\CircularBar\44.png" />
    <Content Include="Skin\WMCSkin\themes\Turquoise-WMC\images\CircularBar\45.png" />
    <Content Include="Skin\WMCSkin\themes\Turquoise-WMC\images\CircularBar\46.png" />
    <Content Include="Skin\WMCSkin\themes\Turquoise-WMC\images\CircularBar\47.png" />
    <Content Include="Skin\WMCSkin\themes\Turquoise-WMC\images\CircularBar\48.png" />
    <Content Include="Skin\WMCSkin\themes\Turquoise-WMC\images\CircularBar\49.png" />
    <Content Include="Skin\WMCSkin\themes\Turquoise-WMC\images\CircularBar\5.png" />
    <Content Include="Skin\WMCSkin\themes\Turquoise-WMC\images\CircularBar\50.png" />
    <Content Include="Skin\WMCSkin\themes\Turquoise-WMC\images\CircularBar\51.png" />
    <Content Include="Skin\WMCSkin\themes\Turquoise-WMC\images\CircularBar\52.png" />
    <Content Include="Skin\WMCSkin\themes\Turquoise-WMC\images\CircularBar\53.png" />
    <Content Include="Skin\WMCSkin\themes\Turquoise-WMC\images\CircularBar\54.png" />
    <Content Include="Skin\WMCSkin\themes\Turquoise-WMC\images\CircularBar\55.png" />
    <Content Include="Skin\WMCSkin\themes\Turquoise-WMC\images\CircularBar\56.png" />
    <Content Include="Skin\WMCSkin\themes\Turquoise-WMC\images\CircularBar\57.png" />
    <Content Include="Skin\WMCSkin\themes\Turquoise-WMC\images\CircularBar\58.png" />
    <Content Include="Skin\WMCSkin\themes\Turquoise-WMC\images\CircularBar\59.png" />
    <Content Include="Skin\WMCSkin\themes\Turquoise-WMC\images\CircularBar\6.png" />
    <Content Include="Skin\WMCSkin\themes\Turquoise-WMC\images\CircularBar\60.png" />
    <Content Include="Skin\WMCSkin\themes\Turquoise-WMC\images\CircularBar\61.png" />
    <Content Include="Skin\WMCSkin\themes\Turquoise-WMC\images\CircularBar\62.png" />
    <Content Include="Skin\WMCSkin\themes\Turquoise-WMC\images\CircularBar\63.png" />
    <Content Include="Skin\WMCSkin\themes\Turquoise-WMC\images\CircularBar\64.png" />
    <Content Include="Skin\WMCSkin\themes\Turquoise-WMC\images\CircularBar\65.png" />
    <Content Include="Skin\WMCSkin\themes\Turquoise-WMC\images\CircularBar\66.png" />
    <Content Include="Skin\WMCSkin\themes\Turquoise-WMC\images\CircularBar\67.png" />
    <Content Include="Skin\WMCSkin\themes\Turquoise-WMC\images\CircularBar\68.png" />
    <Content Include="Skin\WMCSkin\themes\Turquoise-WMC\images\CircularBar\69.png" />
    <Content Include="Skin\WMCSkin\themes\Turquoise-WMC\images\CircularBar\7.png" />
    <Content Include="Skin\WMCSkin\themes\Turquoise-WMC\images\CircularBar\70.png" />
    <Content Include="Skin\WMCSkin\themes\Turquoise-WMC\images\CircularBar\71.png" />
    <Content Include="Skin\WMCSkin\themes\Turquoise-WMC\images\CircularBar\72.png" />
    <Content Include="Skin\WMCSkin\themes\Turquoise-WMC\images\CircularBar\73.png" />
    <Content Include="Skin\WMCSkin\themes\Turquoise-WMC\images\CircularBar\74.png" />
    <Content Include="Skin\WMCSkin\themes\Turquoise-WMC\images\CircularBar\75.png" />
    <Content Include="Skin\WMCSkin\themes\Turquoise-WMC\images\CircularBar\76.png" />
    <Content Include="Skin\WMCSkin\themes\Turquoise-WMC\images\CircularBar\77.png" />
    <Content Include="Skin\WMCSkin\themes\Turquoise-WMC\images\CircularBar\78.png" />
    <Content Include="Skin\WMCSkin\themes\Turquoise-WMC\images\CircularBar\79.png" />
    <Content Include="Skin\WMCSkin\themes\Turquoise-WMC\images\CircularBar\8.png" />
    <Content Include="Skin\WMCSkin\themes\Turquoise-WMC\images\CircularBar\80.png" />
    <Content Include="Skin\WMCSkin\themes\Turquoise-WMC\images\CircularBar\81.png" />
    <Content Include="Skin\WMCSkin\themes\Turquoise-WMC\images\CircularBar\82.png" />
    <Content Include="Skin\WMCSkin\themes\Turquoise-WMC\images\CircularBar\83.png" />
    <Content Include="Skin\WMCSkin\themes\Turquoise-WMC\images\CircularBar\84.png" />
    <Content Include="Skin\WMCSkin\themes\Turquoise-WMC\images\CircularBar\85.png" />
    <Content Include="Skin\WMCSkin\themes\Turquoise-WMC\images\CircularBar\86.png" />
    <Content Include="Skin\WMCSkin\themes\Turquoise-WMC\images\CircularBar\87.png" />
    <Content Include="Skin\WMCSkin\themes\Turquoise-WMC\images\CircularBar\88.png" />
    <Content Include="Skin\WMCSkin\themes\Turquoise-WMC\images\CircularBar\89.png" />
    <Content Include="Skin\WMCSkin\themes\Turquoise-WMC\images\CircularBar\9.png" />
    <Content Include="Skin\WMCSkin\themes\Turquoise-WMC\images\CircularBar\90.png" />
    <Content Include="Skin\WMCSkin\themes\Turquoise-WMC\images\CircularBar\91.png" />
    <Content Include="Skin\WMCSkin\themes\Turquoise-WMC\images\CircularBar\92.png" />
    <Content Include="Skin\WMCSkin\themes\Turquoise-WMC\images\CircularBar\93.png" />
    <Content Include="Skin\WMCSkin\themes\Turquoise-WMC\images\CircularBar\94.png" />
    <Content Include="Skin\WMCSkin\themes\Turquoise-WMC\images\CircularBar\95.png" />
    <Content Include="Skin\WMCSkin\themes\Turquoise-WMC\images\CircularBar\96.png" />
    <Content Include="Skin\WMCSkin\themes\Turquoise-WMC\images\CircularBar\97.png" />
    <Content Include="Skin\WMCSkin\themes\Turquoise-WMC\images\CircularBar\98.png" />
    <Content Include="Skin\WMCSkin\themes\Turquoise-WMC\images\CircularBar\99.png" />
    <Content Include="Skin\WMCSkin\themes\Turquoise-WMC\images\Effects\Layer1.png" />
    <Content Include="Skin\WMCSkin\themes\Turquoise-WMC\images\Effects\Layer2.png" />
    <Content Include="Skin\WMCSkin\themes\Turquoise-WMC\images\Effects\Layer3.png" />
    <Content Include="Skin\WMCSkin\themes\Turquoise-WMC\images\Effects\Layer4.png" />
    <Content Include="Skin\WMCSkin\themes\Turquoise-WMC\images\Effects\Layer5.png" />
    <Content Include="Skin\WMCSkin\themes\Turquoise-WMC\images\Effects\Layer6.png" />
    <Content Include="Skin\WMCSkin\themes\Turquoise-WMC\images\FIRSTRUN.PNG" />
    <Content Include="Skin\WMCSkin\themes\Turquoise-WMC\images\preview.jpg" />
    <Content Include="Skin\WMCSkin\themes\Turquoise-WMC\theme.xml" />
    <Content Include="Skin\WMCSkin\workflow\wmc-actions.xml" />
    <Content Include="Skin\WMCSkin\themes\default\styles\Consts.xaml" />
    <Content Include="plugin.xml">
      <SubType>Designer</SubType>
    </Content>
    <Content Include="Skin\WMCSkin\themes\default\images\preview.png" />
    <Content Include="Skin\WMCSkin\themes\default\styles\OtherControlsOverrides.xaml" />
    <Content Include="Skin\WMCSkin\themes\default\theme.xml" />
    <Content Include="Skin\WMCSkin\themes\default\styles\Buttons.xaml" />
  </ItemGroup>
  <ItemGroup>
    <Content Include="Skin\WMCSkin\fonts\eurof55.ttf" />
    <Content Include="Skin\WMCSkin\fonts\EuroFurence.desc" />
    <Content Include="Skin\WMCSkin\fonts\mayatypeui.desc" />
    <Content Include="Skin\WMCSkin\fonts\mayatypelight.ttf" />
    <Content Include="Skin\WMCSkin\fonts\mayatypeui.ttf" />
    <Content Include="Skin\WMCSkin\fonts\mayatypeuitvg.ttf" />
    <Content Include="Skin\WMCSkin\fonts\RitzyNormal.desc" />
    <Content Include="Skin\WMCSkin\fonts\RitzyNormal.ttf" />
    <Content Include="Skin\WMCSkin\fonts\SansBetween.desc" />
    <Content Include="Skin\WMCSkin\fonts\SansBetween.ttf" />
    <Content Include="Skin\WMCSkin\fonts\SketchyTimes.desc" />
    <Content Include="Skin\WMCSkin\fonts\SketchyTimes.ttf" />
    <None Include="Skin\WMCSkin\fonts\seguisb.ttf" />
    <Content Include="Skin\WMCSkin\fonts\seguisb.desc" />
    <Content Include="Skin\WMCSkin\screens\InfoMovieGeneral.inc" />
    <Content Include="Skin\WMCSkin\screens\MediaItemPersonDetails.inc" />
    <Content Include="Skin\WMCSkin\screens\MediaItemListPersonDetails.inc">
      <SubType>Designer</SubType>
    </Content>
  </ItemGroup>
  <ItemGroup>
    <Content Include="Skin\WMCSkin\screens\home.xaml" />
    <Content Include="Skin\WMCSkin\screens\master_home.xaml" />
    <Content Include="Skin\WMCSkin\screens\master_homemenu.xaml" />
    <Content Include="Skin\WMCSkin\themes\default\styles\AnalogClock.xaml" />
    <Content Include="Skin\WMCSkin\themes\default\styles\OSD.xaml" />
    <Content Include="Skin\WMCSkin\themes\default\styles\Graphics.xaml" />
    <Content Include="Skin\WMCSkin\screens\master_bare.xaml">
      <SubType>Designer</SubType>
    </Content>
    <Content Include="Skin\WMCSkin\themes\default\styles\MediaStyles.xaml" />
    <Content Include="Skin\WMCSkin\superlayers\ScreenSaver.xaml">
      <SubType>Designer</SubType>
    </Content>
    <Content Include="Skin\WMCSkin\themes\default\styles\MediaConsts.xaml" />
    <Content Include="Skin\WMCSkin\screens\master_menu.xaml" />
  </ItemGroup>
  <ItemGroup>
    <None Include="build.targets" />
  </ItemGroup>
  <ItemGroup>
    <ProjectReference Include="..\..\..\..\Incubator\HomeEditor\HomeEditor.csproj">
      <Project>{8a94cde9-eda2-4dd7-b860-0421e578055c}</Project>
      <Name>HomeEditor</Name>
    </ProjectReference>
    <ProjectReference Include="..\..\..\..\Incubator\SkinSettings\SkinSettings.csproj">
      <Project>{61c5a548-5b9b-4750-b98b-8161ec95dead}</Project>
      <Name>SkinSettings</Name>
    </ProjectReference>
    <ProjectReference Include="..\..\..\Core\MediaPortal.Common\MediaPortal.Common.csproj">
      <Project>{ecf060e7-caa1-4466-851f-f80b857641ea}</Project>
      <Name>MediaPortal.Common</Name>
    </ProjectReference>
    <ProjectReference Include="..\..\..\Core\MediaPortal.UI\MediaPortal.UI.csproj">
      <Project>{52E587D0-A274-44DA-8846-8EEAF5414923}</Project>
      <Name>MediaPortal.UI</Name>
    </ProjectReference>
    <ProjectReference Include="..\..\..\Core\MediaPortal.Utilities\MediaPortal.Utilities.csproj">
      <Project>{4FE7B8AE-1330-424A-91A1-C68D7ABF9CB8}</Project>
      <Name>MediaPortal.Utilities</Name>
    </ProjectReference>
    <ProjectReference Include="..\..\SkinEngine\SkinEngine.csproj">
      <Project>{7E943389-3589-40C9-B481-2E223554CC49}</Project>
      <Name>SkinEngine</Name>
    </ProjectReference>
    <ProjectReference Include="..\..\UiComponents\Media\Media.csproj">
      <Project>{cd37e2ff-4cf7-4f96-8c73-c6764988d408}</Project>
      <Name>Media</Name>
    </ProjectReference>
    <ProjectReference Include="..\..\UiComponents\SkinBase\SkinBase.csproj">
      <Project>{4EFED5BE-2F6A-4944-BB96-053D5945BA1F}</Project>
      <Name>SkinBase</Name>
    </ProjectReference>
  </ItemGroup>
  <ItemGroup>
    <Content Include="Skin\WMCSkin\screens\master_dialog_bare.xaml">
      <Generator>MSBuild:Compile</Generator>
      <SubType>Designer</SubType>
    </Content>
  </ItemGroup>
  <ItemGroup>
    <Content Include="Skin\WMCSkin\screens\master_mediamenu.xaml">
      <SubType>Designer</SubType>
    </Content>
  </ItemGroup>
  <ItemGroup>
    <Content Include="Skin\WMCSkin\screens\SimpleShowItems.xaml">
      <SubType>Designer</SubType>
    </Content>
  </ItemGroup>
  <ItemGroup>
    <Content Include="Skin\WMCSkin\screens\SimpleFilterItems.xaml">
      <SubType>Designer</SubType>
    </Content>
  </ItemGroup>
  <ItemGroup>
    <Content Include="Skin\WMCSkin\backgrounds\video-background.xaml">
      <SubType>Designer</SubType>
    </Content>
  </ItemGroup>
  <ItemGroup>
    <Content Include="Skin\WMCSkin\screens\configuration-section.xaml">
      <SubType>Designer</SubType>
    </Content>
  </ItemGroup>
  <ItemGroup>
    <Content Include="Skin\WMCSkin\superlayers\Volume.xaml">
      <SubType>Designer</SubType>
    </Content>
  </ItemGroup>
  <ItemGroup>
    <Content Include="Skin\WMCSkin\screens\FullScreenContentVideo.xaml">
      <SubType>Designer</SubType>
    </Content>
  </ItemGroup>
  <ItemGroup>
    <Content Include="Skin\WMCSkin\themes\default\styles\BusyCursor.xaml">
      <SubType>Designer</SubType>
    </Content>
  </ItemGroup>
  <ItemGroup>
    <Content Include="Skin\WMCSkin\superlayers\SkipStepOSD.xaml">
      <SubType>Designer</SubType>
    </Content>
  </ItemGroup>
  <ItemGroup>
    <Content Include="Skin\WMCSkin\backgrounds\image-background.xaml">
      <SubType>Designer</SubType>
    </Content>
  </ItemGroup>
  <ItemGroup>
    <Content Include="Skin\WMCSkin\backgrounds\default-background.xaml">
      <SubType>Designer</SubType>
    </Content>
  </ItemGroup>
  <ItemGroup>
    <Content Include="Skin\WMCSkin\screens\shares_config_choose_system.xaml">
      <SubType>Designer</SubType>
    </Content>
  </ItemGroup>
  <ItemGroup>
    <Content Include="Skin\WMCSkin\screens\shares_config_remove_shares.xaml">
      <SubType>Designer</SubType>
    </Content>
  </ItemGroup>
  <ItemGroup>
    <Content Include="Skin\WMCSkin\screens\dialogSystemState.xaml">
      <SubType>Designer</SubType>
    </Content>
  </ItemGroup>
  <ItemGroup>
    <Content Include="Skin\WMCSkin\themes\default\styles\SystemStateStyles.xaml">
      <SubType>Designer</SubType>
    </Content>
  </ItemGroup>
  <ItemGroup>
    <Content Include="Skin\WMCSkin\themes\default\styles\WeatherStyles.xaml">
      <SubType>Designer</SubType>
    </Content>
  </ItemGroup>
  <ItemGroup>
    <Content Include="Skin\WMCSkin\screens\NewsFeeds.xaml">
      <SubType>Designer</SubType>
    </Content>
  </ItemGroup>
  <ItemGroup>
    <Content Include="Skin\WMCSkin\screens\NewsItems.xaml">
      <SubType>Designer</SubType>
    </Content>
  </ItemGroup>
  <ItemGroup>
    <Content Include="Skin\WMCSkin\themes\default\styles\NewsStyles.xaml">
      <SubType>Designer</SubType>
    </Content>
  </ItemGroup>
  <ItemGroup>
    <Content Include="Skin\WMCSkin\themes\default\styles\Animations.xaml">
      <SubType>Designer</SubType>
    </Content>
  </ItemGroup>
  <ItemGroup>
    <Content Include="Skin\WMCSkin\screens\DialogVirtualKeyboard.xaml">
      <SubType>Designer</SubType>
    </Content>
  </ItemGroup>
  <ItemGroup>
    <Content Include="Skin\WMCSkin\screens\CurrentlyPlayingVideo.xaml">
      <SubType>Designer</SubType>
    </Content>
  </ItemGroup>
  <ItemGroup>
    <Content Include="Skin\WMCSkin\screens\master_bare_info.xaml">
      <SubType>Designer</SubType>
    </Content>
  </ItemGroup>
  <ItemGroup>
    <Content Include="Skin\WMCSkin\screens\SimpleSearch.xaml">
      <SubType>Designer</SubType>
    </Content>
  </ItemGroup>
  <ItemGroup>
    <Content Include="Skin\WMCSkin\screens\FullscreenContentImage.xaml">
      <SubType>Designer</SubType>
    </Content>
  </ItemGroup>
  <ItemGroup>
    <Content Include="Skin\WMCSkin\themes\Dark-WMC\styles\Colors.xaml">
      <Generator>MSBuild:Compile</Generator>
      <SubType>Designer</SubType>
      <CopyToOutputDirectory>Always</CopyToOutputDirectory>
    </Content>
  </ItemGroup>
  <ItemGroup>
    <Folder Include="Skin\WMCSkin\themes\Dark-WMC\fonts\" />
  </ItemGroup>
  <ItemGroup>
    <Content Include="Skin\WMCSkin\screens\CurrentlyPlayingAudio.xaml">
      <SubType>Designer</SubType>
    </Content>
  </ItemGroup>
  <ItemGroup>
    <Content Include="Skin\WMCSkin\screens\FullScreenContentAudio.xaml">
      <SubType>Designer</SubType>
    </Content>
  </ItemGroup>
  <ItemGroup>
    <Content Include="Skin\WMCSkin\themes\default\styles\AudioSpectrumAnalyzer.xaml">
      <SubType>Designer</SubType>
    </Content>
  </ItemGroup>
  <ItemGroup>
    <Content Include="Skin\WMCSkin\themes\default\styles\CurrentlyPlayingStyles.xaml">
      <SubType>Designer</SubType>
    </Content>
  </ItemGroup>
  <ItemGroup>
    <Content Include="Skin\WMCSkin\themes\Turquoise-WMC\styles\Colors.xaml">
      <Generator>MSBuild:Compile</Generator>
      <SubType>Designer</SubType>
    </Content>
  </ItemGroup>
  <ItemGroup>
    <Content Include="Skin\WMCSkin\themes\default\styles\HomeContentStyles.xaml">
      <SubType>Designer</SubType>
    </Content>
  </ItemGroup>
  <ItemGroup>
    <PackageReference Include="SharpDX">
      <Version>4.0.1</Version>
    </PackageReference>
  </ItemGroup>
  <ItemGroup>
    <Content Include="Skin\WMCSkin\screens\FullscreenContentDVD.xaml">
      <SubType>Designer</SubType>
    </Content>
  </ItemGroup>
  <Import Project="$(MSBuildToolsPath)\Microsoft.CSharp.targets" />
  <Import Project="build.targets" />
</Project><|MERGE_RESOLUTION|>--- conflicted
+++ resolved
@@ -43,24 +43,7 @@
     <Prefer32Bit>false</Prefer32Bit>
   </PropertyGroup>
   <ItemGroup>
-<<<<<<< HEAD
-    <Reference Include="SharpDX, Version=4.0.1.0, Culture=neutral, PublicKeyToken=b4dcf0f35e5521f1, processorArchitecture=MSIL">
-      <HintPath>..\..\..\..\Packages\SharpDX.4.0.1\lib\net45\SharpDX.dll</HintPath>
-    </Reference>
-    <Reference Include="SharpDX.Direct2D1">
-      <HintPath>..\..\..\..\Packages\MediaPortal.SharpDX.Direct2D1.2.6.3\lib\SharpDX.Direct2D1.dll</HintPath>
-    </Reference>
-    <Reference Include="SharpDX.Direct3D9, Version=4.0.1.0, Culture=neutral, PublicKeyToken=b4dcf0f35e5521f1, processorArchitecture=MSIL">
-      <HintPath>..\..\..\..\Packages\SharpDX.Direct3D9.4.0.1\lib\net45\SharpDX.Direct3D9.dll</HintPath>
-    </Reference>
-    <Reference Include="SharpDX.DXGI">
-      <HintPath>..\..\..\..\Packages\MediaPortal.SharpDX.DXGI.2.6.3\lib\SharpDX.DXGI.dll</HintPath>
-    </Reference>
-    <Reference Include="SharpDX.Mathematics, Version=4.0.1.0, Culture=neutral, PublicKeyToken=b4dcf0f35e5521f1, processorArchitecture=MSIL">
-      <HintPath>..\..\..\..\Packages\SharpDX.Mathematics.4.0.1\lib\net45\SharpDX.Mathematics.dll</HintPath>
-    </Reference>
-=======
->>>>>>> 53a94b64
+
     <Reference Include="System" />
     <Reference Include="System.Core" />
     <Reference Include="System.Drawing" />
