--- conflicted
+++ resolved
@@ -23,8 +23,8 @@
 #endregion
 
 using System;
-using System.Globalization;
-
+using System.Globalization;
+
 namespace MediaPortal.Common.UserProfileDataManagement
 {
   public class UserDataKeysKnown
@@ -36,39 +36,32 @@
     public const string KEY_ALLOW_ALL_SHARES = "AllowAllShare"; //All user access to all shares
     public const string KEY_ALLOWED_AGE = "AllowedAge"; //The maximum age for which a user can find media items based on content certification systems
     public const string KEY_ALLOW_ALL_AGES = "AllowAllAges"; //All user access to all content regardless of content certification
-<<<<<<< HEAD
-    public const string KEY_INCLUDE_PARENT_GUIDED_CONTENT = "IncludeParentGuidedContent"; //Include media items for which a parent is required
-    public const string KEY_INCLUDE_UNRATED_CONTENT = "IncludeUnratedContent"; //Include media items for which a parent is required
-    public const string KEY_CHANNEL_PLAY_COUNT = "ChannelPlayCount"; //Number of times a user played a channel
-    public const string KEY_CHANNEL_PLAY_DATE = "ChannelPlayDate"; //Date the channel was last played
-=======
     public const string KEY_RESTRICTION_GROUPS = "RestrictionGroups"; //List of group names that are allowed for this user
     public const string KEY_TEMPLATE_ID = "TemplateId"; //ID of user template
     public const string KEY_ENABLE_RESTRICTION_GROUPS = "EnableRestrictionGroups"; //Flag to control if restriction groups should be applied to user
-    public const string KEY_INCLUDE_PARENT_GUIDED_CONTENT = "IncludeParentGuidedContent"; //Include media items for which a parent is required
-    public const string KEY_INCLUDE_UNRATED_CONTENT = "IncludeUnratedContent"; //Include media items for which a parent is required
-    public const string KEY_CHANNEL_PLAY_COUNT = "ChannelPlayCount"; //Number of hours a user played a channel
-    public const string KEY_CHANNEL_PLAY_DATE = "ChannelPlayDate"; //Date the channel was last played
-
-    public static string GetSortablePlayCountString(long value)
-    {
-      return value.ToString("0000000000", CultureInfo.InvariantCulture);
+    public const string KEY_INCLUDE_PARENT_GUIDED_CONTENT = "IncludeParentGuidedContent"; //Include media items for which a parent is required
+    public const string KEY_INCLUDE_UNRATED_CONTENT = "IncludeUnratedContent"; //Include media items for which a parent is required
+    public const string KEY_CHANNEL_PLAY_COUNT = "ChannelPlayCount"; //Number of hours a user played a channel
+    public const string KEY_CHANNEL_PLAY_DATE = "ChannelPlayDate"; //Date the channel was last played
+
+    public static string GetSortablePlayCountString(long value)
+    {
+      return value.ToString("0000000000", CultureInfo.InvariantCulture);
+    }
+
+    public static string GetSortableChannelPlayCountString(double value)
+    {
+      return value.ToString("0000000000.0000000000", CultureInfo.InvariantCulture);
+    }
+
+    public static string GetSortablePlayPercentageString(int value)
+    {
+      return value.ToString("000");
+    }
+
+    public static string GetSortablePlayDateString(DateTime value)
+    {
+      return value.ToString("s", CultureInfo.InvariantCulture);
     }
-
-    public static string GetSortableChannelPlayCountString(double value)
-    {
-      return value.ToString("0000000000.0000000000", CultureInfo.InvariantCulture);
-    }
-
-    public static string GetSortablePlayPercentageString(int value)
-    {
-      return value.ToString("000");
-    }
-
-    public static string GetSortablePlayDateString(DateTime value)
-    {
-      return value.ToString("s", CultureInfo.InvariantCulture);
-    }
->>>>>>> ca5fa06b
   }
 }