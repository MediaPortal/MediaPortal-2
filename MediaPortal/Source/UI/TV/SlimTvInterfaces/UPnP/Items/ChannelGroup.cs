<<<<<<< HEAD
#region Copyright (C) 2007-2017 Team MediaPortal

/*
    Copyright (C) 2007-2017 Team MediaPortal
    http://www.team-mediaportal.com

    This file is part of MediaPortal 2

    MediaPortal 2 is free software: you can redistribute it and/or modify
    it under the terms of the GNU General Public License as published by
    the Free Software Foundation, either version 3 of the License, or
    (at your option) any later version.

    MediaPortal 2 is distributed in the hope that it will be useful,
    but WITHOUT ANY WARRANTY; without even the implied warranty of
    MERCHANTABILITY or FITNESS FOR A PARTICULAR PURPOSE. See the
    GNU General Public License for more details.

    You should have received a copy of the GNU General Public License
    along with MediaPortal 2. If not, see <http://www.gnu.org/licenses/>.
*/

#endregion

using System.IO;
using System.Xml;
using System.Xml.Serialization;
using MediaPortal.Common.UserProfileDataManagement;
using MediaPortal.Plugins.SlimTv.Interfaces.Items;

namespace MediaPortal.Plugins.SlimTv.Interfaces.UPnP.Items
{
  public class ChannelGroup : IChannelGroup, IUserRestriction
  {
    private static XmlSerializer _xmlSerializer;

    #region IChannelGroup Member

    public int ServerIndex { get; set; }

    public int ChannelGroupId { get; set; }

    public string Name { get; set; }

    public MediaType MediaType { get; set; }

    public int SortOrder { get; set; }


    #endregion

    /// <summary>
    /// Serializes this ChannelGroup instance to the given <paramref name="writer"/>.
    /// </summary>
    /// <param name="writer">Writer to write the XML serialization to.</param>
    public void Serialize(XmlWriter writer)
    {
      XmlSerializer xs = GetOrCreateXMLSerializer();
      xs.Serialize(writer, this);
    }

    /// <summary>
    /// Deserializes a ChannelGroup instance from a given XML fragment.
    /// </summary>
    /// <param name="str">XML fragment containing a serialized user profile instance.</param>
    /// <returns>Deserialized instance.</returns>
    public static ChannelGroup Deserialize(string str)
    {
      XmlSerializer xs = GetOrCreateXMLSerializer();
      using (StringReader reader = new StringReader(str))
        return xs.Deserialize(reader) as ChannelGroup;
    }

    /// <summary>
    /// Deserializes a ChannelGroup instance from a given <paramref name="reader"/>.
    /// </summary>
    /// <param name="reader">XML reader containing a serialized user profile instance.</param>
    /// <returns>Deserialized instance.</returns>
    public static ChannelGroup Deserialize(XmlReader reader)
    {
      XmlSerializer xs = GetOrCreateXMLSerializer();
      return xs.Deserialize(reader) as ChannelGroup;
    }

    protected static XmlSerializer GetOrCreateXMLSerializer()
    {
      return _xmlSerializer ?? (_xmlSerializer = new XmlSerializer(typeof(ChannelGroup)));
    }

    [XmlIgnore]
    public string RestrictionGroup { get { return string.Format("TV: Group: {0}", Name); } set { /* read only */ } }
  }
}
=======
#region Copyright (C) 2007-2018 Team MediaPortal

/*
    Copyright (C) 2007-2018 Team MediaPortal
    http://www.team-mediaportal.com

    This file is part of MediaPortal 2

    MediaPortal 2 is free software: you can redistribute it and/or modify
    it under the terms of the GNU General Public License as published by
    the Free Software Foundation, either version 3 of the License, or
    (at your option) any later version.

    MediaPortal 2 is distributed in the hope that it will be useful,
    but WITHOUT ANY WARRANTY; without even the implied warranty of
    MERCHANTABILITY or FITNESS FOR A PARTICULAR PURPOSE. See the
    GNU General Public License for more details.

    You should have received a copy of the GNU General Public License
    along with MediaPortal 2. If not, see <http://www.gnu.org/licenses/>.
*/

#endregion

using System.IO;
using System.Xml;
using System.Xml.Serialization;
using MediaPortal.Common.UserProfileDataManagement;
using MediaPortal.Plugins.SlimTv.Interfaces.Items;

namespace MediaPortal.Plugins.SlimTv.Interfaces.UPnP.Items
{
  public class ChannelGroup : IChannelGroup, IUserRestriction
  {
    private static XmlSerializer _xmlSerializer;

    #region IChannelGroup Member

    public int ServerIndex { get; set; }

    public int ChannelGroupId { get; set; }

    public string Name { get; set; }

    #endregion

    /// <summary>
    /// Serializes this ChannelGroup instance to the given <paramref name="writer"/>.
    /// </summary>
    /// <param name="writer">Writer to write the XML serialization to.</param>
    public void Serialize(XmlWriter writer)
    {
      XmlSerializer xs = GetOrCreateXMLSerializer();
      xs.Serialize(writer, this);
    }

    /// <summary>
    /// Deserializes a ChannelGroup instance from a given XML fragment.
    /// </summary>
    /// <param name="str">XML fragment containing a serialized user profile instance.</param>
    /// <returns>Deserialized instance.</returns>
    public static ChannelGroup Deserialize(string str)
    {
      XmlSerializer xs = GetOrCreateXMLSerializer();
      using (StringReader reader = new StringReader(str))
        return xs.Deserialize(reader) as ChannelGroup;
    }

    /// <summary>
    /// Deserializes a ChannelGroup instance from a given <paramref name="reader"/>.
    /// </summary>
    /// <param name="reader">XML reader containing a serialized user profile instance.</param>
    /// <returns>Deserialized instance.</returns>
    public static ChannelGroup Deserialize(XmlReader reader)
    {
      XmlSerializer xs = GetOrCreateXMLSerializer();
      return xs.Deserialize(reader) as ChannelGroup;
    }

    protected static XmlSerializer GetOrCreateXMLSerializer()
    {
      return _xmlSerializer ?? (_xmlSerializer = new XmlSerializer(typeof(ChannelGroup)));
    }

    [XmlIgnore]
    public string RestrictionGroup { get { return string.Format("TV: Group: {0}", Name); } set { /* read only */ } }
  }
}
>>>>>>> 9895caa1
<|MERGE_RESOLUTION|>--- conflicted
+++ resolved
@@ -1,184 +1,93 @@
-<<<<<<< HEAD
-#region Copyright (C) 2007-2017 Team MediaPortal
-
-/*
-    Copyright (C) 2007-2017 Team MediaPortal
-    http://www.team-mediaportal.com
-
-    This file is part of MediaPortal 2
-
-    MediaPortal 2 is free software: you can redistribute it and/or modify
-    it under the terms of the GNU General Public License as published by
-    the Free Software Foundation, either version 3 of the License, or
-    (at your option) any later version.
-
-    MediaPortal 2 is distributed in the hope that it will be useful,
-    but WITHOUT ANY WARRANTY; without even the implied warranty of
-    MERCHANTABILITY or FITNESS FOR A PARTICULAR PURPOSE. See the
-    GNU General Public License for more details.
-
-    You should have received a copy of the GNU General Public License
-    along with MediaPortal 2. If not, see <http://www.gnu.org/licenses/>.
-*/
-
-#endregion
-
-using System.IO;
-using System.Xml;
-using System.Xml.Serialization;
-using MediaPortal.Common.UserProfileDataManagement;
-using MediaPortal.Plugins.SlimTv.Interfaces.Items;
-
-namespace MediaPortal.Plugins.SlimTv.Interfaces.UPnP.Items
-{
-  public class ChannelGroup : IChannelGroup, IUserRestriction
-  {
-    private static XmlSerializer _xmlSerializer;
-
-    #region IChannelGroup Member
-
-    public int ServerIndex { get; set; }
-
-    public int ChannelGroupId { get; set; }
-
-    public string Name { get; set; }
-
-    public MediaType MediaType { get; set; }
-
-    public int SortOrder { get; set; }
-
-
-    #endregion
-
-    /// <summary>
-    /// Serializes this ChannelGroup instance to the given <paramref name="writer"/>.
-    /// </summary>
-    /// <param name="writer">Writer to write the XML serialization to.</param>
-    public void Serialize(XmlWriter writer)
-    {
-      XmlSerializer xs = GetOrCreateXMLSerializer();
-      xs.Serialize(writer, this);
-    }
-
-    /// <summary>
-    /// Deserializes a ChannelGroup instance from a given XML fragment.
-    /// </summary>
-    /// <param name="str">XML fragment containing a serialized user profile instance.</param>
-    /// <returns>Deserialized instance.</returns>
-    public static ChannelGroup Deserialize(string str)
-    {
-      XmlSerializer xs = GetOrCreateXMLSerializer();
-      using (StringReader reader = new StringReader(str))
-        return xs.Deserialize(reader) as ChannelGroup;
-    }
-
-    /// <summary>
-    /// Deserializes a ChannelGroup instance from a given <paramref name="reader"/>.
-    /// </summary>
-    /// <param name="reader">XML reader containing a serialized user profile instance.</param>
-    /// <returns>Deserialized instance.</returns>
-    public static ChannelGroup Deserialize(XmlReader reader)
-    {
-      XmlSerializer xs = GetOrCreateXMLSerializer();
-      return xs.Deserialize(reader) as ChannelGroup;
-    }
-
-    protected static XmlSerializer GetOrCreateXMLSerializer()
-    {
-      return _xmlSerializer ?? (_xmlSerializer = new XmlSerializer(typeof(ChannelGroup)));
-    }
-
-    [XmlIgnore]
-    public string RestrictionGroup { get { return string.Format("TV: Group: {0}", Name); } set { /* read only */ } }
-  }
-}
-=======
-#region Copyright (C) 2007-2018 Team MediaPortal
-
-/*
-    Copyright (C) 2007-2018 Team MediaPortal
-    http://www.team-mediaportal.com
-
-    This file is part of MediaPortal 2
-
-    MediaPortal 2 is free software: you can redistribute it and/or modify
-    it under the terms of the GNU General Public License as published by
-    the Free Software Foundation, either version 3 of the License, or
-    (at your option) any later version.
-
-    MediaPortal 2 is distributed in the hope that it will be useful,
-    but WITHOUT ANY WARRANTY; without even the implied warranty of
-    MERCHANTABILITY or FITNESS FOR A PARTICULAR PURPOSE. See the
-    GNU General Public License for more details.
-
-    You should have received a copy of the GNU General Public License
-    along with MediaPortal 2. If not, see <http://www.gnu.org/licenses/>.
-*/
-
-#endregion
-
-using System.IO;
-using System.Xml;
-using System.Xml.Serialization;
-using MediaPortal.Common.UserProfileDataManagement;
-using MediaPortal.Plugins.SlimTv.Interfaces.Items;
-
-namespace MediaPortal.Plugins.SlimTv.Interfaces.UPnP.Items
-{
-  public class ChannelGroup : IChannelGroup, IUserRestriction
-  {
-    private static XmlSerializer _xmlSerializer;
-
-    #region IChannelGroup Member
-
-    public int ServerIndex { get; set; }
-
-    public int ChannelGroupId { get; set; }
-
-    public string Name { get; set; }
-
-    #endregion
-
-    /// <summary>
-    /// Serializes this ChannelGroup instance to the given <paramref name="writer"/>.
-    /// </summary>
-    /// <param name="writer">Writer to write the XML serialization to.</param>
-    public void Serialize(XmlWriter writer)
-    {
-      XmlSerializer xs = GetOrCreateXMLSerializer();
-      xs.Serialize(writer, this);
-    }
-
-    /// <summary>
-    /// Deserializes a ChannelGroup instance from a given XML fragment.
-    /// </summary>
-    /// <param name="str">XML fragment containing a serialized user profile instance.</param>
-    /// <returns>Deserialized instance.</returns>
-    public static ChannelGroup Deserialize(string str)
-    {
-      XmlSerializer xs = GetOrCreateXMLSerializer();
-      using (StringReader reader = new StringReader(str))
-        return xs.Deserialize(reader) as ChannelGroup;
-    }
-
-    /// <summary>
-    /// Deserializes a ChannelGroup instance from a given <paramref name="reader"/>.
-    /// </summary>
-    /// <param name="reader">XML reader containing a serialized user profile instance.</param>
-    /// <returns>Deserialized instance.</returns>
-    public static ChannelGroup Deserialize(XmlReader reader)
-    {
-      XmlSerializer xs = GetOrCreateXMLSerializer();
-      return xs.Deserialize(reader) as ChannelGroup;
-    }
-
-    protected static XmlSerializer GetOrCreateXMLSerializer()
-    {
-      return _xmlSerializer ?? (_xmlSerializer = new XmlSerializer(typeof(ChannelGroup)));
-    }
-
-    [XmlIgnore]
-    public string RestrictionGroup { get { return string.Format("TV: Group: {0}", Name); } set { /* read only */ } }
-  }
-}
->>>>>>> 9895caa1
+#region Copyright (C) 2007-2018 Team MediaPortal
+
+/*
+    Copyright (C) 2007-2018 Team MediaPortal
+    http://www.team-mediaportal.com
+
+    This file is part of MediaPortal 2
+
+    MediaPortal 2 is free software: you can redistribute it and/or modify
+    it under the terms of the GNU General Public License as published by
+    the Free Software Foundation, either version 3 of the License, or
+    (at your option) any later version.
+
+    MediaPortal 2 is distributed in the hope that it will be useful,
+    but WITHOUT ANY WARRANTY; without even the implied warranty of
+    MERCHANTABILITY or FITNESS FOR A PARTICULAR PURPOSE. See the
+    GNU General Public License for more details.
+
+    You should have received a copy of the GNU General Public License
+    along with MediaPortal 2. If not, see <http://www.gnu.org/licenses/>.
+*/
+
+#endregion
+
+using System.IO;
+using System.Xml;
+using System.Xml.Serialization;
+using MediaPortal.Common.UserProfileDataManagement;
+using MediaPortal.Plugins.SlimTv.Interfaces.Items;
+
+namespace MediaPortal.Plugins.SlimTv.Interfaces.UPnP.Items
+{
+  public class ChannelGroup : IChannelGroup, IUserRestriction
+  {
+    private static XmlSerializer _xmlSerializer;
+
+    #region IChannelGroup Member
+
+    public int ServerIndex { get; set; }
+
+    public int ChannelGroupId { get; set; }
+
+    public string Name { get; set; }
+
+    public MediaType MediaType { get; set; }
+
+    public int SortOrder { get; set; }
+
+
+    #endregion
+
+    /// <summary>
+    /// Serializes this ChannelGroup instance to the given <paramref name="writer"/>.
+    /// </summary>
+    /// <param name="writer">Writer to write the XML serialization to.</param>
+    public void Serialize(XmlWriter writer)
+    {
+      XmlSerializer xs = GetOrCreateXMLSerializer();
+      xs.Serialize(writer, this);
+    }
+
+    /// <summary>
+    /// Deserializes a ChannelGroup instance from a given XML fragment.
+    /// </summary>
+    /// <param name="str">XML fragment containing a serialized user profile instance.</param>
+    /// <returns>Deserialized instance.</returns>
+    public static ChannelGroup Deserialize(string str)
+    {
+      XmlSerializer xs = GetOrCreateXMLSerializer();
+      using (StringReader reader = new StringReader(str))
+        return xs.Deserialize(reader) as ChannelGroup;
+    }
+
+    /// <summary>
+    /// Deserializes a ChannelGroup instance from a given <paramref name="reader"/>.
+    /// </summary>
+    /// <param name="reader">XML reader containing a serialized user profile instance.</param>
+    /// <returns>Deserialized instance.</returns>
+    public static ChannelGroup Deserialize(XmlReader reader)
+    {
+      XmlSerializer xs = GetOrCreateXMLSerializer();
+      return xs.Deserialize(reader) as ChannelGroup;
+    }
+
+    protected static XmlSerializer GetOrCreateXMLSerializer()
+    {
+      return _xmlSerializer ?? (_xmlSerializer = new XmlSerializer(typeof(ChannelGroup)));
+    }
+
+    [XmlIgnore]
+    public string RestrictionGroup { get { return string.Format("TV: Group: {0}", Name); } set { /* read only */ } }
+  }
+}