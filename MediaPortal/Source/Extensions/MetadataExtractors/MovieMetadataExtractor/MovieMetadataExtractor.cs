#region Copyright (C) 2007-2017 Team MediaPortal

/*
    Copyright (C) 2007-2017 Team MediaPortal
    http://www.team-mediaportal.com

    This file is part of MediaPortal 2

    MediaPortal 2 is free software: you can redistribute it and/or modify
    it under the terms of the GNU General Public License as published by
    the Free Software Foundation, either version 3 of the License, or
    (at your option) any later version.

    MediaPortal 2 is distributed in the hope that it will be useful,
    but WITHOUT ANY WARRANTY; without even the implied warranty of
    MERCHANTABILITY or FITNESS FOR A PARTICULAR PURPOSE. See the
    GNU General Public License for more details.

    You should have received a copy of the GNU General Public License
    along with MediaPortal 2. If not, see <http://www.gnu.org/licenses/>.
*/

#endregion

using MediaPortal.Common;
using MediaPortal.Common.Logging;
using MediaPortal.Common.MediaManagement;
using MediaPortal.Common.MediaManagement.DefaultItemAspects;
using MediaPortal.Common.MediaManagement.Helpers;
using MediaPortal.Common.Messaging;
using MediaPortal.Common.ResourceAccess;
using MediaPortal.Common.Services.Settings;
using MediaPortal.Extensions.MetadataExtractors.MovieMetadataExtractor.Matchers;
using MediaPortal.Extensions.MetadataExtractors.MovieMetadataExtractor.Settings;
using MediaPortal.Extensions.OnlineLibraries;
using System;
using System.Collections.Generic;
using System.IO;
using System.Linq;
using System.Threading;
using System.Threading.Tasks;

namespace MediaPortal.Extensions.MetadataExtractors.MovieMetadataExtractor
{
  /// <summary>
  /// MediaPortal 2 metadata extractor implementation for Movies.
  /// </summary>
  public class MovieMetadataExtractor : IMetadataExtractor, IDisposable
  {
    #region Constants

    /// <summary>
    /// GUID string for the video metadata extractor.
    /// </summary>
    public const string METADATAEXTRACTOR_ID_STR = "C2800928-8A57-4979-A95F-3CE6F3EBAB92";

    /// <summary>
    /// Video metadata extractor GUID.
    /// </summary>
    public static Guid METADATAEXTRACTOR_ID = new Guid(METADATAEXTRACTOR_ID_STR);

    protected const string MEDIA_CATEGORY_NAME_MOVIE = "Movie";
    public const double MINIMUM_HOUR_AGE_BEFORE_UPDATE = 0.5;

    #endregion

    #region Protected fields and classes

    protected static ICollection<MediaCategory> MEDIA_CATEGORIES = new List<MediaCategory>();
    private static readonly ICollection<String> IMG_EXTENSIONS = new HashSet<string>(StringComparer.InvariantCultureIgnoreCase) { ".jpg", ".png", ".tbn" };

    protected MetadataExtractorMetadata _metadata;
    protected AsynchronousMessageQueue _messageQueue;
    protected int _importerCount;
    protected SettingsChangeWatcher<MovieMetadataExtractorSettings> _settingWatcher;

    #endregion

    #region Ctor

    static MovieMetadataExtractor()
    {
      MediaCategory movieCategory;
      IMediaAccessor mediaAccessor = ServiceRegistration.Get<IMediaAccessor>();
      if (!mediaAccessor.MediaCategories.TryGetValue(MEDIA_CATEGORY_NAME_MOVIE, out movieCategory))
        movieCategory = mediaAccessor.RegisterMediaCategory(MEDIA_CATEGORY_NAME_MOVIE, new List<MediaCategory> { DefaultMediaCategories.Video });
      MEDIA_CATEGORIES.Add(movieCategory);
    }

    public MovieMetadataExtractor()
    {
      _metadata = new MetadataExtractorMetadata(METADATAEXTRACTOR_ID, "Movies metadata extractor", MetadataExtractorPriority.External, true,
          MEDIA_CATEGORIES, new MediaItemAspectMetadata[]
              {
                MediaAspect.Metadata,
                MovieAspect.Metadata
              });

      _messageQueue = new AsynchronousMessageQueue(this, new string[]
        {
            ImporterWorkerMessaging.CHANNEL,
        });
      _messageQueue.MessageReceived += OnMessageReceived;
      _messageQueue.Start();

      _settingWatcher = new SettingsChangeWatcher<MovieMetadataExtractorSettings>();
      _settingWatcher.SettingsChanged += SettingsChanged;

      LoadSettings();
    }

    public void Dispose()
    {
      _messageQueue.Shutdown();
    }

    private void OnMessageReceived(AsynchronousMessageQueue queue, SystemMessage message)
    {
      if (message.ChannelName == ImporterWorkerMessaging.CHANNEL)
      {
        ImporterWorkerMessaging.MessageType messageType = (ImporterWorkerMessaging.MessageType)message.MessageType;
        switch (messageType)
        {
          case ImporterWorkerMessaging.MessageType.ImportStarted:
            if (Interlocked.Increment(ref _importerCount) == 1)
            {
              IMediaFanArtHandler fanartHandler;
              if (ServiceRegistration.Get<IMediaAccessor>().LocalFanArtHandlers.TryGetValue(MovieFanArtHandler.FANARTHANDLER_ID, out fanartHandler))
                fanartHandler.ClearCache();
            }
            break;
        }
      }
    }

    #endregion

    #region Settings

    public static bool SkipOnlineSearches { get; private set; }
    public static bool SkipFanArtDownload { get; private set; }
    public static bool CacheOfflineFanArt { get; private set; }
    public static bool CacheLocalFanArt { get; private set; }
    public static bool IncludeActorDetails { get; private set; }
    public static bool IncludeCharacterDetails { get; private set; }
    public static bool IncludeDirectorDetails { get; private set; }
    public static bool IncludeProductionCompanyDetails { get; private set; }
    public static bool IncludeWriterDetails { get; private set; }
    public static bool OnlyLocalMedia { get; private set; }

    private void LoadSettings()
    {
      SkipOnlineSearches = _settingWatcher.Settings.SkipOnlineSearches;
      SkipFanArtDownload = _settingWatcher.Settings.SkipFanArtDownload;
      CacheOfflineFanArt = _settingWatcher.Settings.CacheOfflineFanArt;
      CacheLocalFanArt = _settingWatcher.Settings.CacheLocalFanArt;
      IncludeActorDetails = _settingWatcher.Settings.IncludeActorDetails;
      IncludeCharacterDetails = _settingWatcher.Settings.IncludeCharacterDetails;
      IncludeDirectorDetails = _settingWatcher.Settings.IncludeDirectorDetails;
      IncludeProductionCompanyDetails = _settingWatcher.Settings.IncludeProductionCompanyDetails;
      IncludeWriterDetails = _settingWatcher.Settings.IncludeWriterDetails;
      OnlyLocalMedia = _settingWatcher.Settings.OnlyLocalMedia;
    }

    private void SettingsChanged(object sender, EventArgs e)
    {
      LoadSettings();
    }

    #endregion

    #region Private methods

    private async Task<bool> ExtractMovieData(ILocalFsResourceAccessor lfsra, IDictionary<Guid, IList<MediaItemAspect>> extractedAspectData)
    {
      // VideoAspect must be present to be sure it is actually a video resource.
      if (!extractedAspectData.ContainsKey(VideoAspect.ASPECT_ID) && !extractedAspectData.ContainsKey(SubtitleAspect.ASPECT_ID))
        return false;

      // Calling EnsureLocalFileSystemAccess not necessary; only string operation
      string[] pathsToTest = new[] { lfsra.LocalFileSystemPath, lfsra.CanonicalLocalResourcePath.ToString() };
      string title = null;
      string sortTitle = null;
<<<<<<< HEAD
      // VideoAspect must be present to be sure it is actually a video resource.
      if (!extractedAspectData.ContainsKey(VideoAspect.ASPECT_ID) && !extractedAspectData.ContainsKey(SubtitleAspect.ASPECT_ID))
        return false;

      if (!extractedAspectData.ContainsKey(VideoAspect.ASPECT_ID) && extractedAspectData.ContainsKey(SubtitleAspect.ASPECT_ID) && !importOnly)
        return false; //Subtitles can only be imported not refreshed

      bool refresh = false;
      if (extractedAspectData.ContainsKey(MovieAspect.ASPECT_ID))
        refresh = true;
=======
>>>>>>> ca5fa06b

      MovieInfo movieInfo = new MovieInfo();
      if (extractedAspectData.ContainsKey(MovieAspect.ASPECT_ID))
        movieInfo.FromMetadata(extractedAspectData);

      if (movieInfo.MovieName.IsEmpty)
      {
        //Try to get title
        if (MediaItemAspect.TryGetAttribute(extractedAspectData, MediaAspect.ATTR_TITLE, out title) &&
          !string.IsNullOrEmpty(title) && !lfsra.ResourceName.StartsWith(title, StringComparison.InvariantCultureIgnoreCase))
        {
          //The title may still contain tags and other noise, try and parse it for a title and year.
          MovieNameMatcher.MatchTitleYear(title, movieInfo);
        }
      }
      if (movieInfo.MovieNameSort.IsEmpty)
      {
        //Try to get sort title
        if (MediaItemAspect.TryGetAttribute(extractedAspectData, MediaAspect.ATTR_SORT_TITLE, out sortTitle) && !string.IsNullOrEmpty(sortTitle))
        {
          movieInfo.MovieNameSort = sortTitle;
        }
      }

      if (movieInfo.MovieDbId == 0)
      {
        try
        {
          // Try to use an existing TMDB id for exact mapping
          string tmdbId = await MatroskaMatcher.TryMatchTmdbIdAsync(lfsra).ConfigureAwait(false);
          if (!string.IsNullOrEmpty(tmdbId))
            movieInfo.MovieDbId = Convert.ToInt32(tmdbId);
        }
        catch (Exception ex)
        {
          ServiceRegistration.Get<ILogger>().Debug("MoviesMetadataExtractor: Exception reading TMDB ID for '{0}'", ex, lfsra.CanonicalLocalResourcePath);
        }
      }

      if (string.IsNullOrEmpty(movieInfo.ImdbId))
      {
        try
        {
          // Try to use an existing IMDB id for exact mapping
          string imdbId = await MatroskaMatcher.TryMatchImdbIdAsync(lfsra).ConfigureAwait(false);
          if (!string.IsNullOrEmpty(imdbId))
            movieInfo.ImdbId = imdbId;
          else if (pathsToTest.Any(path => ImdbIdMatcher.TryMatchImdbId(path, out imdbId)))
            movieInfo.ImdbId = imdbId;
        }
        catch (Exception ex)
        {
          ServiceRegistration.Get<ILogger>().Debug("MoviesMetadataExtractor: Exception reading IMDB ID for '{0}'", ex, lfsra.CanonicalLocalResourcePath);
        }
      }

      if (!movieInfo.IsBaseInfoPresent)
      {
        // Also test the full path year. This is useful if the path contains the real name and year.
        foreach (string path in pathsToTest)
        {
          if (MovieNameMatcher.MatchTitleYear(path, movieInfo))
            break;
        }
        //Fall back to MediaAspect.ATTR_TITLE
        if (movieInfo.MovieName.IsEmpty && !string.IsNullOrEmpty(title))
          movieInfo.MovieName = title;

        /* Clear the names from unwanted strings */
        MovieNameMatcher.CleanupTitle(movieInfo);
      }

      if (!movieInfo.ReleaseDate.HasValue && !movieInfo.HasExternalId)
      {
        // When searching movie title, the year can be relevant for multiple titles with same name but different years
        DateTime recordingDate;
        if (MediaItemAspect.TryGetAttribute(extractedAspectData, MediaAspect.ATTR_RECORDINGTIME, out recordingDate))
          movieInfo.ReleaseDate = recordingDate;
      }

      // Allow the online lookup to choose best matching language for metadata
      if (movieInfo.Languages.Count == 0)
      {
        IList<MultipleMediaItemAspect> audioAspects;
        if (MediaItemAspect.TryGetAspects(extractedAspectData, VideoAudioStreamAspect.Metadata, out audioAspects))
        {
          foreach (MultipleMediaItemAspect aspect in audioAspects)
          {
            string language = (string)aspect.GetAttributeValue(VideoAudioStreamAspect.ATTR_AUDIOLANGUAGE);
            if (!string.IsNullOrEmpty(language) && !movieInfo.Languages.Contains(language))
              movieInfo.Languages.Add(language);
          }
        }
      }

      try
      {
        await MatroskaMatcher.ExtractFromTagsAsync(lfsra, movieInfo).ConfigureAwait(false);
        MP4Matcher.ExtractFromTags(lfsra, movieInfo);
      }
      catch (Exception ex)
      {
        ServiceRegistration.Get<ILogger>().Debug("MoviesMetadataExtractor: Exception reading tags for '{0}'", ex, lfsra.CanonicalLocalResourcePath);
      }

      if (SkipOnlineSearches && !SkipFanArtDownload)
      {
        MovieInfo tempInfo = movieInfo.Clone();
        if (await OnlineMatcherService.Instance.FindAndUpdateMovieAsync(tempInfo).ConfigureAwait(false))
        {
          movieInfo.CopyIdsFrom(tempInfo);
          movieInfo.HasChanged = tempInfo.HasChanged;
        }
      }
      else if (!SkipOnlineSearches)
      {
        await OnlineMatcherService.Instance.FindAndUpdateMovieAsync(movieInfo).ConfigureAwait(false);
      }

      //Send it to the videos section
      if (!SkipOnlineSearches && !movieInfo.HasExternalId)
        return false;

      //Create custom collection (overrides online collection)
      MovieCollectionInfo collectionInfo = movieInfo.CloneBasicInstance<MovieCollectionInfo>();
      string collectionName;
      if (string.IsNullOrEmpty(collectionInfo.NameId) && CollectionFolderHasFanArt(lfsra, out collectionName))
      {
        collectionInfo = new MovieCollectionInfo();
        collectionInfo.CollectionName = collectionName;
        if (!collectionInfo.CollectionName.IsEmpty)
        {
          movieInfo.CollectionName = collectionInfo.CollectionName;
          movieInfo.CopyIdsFrom(collectionInfo); //Reset ID's
          movieInfo.HasChanged = true;
        }
      }
      movieInfo.AssignNameId();

      if (movieInfo.MovieNameSort.IsEmpty)
      {
        if (!movieInfo.CollectionName.IsEmpty && movieInfo.ReleaseDate.HasValue)
          movieInfo.MovieNameSort = $"{movieInfo.CollectionName.Text} {movieInfo.ReleaseDate.Value.Year}-{movieInfo.ReleaseDate.Value.Month.ToString("00")}";
        else if (!movieInfo.MovieName.IsEmpty)
          movieInfo.MovieNameSort = BaseInfo.GetSortTitle(movieInfo.MovieName.Text);
        else
          movieInfo.MovieNameSort = BaseInfo.GetSortTitle(title);
      }
      movieInfo.SetMetadata(extractedAspectData);

      return movieInfo.IsBaseInfoPresent;
    }

    private bool CollectionFolderHasFanArt(ILocalFsResourceAccessor lfsra, out string collectionName)
    {
      collectionName = null;

      // File based access
      try
      {
        using (lfsra.EnsureLocalFileSystemAccess())
        {
          string collectionMediaItemDirectoryPath;
          if (Directory.GetParent(lfsra.LocalFileSystemPath) != null && Directory.GetParent(Directory.GetParent(lfsra.LocalFileSystemPath).FullName) != null)
          {
            DirectoryInfo dir = Directory.GetParent(Directory.GetParent(lfsra.LocalFileSystemPath).FullName);
            collectionMediaItemDirectoryPath = dir.FullName;
            collectionName = dir.Name;
          }
          else
            return false;

          var potentialFanArtFiles = GetPotentialFanArtFiles(collectionMediaItemDirectoryPath);

          if ((from potentialFanArtFile in potentialFanArtFiles
               let potentialFanArtFileNameWithoutExtension = Path.GetFileNameWithoutExtension(potentialFanArtFile.ToString()).ToLowerInvariant()
               where potentialFanArtFileNameWithoutExtension == "poster" || potentialFanArtFileNameWithoutExtension == "folder" || potentialFanArtFileNameWithoutExtension == "movieset-poster"
               select potentialFanArtFile).Count() > 0)
            return true;

          if ((from potentialFanArtFile in potentialFanArtFiles
               let potentialFanArtFileNameWithoutExtension = Path.GetFileNameWithoutExtension(potentialFanArtFile.ToString()).ToLowerInvariant()
               where potentialFanArtFileNameWithoutExtension == "banner" || potentialFanArtFileNameWithoutExtension == "movieset-banner"
               select potentialFanArtFile).Count() > 0)
            return true;

          if ((from potentialFanArtFile in potentialFanArtFiles
               let potentialFanArtFileNameWithoutExtension = Path.GetFileNameWithoutExtension(potentialFanArtFile.ToString()).ToLowerInvariant()
               where potentialFanArtFileNameWithoutExtension == "backdrop" || potentialFanArtFileNameWithoutExtension == "fanart" || potentialFanArtFileNameWithoutExtension == "movieset-fanart"
               select potentialFanArtFile).Count() > 0)
            return true;

          string fanArtFolder = Path.Combine(collectionMediaItemDirectoryPath, "ExtraFanArt");
          if (Directory.Exists(fanArtFolder))
            if (GetPotentialFanArtFiles(fanArtFolder).Count() > 0)
              return true;
        }
      }
      catch
      {
      }
      return false;
    }

    private List<string> GetPotentialFanArtFiles(string folderName)
    {
      var result = new List<string>();
      if (!Directory.Exists(folderName))
        return result;
      foreach (var file in Directory.GetFiles(folderName))
        if (IMG_EXTENSIONS.Contains(Path.GetExtension(file)))
          result.Add(file);
      return result;
    }

    #endregion

    #region IMetadataExtractor implementation

    public MetadataExtractorMetadata Metadata
    {
      get { return _metadata; }
    }

    public async Task<bool> TryExtractMetadataAsync(IResourceAccessor mediaItemAccessor, IDictionary<Guid, IList<MediaItemAspect>> extractedAspectData, bool forceQuickMode)
    {
      try
      {
        if (forceQuickMode)
          return false;

        if (!(mediaItemAccessor is IFileSystemResourceAccessor))
          return false;
        using (LocalFsResourceAccessorHelper rah = new LocalFsResourceAccessorHelper(mediaItemAccessor))
          return await ExtractMovieData(rah.LocalFsResourceAccessor, extractedAspectData).ConfigureAwait(false);
      }
      catch (Exception e)
      {
        // Only log at the info level here - And simply return false. This lets the caller know that we
        // couldn't perform our task here.
        ServiceRegistration.Get<ILogger>().Info("MoviesMetadataExtractor: Exception reading resource '{0}' (Text: '{1}')", mediaItemAccessor.CanonicalLocalResourcePath, e.Message);
      }
      return false;
    }

<<<<<<< HEAD
    public bool IsSingleResource(IResourceAccessor mediaItemAccessor)
=======
    public bool IsDirectorySingleResource(IResourceAccessor mediaItemAccessor)
>>>>>>> ca5fa06b
    {
      return false;
    }

    public bool IsStubResource(IResourceAccessor mediaItemAccessor)
    {
      return false;
    }

    public bool TryExtractStubItems(IResourceAccessor mediaItemAccessor, ICollection<IDictionary<Guid, IList<MediaItemAspect>>> extractedStubAspectData)
    {
      return false;
    }

    #endregion
  }
}<|MERGE_RESOLUTION|>--- conflicted
+++ resolved
@@ -181,19 +181,6 @@
       string[] pathsToTest = new[] { lfsra.LocalFileSystemPath, lfsra.CanonicalLocalResourcePath.ToString() };
       string title = null;
       string sortTitle = null;
-<<<<<<< HEAD
-      // VideoAspect must be present to be sure it is actually a video resource.
-      if (!extractedAspectData.ContainsKey(VideoAspect.ASPECT_ID) && !extractedAspectData.ContainsKey(SubtitleAspect.ASPECT_ID))
-        return false;
-
-      if (!extractedAspectData.ContainsKey(VideoAspect.ASPECT_ID) && extractedAspectData.ContainsKey(SubtitleAspect.ASPECT_ID) && !importOnly)
-        return false; //Subtitles can only be imported not refreshed
-
-      bool refresh = false;
-      if (extractedAspectData.ContainsKey(MovieAspect.ASPECT_ID))
-        refresh = true;
-=======
->>>>>>> ca5fa06b
 
       MovieInfo movieInfo = new MovieInfo();
       if (extractedAspectData.ContainsKey(MovieAspect.ASPECT_ID))
@@ -439,11 +426,7 @@
       return false;
     }
 
-<<<<<<< HEAD
-    public bool IsSingleResource(IResourceAccessor mediaItemAccessor)
-=======
     public bool IsDirectorySingleResource(IResourceAccessor mediaItemAccessor)
->>>>>>> ca5fa06b
     {
       return false;
     }
