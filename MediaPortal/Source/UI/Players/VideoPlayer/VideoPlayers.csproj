﻿<?xml version="1.0" encoding="utf-8"?>
<Project ToolsVersion="12.0" DefaultTargets="Build" xmlns="http://schemas.microsoft.com/developer/msbuild/2003">
  <PropertyGroup>
    <Configuration Condition=" '$(Configuration)' == '' ">Debug</Configuration>
    <Platform Condition=" '$(Platform)' == '' ">AnyCPU</Platform>
    <ProductVersion>9.0.30729</ProductVersion>
    <SchemaVersion>2.0</SchemaVersion>
    <ProjectGuid>{ED9A8A29-91DD-4B21-8CB8-A8B0F3EFF61C}</ProjectGuid>
    <OutputType>Library</OutputType>
    <AppDesignerFolder>Properties</AppDesignerFolder>
    <RootNamespace>MediaPortal.UI.Players.Video</RootNamespace>
    <AssemblyName>VideoPlayers</AssemblyName>
    <TargetFrameworkVersion>v4.5.1</TargetFrameworkVersion>
    <FileAlignment>512</FileAlignment>
    <FileUpgradeFlags>
    </FileUpgradeFlags>
    <OldToolsVersion>3.5</OldToolsVersion>
    <UpgradeBackupLocation />
    <TargetFrameworkProfile />
<<<<<<< HEAD
    <NuGetPackageImportStamp>5faa6fa2</NuGetPackageImportStamp>
=======
    <NuGetPackageImportStamp>ada361f0</NuGetPackageImportStamp>
>>>>>>> bda13bc9
    <SolutionDir Condition="$(SolutionDir) == '' Or $(SolutionDir) == '*Undefined*'">..\..\..\</SolutionDir>
  </PropertyGroup>
  <PropertyGroup Condition=" '$(Configuration)|$(Platform)' == 'Debug|x86' ">
    <DebugSymbols>true</DebugSymbols>
    <OutputPath>bin\x86\Debug\</OutputPath>
    <DefineConstants>DEBUG;TRACE</DefineConstants>
    <DebugType>full</DebugType>
    <PlatformTarget>x86</PlatformTarget>
    <CodeAnalysisUseTypeNameInSuppression>true</CodeAnalysisUseTypeNameInSuppression>
    <CodeAnalysisModuleSuppressionsFile>GlobalSuppressions.cs</CodeAnalysisModuleSuppressionsFile>
    <ErrorReport>prompt</ErrorReport>
    <AllowUnsafeBlocks>true</AllowUnsafeBlocks>
    <CodeAnalysisRuleSet>AllRules.ruleset</CodeAnalysisRuleSet>
    <Prefer32Bit>false</Prefer32Bit>
  </PropertyGroup>
  <PropertyGroup Condition=" '$(Configuration)|$(Platform)' == 'Release|x86' ">
    <OutputPath>bin\x86\Release\</OutputPath>
    <DefineConstants>TRACE</DefineConstants>
    <Optimize>true</Optimize>
    <DebugType>pdbonly</DebugType>
    <PlatformTarget>x86</PlatformTarget>
    <CodeAnalysisUseTypeNameInSuppression>true</CodeAnalysisUseTypeNameInSuppression>
    <CodeAnalysisModuleSuppressionsFile>GlobalSuppressions.cs</CodeAnalysisModuleSuppressionsFile>
    <ErrorReport>prompt</ErrorReport>
    <AllowUnsafeBlocks>true</AllowUnsafeBlocks>
    <CodeAnalysisRuleSet>AllRules.ruleset</CodeAnalysisRuleSet>
    <Prefer32Bit>false</Prefer32Bit>
  </PropertyGroup>
  <ItemGroup>
    <Reference Include="SharpDX">
      <HintPath>$(SharpDXPackageBinDir)\SharpDX.dll</HintPath>
    </Reference>
    <Reference Include="SharpDX.Direct3D9">
      <HintPath>$(SharpDXPackageBinDir)\SharpDX.Direct3D9.dll</HintPath>
    </Reference>
    <Reference Include="System" />
    <Reference Include="System.Core" />
    <Reference Include="System.Drawing" />
    <Reference Include="System.Data" />
    <Reference Include="System.Windows.Forms" />
    <Reference Include="System.Xml" />
  </ItemGroup>
  <ItemGroup>
    <Compile Include="..\..\..\Core\MediaPortal.Common\VersionInfo\VersionInfo.cs">
      <Link>Properties\VersionInfo.cs</Link>
    </Compile>
    <Compile Include="BaseDXPlayer.cs" />
    <Compile Include="PlayerRegistration.cs" />
    <Compile Include="Settings\Configuration\AudioCodecAAC.cs" />
    <Compile Include="Settings\Configuration\GenericCodecSelection.cs" />
    <Compile Include="Settings\Configuration\AudioCodec.cs" />
    <Compile Include="Settings\Configuration\ClosedCaptions.cs" />
    <Compile Include="Settings\Configuration\AudioRenderer.cs" />
    <Compile Include="Settings\Configuration\AudioCodecLATMAAC.cs" />
    <Compile Include="Settings\Configuration\AudioPreferMultiChannel.cs" />
    <Compile Include="Settings\Configuration\Subtitles.cs" />
    <Compile Include="Settings\Configuration\VideoHEVCCodec.cs" />
    <Compile Include="Settings\Configuration\VideoAVCCodec.cs" />
    <Compile Include="Settings\Configuration\VideoMPEG4Codec.cs" />
    <Compile Include="Settings\Configuration\VideoMPEG2Codec.cs" />
    <Compile Include="Tools\COMHelper.cs" />
    <Compile Include="Tools\FilterLoader.cs" />
    <Compile Include="Tools\GraphRebuilder.cs" />
    <Compile Include="Tools\StreamInfo.cs" />
    <Compile Include="Tools\StreamInfoHandler.cs" />
    <Compile Include="Tools\CodecHandler.cs" />
    <Compile Include="Tools\CodecInfo.cs" />
    <Compile Include="DvdPlayer.cs" />
    <Compile Include="Exceptions.cs" />
    <Compile Include="Tools\FilterGraphTools.cs" />
    <Compile Include="Interfaces\IInitializablePlayer.cs" />
    <Compile Include="Interfaces\IPersistMemory.cs" />
    <Compile Include="Interfaces\ITsReaderCallback.cs" />
    <Compile Include="Settings\VideoSettings.cs" />
    <Compile Include="Subtitles\SubtitleRenderer.cs" />
    <Compile Include="Subtitles\SubtitleSelector.cs" />
    <Compile Include="Subtitles\TeletextMagazine.cs" />
    <Compile Include="Subtitles\TeletextPageHeader.cs" />
    <Compile Include="Subtitles\TeletextSubtitleDecoder.cs" />
    <Compile Include="Subtitles\TextConversion.cs" />
    <Compile Include="Teletext\Hamming.cs" />
    <Compile Include="Teletext\IDVBTeletextDecoder.cs" />
    <Compile Include="Teletext\ITeletextSource.cs" />
    <Compile Include="Teletext\PESDecoder.cs" />
    <Compile Include="Teletext\TeletextReceiver.cs" />
    <Compile Include="Teletext\TSHeader.cs" />
    <Compile Include="TsVideoPlayer.cs" />
    <Compile Include="VideoPlayer.cs" />
    <Compile Include="VideoPlayerBuilder.cs" />
    <Compile Include="EVRCallback.cs" />
    <Compile Include="Properties\AssemblyInfo.cs" />
  </ItemGroup>
  <ItemGroup>
    <ProjectReference Include="..\..\..\Core\MediaPortal.Common\MediaPortal.Common.csproj">
      <Project>{ECF060E7-CAA1-4466-851F-F80B857641EA}</Project>
      <Name>MediaPortal.Common</Name>
      <Private>False</Private>
    </ProjectReference>
    <ProjectReference Include="..\..\..\Core\MediaPortal.UI\MediaPortal.UI.csproj">
      <Project>{52E587D0-A274-44DA-8846-8EEAF5414923}</Project>
      <Name>MediaPortal.UI</Name>
      <Private>False</Private>
    </ProjectReference>
    <ProjectReference Include="..\..\..\Core\MediaPortal.Utilities\MediaPortal.Utilities.csproj">
      <Project>{4FE7B8AE-1330-424A-91A1-C68D7ABF9CB8}</Project>
      <Name>MediaPortal.Utilities</Name>
      <Private>False</Private>
    </ProjectReference>
    <ProjectReference Include="..\..\SkinEngine\SkinEngine.csproj">
      <Project>{7E943389-3589-40C9-B481-2E223554CC49}</Project>
      <Name>SkinEngine</Name>
      <Private>False</Private>
    </ProjectReference>
    <ProjectReference Include="..\DirectShowWrapper\DirectShowWrapper.csproj">
      <Project>{C4A45FA7-BCD1-4B14-B6D5-051A780EB83B}</Project>
      <Name>DirectShowWrapper</Name>
    </ProjectReference>
    <ProjectReference Include="..\DotNetStreamSource\DotNetStreamSource.csproj">
      <Project>{E417CA72-065F-4151-90AA-A3BFC2A7DEF8}</Project>
      <Name>DotNetStreamSource</Name>
    </ProjectReference>
  </ItemGroup>
  <ItemGroup>
    <Content Include="Language\strings_en.xml" />
    <Content Include="plugin.xml" />
  </ItemGroup>
  <ItemGroup>
    <None Include="build.targets" />
    <None Include="packages.config" />
  </ItemGroup>
  <Import Project="$(MSBuildToolsPath)\Microsoft.CSharp.targets" />
  <Import Project="build.targets" />
  <Import Project="..\..\..\..\Packages\MediaPortal.DVBSub.1.7.1\build\MediaPortal.DVBSub.targets" Condition="Exists('..\..\..\..\Packages\MediaPortal.DVBSub.1.7.1\build\MediaPortal.DVBSub.targets')" />
  <Import Project="..\..\..\..\Packages\xy-VSFilter.3.0.0.211\build\xy-VSFilter.targets" Condition="Exists('..\..\..\..\Packages\xy-VSFilter.3.0.0.211\build\xy-VSFilter.targets')" />
  <Import Project="..\..\..\..\Packages\SharpDX.2.6.3\build\SharpDX.targets" Condition="Exists('..\..\..\..\Packages\SharpDX.2.6.3\build\SharpDX.targets')" />
  <Import Project="..\..\..\..\Packages\MediaPortal.TsReader.4.1.0.15\build\MediaPortal.TsReader.targets" Condition="Exists('..\..\..\..\Packages\MediaPortal.TsReader.4.1.0.15\build\MediaPortal.TsReader.targets')" />
  <Target Name="EnsureNuGetPackageBuildImports" BeforeTargets="PrepareForBuild">
    <PropertyGroup>
      <ErrorText>This project references NuGet package(s) that are missing on this computer. Enable NuGet Package Restore to download them.  For more information, see http://go.microsoft.com/fwlink/?LinkID=322105. The missing file is {0}.</ErrorText>
    </PropertyGroup>
    <Error Condition="!Exists('..\..\..\..\Packages\MediaPortal.TsReader.4.1.0.15\build\MediaPortal.TsReader.targets')" Text="$([System.String]::Format('$(ErrorText)', '..\..\..\..\Packages\MediaPortal.TsReader.4.1.0.15\build\MediaPortal.TsReader.targets'))" />
<<<<<<< HEAD
  </Target>
=======
    <Error Condition="!Exists('..\..\..\..\Packages\MediaPortal.CCCP.3.0.0.1\build\MediaPortal.CCCP.targets')" Text="$([System.String]::Format('$(ErrorText)', '..\..\..\..\Packages\MediaPortal.CCCP.3.0.0.1\build\MediaPortal.CCCP.targets'))" />
  </Target>
  <Import Project="..\..\..\..\Packages\MediaPortal.CCCP.3.0.0.1\build\MediaPortal.CCCP.targets" Condition="Exists('..\..\..\..\Packages\MediaPortal.CCCP.3.0.0.1\build\MediaPortal.CCCP.targets')" />
>>>>>>> bda13bc9
</Project><|MERGE_RESOLUTION|>--- conflicted
+++ resolved
@@ -1,173 +1,165 @@
-﻿<?xml version="1.0" encoding="utf-8"?>
-<Project ToolsVersion="12.0" DefaultTargets="Build" xmlns="http://schemas.microsoft.com/developer/msbuild/2003">
-  <PropertyGroup>
-    <Configuration Condition=" '$(Configuration)' == '' ">Debug</Configuration>
-    <Platform Condition=" '$(Platform)' == '' ">AnyCPU</Platform>
-    <ProductVersion>9.0.30729</ProductVersion>
-    <SchemaVersion>2.0</SchemaVersion>
-    <ProjectGuid>{ED9A8A29-91DD-4B21-8CB8-A8B0F3EFF61C}</ProjectGuid>
-    <OutputType>Library</OutputType>
-    <AppDesignerFolder>Properties</AppDesignerFolder>
-    <RootNamespace>MediaPortal.UI.Players.Video</RootNamespace>
-    <AssemblyName>VideoPlayers</AssemblyName>
-    <TargetFrameworkVersion>v4.5.1</TargetFrameworkVersion>
-    <FileAlignment>512</FileAlignment>
-    <FileUpgradeFlags>
-    </FileUpgradeFlags>
-    <OldToolsVersion>3.5</OldToolsVersion>
-    <UpgradeBackupLocation />
-    <TargetFrameworkProfile />
-<<<<<<< HEAD
-    <NuGetPackageImportStamp>5faa6fa2</NuGetPackageImportStamp>
-=======
-    <NuGetPackageImportStamp>ada361f0</NuGetPackageImportStamp>
->>>>>>> bda13bc9
-    <SolutionDir Condition="$(SolutionDir) == '' Or $(SolutionDir) == '*Undefined*'">..\..\..\</SolutionDir>
-  </PropertyGroup>
-  <PropertyGroup Condition=" '$(Configuration)|$(Platform)' == 'Debug|x86' ">
-    <DebugSymbols>true</DebugSymbols>
-    <OutputPath>bin\x86\Debug\</OutputPath>
-    <DefineConstants>DEBUG;TRACE</DefineConstants>
-    <DebugType>full</DebugType>
-    <PlatformTarget>x86</PlatformTarget>
-    <CodeAnalysisUseTypeNameInSuppression>true</CodeAnalysisUseTypeNameInSuppression>
-    <CodeAnalysisModuleSuppressionsFile>GlobalSuppressions.cs</CodeAnalysisModuleSuppressionsFile>
-    <ErrorReport>prompt</ErrorReport>
-    <AllowUnsafeBlocks>true</AllowUnsafeBlocks>
-    <CodeAnalysisRuleSet>AllRules.ruleset</CodeAnalysisRuleSet>
-    <Prefer32Bit>false</Prefer32Bit>
-  </PropertyGroup>
-  <PropertyGroup Condition=" '$(Configuration)|$(Platform)' == 'Release|x86' ">
-    <OutputPath>bin\x86\Release\</OutputPath>
-    <DefineConstants>TRACE</DefineConstants>
-    <Optimize>true</Optimize>
-    <DebugType>pdbonly</DebugType>
-    <PlatformTarget>x86</PlatformTarget>
-    <CodeAnalysisUseTypeNameInSuppression>true</CodeAnalysisUseTypeNameInSuppression>
-    <CodeAnalysisModuleSuppressionsFile>GlobalSuppressions.cs</CodeAnalysisModuleSuppressionsFile>
-    <ErrorReport>prompt</ErrorReport>
-    <AllowUnsafeBlocks>true</AllowUnsafeBlocks>
-    <CodeAnalysisRuleSet>AllRules.ruleset</CodeAnalysisRuleSet>
-    <Prefer32Bit>false</Prefer32Bit>
-  </PropertyGroup>
-  <ItemGroup>
-    <Reference Include="SharpDX">
-      <HintPath>$(SharpDXPackageBinDir)\SharpDX.dll</HintPath>
-    </Reference>
-    <Reference Include="SharpDX.Direct3D9">
-      <HintPath>$(SharpDXPackageBinDir)\SharpDX.Direct3D9.dll</HintPath>
-    </Reference>
-    <Reference Include="System" />
-    <Reference Include="System.Core" />
-    <Reference Include="System.Drawing" />
-    <Reference Include="System.Data" />
-    <Reference Include="System.Windows.Forms" />
-    <Reference Include="System.Xml" />
-  </ItemGroup>
-  <ItemGroup>
-    <Compile Include="..\..\..\Core\MediaPortal.Common\VersionInfo\VersionInfo.cs">
-      <Link>Properties\VersionInfo.cs</Link>
-    </Compile>
-    <Compile Include="BaseDXPlayer.cs" />
-    <Compile Include="PlayerRegistration.cs" />
-    <Compile Include="Settings\Configuration\AudioCodecAAC.cs" />
-    <Compile Include="Settings\Configuration\GenericCodecSelection.cs" />
-    <Compile Include="Settings\Configuration\AudioCodec.cs" />
-    <Compile Include="Settings\Configuration\ClosedCaptions.cs" />
-    <Compile Include="Settings\Configuration\AudioRenderer.cs" />
-    <Compile Include="Settings\Configuration\AudioCodecLATMAAC.cs" />
-    <Compile Include="Settings\Configuration\AudioPreferMultiChannel.cs" />
-    <Compile Include="Settings\Configuration\Subtitles.cs" />
-    <Compile Include="Settings\Configuration\VideoHEVCCodec.cs" />
-    <Compile Include="Settings\Configuration\VideoAVCCodec.cs" />
-    <Compile Include="Settings\Configuration\VideoMPEG4Codec.cs" />
-    <Compile Include="Settings\Configuration\VideoMPEG2Codec.cs" />
-    <Compile Include="Tools\COMHelper.cs" />
-    <Compile Include="Tools\FilterLoader.cs" />
-    <Compile Include="Tools\GraphRebuilder.cs" />
-    <Compile Include="Tools\StreamInfo.cs" />
-    <Compile Include="Tools\StreamInfoHandler.cs" />
-    <Compile Include="Tools\CodecHandler.cs" />
-    <Compile Include="Tools\CodecInfo.cs" />
-    <Compile Include="DvdPlayer.cs" />
-    <Compile Include="Exceptions.cs" />
-    <Compile Include="Tools\FilterGraphTools.cs" />
-    <Compile Include="Interfaces\IInitializablePlayer.cs" />
-    <Compile Include="Interfaces\IPersistMemory.cs" />
-    <Compile Include="Interfaces\ITsReaderCallback.cs" />
-    <Compile Include="Settings\VideoSettings.cs" />
-    <Compile Include="Subtitles\SubtitleRenderer.cs" />
-    <Compile Include="Subtitles\SubtitleSelector.cs" />
-    <Compile Include="Subtitles\TeletextMagazine.cs" />
-    <Compile Include="Subtitles\TeletextPageHeader.cs" />
-    <Compile Include="Subtitles\TeletextSubtitleDecoder.cs" />
-    <Compile Include="Subtitles\TextConversion.cs" />
-    <Compile Include="Teletext\Hamming.cs" />
-    <Compile Include="Teletext\IDVBTeletextDecoder.cs" />
-    <Compile Include="Teletext\ITeletextSource.cs" />
-    <Compile Include="Teletext\PESDecoder.cs" />
-    <Compile Include="Teletext\TeletextReceiver.cs" />
-    <Compile Include="Teletext\TSHeader.cs" />
-    <Compile Include="TsVideoPlayer.cs" />
-    <Compile Include="VideoPlayer.cs" />
-    <Compile Include="VideoPlayerBuilder.cs" />
-    <Compile Include="EVRCallback.cs" />
-    <Compile Include="Properties\AssemblyInfo.cs" />
-  </ItemGroup>
-  <ItemGroup>
-    <ProjectReference Include="..\..\..\Core\MediaPortal.Common\MediaPortal.Common.csproj">
-      <Project>{ECF060E7-CAA1-4466-851F-F80B857641EA}</Project>
-      <Name>MediaPortal.Common</Name>
-      <Private>False</Private>
-    </ProjectReference>
-    <ProjectReference Include="..\..\..\Core\MediaPortal.UI\MediaPortal.UI.csproj">
-      <Project>{52E587D0-A274-44DA-8846-8EEAF5414923}</Project>
-      <Name>MediaPortal.UI</Name>
-      <Private>False</Private>
-    </ProjectReference>
-    <ProjectReference Include="..\..\..\Core\MediaPortal.Utilities\MediaPortal.Utilities.csproj">
-      <Project>{4FE7B8AE-1330-424A-91A1-C68D7ABF9CB8}</Project>
-      <Name>MediaPortal.Utilities</Name>
-      <Private>False</Private>
-    </ProjectReference>
-    <ProjectReference Include="..\..\SkinEngine\SkinEngine.csproj">
-      <Project>{7E943389-3589-40C9-B481-2E223554CC49}</Project>
-      <Name>SkinEngine</Name>
-      <Private>False</Private>
-    </ProjectReference>
-    <ProjectReference Include="..\DirectShowWrapper\DirectShowWrapper.csproj">
-      <Project>{C4A45FA7-BCD1-4B14-B6D5-051A780EB83B}</Project>
-      <Name>DirectShowWrapper</Name>
-    </ProjectReference>
-    <ProjectReference Include="..\DotNetStreamSource\DotNetStreamSource.csproj">
-      <Project>{E417CA72-065F-4151-90AA-A3BFC2A7DEF8}</Project>
-      <Name>DotNetStreamSource</Name>
-    </ProjectReference>
-  </ItemGroup>
-  <ItemGroup>
-    <Content Include="Language\strings_en.xml" />
-    <Content Include="plugin.xml" />
-  </ItemGroup>
-  <ItemGroup>
-    <None Include="build.targets" />
-    <None Include="packages.config" />
-  </ItemGroup>
-  <Import Project="$(MSBuildToolsPath)\Microsoft.CSharp.targets" />
-  <Import Project="build.targets" />
-  <Import Project="..\..\..\..\Packages\MediaPortal.DVBSub.1.7.1\build\MediaPortal.DVBSub.targets" Condition="Exists('..\..\..\..\Packages\MediaPortal.DVBSub.1.7.1\build\MediaPortal.DVBSub.targets')" />
-  <Import Project="..\..\..\..\Packages\xy-VSFilter.3.0.0.211\build\xy-VSFilter.targets" Condition="Exists('..\..\..\..\Packages\xy-VSFilter.3.0.0.211\build\xy-VSFilter.targets')" />
-  <Import Project="..\..\..\..\Packages\SharpDX.2.6.3\build\SharpDX.targets" Condition="Exists('..\..\..\..\Packages\SharpDX.2.6.3\build\SharpDX.targets')" />
-  <Import Project="..\..\..\..\Packages\MediaPortal.TsReader.4.1.0.15\build\MediaPortal.TsReader.targets" Condition="Exists('..\..\..\..\Packages\MediaPortal.TsReader.4.1.0.15\build\MediaPortal.TsReader.targets')" />
-  <Target Name="EnsureNuGetPackageBuildImports" BeforeTargets="PrepareForBuild">
-    <PropertyGroup>
-      <ErrorText>This project references NuGet package(s) that are missing on this computer. Enable NuGet Package Restore to download them.  For more information, see http://go.microsoft.com/fwlink/?LinkID=322105. The missing file is {0}.</ErrorText>
-    </PropertyGroup>
-    <Error Condition="!Exists('..\..\..\..\Packages\MediaPortal.TsReader.4.1.0.15\build\MediaPortal.TsReader.targets')" Text="$([System.String]::Format('$(ErrorText)', '..\..\..\..\Packages\MediaPortal.TsReader.4.1.0.15\build\MediaPortal.TsReader.targets'))" />
-<<<<<<< HEAD
-  </Target>
-=======
-    <Error Condition="!Exists('..\..\..\..\Packages\MediaPortal.CCCP.3.0.0.1\build\MediaPortal.CCCP.targets')" Text="$([System.String]::Format('$(ErrorText)', '..\..\..\..\Packages\MediaPortal.CCCP.3.0.0.1\build\MediaPortal.CCCP.targets'))" />
-  </Target>
-  <Import Project="..\..\..\..\Packages\MediaPortal.CCCP.3.0.0.1\build\MediaPortal.CCCP.targets" Condition="Exists('..\..\..\..\Packages\MediaPortal.CCCP.3.0.0.1\build\MediaPortal.CCCP.targets')" />
->>>>>>> bda13bc9
+﻿<?xml version="1.0" encoding="utf-8"?>
+<Project ToolsVersion="12.0" DefaultTargets="Build" xmlns="http://schemas.microsoft.com/developer/msbuild/2003">
+  <PropertyGroup>
+    <Configuration Condition=" '$(Configuration)' == '' ">Debug</Configuration>
+    <Platform Condition=" '$(Platform)' == '' ">AnyCPU</Platform>
+    <ProductVersion>9.0.30729</ProductVersion>
+    <SchemaVersion>2.0</SchemaVersion>
+    <ProjectGuid>{ED9A8A29-91DD-4B21-8CB8-A8B0F3EFF61C}</ProjectGuid>
+    <OutputType>Library</OutputType>
+    <AppDesignerFolder>Properties</AppDesignerFolder>
+    <RootNamespace>MediaPortal.UI.Players.Video</RootNamespace>
+    <AssemblyName>VideoPlayers</AssemblyName>
+    <TargetFrameworkVersion>v4.5.1</TargetFrameworkVersion>
+    <FileAlignment>512</FileAlignment>
+    <FileUpgradeFlags>
+    </FileUpgradeFlags>
+    <OldToolsVersion>3.5</OldToolsVersion>
+    <UpgradeBackupLocation />
+    <TargetFrameworkProfile />
+    <NuGetPackageImportStamp>ada361f0</NuGetPackageImportStamp>
+    <SolutionDir Condition="$(SolutionDir) == '' Or $(SolutionDir) == '*Undefined*'">..\..\..\</SolutionDir>
+  </PropertyGroup>
+  <PropertyGroup Condition=" '$(Configuration)|$(Platform)' == 'Debug|x86' ">
+    <DebugSymbols>true</DebugSymbols>
+    <OutputPath>bin\x86\Debug\</OutputPath>
+    <DefineConstants>DEBUG;TRACE</DefineConstants>
+    <DebugType>full</DebugType>
+    <PlatformTarget>x86</PlatformTarget>
+    <CodeAnalysisUseTypeNameInSuppression>true</CodeAnalysisUseTypeNameInSuppression>
+    <CodeAnalysisModuleSuppressionsFile>GlobalSuppressions.cs</CodeAnalysisModuleSuppressionsFile>
+    <ErrorReport>prompt</ErrorReport>
+    <AllowUnsafeBlocks>true</AllowUnsafeBlocks>
+    <CodeAnalysisRuleSet>AllRules.ruleset</CodeAnalysisRuleSet>
+    <Prefer32Bit>false</Prefer32Bit>
+  </PropertyGroup>
+  <PropertyGroup Condition=" '$(Configuration)|$(Platform)' == 'Release|x86' ">
+    <OutputPath>bin\x86\Release\</OutputPath>
+    <DefineConstants>TRACE</DefineConstants>
+    <Optimize>true</Optimize>
+    <DebugType>pdbonly</DebugType>
+    <PlatformTarget>x86</PlatformTarget>
+    <CodeAnalysisUseTypeNameInSuppression>true</CodeAnalysisUseTypeNameInSuppression>
+    <CodeAnalysisModuleSuppressionsFile>GlobalSuppressions.cs</CodeAnalysisModuleSuppressionsFile>
+    <ErrorReport>prompt</ErrorReport>
+    <AllowUnsafeBlocks>true</AllowUnsafeBlocks>
+    <CodeAnalysisRuleSet>AllRules.ruleset</CodeAnalysisRuleSet>
+    <Prefer32Bit>false</Prefer32Bit>
+  </PropertyGroup>
+  <ItemGroup>
+    <Reference Include="SharpDX">
+      <HintPath>$(SharpDXPackageBinDir)\SharpDX.dll</HintPath>
+    </Reference>
+    <Reference Include="SharpDX.Direct3D9">
+      <HintPath>$(SharpDXPackageBinDir)\SharpDX.Direct3D9.dll</HintPath>
+    </Reference>
+    <Reference Include="System" />
+    <Reference Include="System.Core" />
+    <Reference Include="System.Drawing" />
+    <Reference Include="System.Data" />
+    <Reference Include="System.Windows.Forms" />
+    <Reference Include="System.Xml" />
+  </ItemGroup>
+  <ItemGroup>
+    <Compile Include="..\..\..\Core\MediaPortal.Common\VersionInfo\VersionInfo.cs">
+      <Link>Properties\VersionInfo.cs</Link>
+    </Compile>
+    <Compile Include="BaseDXPlayer.cs" />
+    <Compile Include="PlayerRegistration.cs" />
+    <Compile Include="Settings\Configuration\AudioCodecAAC.cs" />
+    <Compile Include="Settings\Configuration\GenericCodecSelection.cs" />
+    <Compile Include="Settings\Configuration\AudioCodec.cs" />
+    <Compile Include="Settings\Configuration\ClosedCaptions.cs" />
+    <Compile Include="Settings\Configuration\AudioRenderer.cs" />
+    <Compile Include="Settings\Configuration\AudioCodecLATMAAC.cs" />
+    <Compile Include="Settings\Configuration\AudioPreferMultiChannel.cs" />
+    <Compile Include="Settings\Configuration\Subtitles.cs" />
+    <Compile Include="Settings\Configuration\VideoHEVCCodec.cs" />
+    <Compile Include="Settings\Configuration\VideoAVCCodec.cs" />
+    <Compile Include="Settings\Configuration\VideoMPEG4Codec.cs" />
+    <Compile Include="Settings\Configuration\VideoMPEG2Codec.cs" />
+    <Compile Include="Tools\COMHelper.cs" />
+    <Compile Include="Tools\FilterLoader.cs" />
+    <Compile Include="Tools\GraphRebuilder.cs" />
+    <Compile Include="Tools\StreamInfo.cs" />
+    <Compile Include="Tools\StreamInfoHandler.cs" />
+    <Compile Include="Tools\CodecHandler.cs" />
+    <Compile Include="Tools\CodecInfo.cs" />
+    <Compile Include="DvdPlayer.cs" />
+    <Compile Include="Exceptions.cs" />
+    <Compile Include="Tools\FilterGraphTools.cs" />
+    <Compile Include="Interfaces\IInitializablePlayer.cs" />
+    <Compile Include="Interfaces\IPersistMemory.cs" />
+    <Compile Include="Interfaces\ITsReaderCallback.cs" />
+    <Compile Include="Settings\VideoSettings.cs" />
+    <Compile Include="Subtitles\SubtitleRenderer.cs" />
+    <Compile Include="Subtitles\SubtitleSelector.cs" />
+    <Compile Include="Subtitles\TeletextMagazine.cs" />
+    <Compile Include="Subtitles\TeletextPageHeader.cs" />
+    <Compile Include="Subtitles\TeletextSubtitleDecoder.cs" />
+    <Compile Include="Subtitles\TextConversion.cs" />
+    <Compile Include="Teletext\Hamming.cs" />
+    <Compile Include="Teletext\IDVBTeletextDecoder.cs" />
+    <Compile Include="Teletext\ITeletextSource.cs" />
+    <Compile Include="Teletext\PESDecoder.cs" />
+    <Compile Include="Teletext\TeletextReceiver.cs" />
+    <Compile Include="Teletext\TSHeader.cs" />
+    <Compile Include="TsVideoPlayer.cs" />
+    <Compile Include="VideoPlayer.cs" />
+    <Compile Include="VideoPlayerBuilder.cs" />
+    <Compile Include="EVRCallback.cs" />
+    <Compile Include="Properties\AssemblyInfo.cs" />
+  </ItemGroup>
+  <ItemGroup>
+    <ProjectReference Include="..\..\..\Core\MediaPortal.Common\MediaPortal.Common.csproj">
+      <Project>{ECF060E7-CAA1-4466-851F-F80B857641EA}</Project>
+      <Name>MediaPortal.Common</Name>
+      <Private>False</Private>
+    </ProjectReference>
+    <ProjectReference Include="..\..\..\Core\MediaPortal.UI\MediaPortal.UI.csproj">
+      <Project>{52E587D0-A274-44DA-8846-8EEAF5414923}</Project>
+      <Name>MediaPortal.UI</Name>
+      <Private>False</Private>
+    </ProjectReference>
+    <ProjectReference Include="..\..\..\Core\MediaPortal.Utilities\MediaPortal.Utilities.csproj">
+      <Project>{4FE7B8AE-1330-424A-91A1-C68D7ABF9CB8}</Project>
+      <Name>MediaPortal.Utilities</Name>
+      <Private>False</Private>
+    </ProjectReference>
+    <ProjectReference Include="..\..\SkinEngine\SkinEngine.csproj">
+      <Project>{7E943389-3589-40C9-B481-2E223554CC49}</Project>
+      <Name>SkinEngine</Name>
+      <Private>False</Private>
+    </ProjectReference>
+    <ProjectReference Include="..\DirectShowWrapper\DirectShowWrapper.csproj">
+      <Project>{C4A45FA7-BCD1-4B14-B6D5-051A780EB83B}</Project>
+      <Name>DirectShowWrapper</Name>
+    </ProjectReference>
+    <ProjectReference Include="..\DotNetStreamSource\DotNetStreamSource.csproj">
+      <Project>{E417CA72-065F-4151-90AA-A3BFC2A7DEF8}</Project>
+      <Name>DotNetStreamSource</Name>
+    </ProjectReference>
+  </ItemGroup>
+  <ItemGroup>
+    <Content Include="Language\strings_en.xml" />
+    <Content Include="plugin.xml" />
+  </ItemGroup>
+  <ItemGroup>
+    <None Include="build.targets" />
+    <None Include="packages.config" />
+  </ItemGroup>
+  <Import Project="$(MSBuildToolsPath)\Microsoft.CSharp.targets" />
+  <Import Project="build.targets" />
+  <Import Project="..\..\..\..\Packages\MediaPortal.DVBSub.1.7.1\build\MediaPortal.DVBSub.targets" Condition="Exists('..\..\..\..\Packages\MediaPortal.DVBSub.1.7.1\build\MediaPortal.DVBSub.targets')" />
+  <Import Project="..\..\..\..\Packages\xy-VSFilter.3.0.0.211\build\xy-VSFilter.targets" Condition="Exists('..\..\..\..\Packages\xy-VSFilter.3.0.0.211\build\xy-VSFilter.targets')" />
+  <Import Project="..\..\..\..\Packages\SharpDX.2.6.3\build\SharpDX.targets" Condition="Exists('..\..\..\..\Packages\SharpDX.2.6.3\build\SharpDX.targets')" />
+  <Import Project="..\..\..\..\Packages\MediaPortal.TsReader.4.1.0.15\build\MediaPortal.TsReader.targets" Condition="Exists('..\..\..\..\Packages\MediaPortal.TsReader.4.1.0.15\build\MediaPortal.TsReader.targets')" />
+  <Target Name="EnsureNuGetPackageBuildImports" BeforeTargets="PrepareForBuild">
+    <PropertyGroup>
+      <ErrorText>This project references NuGet package(s) that are missing on this computer. Enable NuGet Package Restore to download them.  For more information, see http://go.microsoft.com/fwlink/?LinkID=322105. The missing file is {0}.</ErrorText>
+    </PropertyGroup>
+    <Error Condition="!Exists('..\..\..\..\Packages\MediaPortal.TsReader.4.1.0.15\build\MediaPortal.TsReader.targets')" Text="$([System.String]::Format('$(ErrorText)', '..\..\..\..\Packages\MediaPortal.TsReader.4.1.0.15\build\MediaPortal.TsReader.targets'))" />
+    <Error Condition="!Exists('..\..\..\..\Packages\MediaPortal.CCCP.3.0.0.1\build\MediaPortal.CCCP.targets')" Text="$([System.String]::Format('$(ErrorText)', '..\..\..\..\Packages\MediaPortal.CCCP.3.0.0.1\build\MediaPortal.CCCP.targets'))" />
+  </Target>
+  <Import Project="..\..\..\..\Packages\MediaPortal.CCCP.3.0.0.1\build\MediaPortal.CCCP.targets" Condition="Exists('..\..\..\..\Packages\MediaPortal.CCCP.3.0.0.1\build\MediaPortal.CCCP.targets')" />
 </Project>