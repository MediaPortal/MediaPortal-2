--- conflicted
+++ resolved
@@ -1,1043 +1,878 @@
-#region Copyright (C) 2007-2017 Team MediaPortal
-
-/*
-    Copyright (C) 2007-2017 Team MediaPortal
-    http://www.team-mediaportal.com
-
-    This file is part of MediaPortal 2
-
-    MediaPortal 2 is free software: you can redistribute it and/or modify
-    it under the terms of the GNU General Public License as published by
-    the Free Software Foundation, either version 3 of the License, or
-    (at your option) any later version.
-
-    MediaPortal 2 is distributed in the hope that it will be useful,
-    but WITHOUT ANY WARRANTY; without even the implied warranty of
-    MERCHANTABILITY or FITNESS FOR A PARTICULAR PURPOSE. See the
-    GNU General Public License for more details.
-
-    You should have received a copy of the GNU General Public License
-    along with MediaPortal 2. If not, see <http://www.gnu.org/licenses/>.
-*/
-
-#endregion
-
-using MediaPortal.Common;
-using MediaPortal.Common.Genres;
-using MediaPortal.Common.Logging;
-using MediaPortal.Common.MediaManagement;
-using MediaPortal.Common.MediaManagement.DefaultItemAspects;
-using MediaPortal.Common.MediaManagement.Helpers;
-using MediaPortal.Common.MediaManagement.TransientAspects;
-using MediaPortal.Common.Messaging;
-using MediaPortal.Common.ResourceAccess;
-using MediaPortal.Common.Services.Settings;
-using MediaPortal.Common.Services.ThumbnailGenerator;
-using MediaPortal.Common.Settings;
-using MediaPortal.Extensions.MetadataExtractors.AudioMetadataExtractor.Matchers;
-using MediaPortal.Extensions.MetadataExtractors.AudioMetadataExtractor.Settings;
-using MediaPortal.Extensions.OnlineLibraries;
-using MediaPortal.Utilities;
-using System;
-using System.Collections.Generic;
-using System.Globalization;
-using System.IO;
-using System.Linq;
-using System.Text.RegularExpressions;
-using System.Threading;
-<<<<<<< HEAD
-using MediaPortal.Common.Genres;
-using MediaPortal.Common.MediaManagement.TransientAspects;
-=======
-using System.Threading.Tasks;
-using TagLib;
-using File = TagLib.File;
->>>>>>> ca5fa06b
-
-namespace MediaPortal.Extensions.MetadataExtractors.AudioMetadataExtractor
-{
-  /// <summary>
-  /// MediaPortal 2 metadata extractor implementation for audio files. Supports several formats.
-  /// </summary>
-  public class AudioMetadataExtractor : IMetadataExtractor, IDisposable
-  {
-    #region Constants
-
-    /// <summary>
-    /// GUID string for the audio metadata extractor.
-    /// </summary>
-    public const string METADATAEXTRACTOR_ID_STR = "CC8B703D-054C-4EB8-A49D-AD92B64EBF62";
-
-    /// <summary>
-    /// Audio metadata extractor GUID.
-    /// </summary>
-    public static Guid METADATAEXTRACTOR_ID = new Guid(METADATAEXTRACTOR_ID_STR);
-
-    public const double MINIMUM_HOUR_AGE_BEFORE_UPDATE = 0.5;
-
-    #endregion
-
-    #region Fields and classes
-
-    protected static ICollection<MediaCategory> MEDIA_CATEGORIES = new List<MediaCategory>();
-    protected static ICollection<string> AUDIO_EXTENSIONS = new List<string>();
-    protected static ICollection<string> UNSPLITTABLE_ID3V23_VALUES = new List<string>();
-    protected static bool USE_ADDITIONAL_SEPARATOR;
-    protected static char ADDITIONAL_SEPARATOR;
-    protected static ICollection<string> UNSPLITTABLE_ADDITIONAL_SEPARATOR_VALUES = new List<string>();
-
-    protected SettingsChangeWatcher<AudioMetadataExtractorSettings> _settingWatcher;
-    protected AsynchronousMessageQueue _messageQueue;
-    protected int _importerCount;
-
-    /// <summary>
-    /// Audio file accessor class needed for our tag library implementation. This class maps
-    /// the TagLib#'s <see cref="File.IFileAbstraction"/> view to an MP2 file from a resource provider.
-    /// </summary>
-    internal class ResourceProviderFileAbstraction : File.IFileAbstraction
-    {
-      protected IFileSystemResourceAccessor _resourceAccessor;
-
-      public ResourceProviderFileAbstraction(IFileSystemResourceAccessor resourceAccessor)
-      {
-        _resourceAccessor = resourceAccessor;
-      }
-
-      #region IFileAbstraction implementation
-
-      public void CloseStream(Stream stream)
-      {
-        stream.Close();
-      }
-
-      public string Name
-      {
-        get { return _resourceAccessor.ResourcePathName; }
-      }
-
-      public Stream ReadStream
-      {
-        get { return _resourceAccessor.OpenRead(); }
-      }
-
-      public Stream WriteStream
-      {
-        get { return _resourceAccessor.OpenWrite(); }
-      }
-
-      #endregion
-    }
-
-    protected MetadataExtractorMetadata _metadata;
-
-    #endregion
-
-    #region Ctor
-
-    static AudioMetadataExtractor()
-    {
-      MEDIA_CATEGORIES.Add(DefaultMediaCategories.Audio);
-
-      // All non-default media item aspects must be registered
-      IMediaItemAspectTypeRegistration miatr = ServiceRegistration.Get<IMediaItemAspectTypeRegistration>();
-<<<<<<< HEAD
-      miatr.RegisterLocallyKnownMediaItemAspectType(TempAlbumAspect.Metadata);
-      miatr.RegisterLocallyKnownMediaItemAspectType(TempArtistAspect.Metadata);
-=======
-      miatr.RegisterLocallyKnownMediaItemAspectTypeAsync(TempAlbumAspect.Metadata);
-      miatr.RegisterLocallyKnownMediaItemAspectTypeAsync(TempArtistAspect.Metadata);
->>>>>>> ca5fa06b
-
-      AudioMetadataExtractorSettings settings = ServiceRegistration.Get<ISettingsManager>().Load<AudioMetadataExtractorSettings>();
-      InitializeExtensions(settings);
-      InitializeUnsplittableID3v23Values(settings);
-      InitializeAdditionalSeparatorBehaviour(settings);
-    }
-
-    /// <summary>
-    /// (Re)initializes the audio extensions for which this <see cref="AudioMetadataExtractor"/> used.
-    /// </summary>
-    /// <param name="settings">Settings object to read the data from.</param>
-    internal static void InitializeExtensions(AudioMetadataExtractorSettings settings)
-    {
-      AUDIO_EXTENSIONS = new List<string>(settings.AudioExtensions.Select(e => e.ToLowerInvariant()));
-    }
-
-    /// <summary>
-    /// (Re)initializes the unsplittable values collection for ID3v2.3 tags.
-    /// </summary>
-    /// <param name="settings">Settings object to read the data from.</param>
-    internal static void InitializeUnsplittableID3v23Values(AudioMetadataExtractorSettings settings)
-    {
-      UNSPLITTABLE_ID3V23_VALUES = new List<string>(settings.UnsplittableID3v23Values.Select(v => v.ToLowerInvariant()));
-    }
-
-    /// <summary>
-    /// (Re)initializes the behaviour of this <see cref="AudioMetadataExtractor"/> regarding multiple values in single fields.
-    /// </summary>
-    /// <param name="settings">Settings object to read the data from.</param>
-    internal static void InitializeAdditionalSeparatorBehaviour(AudioMetadataExtractorSettings settings)
-    {
-      USE_ADDITIONAL_SEPARATOR = settings.UseAdditionalSeparator;
-      ADDITIONAL_SEPARATOR = settings.AdditionalSeparator;
-      UNSPLITTABLE_ADDITIONAL_SEPARATOR_VALUES = new List<string>(settings.UnsplittableAddditionalSeparatorValues.Select(e => e.ToLowerInvariant()));
-    }
-
-    public AudioMetadataExtractor()
-    {
-      _metadata = new MetadataExtractorMetadata(METADATAEXTRACTOR_ID, "Audio metadata extractor", MetadataExtractorPriority.Core, false,
-          MEDIA_CATEGORIES, new[]
-              {
-                MediaAspect.Metadata,
-                AudioAspect.Metadata,
-                ThumbnailLargeAspect.Metadata
-              });
-
-      _messageQueue = new AsynchronousMessageQueue(this, new string[]
-        {
-            ImporterWorkerMessaging.CHANNEL,
-        });
-      _messageQueue.MessageReceived += OnMessageReceived;
-      _messageQueue.Start();
-
-      _settingWatcher = new SettingsChangeWatcher<AudioMetadataExtractorSettings>();
-      _settingWatcher.SettingsChanged += SettingsChanged;
-
-      LoadSettings();
-    }
-
-    public void Dispose()
-    {
-      _messageQueue.Shutdown();
-    }
-
-    private void OnMessageReceived(AsynchronousMessageQueue queue, SystemMessage message)
-    {
-      if (message.ChannelName == ImporterWorkerMessaging.CHANNEL)
-      {
-        ImporterWorkerMessaging.MessageType messageType = (ImporterWorkerMessaging.MessageType)message.MessageType;
-        switch (messageType)
-        {
-          case ImporterWorkerMessaging.MessageType.ImportStarted:
-            if(Interlocked.Increment(ref _importerCount) == 1)
-            {
-              IMediaFanArtHandler fanartHandler;
-              if (ServiceRegistration.Get<IMediaAccessor>().LocalFanArtHandlers.TryGetValue(AudioFanArtHandler.FANARTHANDLER_ID, out fanartHandler))
-                fanartHandler.ClearCache();
-            }
-            break;
-        }
-      }
-    }
-
-    #endregion
-
-    #region Settings
-
-    public static bool SkipOnlineSearches { get; private set; }
-    public static bool SkipFanArtDownload { get; private set; }
-    public static bool CacheOfflineFanArt { get; private set; }
-    public static bool CacheLocalFanArt { get; private set; }
-    public static bool IncludeArtistDetails { get; private set; }
-    public static bool IncludeComposerDetails { get; private set; }
-    public static bool IncludeMusicLabelDetails { get; private set; }
-
-    private void LoadSettings()
-    {
-      SkipOnlineSearches = _settingWatcher.Settings.SkipOnlineSearches;
-      SkipFanArtDownload = _settingWatcher.Settings.SkipFanArtDownload;
-      CacheOfflineFanArt = _settingWatcher.Settings.CacheOfflineFanArt;
-      CacheLocalFanArt = _settingWatcher.Settings.CacheLocalFanArt;
-      IncludeArtistDetails = _settingWatcher.Settings.IncludeArtistDetails;
-      IncludeComposerDetails = _settingWatcher.Settings.IncludeComposerDetails;
-      IncludeMusicLabelDetails = _settingWatcher.Settings.IncludeMusicLabelDetails;
-    }
-
-    private void SettingsChanged(object sender, EventArgs e)
-    {
-      LoadSettings();
-    }
-
-    #endregion
-
-    #region Protected methods
-
-    /// <summary>
-    /// Returns the information if the specified file name (or path) has a file extension which is
-    /// supposed to be supported by this metadata extractor.
-    /// </summary>
-    /// <param name="fileName">Relative or absolute file path to check.</param>
-    /// <returns><c>true</c>, if the file's extension is supposed to be supported, else <c>false</c>.</returns>
-    protected static bool HasAudioExtension(string fileName)
-    {
-      string ext = DosPathHelper.GetExtension(fileName).ToLowerInvariant();
-      return AUDIO_EXTENSIONS.Contains(ext);
-    }
-
-    protected static readonly Regex TRACKNO_FORMAT = new Regex(@"\(?([0-9]+)\)?\.? *-? *(.*)", RegexOptions.IgnoreCase);
-    protected static readonly Regex TITLE_ARTIST_FORMAT1 = new Regex(@"(.*) *- *(.*)", RegexOptions.IgnoreCase);
-    protected static readonly Regex TITLE_ARTIST_FORMAT2 = new Regex(@"(.*) *\((.*)\)", RegexOptions.IgnoreCase);
-    protected static readonly Regex SPLIT_MULTIPLE_ARTISTS_REGEX = new Regex(@"(?<artist>.+)(?:ft\.|feat\.|featuring)(?<artist2>.+)", RegexOptions.IgnoreCase);
-
-    /// <summary>
-    /// Given an audio file name, this method tries to guess title, artist and track number.
-    /// </summary>
-    /// <param name="fileNameWithoutExtension">Audio file name (no file path and extension!).</param>
-    /// <param name="title">Guessed title.</param>
-    /// <param name="artist">Guessed artist.</param>
-    /// <param name="trackNo">Guessed track number.</param>
-    protected static void GuessMetadataFromFileName(string fileNameWithoutExtension, out string title, out string artist, out uint? trackNo)
-    {
-      fileNameWithoutExtension = fileNameWithoutExtension.Replace('_', ' ');
-      Match match = TRACKNO_FORMAT.Match(fileNameWithoutExtension);
-      string titleArtist;
-      if (match.Success)
-      { // (Track) - TitleArtist
-        GroupCollection groups = match.Groups;
-        uint trackNoInt;
-        trackNo = uint.TryParse(groups[1].Value.Trim(), out trackNoInt) ? (uint?)trackNoInt : null;
-        titleArtist = groups[2].Value.Trim();
-      }
-      else
-      {
-        trackNo = null;
-        titleArtist = fileNameWithoutExtension.Trim();
-      }
-      match = TITLE_ARTIST_FORMAT1.Match(titleArtist);
-      if (match.Success)
-      { // Artist - Track
-        GroupCollection groups = match.Groups;
-        artist = groups[1].Value.Trim();
-        title = groups[2].Value.Trim();
-        return;
-      }
-      match = TITLE_ARTIST_FORMAT2.Match(titleArtist);
-      if (match.Success)
-      { // Track (Artist)
-        GroupCollection groups = match.Groups;
-        title = groups[1].Value.Trim();
-        artist = groups[2].Value.Trim();
-        return;
-      }
-      title = fileNameWithoutExtension;
-      artist = null;
-    }
-
-    /// <summary>
-    /// Patches an enumeration of artists or other values that have been potentially been separated
-    /// although the artist name or other value contains one or more separators in its name and thus should not
-    /// be treated as different artists or separated other values.
-    /// </summary>
-    /// <param name="valuesList">List of artists or other values, which have potentially been separated.</param>
-    /// <param name="unsplittableValue">Artist or other value containing at least one separator character.</param>
-    /// <param name="separator">Character, which was used as separator.</param>
-    protected static void JoinUnsplittableValue(IList<string> valuesList, string unsplittableValue, char separator)
-    {
-      IList<string> parts = unsplittableValue.Split(separator);
-      int index = CollectionUtils.IndexOf<string, string>(valuesList, parts, StringComparer.InvariantCultureIgnoreCase);
-      if (index == -1)
-        return;
-      string[] origParts = new string[parts.Count];
-      for (int i = 0; i < parts.Count; i++)
-      {
-        origParts[i] = valuesList[index];
-        valuesList.RemoveAt(index);
-      }
-      valuesList.Insert(index, StringUtils.Join(separator.ToString(), origParts));
-    }
-
-    /// <summary>
-    /// Patches an enumeration of artists or other values that have been potentially been separated
-    /// although the artist names or other values each contain one or more separators in their name and thus should not
-    /// be treated as different artists or separated other values.
-    /// </summary>
-    /// <param name="valuesEnumer">Enumerable of artists or other values, which have potentially been separated.</param>
-    /// <param name="unsplittableValues">Artists or other values each containing at least one separator character.</param>
-    /// <param name="separator">Character, which was used as separator.</param>
-    protected static IEnumerable<string> JoinUnsplittableValues(IEnumerable<string> valuesEnumer, ICollection<string> unsplittableValues, char separator)
-    {
-      if (valuesEnumer == null)
-        return null;
-      IList<string> values = new List<string>(valuesEnumer);
-      if (values.Count == 0)
-        return null;
-      foreach (string unsplittableValue in unsplittableValues)
-        JoinUnsplittableValue(values, unsplittableValue, separator);
-      return values;
-    }
-
-    public static bool IsDiscFolder(string album, string albumFolder)
-    {
-      int discNo = 0;
-      int albumNo = 0;
-      if (album != null &&
-        (albumFolder.StartsWith("CD", StringComparison.InvariantCultureIgnoreCase) && !album.StartsWith("CD", StringComparison.InvariantCultureIgnoreCase)) ||
-        (albumFolder.StartsWith("Disc", StringComparison.InvariantCultureIgnoreCase) && !album.StartsWith("Disc", StringComparison.InvariantCultureIgnoreCase)) ||
-        (int.TryParse(albumFolder, out discNo) && int.TryParse(album, out albumNo) && discNo != albumNo))
-      {
-        return true;
-      }
-      return false;
-    }
-
-    /// <summary>
-    /// We have to cope with a very stupid problem; The ID3Tag specification v2.3 (http://www.id3.org/d3v2.3.0, search for TPE1)
-    /// uses the '/' character as separator for multiple values in some fields such as TPEE1 (=artist), but what to do if an artist name contains
-    /// that character? We'll do a hack for the most common artists and other values of that kind.
-    /// </summary>
-    /// <remarks>
-    /// We call this for Artists, Albumartists, Composers and Genres if the tag format is ID3v2.3.
-    /// For more information see this thread in the MediaPortal forum: http://forum.team-mediaportal.com/submit-bug-reports-532/multiple-music-genres-not-handled-correctly-103169/
-    /// </remarks>
-    /// <param name="valuesEnumer">Enumeration of values, which were potentially wrongly splitted by TagLib#.</param>
-    protected static IEnumerable<string> PatchID3v23Enumeration(IEnumerable<string> valuesEnumer)
-    {
-      return JoinUnsplittableValues(valuesEnumer, UNSPLITTABLE_ID3V23_VALUES, '/');
-    }
-
-    /// <summary>
-    /// If USE_ADDITIONAL_SEPARATOR is true, valuesEnumer are splitted by ADDITIONAL_SEPARATOR and wrongly
-    /// splitted values contained in UNSPLITTABLE_ADDITIONAL_SEPARATOR_VALUES are corrected.
-    /// </summary>
-    /// <param name="valuesEnumer">Enumeration of values, to which the additional separator behaviour shall be applied.</param>
-    protected static IEnumerable<string> ApplyAdditionalSeparator(IEnumerable<string> valuesEnumer)
-    {
-      List<String> result = new List<String>();
-      if (valuesEnumer == null || !valuesEnumer.Any())
-        return result;
-      if (USE_ADDITIONAL_SEPARATOR)
-      {
-        foreach (String value in valuesEnumer)
-          result.AddRange(value.Split(ADDITIONAL_SEPARATOR));
-        result = new List<String>(JoinUnsplittableValues(result, UNSPLITTABLE_ADDITIONAL_SEPARATOR_VALUES, ADDITIONAL_SEPARATOR));
-      }
-      else
-        result = new List<String>(valuesEnumer);
-      return result;
-    }
-
-    protected static File LoadTag(IFileSystemResourceAccessor fsra)
-    {
-      File tag = null;
-      try
-      {
-        ByteVector.UseBrokenLatin1Behavior = true;  // Otherwise we have problems retrieving non-latin1 chars
-        tag = File.Create(new AudioMetadataExtractor.ResourceProviderFileAbstraction(fsra));
-        return tag;
-      }
-      catch (CorruptFileException)
-      {
-        // Only log at the info level here - And simply return false. This makes the importer know that we
-        // couldn't perform our task here.
-        ServiceRegistration.Get<ILogger>().Info("AudioMetadataExtractor: Audio file '{0}' seems to be broken", fsra.CanonicalLocalResourcePath);
-        return null;
-      }
-    }
-
-    /// <summary>
-    /// Tries to update the <paramref name="album"/> with any relevant information from MP3 tags.
-    /// </summary>
-    /// <param name="mediaItemAccessor">ResourceAccessor to the track media item.</param>
-    /// <param name="album">AlbumInfo to update with tag information.</param>
-    /// <returns>True if the album was updated.</returns>
-    public static bool TryUpdateAlbum(IResourceAccessor mediaItemAccessor, AlbumInfo album)
-    {
-      IFileSystemResourceAccessor fsra = mediaItemAccessor as IFileSystemResourceAccessor;
-      if (fsra == null)
-        return false;
-
-      File tag = LoadTag(fsra);
-      if (tag == null)
-        return false;
-
-      bool updated = false;
-      using (tag)
-      {
-        if (!string.IsNullOrEmpty(tag.Tag.AlbumSort))
-        {
-          album.AlbumSort = tag.Tag.AlbumSort.Trim();
-          updated = true;
-        }
-        updated |= TryUpdateArtists(tag, album.Artists, true);
-      }
-      return updated;
-    }
-
-    /// <summary>
-    /// Tries to update the <paramref name="persons"/> with any relevant information from MP3 tags.
-    /// </summary>
-    /// <param name="mediaItemAccessor">ResourceAccessor to the track media item.</param>
-    /// <param name="persons">Person collection to update.</param>
-    /// <param name="forAlbum">Whether to update from the track or album artist tag.</param>
-    /// <returns>True if any person was updated.</returns>
-    public static bool TryUpdateArtists(IResourceAccessor mediaItemAccessor, IList<PersonInfo> persons, bool forAlbum)
-    {
-      IFileSystemResourceAccessor fsra = mediaItemAccessor as IFileSystemResourceAccessor;
-      if (fsra == null)
-        return false;
-      File tag = LoadTag(fsra);
-      if (tag == null)
-        return false;
-      using (tag)
-        return TryUpdateArtists(tag, persons, false);
-    }
-
-    protected static bool TryUpdateArtists(File tag, IList<PersonInfo> persons, bool albumArtists)
-    {
-      IEnumerable<string> artists = albumArtists ? tag.Tag.AlbumArtists : tag.Tag.Performers;
-      if (!artists.Any())
-        return false;
-      artists = (tag.TagTypes & TagTypes.Id3v2) != 0 ?
-        PatchID3v23Enumeration(artists) : artists;
-      artists = ApplyAdditionalSeparator(artists);
-      if (artists.Count() != 1)
-        return false;
-      string musicBrainzId = tag.Tag.MusicBrainzArtistId;
-      if (string.IsNullOrEmpty(musicBrainzId))
-        return false;
-      string artist = artists.First();
-      PersonInfo person = persons.FirstOrDefault(p => p.Name == artist);
-      if (person == null)
-        return false;
-      person.MusicBrainzId = musicBrainzId;
-      return true;
-    }
-
-    #endregion
-
-    #region IMetadataExtractor implementation
-
-    public MetadataExtractorMetadata Metadata
-    {
-      get { return _metadata; }
-    }
-
-    public virtual async Task<bool> TryExtractMetadataAsync(IResourceAccessor mediaItemAccessor, IDictionary<Guid, IList<MediaItemAspect>> extractedAspectData, bool forceQuickMode)
-    {
-      IFileSystemResourceAccessor fsra = mediaItemAccessor as IFileSystemResourceAccessor;
-      if (fsra == null)
-        return false;
-      if (!fsra.IsFile)
-        return false;
-      string fileName = fsra.ResourceName;
-      bool isStub = extractedAspectData.ContainsKey(StubAspect.ASPECT_ID);
-      if (!HasAudioExtension(fileName) && !isStub)
-        return false;
-
-      try
-      {
-        TrackInfo trackInfo = new TrackInfo();
-        trackInfo.FromMetadata(extractedAspectData);
-        if (!trackInfo.IsBaseInfoPresent)
-        {
-          if (!isStub)
-          {
-<<<<<<< HEAD
-            File tag = null;
-            try
-            {
-              ByteVector.UseBrokenLatin1Behavior = true;  // Otherwise we have problems retrieving non-latin1 chars
-              tag = File.Create(new ResourceProviderFileAbstraction(fsra));
-
-            }
-            catch (CorruptFileException)
-            {
-              // Only log at the info level here - And simply return false. This makes the importer know that we
-              // couldn't perform our task here.
-              ServiceRegistration.Get<ILogger>().Info("AudioMetadataExtractor: Audio file '{0}' seems to be broken", fsra.CanonicalLocalResourcePath);
-              return false;
-            }
-
-            using (tag)
-            {
-              // Some file extensions like .mp4 can contain audio and video. Do not handle files with video content here.
-              if (tag.Properties.VideoHeight > 0 && tag.Properties.VideoWidth > 0)
-                return false;
-
-              fileName = ProviderPathHelper.GetFileNameWithoutExtension(fileName) ?? string.Empty;
-              string title;
-              string sortTitle;
-              string artist;
-              uint? trackNo;
-              GuessMetadataFromFileName(fileName, out title, out artist, out trackNo);
-              if (!string.IsNullOrEmpty(title))
-                title = CultureInfo.InvariantCulture.TextInfo.ToTitleCase(title.ToLowerInvariant());
-              if (!string.IsNullOrEmpty(artist))
-                artist = CultureInfo.InvariantCulture.TextInfo.ToTitleCase(artist.ToLowerInvariant());
-
-              if (!string.IsNullOrEmpty(tag.Tag.Title))
-                title = tag.Tag.Title.Trim();
-
-              sortTitle = BaseInfo.GetSortTitle(title);
-              if (!string.IsNullOrEmpty(tag.Tag.TitleSort))
-                sortTitle = tag.Tag.TitleSort.Trim();
-
-              IEnumerable<string> artists;
-              if (tag.Tag.Performers.Length > 0)
-              {
-                artists = tag.Tag.Performers;
-                if ((tag.TagTypes & TagTypes.Id3v2) != 0)
-                  artists = PatchID3v23Enumeration(artists);
-              }
-              else
-                artists = artist == null ? null : new string[] { artist.Trim() };
-              if (tag.Tag.Track != 0)
-                trackNo = tag.Tag.Track;
-
-              if (importOnly)
-              {
-                MultipleMediaItemAspect providerResourceAspect = MediaItemAspect.CreateAspect(extractedAspectData, ProviderResourceAspect.Metadata);
-                providerResourceAspect.SetAttribute(ProviderResourceAspect.ATTR_RESOURCE_INDEX, 0);
-                providerResourceAspect.SetAttribute(ProviderResourceAspect.ATTR_TYPE, ProviderResourceAspect.TYPE_PRIMARY);
-                providerResourceAspect.SetAttribute(ProviderResourceAspect.ATTR_SIZE, fsra.Size);
-                providerResourceAspect.SetAttribute(ProviderResourceAspect.ATTR_RESOURCE_ACCESSOR_PATH, fsra.CanonicalLocalResourcePath.Serialize());
-                // FIXME Albert: tag.MimeType returns taglib/mp3 for an MP3 file. This is not what we want and collides with the
-                // mimetype handling in the BASS player, which expects audio/xxx.
-                if (!string.IsNullOrWhiteSpace(tag.MimeType))
-                  providerResourceAspect.SetAttribute(ProviderResourceAspect.ATTR_MIME_TYPE, tag.MimeType.Replace("taglib/", "audio/"));
-
-                MediaItemAspect.SetAttribute(extractedAspectData, MediaAspect.ATTR_TITLE, title);
-                MediaItemAspect.SetAttribute(extractedAspectData, MediaAspect.ATTR_SORT_TITLE, sortTitle);
-                MediaItemAspect.SetAttribute(extractedAspectData, MediaAspect.ATTR_ISVIRTUAL, false);
-                MediaItemAspect.SetAttribute(extractedAspectData, MediaAspect.ATTR_COMMENT, StringUtils.TrimToNull(tag.Tag.Comment));
-                MediaItemAspect.SetAttribute(extractedAspectData, MediaAspect.ATTR_RECORDINGTIME, fsra.LastChanged);
-              }
-
-              trackInfo.TrackName = title;
-              trackInfo.TrackNameSort = sortTitle;
-=======
-            File tag = LoadTag(fsra);
-            if (tag == null)
-              return false;
-
-            using (tag)
-            {
-              // Some file extensions like .mp4 can contain audio and video. Do not handle files with video content here.
-              if (tag.Properties.VideoHeight > 0 && tag.Properties.VideoWidth > 0)
-                return false;
-
-              fileName = ProviderPathHelper.GetFileNameWithoutExtension(fileName) ?? string.Empty;
-              string title;
-              string artist;
-              uint? trackNo;
-              GuessMetadataFromFileName(fileName, out title, out artist, out trackNo);
-              if (!string.IsNullOrEmpty(title))
-                title = CultureInfo.InvariantCulture.TextInfo.ToTitleCase(title.ToLowerInvariant());
-              if (!string.IsNullOrEmpty(artist))
-                artist = CultureInfo.InvariantCulture.TextInfo.ToTitleCase(artist.ToLowerInvariant());
-
-              if (!string.IsNullOrEmpty(tag.Tag.Title))
-                title = tag.Tag.Title.Trim();
-
-              IEnumerable<string> artists;
-              if (tag.Tag.Performers.Length > 0)
-              {
-                artists = tag.Tag.Performers;
-                if ((tag.TagTypes & TagTypes.Id3v2) != 0)
-                  artists = PatchID3v23Enumeration(artists);
-              }
-              else
-                artists = artist == null ? null : new string[] { artist.Trim() };
-              if (tag.Tag.Track != 0)
-                trackNo = tag.Tag.Track;
-
-              MultipleMediaItemAspect providerResourceAspect = MediaItemAspect.CreateAspect(extractedAspectData, ProviderResourceAspect.Metadata);
-              providerResourceAspect.SetAttribute(ProviderResourceAspect.ATTR_RESOURCE_INDEX, 0);
-              providerResourceAspect.SetAttribute(ProviderResourceAspect.ATTR_TYPE, ProviderResourceAspect.TYPE_PRIMARY);
-              providerResourceAspect.SetAttribute(ProviderResourceAspect.ATTR_SIZE, fsra.Size);
-              providerResourceAspect.SetAttribute(ProviderResourceAspect.ATTR_RESOURCE_ACCESSOR_PATH, fsra.CanonicalLocalResourcePath.Serialize());
-              // FIXME Albert: tag.MimeType returns taglib/mp3 for an MP3 file. This is not what we want and collides with the
-              // mimetype handling in the BASS player, which expects audio/xxx.
-              if (!string.IsNullOrWhiteSpace(tag.MimeType))
-                providerResourceAspect.SetAttribute(ProviderResourceAspect.ATTR_MIME_TYPE, tag.MimeType.Replace("taglib/", "audio/"));
-
-              MediaItemAspect.SetAttribute(extractedAspectData, MediaAspect.ATTR_TITLE, title);
-              MediaItemAspect.SetAttribute(extractedAspectData, MediaAspect.ATTR_ISVIRTUAL, false);
-              MediaItemAspect.SetAttribute(extractedAspectData, MediaAspect.ATTR_COMMENT, StringUtils.TrimToNull(tag.Tag.Comment));
-              MediaItemAspect.SetAttribute(extractedAspectData, MediaAspect.ATTR_RECORDINGTIME, fsra.LastChanged);
-
-              trackInfo.TrackName = title;
-              if (!string.IsNullOrEmpty(tag.Tag.TitleSort))
-                trackInfo.TrackNameSort = tag.Tag.TitleSort.Trim();
->>>>>>> ca5fa06b
-              if (tag.Properties.Codecs.Count() > 0)
-                trackInfo.Encoding = tag.Properties.Codecs.First().Description;
-              if (tag.Properties.Duration.TotalSeconds != 0)
-                trackInfo.Duration = (long)tag.Properties.Duration.TotalSeconds;
-              if (tag.Properties.AudioBitrate != 0)
-                trackInfo.BitRate = (int)tag.Properties.AudioBitrate;
-              if (tag.Properties.AudioChannels != 0)
-                trackInfo.Channels = (int)tag.Properties.AudioChannels;
-              if (tag.Properties.AudioSampleRate != 0)
-                trackInfo.SampleRate = (int)tag.Properties.AudioSampleRate;
-
-              TagLib.Id3v2.Tag id3Tag = (TagLib.Id3v2.Tag)tag.GetTag(TagTypes.Id3v2, false);
-              if (id3Tag != null && !id3Tag.IsEmpty)
-                trackInfo.Compilation = id3Tag.IsCompilation;
-
-              trackInfo.Album = !string.IsNullOrEmpty(tag.Tag.Album) ? tag.Tag.Album.Trim() : null;
-<<<<<<< HEAD
-              if (!string.IsNullOrEmpty(tag.Tag.AlbumSort))
-              {
-                IAudioRelationshipExtractor.StoreAlbum(extractedAspectData, tag.Tag.Album, tag.Tag.AlbumSort.Trim());
-              }
-
-              if (trackNo.HasValue)
-                trackInfo.TrackNum = (int)trackNo.Value;
-              if (tag.Tag.Disc != 0)
-                trackInfo.DiscNum = (int)tag.Tag.Disc;
-              if (tag.Tag.DiscCount != 0)
-                trackInfo.TotalDiscs = (int)tag.Tag.DiscCount;
-              if (!string.IsNullOrEmpty(tag.Tag.Lyrics))
-                trackInfo.TrackLyrics = tag.Tag.Lyrics;
-              if (!string.IsNullOrEmpty(tag.Tag.Grouping))
-                trackInfo.ContentGroup = tag.Tag.Grouping;
-
-              if (tag.Tag.TrackCount != 0)
-                trackInfo.TotalTracks = (int)tag.Tag.TrackCount;
-
-              if (!string.IsNullOrEmpty(tag.Tag.MusicBrainzTrackId))
-                trackInfo.MusicBrainzId = tag.Tag.MusicBrainzTrackId;
-              if (!string.IsNullOrEmpty(tag.Tag.MusicBrainzReleaseId))
-                trackInfo.AlbumMusicBrainzId = tag.Tag.MusicBrainzReleaseId;
-              if (!string.IsNullOrEmpty(tag.Tag.MusicBrainzDiscId))
-                trackInfo.AlbumMusicBrainzDiscId = tag.Tag.MusicBrainzDiscId;
-              if (!string.IsNullOrEmpty(tag.Tag.AmazonId))
-                trackInfo.AlbumAmazonId = tag.Tag.AmazonId;
-              if (!string.IsNullOrEmpty(tag.Tag.MusicIpId))
-                trackInfo.MusicIpId = tag.Tag.MusicIpId;
-
-              trackInfo.Artists = new List<PersonInfo>();
-              if (artists != null)
-              {
-=======
-
-              if (trackNo.HasValue)
-                trackInfo.TrackNum = (int)trackNo.Value;
-              if (tag.Tag.Disc != 0)
-                trackInfo.DiscNum = (int)tag.Tag.Disc;
-              if (tag.Tag.DiscCount != 0)
-                trackInfo.TotalDiscs = (int)tag.Tag.DiscCount;
-              if (!string.IsNullOrEmpty(tag.Tag.Lyrics))
-                trackInfo.TrackLyrics = tag.Tag.Lyrics;
-              if (!string.IsNullOrEmpty(tag.Tag.Grouping))
-                trackInfo.ContentGroup = tag.Tag.Grouping;
-
-              if (tag.Tag.TrackCount != 0)
-                trackInfo.TotalTracks = (int)tag.Tag.TrackCount;
-
-              if (!string.IsNullOrEmpty(tag.Tag.MusicBrainzTrackId))
-                trackInfo.MusicBrainzId = tag.Tag.MusicBrainzTrackId;
-              if (!string.IsNullOrEmpty(tag.Tag.MusicBrainzReleaseId))
-                trackInfo.AlbumMusicBrainzId = tag.Tag.MusicBrainzReleaseId;
-              if (!string.IsNullOrEmpty(tag.Tag.MusicBrainzDiscId))
-                trackInfo.AlbumMusicBrainzDiscId = tag.Tag.MusicBrainzDiscId;
-              if (!string.IsNullOrEmpty(tag.Tag.AmazonId))
-                trackInfo.AlbumAmazonId = tag.Tag.AmazonId;
-              if (!string.IsNullOrEmpty(tag.Tag.MusicIpId))
-                trackInfo.MusicIpId = tag.Tag.MusicIpId;
-
-              trackInfo.Artists = new List<PersonInfo>();
-              if (artists != null)
-              {
->>>>>>> ca5fa06b
-                foreach (string artistName in ApplyAdditionalSeparator(artists))
-                {
-                  trackInfo.Artists.Add(new PersonInfo()
-                  {
-                    Name = artistName.Trim(),
-                    Occupation = PersonAspect.OCCUPATION_ARTIST,
-                    ParentMediaName = trackInfo.Album,
-                    MediaName = trackInfo.TrackName
-                  });
-                }
-              }
-
-<<<<<<< HEAD
-              //Save id if possible
-              if (trackInfo.Artists.Count == 1 && !string.IsNullOrEmpty(tag.Tag.MusicBrainzArtistId))
-              {
-                trackInfo.Artists[0].MusicBrainzId = tag.Tag.MusicBrainzArtistId;
-              }
-
-=======
->>>>>>> ca5fa06b
-              IEnumerable<string> albumArtists = tag.Tag.AlbumArtists;
-              if ((tag.TagTypes & TagTypes.Id3v2) != 0)
-                albumArtists = PatchID3v23Enumeration(albumArtists);
-              trackInfo.AlbumArtists = new List<PersonInfo>();
-              if (albumArtists != null)
-              {
-                foreach (string artistName in ApplyAdditionalSeparator(albumArtists))
-                {
-                  trackInfo.AlbumArtists.Add(new PersonInfo()
-                  {
-                    Name = artistName.Trim(),
-                    Occupation = PersonAspect.OCCUPATION_ARTIST,
-                    ParentMediaName = trackInfo.Album,
-                    MediaName = trackInfo.TrackName
-                  });
-                }
-              }
-
-<<<<<<< HEAD
-              //Save id if possible
-              if (trackInfo.AlbumArtists.Count == 1 && !string.IsNullOrEmpty(tag.Tag.MusicBrainzReleaseArtistId))
-              {
-                trackInfo.AlbumArtists[0].MusicBrainzId = tag.Tag.MusicBrainzReleaseArtistId;
-              }
-
-              IEnumerable<string> composers = tag.Tag.Composers;
-              if ((tag.TagTypes & TagTypes.Id3v2) != 0)
-                composers = PatchID3v23Enumeration(composers);
-              trackInfo.Composers = new List<PersonInfo>();
-              if (composers != null)
-              {
-                foreach (string composerName in ApplyAdditionalSeparator(composers))
-                {
-                  trackInfo.Composers.Add(new PersonInfo()
-                  {
-                    Name = composerName.Trim(),
-                    Occupation = PersonAspect.OCCUPATION_COMPOSER,
-                    ParentMediaName = trackInfo.Album,
-                    MediaName = trackInfo.TrackName
-                  });
-                }
-              }
-
-=======
-              IEnumerable<string> composers = tag.Tag.Composers;
-              if ((tag.TagTypes & TagTypes.Id3v2) != 0)
-                composers = PatchID3v23Enumeration(composers);
-              trackInfo.Composers = new List<PersonInfo>();
-              if (composers != null)
-              {
-                foreach (string composerName in ApplyAdditionalSeparator(composers))
-                {
-                  trackInfo.Composers.Add(new PersonInfo()
-                  {
-                    Name = composerName.Trim(),
-                    Occupation = PersonAspect.OCCUPATION_COMPOSER,
-                    ParentMediaName = trackInfo.Album,
-                    MediaName = trackInfo.TrackName
-                  });
-                }
-              }
-
->>>>>>> ca5fa06b
-              trackInfo.Conductors = new List<PersonInfo>();
-              if (!string.IsNullOrEmpty(tag.Tag.Conductor?.Trim()))
-              {
-                trackInfo.Conductors.Add(new PersonInfo()
-                {
-                  Name = tag.Tag.Conductor.Trim(),
-                  Occupation = PersonAspect.OCCUPATION_CONDUCTOR,
-                  ParentMediaName = trackInfo.Album,
-                  MediaName = trackInfo.TrackName
-                });
-              }
-
-              if (tag.Tag.Genres.Length > 0)
-              {
-                IEnumerable<string> genres = tag.Tag.Genres;
-                if ((tag.TagTypes & TagTypes.Id3v2) != 0)
-                  genres = PatchID3v23Enumeration(genres);
-                trackInfo.Genres = ApplyAdditionalSeparator(genres).Select(s => new GenreInfo { Name = s.Trim() }).ToList();
-                GenreMapper.AssignMissingMusicGenreIds(trackInfo.Genres);
-              }
-
-              int year = (int)tag.Tag.Year;
-              if (year >= 30 && year <= 99)
-                year += 1900;
-              if (year >= 1930 && year <= 2030)
-                trackInfo.ReleaseDate = new DateTime(year, 1, 1);
-
-              if (!trackInfo.HasThumbnail)
-              {
-                // The following code gets cover art images from file (embedded) or from windows explorer cache (supports folder.jpg).
-                IPicture[] pics = tag.Tag.Pictures;
-                if (pics.Length > 0)
-                {
-                  try
-                  {
-                    using (MemoryStream stream = new MemoryStream(pics[0].Data.Data))
-                    {
-                      trackInfo.Thumbnail = stream.ToArray();
-                      trackInfo.HasChanged = true;
-                    }
-                  }
-                  // Decoding of invalid image data can fail, but main MediaItem is correct.
-                  catch { }
-                }
-                else
-                {
-                  // In quick mode only allow thumbs taken from cache.
-<<<<<<< HEAD
-                  bool cachedOnly = importOnly || forceQuickMode;
-=======
-                  bool cachedOnly = forceQuickMode;
->>>>>>> ca5fa06b
-
-                  // Thumbnail extraction
-                  fileName = mediaItemAccessor.ResourcePathName;
-                  IThumbnailGenerator generator = ServiceRegistration.Get<IThumbnailGenerator>();
-                  byte[] thumbData;
-                  ImageType imageType;
-                  if (generator.GetThumbnail(fileName, cachedOnly, out thumbData, out imageType))
-                  {
-                    trackInfo.Thumbnail = thumbData;
-                    trackInfo.HasChanged = true;
-                  }
-                }
-              }
-            }
-          }
-
-          if (string.IsNullOrEmpty(trackInfo.Album) || trackInfo.Artists.Count == 0)
-          {
-            MusicNameMatcher.MatchTrack(fileName, trackInfo);
-          }
-        }
-
-        //Determine compilation
-        if (!trackInfo.Compilation)
-        {
-          if (trackInfo.AlbumArtists.Count > 0 &&
-              (trackInfo.AlbumArtists[0].Name.IndexOf("Various", StringComparison.InvariantCultureIgnoreCase) >= 0 ||
-              trackInfo.AlbumArtists[0].Name.Equals("VA", StringComparison.InvariantCultureIgnoreCase)))
-          {
-            trackInfo.Compilation = true;
-          }
-          else
-          {
-            //Look for itunes compilation folder
-            var mediaItemPath = mediaItemAccessor.CanonicalLocalResourcePath;
-            var albumMediaItemDirectoryPath = ResourcePathHelper.Combine(mediaItemPath, "../");
-            var artistMediaItemDirectoryPath = ResourcePathHelper.Combine(mediaItemPath, "../../");
-
-            if (albumMediaItemDirectoryPath.FileName != null &&
-              IsDiscFolder(trackInfo.Album, albumMediaItemDirectoryPath.FileName))
-            {
-              //Probably a CD folder so try next parent
-              artistMediaItemDirectoryPath = ResourcePathHelper.Combine(mediaItemPath, "../../../");
-            }
-            if (artistMediaItemDirectoryPath.FileName != null &&
-              artistMediaItemDirectoryPath.FileName.IndexOf("Compilation", StringComparison.InvariantCultureIgnoreCase) >= 0)
-            {
-              trackInfo.Compilation = true;
-            }
-          }
-        }
-
-        if (string.IsNullOrEmpty(trackInfo.TrackNameSort))
-        {
-          if (!string.IsNullOrEmpty(trackInfo.Album) && trackInfo.ReleaseDate.HasValue && trackInfo.DiscNum > 0 && trackInfo.TrackNum > 0)
-            trackInfo.TrackNameSort = $"{trackInfo.Album} {trackInfo.ReleaseDate.Value.Year}  D{trackInfo.DiscNum.ToString("00")}T{trackInfo.TrackNum.ToString("00")}";
-          else if (!string.IsNullOrEmpty(trackInfo.Album) && trackInfo.DiscNum > 0 && trackInfo.TrackNum > 0)
-            trackInfo.TrackNameSort = $"{trackInfo.Album}  D{trackInfo.DiscNum.ToString("00")}T{trackInfo.TrackNum.ToString("00")}";
-          else if (!string.IsNullOrEmpty(trackInfo.Album) && trackInfo.TrackNum > 0)
-            trackInfo.TrackNameSort = $"{trackInfo.Album}  D00T{trackInfo.TrackNum.ToString("00")}";
-          else
-            trackInfo.TrackNameSort = BaseInfo.GetSortTitle(trackInfo.TrackName);
-        }
-        //Check artists
-        trackInfo.Artists = GetCorrectedArtistsList(trackInfo, trackInfo.Artists);
-        trackInfo.AlbumArtists = GetCorrectedArtistsList(trackInfo, trackInfo.AlbumArtists);
-
-        trackInfo.AssignNameId();
-
-        if (!forceQuickMode)
-        {
-          AudioCDMatcher.GetDiscMatchAndUpdate(mediaItemAccessor.ResourcePathName, trackInfo);
-
-          if (SkipOnlineSearches && !SkipFanArtDownload)
-          {
-            TrackInfo tempInfo = trackInfo.Clone();
-            await OnlineMatcherService.Instance.FindAndUpdateTrackAsync(tempInfo).ConfigureAwait(false);
-            trackInfo.CopyIdsFrom(tempInfo);
-            trackInfo.HasChanged = tempInfo.HasChanged;
-          }
-          else if (!SkipOnlineSearches)
-          {
-            await OnlineMatcherService.Instance.FindAndUpdateTrackAsync(trackInfo).ConfigureAwait(false);
-          }
-        }
-
-        if (!trackInfo.HasChanged)
-          return false;
-
-        trackInfo.SetMetadata(extractedAspectData);
-        return trackInfo.IsBaseInfoPresent;
-      }
-      catch (UnsupportedFormatException)
-      {
-        ServiceRegistration.Get<ILogger>().Info("AudioMetadataExtractor: Unsupported audio file '{0}'", fsra.CanonicalLocalResourcePath);
-        return false;
-      }
-      catch (Exception e)
-      {
-        // Only log at the info level here - And simply return false. This makes the importer know that we
-        // couldn't perform our task here
-        ServiceRegistration.Get<ILogger>().Info("AudioMetadataExtractor: Exception reading resource '{0}' (Text: '{1}')", fsra.CanonicalLocalResourcePath, e.Message);
-      }
-      return false;
-    }
-
-    protected List<PersonInfo> GetCorrectedArtistsList(TrackInfo trackInfo, List<PersonInfo> persons)
-    {
-      List<PersonInfo> resolvedList = new List<PersonInfo>();
-
-      //Try to find correct artist names
-      foreach (PersonInfo person in persons)
-      {
-        Match match = SPLIT_MULTIPLE_ARTISTS_REGEX.Match(person.Name);
-        if (!match.Success || string.IsNullOrWhiteSpace(match.Groups["artist"].Value) || string.IsNullOrWhiteSpace(match.Groups["artist2"].Value))
-        {
-          resolvedList.Add(person);
-          continue;
-        }
-
-        PersonInfo tempPerson1 = new PersonInfo()
-        {
-          Name = match.Groups["artist"].Value.Trim(),
-          Occupation = PersonAspect.OCCUPATION_ARTIST,
-          ParentMediaName = trackInfo.Album,
-          MediaName = trackInfo.TrackName
-        };
-        resolvedList.Add(tempPerson1);
-
-        PersonInfo tempPerson2 = new PersonInfo()
-        {
-          Name = match.Groups["artist2"].Value.Trim(),
-          Occupation = PersonAspect.OCCUPATION_ARTIST,
-          ParentMediaName = trackInfo.Album,
-          MediaName = trackInfo.TrackName
-        };
-        resolvedList.Add(tempPerson2);
-      }
-
-      return resolvedList;
-    }
-
-<<<<<<< HEAD
-    public bool IsSingleResource(IResourceAccessor mediaItemAccessor)
-=======
-    public bool IsDirectorySingleResource(IResourceAccessor mediaItemAccessor)
->>>>>>> ca5fa06b
-    {
-      return false;
-    }
-
-    public bool IsStubResource(IResourceAccessor mediaItemAccessor)
-    {
-      return false;
-    }
-
-    public bool TryExtractStubItems(IResourceAccessor mediaItemAccessor, ICollection<IDictionary<Guid, IList<MediaItemAspect>>> extractedStubAspectData)
-    {
-      return false;
-    }
-
-    #endregion
-  }
-}
+#region Copyright (C) 2007-2017 Team MediaPortal
+
+/*
+    Copyright (C) 2007-2017 Team MediaPortal
+    http://www.team-mediaportal.com
+
+    This file is part of MediaPortal 2
+
+    MediaPortal 2 is free software: you can redistribute it and/or modify
+    it under the terms of the GNU General Public License as published by
+    the Free Software Foundation, either version 3 of the License, or
+    (at your option) any later version.
+
+    MediaPortal 2 is distributed in the hope that it will be useful,
+    but WITHOUT ANY WARRANTY; without even the implied warranty of
+    MERCHANTABILITY or FITNESS FOR A PARTICULAR PURPOSE. See the
+    GNU General Public License for more details.
+
+    You should have received a copy of the GNU General Public License
+    along with MediaPortal 2. If not, see <http://www.gnu.org/licenses/>.
+*/
+
+#endregion
+
+using MediaPortal.Common;
+using MediaPortal.Common.Genres;
+using MediaPortal.Common.Logging;
+using MediaPortal.Common.MediaManagement;
+using MediaPortal.Common.MediaManagement.DefaultItemAspects;
+using MediaPortal.Common.MediaManagement.Helpers;
+using MediaPortal.Common.MediaManagement.TransientAspects;
+using MediaPortal.Common.Messaging;
+using MediaPortal.Common.ResourceAccess;
+using MediaPortal.Common.Services.Settings;
+using MediaPortal.Common.Services.ThumbnailGenerator;
+using MediaPortal.Common.Settings;
+using MediaPortal.Extensions.MetadataExtractors.AudioMetadataExtractor.Matchers;
+using MediaPortal.Extensions.MetadataExtractors.AudioMetadataExtractor.Settings;
+using MediaPortal.Extensions.OnlineLibraries;
+using MediaPortal.Utilities;
+using System;
+using System.Collections.Generic;
+using System.Globalization;
+using System.IO;
+using System.Linq;
+using System.Text.RegularExpressions;
+using System.Threading;
+using System.Threading.Tasks;
+using TagLib;
+using File = TagLib.File;
+
+namespace MediaPortal.Extensions.MetadataExtractors.AudioMetadataExtractor
+{
+  /// <summary>
+  /// MediaPortal 2 metadata extractor implementation for audio files. Supports several formats.
+  /// </summary>
+  public class AudioMetadataExtractor : IMetadataExtractor, IDisposable
+  {
+    #region Constants
+
+    /// <summary>
+    /// GUID string for the audio metadata extractor.
+    /// </summary>
+    public const string METADATAEXTRACTOR_ID_STR = "CC8B703D-054C-4EB8-A49D-AD92B64EBF62";
+
+    /// <summary>
+    /// Audio metadata extractor GUID.
+    /// </summary>
+    public static Guid METADATAEXTRACTOR_ID = new Guid(METADATAEXTRACTOR_ID_STR);
+
+    public const double MINIMUM_HOUR_AGE_BEFORE_UPDATE = 0.5;
+
+    #endregion
+
+    #region Fields and classes
+
+    protected static ICollection<MediaCategory> MEDIA_CATEGORIES = new List<MediaCategory>();
+    protected static ICollection<string> AUDIO_EXTENSIONS = new List<string>();
+    protected static ICollection<string> UNSPLITTABLE_ID3V23_VALUES = new List<string>();
+    protected static bool USE_ADDITIONAL_SEPARATOR;
+    protected static char ADDITIONAL_SEPARATOR;
+    protected static ICollection<string> UNSPLITTABLE_ADDITIONAL_SEPARATOR_VALUES = new List<string>();
+
+    protected SettingsChangeWatcher<AudioMetadataExtractorSettings> _settingWatcher;
+    protected AsynchronousMessageQueue _messageQueue;
+    protected int _importerCount;
+
+    /// <summary>
+    /// Audio file accessor class needed for our tag library implementation. This class maps
+    /// the TagLib#'s <see cref="File.IFileAbstraction"/> view to an MP2 file from a resource provider.
+    /// </summary>
+    internal class ResourceProviderFileAbstraction : File.IFileAbstraction
+    {
+      protected IFileSystemResourceAccessor _resourceAccessor;
+
+      public ResourceProviderFileAbstraction(IFileSystemResourceAccessor resourceAccessor)
+      {
+        _resourceAccessor = resourceAccessor;
+      }
+
+      #region IFileAbstraction implementation
+
+      public void CloseStream(Stream stream)
+      {
+        stream.Close();
+      }
+
+      public string Name
+      {
+        get { return _resourceAccessor.ResourcePathName; }
+      }
+
+      public Stream ReadStream
+      {
+        get { return _resourceAccessor.OpenRead(); }
+      }
+
+      public Stream WriteStream
+      {
+        get { return _resourceAccessor.OpenWrite(); }
+      }
+
+      #endregion
+    }
+
+    protected MetadataExtractorMetadata _metadata;
+
+    #endregion
+
+    #region Ctor
+
+    static AudioMetadataExtractor()
+    {
+      MEDIA_CATEGORIES.Add(DefaultMediaCategories.Audio);
+
+      // All non-default media item aspects must be registered
+      IMediaItemAspectTypeRegistration miatr = ServiceRegistration.Get<IMediaItemAspectTypeRegistration>();
+      miatr.RegisterLocallyKnownMediaItemAspectTypeAsync(TempAlbumAspect.Metadata);
+      miatr.RegisterLocallyKnownMediaItemAspectTypeAsync(TempArtistAspect.Metadata);
+
+      AudioMetadataExtractorSettings settings = ServiceRegistration.Get<ISettingsManager>().Load<AudioMetadataExtractorSettings>();
+      InitializeExtensions(settings);
+      InitializeUnsplittableID3v23Values(settings);
+      InitializeAdditionalSeparatorBehaviour(settings);
+    }
+
+    /// <summary>
+    /// (Re)initializes the audio extensions for which this <see cref="AudioMetadataExtractor"/> used.
+    /// </summary>
+    /// <param name="settings">Settings object to read the data from.</param>
+    internal static void InitializeExtensions(AudioMetadataExtractorSettings settings)
+    {
+      AUDIO_EXTENSIONS = new List<string>(settings.AudioExtensions.Select(e => e.ToLowerInvariant()));
+    }
+
+    /// <summary>
+    /// (Re)initializes the unsplittable values collection for ID3v2.3 tags.
+    /// </summary>
+    /// <param name="settings">Settings object to read the data from.</param>
+    internal static void InitializeUnsplittableID3v23Values(AudioMetadataExtractorSettings settings)
+    {
+      UNSPLITTABLE_ID3V23_VALUES = new List<string>(settings.UnsplittableID3v23Values.Select(v => v.ToLowerInvariant()));
+    }
+
+    /// <summary>
+    /// (Re)initializes the behaviour of this <see cref="AudioMetadataExtractor"/> regarding multiple values in single fields.
+    /// </summary>
+    /// <param name="settings">Settings object to read the data from.</param>
+    internal static void InitializeAdditionalSeparatorBehaviour(AudioMetadataExtractorSettings settings)
+    {
+      USE_ADDITIONAL_SEPARATOR = settings.UseAdditionalSeparator;
+      ADDITIONAL_SEPARATOR = settings.AdditionalSeparator;
+      UNSPLITTABLE_ADDITIONAL_SEPARATOR_VALUES = new List<string>(settings.UnsplittableAddditionalSeparatorValues.Select(e => e.ToLowerInvariant()));
+    }
+
+    public AudioMetadataExtractor()
+    {
+      _metadata = new MetadataExtractorMetadata(METADATAEXTRACTOR_ID, "Audio metadata extractor", MetadataExtractorPriority.Core, false,
+          MEDIA_CATEGORIES, new[]
+              {
+                MediaAspect.Metadata,
+                AudioAspect.Metadata,
+                ThumbnailLargeAspect.Metadata
+              });
+
+      _messageQueue = new AsynchronousMessageQueue(this, new string[]
+        {
+            ImporterWorkerMessaging.CHANNEL,
+        });
+      _messageQueue.MessageReceived += OnMessageReceived;
+      _messageQueue.Start();
+
+      _settingWatcher = new SettingsChangeWatcher<AudioMetadataExtractorSettings>();
+      _settingWatcher.SettingsChanged += SettingsChanged;
+
+      LoadSettings();
+    }
+
+    public void Dispose()
+    {
+      _messageQueue.Shutdown();
+    }
+
+    private void OnMessageReceived(AsynchronousMessageQueue queue, SystemMessage message)
+    {
+      if (message.ChannelName == ImporterWorkerMessaging.CHANNEL)
+      {
+        ImporterWorkerMessaging.MessageType messageType = (ImporterWorkerMessaging.MessageType)message.MessageType;
+        switch (messageType)
+        {
+          case ImporterWorkerMessaging.MessageType.ImportStarted:
+            if(Interlocked.Increment(ref _importerCount) == 1)
+            {
+              IMediaFanArtHandler fanartHandler;
+              if (ServiceRegistration.Get<IMediaAccessor>().LocalFanArtHandlers.TryGetValue(AudioFanArtHandler.FANARTHANDLER_ID, out fanartHandler))
+                fanartHandler.ClearCache();
+            }
+            break;
+        }
+      }
+    }
+
+    #endregion
+
+    #region Settings
+
+    public static bool SkipOnlineSearches { get; private set; }
+    public static bool SkipFanArtDownload { get; private set; }
+    public static bool CacheOfflineFanArt { get; private set; }
+    public static bool CacheLocalFanArt { get; private set; }
+    public static bool IncludeArtistDetails { get; private set; }
+    public static bool IncludeComposerDetails { get; private set; }
+    public static bool IncludeMusicLabelDetails { get; private set; }
+
+    private void LoadSettings()
+    {
+      SkipOnlineSearches = _settingWatcher.Settings.SkipOnlineSearches;
+      SkipFanArtDownload = _settingWatcher.Settings.SkipFanArtDownload;
+      CacheOfflineFanArt = _settingWatcher.Settings.CacheOfflineFanArt;
+      CacheLocalFanArt = _settingWatcher.Settings.CacheLocalFanArt;
+      IncludeArtistDetails = _settingWatcher.Settings.IncludeArtistDetails;
+      IncludeComposerDetails = _settingWatcher.Settings.IncludeComposerDetails;
+      IncludeMusicLabelDetails = _settingWatcher.Settings.IncludeMusicLabelDetails;
+    }
+
+    private void SettingsChanged(object sender, EventArgs e)
+    {
+      LoadSettings();
+    }
+
+    #endregion
+
+    #region Protected methods
+
+    /// <summary>
+    /// Returns the information if the specified file name (or path) has a file extension which is
+    /// supposed to be supported by this metadata extractor.
+    /// </summary>
+    /// <param name="fileName">Relative or absolute file path to check.</param>
+    /// <returns><c>true</c>, if the file's extension is supposed to be supported, else <c>false</c>.</returns>
+    protected static bool HasAudioExtension(string fileName)
+    {
+      string ext = DosPathHelper.GetExtension(fileName).ToLowerInvariant();
+      return AUDIO_EXTENSIONS.Contains(ext);
+    }
+
+    protected static readonly Regex TRACKNO_FORMAT = new Regex(@"\(?([0-9]+)\)?\.? *-? *(.*)", RegexOptions.IgnoreCase);
+    protected static readonly Regex TITLE_ARTIST_FORMAT1 = new Regex(@"(.*) *- *(.*)", RegexOptions.IgnoreCase);
+    protected static readonly Regex TITLE_ARTIST_FORMAT2 = new Regex(@"(.*) *\((.*)\)", RegexOptions.IgnoreCase);
+    protected static readonly Regex SPLIT_MULTIPLE_ARTISTS_REGEX = new Regex(@"(?<artist>.+)(?:ft\.|feat\.|featuring)(?<artist2>.+)", RegexOptions.IgnoreCase);
+
+    /// <summary>
+    /// Given an audio file name, this method tries to guess title, artist and track number.
+    /// </summary>
+    /// <param name="fileNameWithoutExtension">Audio file name (no file path and extension!).</param>
+    /// <param name="title">Guessed title.</param>
+    /// <param name="artist">Guessed artist.</param>
+    /// <param name="trackNo">Guessed track number.</param>
+    protected static void GuessMetadataFromFileName(string fileNameWithoutExtension, out string title, out string artist, out uint? trackNo)
+    {
+      fileNameWithoutExtension = fileNameWithoutExtension.Replace('_', ' ');
+      Match match = TRACKNO_FORMAT.Match(fileNameWithoutExtension);
+      string titleArtist;
+      if (match.Success)
+      { // (Track) - TitleArtist
+        GroupCollection groups = match.Groups;
+        uint trackNoInt;
+        trackNo = uint.TryParse(groups[1].Value.Trim(), out trackNoInt) ? (uint?)trackNoInt : null;
+        titleArtist = groups[2].Value.Trim();
+      }
+      else
+      {
+        trackNo = null;
+        titleArtist = fileNameWithoutExtension.Trim();
+      }
+      match = TITLE_ARTIST_FORMAT1.Match(titleArtist);
+      if (match.Success)
+      { // Artist - Track
+        GroupCollection groups = match.Groups;
+        artist = groups[1].Value.Trim();
+        title = groups[2].Value.Trim();
+        return;
+      }
+      match = TITLE_ARTIST_FORMAT2.Match(titleArtist);
+      if (match.Success)
+      { // Track (Artist)
+        GroupCollection groups = match.Groups;
+        title = groups[1].Value.Trim();
+        artist = groups[2].Value.Trim();
+        return;
+      }
+      title = fileNameWithoutExtension;
+      artist = null;
+    }
+
+    /// <summary>
+    /// Patches an enumeration of artists or other values that have been potentially been separated
+    /// although the artist name or other value contains one or more separators in its name and thus should not
+    /// be treated as different artists or separated other values.
+    /// </summary>
+    /// <param name="valuesList">List of artists or other values, which have potentially been separated.</param>
+    /// <param name="unsplittableValue">Artist or other value containing at least one separator character.</param>
+    /// <param name="separator">Character, which was used as separator.</param>
+    protected static void JoinUnsplittableValue(IList<string> valuesList, string unsplittableValue, char separator)
+    {
+      IList<string> parts = unsplittableValue.Split(separator);
+      int index = CollectionUtils.IndexOf<string, string>(valuesList, parts, StringComparer.InvariantCultureIgnoreCase);
+      if (index == -1)
+        return;
+      string[] origParts = new string[parts.Count];
+      for (int i = 0; i < parts.Count; i++)
+      {
+        origParts[i] = valuesList[index];
+        valuesList.RemoveAt(index);
+      }
+      valuesList.Insert(index, StringUtils.Join(separator.ToString(), origParts));
+    }
+
+    /// <summary>
+    /// Patches an enumeration of artists or other values that have been potentially been separated
+    /// although the artist names or other values each contain one or more separators in their name and thus should not
+    /// be treated as different artists or separated other values.
+    /// </summary>
+    /// <param name="valuesEnumer">Enumerable of artists or other values, which have potentially been separated.</param>
+    /// <param name="unsplittableValues">Artists or other values each containing at least one separator character.</param>
+    /// <param name="separator">Character, which was used as separator.</param>
+    protected static IEnumerable<string> JoinUnsplittableValues(IEnumerable<string> valuesEnumer, ICollection<string> unsplittableValues, char separator)
+    {
+      if (valuesEnumer == null)
+        return null;
+      IList<string> values = new List<string>(valuesEnumer);
+      if (values.Count == 0)
+        return null;
+      foreach (string unsplittableValue in unsplittableValues)
+        JoinUnsplittableValue(values, unsplittableValue, separator);
+      return values;
+    }
+
+    public static bool IsDiscFolder(string album, string albumFolder)
+    {
+      int discNo = 0;
+      int albumNo = 0;
+      if (album != null &&
+        (albumFolder.StartsWith("CD", StringComparison.InvariantCultureIgnoreCase) && !album.StartsWith("CD", StringComparison.InvariantCultureIgnoreCase)) ||
+        (albumFolder.StartsWith("Disc", StringComparison.InvariantCultureIgnoreCase) && !album.StartsWith("Disc", StringComparison.InvariantCultureIgnoreCase)) ||
+        (int.TryParse(albumFolder, out discNo) && int.TryParse(album, out albumNo) && discNo != albumNo))
+      {
+        return true;
+      }
+      return false;
+    }
+
+    /// <summary>
+    /// We have to cope with a very stupid problem; The ID3Tag specification v2.3 (http://www.id3.org/d3v2.3.0, search for TPE1)
+    /// uses the '/' character as separator for multiple values in some fields such as TPEE1 (=artist), but what to do if an artist name contains
+    /// that character? We'll do a hack for the most common artists and other values of that kind.
+    /// </summary>
+    /// <remarks>
+    /// We call this for Artists, Albumartists, Composers and Genres if the tag format is ID3v2.3.
+    /// For more information see this thread in the MediaPortal forum: http://forum.team-mediaportal.com/submit-bug-reports-532/multiple-music-genres-not-handled-correctly-103169/
+    /// </remarks>
+    /// <param name="valuesEnumer">Enumeration of values, which were potentially wrongly splitted by TagLib#.</param>
+    protected static IEnumerable<string> PatchID3v23Enumeration(IEnumerable<string> valuesEnumer)
+    {
+      return JoinUnsplittableValues(valuesEnumer, UNSPLITTABLE_ID3V23_VALUES, '/');
+    }
+
+    /// <summary>
+    /// If USE_ADDITIONAL_SEPARATOR is true, valuesEnumer are splitted by ADDITIONAL_SEPARATOR and wrongly
+    /// splitted values contained in UNSPLITTABLE_ADDITIONAL_SEPARATOR_VALUES are corrected.
+    /// </summary>
+    /// <param name="valuesEnumer">Enumeration of values, to which the additional separator behaviour shall be applied.</param>
+    protected static IEnumerable<string> ApplyAdditionalSeparator(IEnumerable<string> valuesEnumer)
+    {
+      List<String> result = new List<String>();
+      if (valuesEnumer == null || !valuesEnumer.Any())
+        return result;
+      if (USE_ADDITIONAL_SEPARATOR)
+      {
+        foreach (String value in valuesEnumer)
+          result.AddRange(value.Split(ADDITIONAL_SEPARATOR));
+        result = new List<String>(JoinUnsplittableValues(result, UNSPLITTABLE_ADDITIONAL_SEPARATOR_VALUES, ADDITIONAL_SEPARATOR));
+      }
+      else
+        result = new List<String>(valuesEnumer);
+      return result;
+    }
+
+    protected static File LoadTag(IFileSystemResourceAccessor fsra)
+    {
+      File tag = null;
+      try
+      {
+        ByteVector.UseBrokenLatin1Behavior = true;  // Otherwise we have problems retrieving non-latin1 chars
+        tag = File.Create(new AudioMetadataExtractor.ResourceProviderFileAbstraction(fsra));
+        return tag;
+      }
+      catch (CorruptFileException)
+      {
+        // Only log at the info level here - And simply return false. This makes the importer know that we
+        // couldn't perform our task here.
+        ServiceRegistration.Get<ILogger>().Info("AudioMetadataExtractor: Audio file '{0}' seems to be broken", fsra.CanonicalLocalResourcePath);
+        return null;
+      }
+    }
+
+    /// <summary>
+    /// Tries to update the <paramref name="album"/> with any relevant information from MP3 tags.
+    /// </summary>
+    /// <param name="mediaItemAccessor">ResourceAccessor to the track media item.</param>
+    /// <param name="album">AlbumInfo to update with tag information.</param>
+    /// <returns>True if the album was updated.</returns>
+    public static bool TryUpdateAlbum(IResourceAccessor mediaItemAccessor, AlbumInfo album)
+    {
+      IFileSystemResourceAccessor fsra = mediaItemAccessor as IFileSystemResourceAccessor;
+      if (fsra == null)
+        return false;
+
+      File tag = LoadTag(fsra);
+      if (tag == null)
+        return false;
+
+      bool updated = false;
+      using (tag)
+      {
+        if (!string.IsNullOrEmpty(tag.Tag.AlbumSort))
+        {
+          album.AlbumSort = tag.Tag.AlbumSort.Trim();
+          updated = true;
+        }
+        updated |= TryUpdateArtists(tag, album.Artists, true);
+      }
+      return updated;
+    }
+
+    /// <summary>
+    /// Tries to update the <paramref name="persons"/> with any relevant information from MP3 tags.
+    /// </summary>
+    /// <param name="mediaItemAccessor">ResourceAccessor to the track media item.</param>
+    /// <param name="persons">Person collection to update.</param>
+    /// <param name="forAlbum">Whether to update from the track or album artist tag.</param>
+    /// <returns>True if any person was updated.</returns>
+    public static bool TryUpdateArtists(IResourceAccessor mediaItemAccessor, IList<PersonInfo> persons, bool forAlbum)
+    {
+      IFileSystemResourceAccessor fsra = mediaItemAccessor as IFileSystemResourceAccessor;
+      if (fsra == null)
+        return false;
+      File tag = LoadTag(fsra);
+      if (tag == null)
+        return false;
+      using (tag)
+        return TryUpdateArtists(tag, persons, false);
+    }
+
+    protected static bool TryUpdateArtists(File tag, IList<PersonInfo> persons, bool albumArtists)
+    {
+      IEnumerable<string> artists = albumArtists ? tag.Tag.AlbumArtists : tag.Tag.Performers;
+      if (!artists.Any())
+        return false;
+      artists = (tag.TagTypes & TagTypes.Id3v2) != 0 ?
+        PatchID3v23Enumeration(artists) : artists;
+      artists = ApplyAdditionalSeparator(artists);
+      if (artists.Count() != 1)
+        return false;
+      string musicBrainzId = tag.Tag.MusicBrainzArtistId;
+      if (string.IsNullOrEmpty(musicBrainzId))
+        return false;
+      string artist = artists.First();
+      PersonInfo person = persons.FirstOrDefault(p => p.Name == artist);
+      if (person == null)
+        return false;
+      person.MusicBrainzId = musicBrainzId;
+      return true;
+    }
+
+    #endregion
+
+    #region IMetadataExtractor implementation
+
+    public MetadataExtractorMetadata Metadata
+    {
+      get { return _metadata; }
+    }
+
+    public virtual async Task<bool> TryExtractMetadataAsync(IResourceAccessor mediaItemAccessor, IDictionary<Guid, IList<MediaItemAspect>> extractedAspectData, bool forceQuickMode)
+    {
+      IFileSystemResourceAccessor fsra = mediaItemAccessor as IFileSystemResourceAccessor;
+      if (fsra == null)
+        return false;
+      if (!fsra.IsFile)
+        return false;
+      string fileName = fsra.ResourceName;
+      bool isStub = extractedAspectData.ContainsKey(StubAspect.ASPECT_ID);
+      if (!HasAudioExtension(fileName) && !isStub)
+        return false;
+
+      try
+      {
+        TrackInfo trackInfo = new TrackInfo();
+        trackInfo.FromMetadata(extractedAspectData);
+        if (!trackInfo.IsBaseInfoPresent)
+        {
+          if (!isStub)
+          {
+            File tag = LoadTag(fsra);
+            if (tag == null)
+              return false;
+
+            using (tag)
+            {
+              // Some file extensions like .mp4 can contain audio and video. Do not handle files with video content here.
+              if (tag.Properties.VideoHeight > 0 && tag.Properties.VideoWidth > 0)
+                return false;
+
+              fileName = ProviderPathHelper.GetFileNameWithoutExtension(fileName) ?? string.Empty;
+              string title;
+              string artist;
+              uint? trackNo;
+              GuessMetadataFromFileName(fileName, out title, out artist, out trackNo);
+              if (!string.IsNullOrEmpty(title))
+                title = CultureInfo.InvariantCulture.TextInfo.ToTitleCase(title.ToLowerInvariant());
+              if (!string.IsNullOrEmpty(artist))
+                artist = CultureInfo.InvariantCulture.TextInfo.ToTitleCase(artist.ToLowerInvariant());
+
+              if (!string.IsNullOrEmpty(tag.Tag.Title))
+                title = tag.Tag.Title.Trim();
+
+              IEnumerable<string> artists;
+              if (tag.Tag.Performers.Length > 0)
+              {
+                artists = tag.Tag.Performers;
+                if ((tag.TagTypes & TagTypes.Id3v2) != 0)
+                  artists = PatchID3v23Enumeration(artists);
+              }
+              else
+                artists = artist == null ? null : new string[] { artist.Trim() };
+              if (tag.Tag.Track != 0)
+                trackNo = tag.Tag.Track;
+
+              MultipleMediaItemAspect providerResourceAspect = MediaItemAspect.CreateAspect(extractedAspectData, ProviderResourceAspect.Metadata);
+              providerResourceAspect.SetAttribute(ProviderResourceAspect.ATTR_RESOURCE_INDEX, 0);
+              providerResourceAspect.SetAttribute(ProviderResourceAspect.ATTR_TYPE, ProviderResourceAspect.TYPE_PRIMARY);
+              providerResourceAspect.SetAttribute(ProviderResourceAspect.ATTR_SIZE, fsra.Size);
+              providerResourceAspect.SetAttribute(ProviderResourceAspect.ATTR_RESOURCE_ACCESSOR_PATH, fsra.CanonicalLocalResourcePath.Serialize());
+              // FIXME Albert: tag.MimeType returns taglib/mp3 for an MP3 file. This is not what we want and collides with the
+              // mimetype handling in the BASS player, which expects audio/xxx.
+              if (!string.IsNullOrWhiteSpace(tag.MimeType))
+                providerResourceAspect.SetAttribute(ProviderResourceAspect.ATTR_MIME_TYPE, tag.MimeType.Replace("taglib/", "audio/"));
+
+              MediaItemAspect.SetAttribute(extractedAspectData, MediaAspect.ATTR_TITLE, title);
+              MediaItemAspect.SetAttribute(extractedAspectData, MediaAspect.ATTR_ISVIRTUAL, false);
+              MediaItemAspect.SetAttribute(extractedAspectData, MediaAspect.ATTR_COMMENT, StringUtils.TrimToNull(tag.Tag.Comment));
+              MediaItemAspect.SetAttribute(extractedAspectData, MediaAspect.ATTR_RECORDINGTIME, fsra.LastChanged);
+
+              trackInfo.TrackName = title;
+              if (!string.IsNullOrEmpty(tag.Tag.TitleSort))
+                trackInfo.TrackNameSort = tag.Tag.TitleSort.Trim();
+              if (tag.Properties.Codecs.Count() > 0)
+                trackInfo.Encoding = tag.Properties.Codecs.First().Description;
+              if (tag.Properties.Duration.TotalSeconds != 0)
+                trackInfo.Duration = (long)tag.Properties.Duration.TotalSeconds;
+              if (tag.Properties.AudioBitrate != 0)
+                trackInfo.BitRate = (int)tag.Properties.AudioBitrate;
+              if (tag.Properties.AudioChannels != 0)
+                trackInfo.Channels = (int)tag.Properties.AudioChannels;
+              if (tag.Properties.AudioSampleRate != 0)
+                trackInfo.SampleRate = (int)tag.Properties.AudioSampleRate;
+
+              TagLib.Id3v2.Tag id3Tag = (TagLib.Id3v2.Tag)tag.GetTag(TagTypes.Id3v2, false);
+              if (id3Tag != null && !id3Tag.IsEmpty)
+                trackInfo.Compilation = id3Tag.IsCompilation;
+
+              trackInfo.Album = !string.IsNullOrEmpty(tag.Tag.Album) ? tag.Tag.Album.Trim() : null;
+
+              if (trackNo.HasValue)
+                trackInfo.TrackNum = (int)trackNo.Value;
+              if (tag.Tag.Disc != 0)
+                trackInfo.DiscNum = (int)tag.Tag.Disc;
+              if (tag.Tag.DiscCount != 0)
+                trackInfo.TotalDiscs = (int)tag.Tag.DiscCount;
+              if (!string.IsNullOrEmpty(tag.Tag.Lyrics))
+                trackInfo.TrackLyrics = tag.Tag.Lyrics;
+              if (!string.IsNullOrEmpty(tag.Tag.Grouping))
+                trackInfo.ContentGroup = tag.Tag.Grouping;
+
+              if (tag.Tag.TrackCount != 0)
+                trackInfo.TotalTracks = (int)tag.Tag.TrackCount;
+
+              if (!string.IsNullOrEmpty(tag.Tag.MusicBrainzTrackId))
+                trackInfo.MusicBrainzId = tag.Tag.MusicBrainzTrackId;
+              if (!string.IsNullOrEmpty(tag.Tag.MusicBrainzReleaseId))
+                trackInfo.AlbumMusicBrainzId = tag.Tag.MusicBrainzReleaseId;
+              if (!string.IsNullOrEmpty(tag.Tag.MusicBrainzDiscId))
+                trackInfo.AlbumMusicBrainzDiscId = tag.Tag.MusicBrainzDiscId;
+              if (!string.IsNullOrEmpty(tag.Tag.AmazonId))
+                trackInfo.AlbumAmazonId = tag.Tag.AmazonId;
+              if (!string.IsNullOrEmpty(tag.Tag.MusicIpId))
+                trackInfo.MusicIpId = tag.Tag.MusicIpId;
+
+              trackInfo.Artists = new List<PersonInfo>();
+              if (artists != null)
+              {
+                foreach (string artistName in ApplyAdditionalSeparator(artists))
+                {
+                  trackInfo.Artists.Add(new PersonInfo()
+                  {
+                    Name = artistName.Trim(),
+                    Occupation = PersonAspect.OCCUPATION_ARTIST,
+                    ParentMediaName = trackInfo.Album,
+                    MediaName = trackInfo.TrackName
+                  });
+                }
+              }
+
+              IEnumerable<string> albumArtists = tag.Tag.AlbumArtists;
+              if ((tag.TagTypes & TagTypes.Id3v2) != 0)
+                albumArtists = PatchID3v23Enumeration(albumArtists);
+              trackInfo.AlbumArtists = new List<PersonInfo>();
+              if (albumArtists != null)
+              {
+                foreach (string artistName in ApplyAdditionalSeparator(albumArtists))
+                {
+                  trackInfo.AlbumArtists.Add(new PersonInfo()
+                  {
+                    Name = artistName.Trim(),
+                    Occupation = PersonAspect.OCCUPATION_ARTIST,
+                    ParentMediaName = trackInfo.Album,
+                    MediaName = trackInfo.TrackName
+                  });
+                }
+              }
+
+              IEnumerable<string> composers = tag.Tag.Composers;
+              if ((tag.TagTypes & TagTypes.Id3v2) != 0)
+                composers = PatchID3v23Enumeration(composers);
+              trackInfo.Composers = new List<PersonInfo>();
+              if (composers != null)
+              {
+                foreach (string composerName in ApplyAdditionalSeparator(composers))
+                {
+                  trackInfo.Composers.Add(new PersonInfo()
+                  {
+                    Name = composerName.Trim(),
+                    Occupation = PersonAspect.OCCUPATION_COMPOSER,
+                    ParentMediaName = trackInfo.Album,
+                    MediaName = trackInfo.TrackName
+                  });
+                }
+              }
+
+              trackInfo.Conductors = new List<PersonInfo>();
+              if (!string.IsNullOrEmpty(tag.Tag.Conductor?.Trim()))
+              {
+                trackInfo.Conductors.Add(new PersonInfo()
+                {
+                  Name = tag.Tag.Conductor.Trim(),
+                  Occupation = PersonAspect.OCCUPATION_CONDUCTOR,
+                  ParentMediaName = trackInfo.Album,
+                  MediaName = trackInfo.TrackName
+                });
+              }
+
+              if (tag.Tag.Genres.Length > 0)
+              {
+                IEnumerable<string> genres = tag.Tag.Genres;
+                if ((tag.TagTypes & TagTypes.Id3v2) != 0)
+                  genres = PatchID3v23Enumeration(genres);
+                trackInfo.Genres = ApplyAdditionalSeparator(genres).Select(s => new GenreInfo { Name = s.Trim() }).ToList();
+                GenreMapper.AssignMissingMusicGenreIds(trackInfo.Genres);
+              }
+
+              int year = (int)tag.Tag.Year;
+              if (year >= 30 && year <= 99)
+                year += 1900;
+              if (year >= 1930 && year <= 2030)
+                trackInfo.ReleaseDate = new DateTime(year, 1, 1);
+
+              if (!trackInfo.HasThumbnail)
+              {
+                // The following code gets cover art images from file (embedded) or from windows explorer cache (supports folder.jpg).
+                IPicture[] pics = tag.Tag.Pictures;
+                if (pics.Length > 0)
+                {
+                  try
+                  {
+                    using (MemoryStream stream = new MemoryStream(pics[0].Data.Data))
+                    {
+                      trackInfo.Thumbnail = stream.ToArray();
+                      trackInfo.HasChanged = true;
+                    }
+                  }
+                  // Decoding of invalid image data can fail, but main MediaItem is correct.
+                  catch { }
+                }
+                else
+                {
+                  // In quick mode only allow thumbs taken from cache.
+                  bool cachedOnly = forceQuickMode;
+
+                  // Thumbnail extraction
+                  fileName = mediaItemAccessor.ResourcePathName;
+                  IThumbnailGenerator generator = ServiceRegistration.Get<IThumbnailGenerator>();
+                  byte[] thumbData;
+                  ImageType imageType;
+                  if (generator.GetThumbnail(fileName, cachedOnly, out thumbData, out imageType))
+                  {
+                    trackInfo.Thumbnail = thumbData;
+                    trackInfo.HasChanged = true;
+                  }
+                }
+              }
+            }
+          }
+
+          if (string.IsNullOrEmpty(trackInfo.Album) || trackInfo.Artists.Count == 0)
+          {
+            MusicNameMatcher.MatchTrack(fileName, trackInfo);
+          }
+        }
+
+        //Determine compilation
+        if (!trackInfo.Compilation)
+        {
+          if (trackInfo.AlbumArtists.Count > 0 &&
+              (trackInfo.AlbumArtists[0].Name.IndexOf("Various", StringComparison.InvariantCultureIgnoreCase) >= 0 ||
+              trackInfo.AlbumArtists[0].Name.Equals("VA", StringComparison.InvariantCultureIgnoreCase)))
+          {
+            trackInfo.Compilation = true;
+          }
+          else
+          {
+            //Look for itunes compilation folder
+            var mediaItemPath = mediaItemAccessor.CanonicalLocalResourcePath;
+            var albumMediaItemDirectoryPath = ResourcePathHelper.Combine(mediaItemPath, "../");
+            var artistMediaItemDirectoryPath = ResourcePathHelper.Combine(mediaItemPath, "../../");
+
+            if (albumMediaItemDirectoryPath.FileName != null &&
+              IsDiscFolder(trackInfo.Album, albumMediaItemDirectoryPath.FileName))
+            {
+              //Probably a CD folder so try next parent
+              artistMediaItemDirectoryPath = ResourcePathHelper.Combine(mediaItemPath, "../../../");
+            }
+            if (artistMediaItemDirectoryPath.FileName != null &&
+              artistMediaItemDirectoryPath.FileName.IndexOf("Compilation", StringComparison.InvariantCultureIgnoreCase) >= 0)
+            {
+              trackInfo.Compilation = true;
+            }
+          }
+        }
+
+        if (string.IsNullOrEmpty(trackInfo.TrackNameSort))
+        {
+          if (!string.IsNullOrEmpty(trackInfo.Album) && trackInfo.ReleaseDate.HasValue && trackInfo.DiscNum > 0 && trackInfo.TrackNum > 0)
+            trackInfo.TrackNameSort = $"{trackInfo.Album} {trackInfo.ReleaseDate.Value.Year}  D{trackInfo.DiscNum.ToString("00")}T{trackInfo.TrackNum.ToString("00")}";
+          else if (!string.IsNullOrEmpty(trackInfo.Album) && trackInfo.DiscNum > 0 && trackInfo.TrackNum > 0)
+            trackInfo.TrackNameSort = $"{trackInfo.Album}  D{trackInfo.DiscNum.ToString("00")}T{trackInfo.TrackNum.ToString("00")}";
+          else if (!string.IsNullOrEmpty(trackInfo.Album) && trackInfo.TrackNum > 0)
+            trackInfo.TrackNameSort = $"{trackInfo.Album}  D00T{trackInfo.TrackNum.ToString("00")}";
+          else
+            trackInfo.TrackNameSort = BaseInfo.GetSortTitle(trackInfo.TrackName);
+        }
+        //Check artists
+        trackInfo.Artists = GetCorrectedArtistsList(trackInfo, trackInfo.Artists);
+        trackInfo.AlbumArtists = GetCorrectedArtistsList(trackInfo, trackInfo.AlbumArtists);
+
+        trackInfo.AssignNameId();
+
+        if (!forceQuickMode)
+        {
+          AudioCDMatcher.GetDiscMatchAndUpdate(mediaItemAccessor.ResourcePathName, trackInfo);
+
+          if (SkipOnlineSearches && !SkipFanArtDownload)
+          {
+            TrackInfo tempInfo = trackInfo.Clone();
+            await OnlineMatcherService.Instance.FindAndUpdateTrackAsync(tempInfo).ConfigureAwait(false);
+            trackInfo.CopyIdsFrom(tempInfo);
+            trackInfo.HasChanged = tempInfo.HasChanged;
+          }
+          else if (!SkipOnlineSearches)
+          {
+            await OnlineMatcherService.Instance.FindAndUpdateTrackAsync(trackInfo).ConfigureAwait(false);
+          }
+        }
+
+        if (!trackInfo.HasChanged)
+          return false;
+
+        trackInfo.SetMetadata(extractedAspectData);
+        return trackInfo.IsBaseInfoPresent;
+      }
+      catch (UnsupportedFormatException)
+      {
+        ServiceRegistration.Get<ILogger>().Info("AudioMetadataExtractor: Unsupported audio file '{0}'", fsra.CanonicalLocalResourcePath);
+        return false;
+      }
+      catch (Exception e)
+      {
+        // Only log at the info level here - And simply return false. This makes the importer know that we
+        // couldn't perform our task here
+        ServiceRegistration.Get<ILogger>().Info("AudioMetadataExtractor: Exception reading resource '{0}' (Text: '{1}')", fsra.CanonicalLocalResourcePath, e.Message);
+      }
+      return false;
+    }
+
+    protected List<PersonInfo> GetCorrectedArtistsList(TrackInfo trackInfo, List<PersonInfo> persons)
+    {
+      List<PersonInfo> resolvedList = new List<PersonInfo>();
+
+      //Try to find correct artist names
+      foreach (PersonInfo person in persons)
+      {
+        Match match = SPLIT_MULTIPLE_ARTISTS_REGEX.Match(person.Name);
+        if (!match.Success || string.IsNullOrWhiteSpace(match.Groups["artist"].Value) || string.IsNullOrWhiteSpace(match.Groups["artist2"].Value))
+        {
+          resolvedList.Add(person);
+          continue;
+        }
+
+        PersonInfo tempPerson1 = new PersonInfo()
+        {
+          Name = match.Groups["artist"].Value.Trim(),
+          Occupation = PersonAspect.OCCUPATION_ARTIST,
+          ParentMediaName = trackInfo.Album,
+          MediaName = trackInfo.TrackName
+        };
+        resolvedList.Add(tempPerson1);
+
+        PersonInfo tempPerson2 = new PersonInfo()
+        {
+          Name = match.Groups["artist2"].Value.Trim(),
+          Occupation = PersonAspect.OCCUPATION_ARTIST,
+          ParentMediaName = trackInfo.Album,
+          MediaName = trackInfo.TrackName
+        };
+        resolvedList.Add(tempPerson2);
+      }
+
+      return resolvedList;
+    }
+
+    public bool IsDirectorySingleResource(IResourceAccessor mediaItemAccessor)
+    {
+      return false;
+    }
+
+    public bool IsStubResource(IResourceAccessor mediaItemAccessor)
+    {
+      return false;
+    }
+
+    public bool TryExtractStubItems(IResourceAccessor mediaItemAccessor, ICollection<IDictionary<Guid, IList<MediaItemAspect>>> extractedStubAspectData)
+    {
+      return false;
+    }
+
+    #endregion
+  }
+}