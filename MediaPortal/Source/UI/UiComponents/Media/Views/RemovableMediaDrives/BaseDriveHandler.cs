--- conflicted
+++ resolved
@@ -1,311 +1,296 @@
-#region Copyright (C) 2007-2017 Team MediaPortal
-
-/*
-    Copyright (C) 2007-2017 Team MediaPortal
-    http://www.team-mediaportal.com
-
-    This file is part of MediaPortal 2
-
-    MediaPortal 2 is free software: you can redistribute it and/or modify
-    it under the terms of the GNU General Public License as published by
-    the Free Software Foundation, either version 3 of the License, or
-    (at your option) any later version.
-
-    MediaPortal 2 is distributed in the hope that it will be useful,
-    but WITHOUT ANY WARRANTY; without even the implied warranty of
-    MERCHANTABILITY or FITNESS FOR A PARTICULAR PURPOSE. See the
-    GNU General Public License for more details.
-
-    You should have received a copy of the GNU General Public License
-    along with MediaPortal 2. If not, see <http://www.gnu.org/licenses/>.
-*/
-
-#endregion
-
-using System.Collections.Generic;
-using System.IO;
-using MediaPortal.Common.MediaManagement;
-using MediaPortal.Common.ResourceAccess;
-using MediaPortal.Common;
-using System.Linq;
-using System;
-using MediaPortal.Common.MediaManagement.MLQueries;
-using MediaPortal.Common.SystemCommunication;
-using MediaPortal.UI.ServerCommunication;
-using MediaPortal.UI.Services.UserManagement;
-using MediaPortal.UiComponents.Media.General;
-using MediaPortal.Common.MediaManagement.DefaultItemAspects;
-using System.Collections;
-using MediaPortal.Utilities;
-using MediaPortal.Common.Logging;
-<<<<<<< HEAD
-=======
-using MediaPortal.Common.UserManagement;
->>>>>>> ca5fa06b
-
-namespace MediaPortal.UiComponents.Media.Views.RemovableMediaDrives
-{
-  /// <summary>
-  /// Base class for an <see cref="IRemovableDriveHandler"/>. Provides a default handling for the <see cref="VolumeLabel"/> property.
-  /// </summary>
-  public abstract class BaseDriveHandler : IRemovableDriveHandler
-  {
-    #region Protected fields
-
-    protected DriveInfo _driveInfo;
-    protected string _volumeLabel;
-
-    #endregion
-
-    protected BaseDriveHandler(DriveInfo driveInfo)
-    {
-      _driveInfo = driveInfo;
-      _volumeLabel = null;
-      if (_driveInfo.IsReady)
-        try
-        {
-          _volumeLabel = _driveInfo.VolumeLabel;
-        }
-        catch (IOException)
-        {
-        }
-      _volumeLabel = _driveInfo.RootDirectory.Name + (string.IsNullOrEmpty(_volumeLabel) ? string.Empty : ("(" + _volumeLabel + ")"));
-    }
-
-    /// <summary>
-    /// Returns a string of the form <c>"D: (Videos)"</c> or <c>"D:"</c>.
-    /// </summary>
-    public virtual string VolumeLabel
-    {
-      get { return _volumeLabel; }
-    }
-
-    public abstract IList<MediaItem> MediaItems { get; }
-    public abstract IList<ViewSpecification> SubViewSpecifications { get; }
-    public abstract IEnumerable<MediaItem> GetAllMediaItems();
-    public static void MatchWithStubs(DriveInfo driveInfo, IEnumerable<MediaItem> mediaItems)
-    {
-      try
-      {
-        IContentDirectory cd = ServiceRegistration.Get<IServerConnectionManager>().ContentDirectory;
-        if (cd == null)
-          return;
-
-        IList<MediaItem> existingItems;
-        IFilter filter = null;
-        Guid? userProfile = null;
-        IMediaAccessor mediaAccessor = ServiceRegistration.Get<IMediaAccessor>();
-        IUserManagement userProfileDataManagement = ServiceRegistration.Get<IUserManagement>();
-        if (userProfileDataManagement != null && userProfileDataManagement.IsValidUser)
-        {
-          userProfile = userProfileDataManagement.CurrentUser.ProfileId;
-        }
-
-        //Try stub label
-        if (mediaItems.Where(mi => mi.MediaItemId == Guid.Empty).Any())
-        {
-          filter = BooleanCombinationFilter.CombineFilters(BooleanOperator.And,
-              new RelationalFilter(StubAspect.ATTR_DISC_NAME, RelationalOperator.EQ, driveInfo.VolumeLabel),
-              new RelationalFilter(MediaAspect.ATTR_ISSTUB, RelationalOperator.EQ, true));
-<<<<<<< HEAD
-          existingItems = cd.Search(new MediaItemQuery(Consts.NECESSARY_BROWSING_MIAS, Consts.OPTIONAL_MEDIA_LIBRARY_BROWSING_MIAS, filter), false, userProfile, false);
-=======
-          existingItems = cd.SearchAsync(new MediaItemQuery(Consts.NECESSARY_BROWSING_MIAS, Consts.OPTIONAL_MEDIA_LIBRARY_BROWSING_MIAS, filter), false, userProfile, false).Result;
->>>>>>> ca5fa06b
-          foreach (var mediaItem in mediaItems.Where(mi => mi.MediaItemId == Guid.Empty))
-          {
-            MediaItem match = null;
-            if (existingItems.Count == 1)
-            {
-              //Presume that it is a match
-              match = existingItems.First();
-            }
-            else if (AllExistingSameSeason(existingItems))
-            {
-              //Presume that it is a match to a season disc
-              match = existingItems.First();
-            }
-            else
-            {
-              foreach (var existingItem in existingItems)
-              {
-                int miNo = 0;
-                int existingNo = 0;
-                string miText = null;
-                string existingText = null;
-                IEnumerable collection;
-                IEnumerable existingCollection;
-
-                if (mediaItem.Aspects.ContainsKey(AudioAspect.ASPECT_ID) && existingItem.Aspects.ContainsKey(AudioAspect.ASPECT_ID) &&
-                  MediaItemAspect.TryGetAttribute(mediaItem.Aspects, AudioAspect.ATTR_TRACK, 0, out miNo) && miNo > 0 &&
-                  MediaItemAspect.TryGetAttribute(existingItem.Aspects, AudioAspect.ATTR_TRACK, 0, out existingNo) && existingNo > 0 &&
-                  miNo == existingNo &&
-                  MediaItemAspect.TryGetAttribute(mediaItem.Aspects, AudioAspect.ATTR_ALBUM, out miText) && !string.IsNullOrEmpty(miText) &&
-                  MediaItemAspect.TryGetAttribute(existingItem.Aspects, AudioAspect.ATTR_ALBUM, out existingText) && !string.IsNullOrEmpty(existingText) &&
-                  existingItem.Aspects.ContainsKey(ProviderResourceAspect.ASPECT_ID) && mediaItem.Aspects.ContainsKey(ProviderResourceAspect.ASPECT_ID))
-                {
-                  match = existingItem;
-                }
-                else if (mediaItem.Aspects.ContainsKey(MovieAspect.ASPECT_ID) && existingItem.Aspects.ContainsKey(MovieAspect.ASPECT_ID) &&
-                  existingItem.Aspects.ContainsKey(ProviderResourceAspect.ASPECT_ID) && mediaItem.Aspects.ContainsKey(ProviderResourceAspect.ASPECT_ID))
-                {
-                  match = existingItem;
-                }
-                else if (mediaItem.Aspects.ContainsKey(EpisodeAspect.ASPECT_ID) && existingItem.Aspects.ContainsKey(EpisodeAspect.ASPECT_ID) &&
-                  MediaItemAspect.TryGetAttribute(mediaItem.Aspects, EpisodeAspect.ATTR_SEASON, -1, out miNo) && miNo >= 0 &&
-                  MediaItemAspect.TryGetAttribute(existingItem.Aspects, EpisodeAspect.ATTR_SEASON, -1, out existingNo) && existingNo >= 0 &&
-                  miNo == existingNo &&
-                  mediaItem.Aspects.ContainsKey(EpisodeAspect.ASPECT_ID) && MediaItemAspect.TryGetAttribute(mediaItem.Aspects, EpisodeAspect.ATTR_EPISODE, out collection) &&
-                  existingItem.Aspects.ContainsKey(EpisodeAspect.ASPECT_ID) && MediaItemAspect.TryGetAttribute(existingItem.Aspects, EpisodeAspect.ATTR_EPISODE, out existingCollection) &&
-                  existingItem.Aspects.ContainsKey(ProviderResourceAspect.ASPECT_ID) && mediaItem.Aspects.ContainsKey(ProviderResourceAspect.ASPECT_ID))
-                {
-                  List<int> episodes = new List<int>();
-                  List<int> existingEpisodes = new List<int>();
-                  CollectionUtils.AddAll(episodes, collection.Cast<int>());
-                  if (episodes.Intersect(existingEpisodes).Any())
-                    match = existingItem;
-                }
-                if (match != null)
-                  break;
-              }
-            }
-
-            if (match != null)
-            {
-              foreach (IMediaMergeHandler mergeHandler in mediaAccessor.LocalMergeHandlers.Values)
-              {
-                if (mergeHandler.MergeableAspects.All(g => match.Aspects.Keys.Contains(g)))
-                {
-                  if (mergeHandler.TryMerge(match.Aspects, mediaItem.Aspects))
-                  {
-                    mediaItem.AssignMissingId(match.MediaItemId);
-                    break;
-                  }
-                }
-              }
-            }
-          }
-        }
-
-        //Try merge handlers
-        foreach (var mediaItem in mediaItems.Where(mi => mi.MediaItemId == Guid.Empty && mi.Aspects.ContainsKey(ExternalIdentifierAspect.ASPECT_ID)))
-        {
-          foreach (IMediaMergeHandler mergeHandler in mediaAccessor.LocalMergeHandlers.Values)
-          {
-            if (mergeHandler.MergeableAspects.All(g => mediaItem.Aspects.Keys.Contains(g)))
-            {
-              filter = BooleanCombinationFilter.CombineFilters(BooleanOperator.And,
-                mergeHandler.GetSearchFilter(mediaItem.Aspects),
-                new RelationalFilter(MediaAspect.ATTR_ISSTUB, RelationalOperator.EQ, true));
-              if (filter != null)
-              {
-                List<Guid> necessaryAspects = Consts.NECESSARY_BROWSING_MIAS.Union(mergeHandler.MergeableAspects).ToList();
-                if (!necessaryAspects.Contains(ExternalIdentifierAspect.ASPECT_ID))
-                  necessaryAspects.Add(ExternalIdentifierAspect.ASPECT_ID);
-<<<<<<< HEAD
-                existingItems = cd.Search(new MediaItemQuery(necessaryAspects, Consts.OPTIONAL_MEDIA_LIBRARY_BROWSING_MIAS, filter), false, userProfile, false);
-=======
-                existingItems = cd.SearchAsync(new MediaItemQuery(necessaryAspects, Consts.OPTIONAL_MEDIA_LIBRARY_BROWSING_MIAS, filter), false, userProfile, false).Result;
->>>>>>> ca5fa06b
-                bool merged = false;
-                if (existingItems.Count == 1)
-                {
-                  MediaItem macth = existingItems.First();
-                  if ((merged = mergeHandler.TryMerge(macth.Aspects, mediaItem.Aspects)))
-                  {
-                    mediaItem.AssignMissingId(macth.MediaItemId);
-                    break;
-                  }
-                }
-                else
-                {
-                  foreach (MediaItem existingItem in existingItems)
-                  {
-                    if (mergeHandler.TryMatch(existingItem.Aspects, mediaItem.Aspects))
-                    {
-                      if ((merged = mergeHandler.TryMerge(existingItem.Aspects, mediaItem.Aspects)))
-                      {
-                        mediaItem.AssignMissingId(existingItem.MediaItemId);
-                        break;
-                      }
-                    }
-                  }
-                }
-                if (merged)
-                  break;
-              }
-            }
-          }
-        }
-
-        //Try audio search
-        if (mediaItems.Where(mi => mi.MediaItemId == Guid.Empty && mi.Aspects.ContainsKey(AudioAspect.ASPECT_ID)).Any())
-        {
-          foreach (var mediaItem in mediaItems.Where(mi => mi.MediaItemId == Guid.Empty && mi.Aspects.ContainsKey(AudioAspect.ASPECT_ID)))
-          {
-            string album;
-            int trackNo;
-            if (MediaItemAspect.TryGetAttribute(mediaItem.Aspects, AudioAspect.ATTR_ALBUM, out album) && !string.IsNullOrEmpty(album) &&
-              MediaItemAspect.TryGetAttribute(mediaItem.Aspects, AudioAspect.ATTR_TRACK, 0, out trackNo) && trackNo > 0)
-            {
-              filter = BooleanCombinationFilter.CombineFilters(BooleanOperator.And,
-              new RelationalFilter(AudioAspect.ATTR_ALBUM, RelationalOperator.EQ, album),
-              new RelationalFilter(MediaAspect.ATTR_ISSTUB, RelationalOperator.EQ, true));
-<<<<<<< HEAD
-              existingItems = cd.Search(new MediaItemQuery(Consts.NECESSARY_BROWSING_MIAS, Consts.OPTIONAL_MEDIA_LIBRARY_BROWSING_MIAS, filter), false, userProfile, false);
-=======
-              existingItems = cd.SearchAsync(new MediaItemQuery(Consts.NECESSARY_BROWSING_MIAS, Consts.OPTIONAL_MEDIA_LIBRARY_BROWSING_MIAS, filter), false, userProfile, false).Result;
->>>>>>> ca5fa06b
-              foreach (var existingItem in existingItems)
-              {
-                int miNo = 0;
-                int existingNo = 0;
-                if (mediaItem.Aspects.ContainsKey(AudioAspect.ASPECT_ID) && existingItem.Aspects.ContainsKey(AudioAspect.ASPECT_ID) &&
-                  MediaItemAspect.TryGetAttribute(mediaItem.Aspects, AudioAspect.ATTR_TRACK, 0, out miNo) && miNo > 0 &&
-                  MediaItemAspect.TryGetAttribute(existingItem.Aspects, AudioAspect.ATTR_TRACK, 0, out existingNo) && existingNo > 0 &&
-                  miNo == existingNo &&
-                  existingItem.Aspects.ContainsKey(ProviderResourceAspect.ASPECT_ID) && mediaItem.Aspects.ContainsKey(ProviderResourceAspect.ASPECT_ID))
-                {
-                  foreach (IMediaMergeHandler mergeHandler in mediaAccessor.LocalMergeHandlers.Values)
-                  {
-                    if (mergeHandler.MergeableAspects.All(g => existingItem.Aspects.Keys.Contains(g)))
-                    {
-                      if (mergeHandler.TryMerge(existingItem.Aspects, mediaItem.Aspects))
-                      {
-                        mediaItem.AssignMissingId(existingItem.MediaItemId);
-                        break;
-                      }
-                    }
-                  }
-                  break;
-                }
-              }
-            }
-          }
-        }
-      }
-      catch(Exception ex)
-      {
-        ServiceRegistration.Get<ILogger>().Error("Error matching disc items with stubs", ex);
-      }
-    }
-    public static bool AllExistingSameSeason(IEnumerable<MediaItem> mediaItems)
-    {
-      int previousNo = -1;
-      int seasonNo = 0;
-      foreach(var mediaItem in mediaItems)
-      {
-        if (mediaItem.Aspects.ContainsKey(EpisodeAspect.ASPECT_ID) && MediaItemAspect.TryGetAttribute(mediaItem.Aspects, EpisodeAspect.ATTR_SEASON, -1, out seasonNo) && seasonNo >= 0 &&
-            previousNo == -1 || previousNo == seasonNo)
-        {
-          previousNo = seasonNo;
-        }
-        else
-        {
-          return false;
-        }
-      }
-      return previousNo >= 0;
-    }
-  }
-}
+#region Copyright (C) 2007-2017 Team MediaPortal
+
+/*
+    Copyright (C) 2007-2017 Team MediaPortal
+    http://www.team-mediaportal.com
+
+    This file is part of MediaPortal 2
+
+    MediaPortal 2 is free software: you can redistribute it and/or modify
+    it under the terms of the GNU General Public License as published by
+    the Free Software Foundation, either version 3 of the License, or
+    (at your option) any later version.
+
+    MediaPortal 2 is distributed in the hope that it will be useful,
+    but WITHOUT ANY WARRANTY; without even the implied warranty of
+    MERCHANTABILITY or FITNESS FOR A PARTICULAR PURPOSE. See the
+    GNU General Public License for more details.
+
+    You should have received a copy of the GNU General Public License
+    along with MediaPortal 2. If not, see <http://www.gnu.org/licenses/>.
+*/
+
+#endregion
+
+using System.Collections.Generic;
+using System.IO;
+using MediaPortal.Common.MediaManagement;
+using MediaPortal.Common.ResourceAccess;
+using MediaPortal.Common;
+using System.Linq;
+using System;
+using MediaPortal.Common.MediaManagement.MLQueries;
+using MediaPortal.Common.SystemCommunication;
+using MediaPortal.UI.ServerCommunication;
+using MediaPortal.UI.Services.UserManagement;
+using MediaPortal.UiComponents.Media.General;
+using MediaPortal.Common.MediaManagement.DefaultItemAspects;
+using System.Collections;
+using MediaPortal.Utilities;
+using MediaPortal.Common.Logging;
+using MediaPortal.Common.UserManagement;
+
+namespace MediaPortal.UiComponents.Media.Views.RemovableMediaDrives
+{
+  /// <summary>
+  /// Base class for an <see cref="IRemovableDriveHandler"/>. Provides a default handling for the <see cref="VolumeLabel"/> property.
+  /// </summary>
+  public abstract class BaseDriveHandler : IRemovableDriveHandler
+  {
+    #region Protected fields
+
+    protected DriveInfo _driveInfo;
+    protected string _volumeLabel;
+
+    #endregion
+
+    protected BaseDriveHandler(DriveInfo driveInfo)
+    {
+      _driveInfo = driveInfo;
+      _volumeLabel = null;
+      if (_driveInfo.IsReady)
+        try
+        {
+          _volumeLabel = _driveInfo.VolumeLabel;
+        }
+        catch (IOException)
+        {
+        }
+      _volumeLabel = _driveInfo.RootDirectory.Name + (string.IsNullOrEmpty(_volumeLabel) ? string.Empty : ("(" + _volumeLabel + ")"));
+    }
+
+    /// <summary>
+    /// Returns a string of the form <c>"D: (Videos)"</c> or <c>"D:"</c>.
+    /// </summary>
+    public virtual string VolumeLabel
+    {
+      get { return _volumeLabel; }
+    }
+
+    public abstract IList<MediaItem> MediaItems { get; }
+    public abstract IList<ViewSpecification> SubViewSpecifications { get; }
+    public abstract IEnumerable<MediaItem> GetAllMediaItems();
+    public static void MatchWithStubs(DriveInfo driveInfo, IEnumerable<MediaItem> mediaItems)
+    {
+      try
+      {
+        IContentDirectory cd = ServiceRegistration.Get<IServerConnectionManager>().ContentDirectory;
+        if (cd == null)
+          return;
+
+        IList<MediaItem> existingItems;
+        IFilter filter = null;
+        Guid? userProfile = null;
+        IMediaAccessor mediaAccessor = ServiceRegistration.Get<IMediaAccessor>();
+        IUserManagement userProfileDataManagement = ServiceRegistration.Get<IUserManagement>();
+        if (userProfileDataManagement != null && userProfileDataManagement.IsValidUser)
+        {
+          userProfile = userProfileDataManagement.CurrentUser.ProfileId;
+        }
+
+        //Try stub label
+        if (mediaItems.Where(mi => mi.MediaItemId == Guid.Empty).Any())
+        {
+          filter = BooleanCombinationFilter.CombineFilters(BooleanOperator.And,
+              new RelationalFilter(StubAspect.ATTR_DISC_NAME, RelationalOperator.EQ, driveInfo.VolumeLabel),
+              new RelationalFilter(MediaAspect.ATTR_ISSTUB, RelationalOperator.EQ, true));
+          existingItems = cd.SearchAsync(new MediaItemQuery(Consts.NECESSARY_BROWSING_MIAS, Consts.OPTIONAL_MEDIA_LIBRARY_BROWSING_MIAS, filter), false, userProfile, false).Result;
+          foreach (var mediaItem in mediaItems.Where(mi => mi.MediaItemId == Guid.Empty))
+          {
+            MediaItem match = null;
+            if (existingItems.Count == 1)
+            {
+              //Presume that it is a match
+              match = existingItems.First();
+            }
+            else if (AllExistingSameSeason(existingItems))
+            {
+              //Presume that it is a match to a season disc
+              match = existingItems.First();
+            }
+            else
+            {
+              foreach (var existingItem in existingItems)
+              {
+                int miNo = 0;
+                int existingNo = 0;
+                string miText = null;
+                string existingText = null;
+                IEnumerable collection;
+                IEnumerable existingCollection;
+
+                if (mediaItem.Aspects.ContainsKey(AudioAspect.ASPECT_ID) && existingItem.Aspects.ContainsKey(AudioAspect.ASPECT_ID) &&
+                  MediaItemAspect.TryGetAttribute(mediaItem.Aspects, AudioAspect.ATTR_TRACK, 0, out miNo) && miNo > 0 &&
+                  MediaItemAspect.TryGetAttribute(existingItem.Aspects, AudioAspect.ATTR_TRACK, 0, out existingNo) && existingNo > 0 &&
+                  miNo == existingNo &&
+                  MediaItemAspect.TryGetAttribute(mediaItem.Aspects, AudioAspect.ATTR_ALBUM, out miText) && !string.IsNullOrEmpty(miText) &&
+                  MediaItemAspect.TryGetAttribute(existingItem.Aspects, AudioAspect.ATTR_ALBUM, out existingText) && !string.IsNullOrEmpty(existingText) &&
+                  existingItem.Aspects.ContainsKey(ProviderResourceAspect.ASPECT_ID) && mediaItem.Aspects.ContainsKey(ProviderResourceAspect.ASPECT_ID))
+                {
+                  match = existingItem;
+                }
+                else if (mediaItem.Aspects.ContainsKey(MovieAspect.ASPECT_ID) && existingItem.Aspects.ContainsKey(MovieAspect.ASPECT_ID) &&
+                  existingItem.Aspects.ContainsKey(ProviderResourceAspect.ASPECT_ID) && mediaItem.Aspects.ContainsKey(ProviderResourceAspect.ASPECT_ID))
+                {
+                  match = existingItem;
+                }
+                else if (mediaItem.Aspects.ContainsKey(EpisodeAspect.ASPECT_ID) && existingItem.Aspects.ContainsKey(EpisodeAspect.ASPECT_ID) &&
+                  MediaItemAspect.TryGetAttribute(mediaItem.Aspects, EpisodeAspect.ATTR_SEASON, -1, out miNo) && miNo >= 0 &&
+                  MediaItemAspect.TryGetAttribute(existingItem.Aspects, EpisodeAspect.ATTR_SEASON, -1, out existingNo) && existingNo >= 0 &&
+                  miNo == existingNo &&
+                  mediaItem.Aspects.ContainsKey(EpisodeAspect.ASPECT_ID) && MediaItemAspect.TryGetAttribute(mediaItem.Aspects, EpisodeAspect.ATTR_EPISODE, out collection) &&
+                  existingItem.Aspects.ContainsKey(EpisodeAspect.ASPECT_ID) && MediaItemAspect.TryGetAttribute(existingItem.Aspects, EpisodeAspect.ATTR_EPISODE, out existingCollection) &&
+                  existingItem.Aspects.ContainsKey(ProviderResourceAspect.ASPECT_ID) && mediaItem.Aspects.ContainsKey(ProviderResourceAspect.ASPECT_ID))
+                {
+                  List<int> episodes = new List<int>();
+                  List<int> existingEpisodes = new List<int>();
+                  CollectionUtils.AddAll(episodes, collection.Cast<int>());
+                  if (episodes.Intersect(existingEpisodes).Any())
+                    match = existingItem;
+                }
+                if (match != null)
+                  break;
+              }
+            }
+
+            if (match != null)
+            {
+              foreach (IMediaMergeHandler mergeHandler in mediaAccessor.LocalMergeHandlers.Values)
+              {
+                if (mergeHandler.MergeableAspects.All(g => match.Aspects.Keys.Contains(g)))
+                {
+                  if (mergeHandler.TryMerge(match.Aspects, mediaItem.Aspects))
+                  {
+                    mediaItem.AssignMissingId(match.MediaItemId);
+                    break;
+                  }
+                }
+              }
+            }
+          }
+        }
+
+        //Try merge handlers
+        foreach (var mediaItem in mediaItems.Where(mi => mi.MediaItemId == Guid.Empty && mi.Aspects.ContainsKey(ExternalIdentifierAspect.ASPECT_ID)))
+        {
+          foreach (IMediaMergeHandler mergeHandler in mediaAccessor.LocalMergeHandlers.Values)
+          {
+            if (mergeHandler.MergeableAspects.All(g => mediaItem.Aspects.Keys.Contains(g)))
+            {
+              filter = BooleanCombinationFilter.CombineFilters(BooleanOperator.And,
+                mergeHandler.GetSearchFilter(mediaItem.Aspects),
+                new RelationalFilter(MediaAspect.ATTR_ISSTUB, RelationalOperator.EQ, true));
+              if (filter != null)
+              {
+                List<Guid> necessaryAspects = Consts.NECESSARY_BROWSING_MIAS.Union(mergeHandler.MergeableAspects).ToList();
+                if (!necessaryAspects.Contains(ExternalIdentifierAspect.ASPECT_ID))
+                  necessaryAspects.Add(ExternalIdentifierAspect.ASPECT_ID);
+                existingItems = cd.SearchAsync(new MediaItemQuery(necessaryAspects, Consts.OPTIONAL_MEDIA_LIBRARY_BROWSING_MIAS, filter), false, userProfile, false).Result;
+                bool merged = false;
+                if (existingItems.Count == 1)
+                {
+                  MediaItem macth = existingItems.First();
+                  if ((merged = mergeHandler.TryMerge(macth.Aspects, mediaItem.Aspects)))
+                  {
+                    mediaItem.AssignMissingId(macth.MediaItemId);
+                    break;
+                  }
+                }
+                else
+                {
+                  foreach (MediaItem existingItem in existingItems)
+                  {
+                    if (mergeHandler.TryMatch(existingItem.Aspects, mediaItem.Aspects))
+                    {
+                      if ((merged = mergeHandler.TryMerge(existingItem.Aspects, mediaItem.Aspects)))
+                      {
+                        mediaItem.AssignMissingId(existingItem.MediaItemId);
+                        break;
+                      }
+                    }
+                  }
+                }
+                if (merged)
+                  break;
+              }
+            }
+          }
+        }
+
+        //Try audio search
+        if (mediaItems.Where(mi => mi.MediaItemId == Guid.Empty && mi.Aspects.ContainsKey(AudioAspect.ASPECT_ID)).Any())
+        {
+          foreach (var mediaItem in mediaItems.Where(mi => mi.MediaItemId == Guid.Empty && mi.Aspects.ContainsKey(AudioAspect.ASPECT_ID)))
+          {
+            string album;
+            int trackNo;
+            if (MediaItemAspect.TryGetAttribute(mediaItem.Aspects, AudioAspect.ATTR_ALBUM, out album) && !string.IsNullOrEmpty(album) &&
+              MediaItemAspect.TryGetAttribute(mediaItem.Aspects, AudioAspect.ATTR_TRACK, 0, out trackNo) && trackNo > 0)
+            {
+              filter = BooleanCombinationFilter.CombineFilters(BooleanOperator.And,
+              new RelationalFilter(AudioAspect.ATTR_ALBUM, RelationalOperator.EQ, album),
+              new RelationalFilter(MediaAspect.ATTR_ISSTUB, RelationalOperator.EQ, true));
+              existingItems = cd.SearchAsync(new MediaItemQuery(Consts.NECESSARY_BROWSING_MIAS, Consts.OPTIONAL_MEDIA_LIBRARY_BROWSING_MIAS, filter), false, userProfile, false).Result;
+              foreach (var existingItem in existingItems)
+              {
+                int miNo = 0;
+                int existingNo = 0;
+                if (mediaItem.Aspects.ContainsKey(AudioAspect.ASPECT_ID) && existingItem.Aspects.ContainsKey(AudioAspect.ASPECT_ID) &&
+                  MediaItemAspect.TryGetAttribute(mediaItem.Aspects, AudioAspect.ATTR_TRACK, 0, out miNo) && miNo > 0 &&
+                  MediaItemAspect.TryGetAttribute(existingItem.Aspects, AudioAspect.ATTR_TRACK, 0, out existingNo) && existingNo > 0 &&
+                  miNo == existingNo &&
+                  existingItem.Aspects.ContainsKey(ProviderResourceAspect.ASPECT_ID) && mediaItem.Aspects.ContainsKey(ProviderResourceAspect.ASPECT_ID))
+                {
+                  foreach (IMediaMergeHandler mergeHandler in mediaAccessor.LocalMergeHandlers.Values)
+                  {
+                    if (mergeHandler.MergeableAspects.All(g => existingItem.Aspects.Keys.Contains(g)))
+                    {
+                      if (mergeHandler.TryMerge(existingItem.Aspects, mediaItem.Aspects))
+                      {
+                        mediaItem.AssignMissingId(existingItem.MediaItemId);
+                        break;
+                      }
+                    }
+                  }
+                  break;
+                }
+              }
+            }
+          }
+        }
+      }
+      catch(Exception ex)
+      {
+        ServiceRegistration.Get<ILogger>().Error("Error matching disc items with stubs", ex);
+      }
+    }
+    public static bool AllExistingSameSeason(IEnumerable<MediaItem> mediaItems)
+    {
+      int previousNo = -1;
+      int seasonNo = 0;
+      foreach(var mediaItem in mediaItems)
+      {
+        if (mediaItem.Aspects.ContainsKey(EpisodeAspect.ASPECT_ID) && MediaItemAspect.TryGetAttribute(mediaItem.Aspects, EpisodeAspect.ATTR_SEASON, -1, out seasonNo) && seasonNo >= 0 &&
+            previousNo == -1 || previousNo == seasonNo)
+        {
+          previousNo = seasonNo;
+        }
+        else
+        {
+          return false;
+        }
+      }
+      return previousNo >= 0;
+    }
+  }
+}