--- conflicted
+++ resolved
@@ -474,19 +474,11 @@
 
     public override Task<AsyncResult<IList<IProgram>>> GetProgramsForScheduleAsync(ISchedule schedule)
     {
-<<<<<<< HEAD
-=======
-      var programs = new List<IProgram>();
->>>>>>> 8751fcf3
       var tvSchedule = TvDatabase.Schedule.Retrieve(schedule.ScheduleId);
       if (tvSchedule == null)
         return Task.FromResult(new AsyncResult<IList<IProgram>>(false, null));
 
-<<<<<<< HEAD
       var programs = TvDatabase.Schedule.GetProgramsForSchedule(tvSchedule).Select(p => p.ToProgram()).ToList();
-=======
-      programs = TvDatabase.Schedule.GetProgramsForSchedule(tvSchedule).Select(p => p.ToProgram()).ToList();
->>>>>>> 8751fcf3
       var success = programs.Count > 0;
       return Task.FromResult(new AsyncResult<IList<IProgram>>(success, programs));
     }
@@ -738,11 +730,7 @@
       if (!GetRecording(program, out recording))
         return Task.FromResult(new AsyncResult<string>(false, null));
 
-<<<<<<< HEAD
       var fileOrStream = recording.FileName; // FileName represents a local filesystem path on the server. It cannot be used directly in multiseat (RTSP required).
-=======
-      // FileName represents a local filesystem path on the server. It cannot be used directly in multiseat (RTSP required).
->>>>>>> 8751fcf3
       return Task.FromResult(new AsyncResult<string>(true, recording.FileName));
     }
 
@@ -810,16 +798,9 @@
     public override Task<AsyncResult<ISchedule>> IsCurrentlyRecordingAsync(string fileName)
     {
       Recording recording;
-<<<<<<< HEAD
-      if (!GetRecording(fileName, out recording) || recording.Idschedule <= 0)
+      if (GetRecording(fileName, out recording) || recording.Idschedule <= 0)
         return Task.FromResult(new AsyncResult<ISchedule>(false, null));
-
       var schedule = TvDatabase.Schedule.ListAll().FirstOrDefault(s => s.IdSchedule == recording.Idschedule).ToSchedule();
-=======
-      ISchedule schedule = null;
-      if (GetRecording(fileName, out recording) || recording.Idschedule <= 0)
-        schedule = TvDatabase.Schedule.ListAll().FirstOrDefault(s => s.IdSchedule == recording.Idschedule).ToSchedule();
->>>>>>> 8751fcf3
       return Task.FromResult(new AsyncResult<ISchedule>(schedule != null, schedule));
     }
 
