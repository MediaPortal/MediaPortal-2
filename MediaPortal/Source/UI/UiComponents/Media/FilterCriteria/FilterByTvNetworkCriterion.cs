#region Copyright (C) 2007-2017 Team MediaPortal

/*
    Copyright (C) 2007-2017 Team MediaPortal
    http://www.team-mediaportal.com

    This file is part of MediaPortal 2

    MediaPortal 2 is free software: you can redistribute it and/or modify
    it under the terms of the GNU General Public License as published by
    the Free Software Foundation, either version 3 of the License, or
    (at your option) any later version.

    MediaPortal 2 is distributed in the hope that it will be useful,
    but WITHOUT ANY WARRANTY; without even the implied warranty of
    MERCHANTABILITY or FITNESS FOR A PARTICULAR PURPOSE. See the
    GNU General Public License for more details.

    You should have received a copy of the GNU General Public License
    along with MediaPortal 2. If not, see <http://www.gnu.org/licenses/>.
*/

#endregion

using MediaPortal.Common.MediaManagement.DefaultItemAspects;
using MediaPortal.Common.MediaManagement.MLQueries;
using MediaPortal.UiComponents.Media.General;

namespace MediaPortal.UiComponents.Media.FilterCriteria
{
  public class FilterByTvNetworkCriterion : RelationshipMLFilterCriterion
  {
    public FilterByTvNetworkCriterion() :
<<<<<<< HEAD
      base(CompanyAspect.ROLE_TV_NETWORK, SeriesAspect.ROLE_SERIES, Consts.NECESSARY_COMPANY_MIAS, Consts.OPTIONAL_COMPANY_MIAS,
        new AttributeSortInformation(CompanyAspect.ATTR_COMPANY_NAME, SortDirection.Ascending))
=======
      base(Consts.NECESSARY_COMPANY_MIAS, Consts.OPTIONAL_COMPANY_MIAS,
        new SortInformation(CompanyAspect.ATTR_COMPANY_NAME, SortDirection.Ascending))
>>>>>>> c8559f20
    {
    }
  }
}<|MERGE_RESOLUTION|>--- conflicted
+++ resolved
@@ -31,13 +31,8 @@
   public class FilterByTvNetworkCriterion : RelationshipMLFilterCriterion
   {
     public FilterByTvNetworkCriterion() :
-<<<<<<< HEAD
-      base(CompanyAspect.ROLE_TV_NETWORK, SeriesAspect.ROLE_SERIES, Consts.NECESSARY_COMPANY_MIAS, Consts.OPTIONAL_COMPANY_MIAS,
+      base(Consts.NECESSARY_COMPANY_MIAS, Consts.OPTIONAL_COMPANY_MIAS,
         new AttributeSortInformation(CompanyAspect.ATTR_COMPANY_NAME, SortDirection.Ascending))
-=======
-      base(Consts.NECESSARY_COMPANY_MIAS, Consts.OPTIONAL_COMPANY_MIAS,
-        new SortInformation(CompanyAspect.ATTR_COMPANY_NAME, SortDirection.Ascending))
->>>>>>> c8559f20
     {
     }
   }
