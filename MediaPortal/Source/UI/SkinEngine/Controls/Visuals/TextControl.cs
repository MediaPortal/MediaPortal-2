--- conflicted
+++ resolved
@@ -1,632 +1,626 @@
-#region Copyright (C) 2007-2017 Team MediaPortal
-
-/*
-    Copyright (C) 2007-2017 Team MediaPortal
-    http://www.team-mediaportal.com
-
-    This file is part of MediaPortal 2
-
-    MediaPortal 2 is free software: you can redistribute it and/or modify
-    it under the terms of the GNU General Public License as published by
-    the Free Software Foundation, either version 3 of the License, or
-    (at your option) any later version.
-
-    MediaPortal 2 is distributed in the hope that it will be useful,
-    but WITHOUT ANY WARRANTY; without even the implied warranty of
-    MERCHANTABILITY or FITNESS FOR A PARTICULAR PURPOSE. See the
-    GNU General Public License for more details.
-
-    You should have received a copy of the GNU General Public License
-    along with MediaPortal 2. If not, see <http://www.gnu.org/licenses/>.
-*/
-
-#endregion
-
-using System;
-using System.Threading;
-using MediaPortal.Common;
-using MediaPortal.Common.General;
-using MediaPortal.Common.Settings;
-using MediaPortal.UI.Control.InputManager;
-using MediaPortal.UI.SkinEngine.DirectX11;
-using MediaPortal.UI.SkinEngine.Rendering;
-using MediaPortal.UI.SkinEngine.ScreenManagement;
-using MediaPortal.UI.SkinEngine.Settings;
-using MediaPortal.UI.SkinEngine.Xaml;
-using MediaPortal.Utilities.Exceptions;
-using SharpDX;
-using MediaPortal.Utilities.DeepCopy;
-using SharpDX.Direct2D1;
-using SharpDX.DirectWrite;
-using Brush = MediaPortal.UI.SkinEngine.Controls.Brushes.Brush;
-using SizeF = SharpDX.Size2F;
-using SolidColorBrush = MediaPortal.UI.SkinEngine.Controls.Brushes.SolidColorBrush;
-
-namespace MediaPortal.UI.SkinEngine.Controls.Visuals
-{
-  public enum TextCursorState
-  {
-    Visible,
-    Hidden
-  }
-
-  // TODO: We don't notice font changes if font is declared on a parent element
-  public class TextControl : Control
-  {
-    #region Consts
-
-    public TimeSpan CURSOR_BLINK_INTERVAL = TimeSpan.FromSeconds(0.5);
-    public TimeSpan INFINITE_TIMESPAN = TimeSpan.FromMilliseconds(-1);
-
-    /// <summary>
-    /// Thickness of the text cursor in pixels.
-    /// </summary>
-    public int CURSOR_THICKNESS = 2;
-
-    public const char PASSWORD_CHAR = '*';
-
-    #endregion
-
-    #region Protected fields
-
-    protected AbstractProperty _caretIndexProperty;
-    protected AbstractProperty _textProperty;
-    protected AbstractProperty _internalTextProperty;
-    protected AbstractProperty _colorProperty;
-    protected AbstractProperty _preferredTextLengthProperty;
-    protected AbstractProperty _textAlignProperty;
-    protected AbstractProperty _isPasswordProperty;
-    protected AbstractTextInputHandler _textInputHandler = null;
-
-    // Use to avoid change handlers during text updates
-    protected bool _internalUpdate = false;
-
-    // Virtual position
-    protected float _virtualPosition = 0; // Negative values mean the text starts before the text control
-
-    // Text cursor
-    protected bool _cursorShapeInvalid = true;
-    protected bool _cursorBrushInvalid = true;
-    protected Timer _cursorBlinkTimer = null;
-    protected TextCursorState _cursorState;
-    protected Brush _cursorBrush = null;
-    protected RectangleF _cursorBounds;
-    protected TextBuffer2D _asset;
-    protected SharpDX.Direct2D1.SolidColorBrush _textBrush;
-    protected SharpDX.Direct2D1.Geometry _cursorGeometry;
-
-    #endregion
-
-    #region Ctor
-
-    public TextControl()
-    {
-      Init();
-      Attach();
-    }
-
-    void Init()
-    {
-      _cursorBlinkTimer = new Timer(CursorBlinkHandler);
-      _textProperty = new SProperty(typeof(string), string.Empty);
-      _isPasswordProperty = new SProperty(typeof(bool), false);
-      _caretIndexProperty = new SProperty(typeof(int), 0);
-      _internalTextProperty = new SProperty(typeof(string), string.Empty);
-      _colorProperty = new SProperty(typeof(Color), Color.Black);
-
-      _preferredTextLengthProperty = new SProperty(typeof(int?), null);
-      _textAlignProperty = new SProperty(typeof(HorizontalAlignmentEnum), HorizontalAlignmentEnum.Left);
-
-      _cursorState = TextCursorState.Hidden;
-
-      // Yes, we can have focus
-      Focusable = true;
-    }
-
-    void Attach()
-    {
-      _textProperty.Attach(OnTextChanged);
-      _isPasswordProperty.Attach(OnTextChanged);
-      _internalTextProperty.Attach(OnInternalTextChanged);
-      _caretIndexProperty.Attach(OnCaretIndexChanged);
-      _colorProperty.Attach(OnColorChanged);
-      _preferredTextLengthProperty.Attach(OnCompleteLayoutGetsInvalid);
-
-      HasFocusProperty.Attach(OnHasFocusChanged);
-      FontFamilyProperty.Attach(OnFontChanged);
-      FontSizeProperty.Attach(OnFontChanged);
-    }
-
-    void Detach()
-    {
-      _textProperty.Detach(OnTextChanged);
-      _isPasswordProperty.Detach(OnTextChanged);
-      _internalTextProperty.Detach(OnInternalTextChanged);
-      _caretIndexProperty.Detach(OnCaretIndexChanged);
-      _colorProperty.Detach(OnColorChanged);
-      _preferredTextLengthProperty.Detach(OnCompleteLayoutGetsInvalid);
-
-      HasFocusProperty.Detach(OnHasFocusChanged);
-      FontFamilyProperty.Detach(OnFontChanged);
-      FontSizeProperty.Detach(OnFontChanged);
-    }
-
-    public override void DeepCopy(IDeepCopyable source, ICopyManager copyManager)
-    {
-      Detach();
-      base.DeepCopy(source, copyManager);
-      TextControl tc = (TextControl)source;
-      Text = tc.Text;
-      InternalText = Text;
-      CaretIndex = tc.CaretIndex;
-      Color = tc.Color;
-      PreferredTextLength = tc.PreferredTextLength;
-      IsPassword = tc.IsPassword;
-      Attach();
-      CheckTextCursor();
-    }
-
-    #endregion
-
-    void CursorBlinkHandler(object state)
-    {
-      ToggleTextCursorState();
-    }
-
-    void OnHasFocusChanged(AbstractProperty prop, object oldValue)
-    {
-      AbstractTextInputHandler oldTextInputHandler = _textInputHandler;
-      _textInputHandler = HasFocus ? CreateTextInputHandler() : null;
-      if (oldTextInputHandler != null)
-        oldTextInputHandler.Dispose();
-      CheckTextCursor();
-    }
-
-    void OnTextChanged(AbstractProperty prop, object oldValue)
-    {
-      string text = Text ?? string.Empty;
-      if (!_internalUpdate)
-        // The skin is setting the text, so update the caret
-        CaretIndex = text.Length;
-      InternalText = text;
-    }
-
-    void OnCaretIndexChanged(AbstractProperty prop, object oldValue)
-    {
-      _cursorShapeInvalid = true;
-      if (CursorState == TextCursorState.Visible)
-        // A cursor movement makes the text cursor visible at once
-        SetupCursor();
-    }
-
-    void OnColorChanged(AbstractProperty prop, object oldValue)
-    {
-      _cursorBrushInvalid = true;
-    }
-
-    void OnInternalTextChanged(AbstractProperty prop, object oldValue)
-    {
-      string text = InternalText ?? string.Empty;
-      _internalUpdate = true;
-      try
-      {
-        Text = text;
-      }
-      finally
-      {
-        _internalUpdate = false;
-      }
-      if (_asset == null)
-        AllocFont();
-      if (_asset != null)
-        _asset.Text = GetVisibleText(text);
-      if (CursorState == TextCursorState.Visible)
-        // A text change makes the text cursor visible at once
-        SetupCursor();
-    }
-
-    protected string GetVisibleText(string clearText)
-    {
-      return IsPassword ? ToPassword(clearText) : clearText;
-    }
-
-    protected string ToPassword(string clearText)
-    {
-      if (string.IsNullOrEmpty(clearText))
-        return string.Empty;
-      const string replacedString = "";
-      return replacedString.PadRight(clearText.Length, PASSWORD_CHAR);
-    }
-
-    protected string VisibleText
-    {
-      get { return GetVisibleText(Text); }
-    }
-
-    protected void ToggleTextCursorState()
-    {
-      CursorState = CursorState == TextCursorState.Visible ? TextCursorState.Hidden : TextCursorState.Visible;
-    }
-
-    protected void CheckTextCursor()
-    {
-      if (HasFocus)
-        SetupCursor();
-      else
-        DisableCursor();
-    }
-
-    /// <summary>
-    /// Shows the text cursor and initializes the text cursor timer.
-    /// </summary>
-    protected void SetupCursor()
-    {
-      CursorState = TextCursorState.Visible;
-      _cursorBlinkTimer.Change(CURSOR_BLINK_INTERVAL, CURSOR_BLINK_INTERVAL);
-    }
-
-    /// <summary>
-    /// Hides the text cursor.
-    /// </summary>
-    protected void DisableCursor()
-    {
-      CursorState = TextCursorState.Hidden;
-      _cursorBlinkTimer.Change(INFINITE_TIMESPAN, INFINITE_TIMESPAN);
-    }
-
-    protected AbstractTextInputHandler CreateTextInputHandler()
-    {
-      AppSettings settings = ServiceRegistration.Get<ISettingsManager>().Load<AppSettings>();
-      SimplePropertyDataDescriptor internalTextPropertyDataDescriptor;
-      SimplePropertyDataDescriptor caretIndexDataDescriptor;
-      if (!SimplePropertyDataDescriptor.CreateSimplePropertyDataDescriptor(
-          this, "InternalText", out internalTextPropertyDataDescriptor) ||
-          !SimplePropertyDataDescriptor.CreateSimplePropertyDataDescriptor(
-          this, "CaretIndex", out caretIndexDataDescriptor))
-        throw new FatalException("One of the properties 'InternalText' or 'CaretIndex' was not found");
-      return settings.CellPhoneInputStyle ?
-          (AbstractTextInputHandler)new CellPhoneTextInputHandler(this, internalTextPropertyDataDescriptor, caretIndexDataDescriptor) :
-          new DefaultTextInputHandler(this, internalTextPropertyDataDescriptor, caretIndexDataDescriptor);
-    }
-
-    protected void OnFontChanged(AbstractProperty prop, object oldValue)
-    {
-      InvalidateLayout(true, true);
-      if (_asset == null)
-        AllocFont();
-      else
-        // TODO: properties for FontWeight and FontStyle
-        _asset.SetFont(GetFontFamilyOrInherited(), GetFontWeightOrInherited(), GetFontStyleOrInherited(), GetFontSizeOrInherited());
-    }
-
-    internal override void OnKeyPreview(ref Key key)
-    {
-      // Clipboard handling is independent from actual input handler
-      HandleClipboardKeys(ref key);
-      AbstractTextInputHandler textInputHandler = _textInputHandler;
-      if (textInputHandler != null && IsEnabled)
-        textInputHandler.HandleInput(ref key);
-      base.OnKeyPreview(ref key);
-    }
-
-    protected void HandleClipboardKeys(ref Key key)
-    {
-      if (!HasFocus)
-        return;
-      if (key == Key.Cut)
-      {
-        if (ServiceRegistration.Get<IClipboardManager>().SetClipboardText(Text))
-        {
-          Text = string.Empty;
-          key = Key.None;
-        }
-      }
-      else if (key == Key.Copy)
-      {
-        if (ServiceRegistration.Get<IClipboardManager>().SetClipboardText(Text))
-          key = Key.None;
-      }
-      else if (key == Key.Paste)
-      {
-        string text;
-        if (ServiceRegistration.Get<IClipboardManager>().GetClipboardText(out text))
-        {
-          // If caret is placed on end, simply append the text
-          if (CaretIndex == Text.Length)
-            Text += text;
-          else
-          {
-            string beforeCaret = Text.Substring(0, CaretIndex);
-            string afterCaret = Text.Substring(CaretIndex);
-            Text = string.Format("{0}{1}{2}", beforeCaret, text, afterCaret);
-            CaretIndex = beforeCaret.Length + text.Length;
-          }
-          key = Key.None;
-        }
-      }
-    }
-
-    /// <summary>
-    /// Gets the current state of the text cursor (visible/invisible).
-    /// </summary>
-    public TextCursorState CursorState
-    {
-      get { return _cursorState; }
-      internal set { _cursorState = value; }
-    }
-
-    public AbstractProperty PreferredTextLengthProperty
-    {
-      get { return _preferredTextLengthProperty; }
-    }
-
-    /// <summary>
-    /// Gets or sets the preferred length of the text in this <see cref="TextControl"/>.
-    /// </summary>
-    public int? PreferredTextLength
-    {
-      get { return (int?)_preferredTextLengthProperty.GetValue(); }
-      set { _preferredTextLengthProperty.SetValue(value); }
-    }
-
-    public AbstractProperty CaretIndexProperty
-    {
-      get { return _caretIndexProperty; }
-    }
-
-    public int CaretIndex
-    {
-      get { return (int)_caretIndexProperty.GetValue(); }
-      set { _caretIndexProperty.SetValue(value); }
-    }
-
-    public AbstractProperty TextProperty
-    {
-      get { return _textProperty; }
-    }
-
-    public string Text
-    {
-      get { return (string)_textProperty.GetValue(); }
-      set { _textProperty.SetValue(value); }
-    }
-
-    public AbstractProperty IsPasswordProperty
-    {
-      get { return _isPasswordProperty; }
-    }
-
-    public bool IsPassword
-    {
-      get { return (bool)_isPasswordProperty.GetValue(); }
-      set { _isPasswordProperty.SetValue(value); }
-    }
-
-    public AbstractProperty InternalTextProperty
-    {
-      get { return _internalTextProperty; }
-    }
-
-    public string InternalText
-    {
-      get { return (string)_internalTextProperty.GetValue(); }
-      set { _internalTextProperty.SetValue(value); }
-    }
-
-    public AbstractProperty ColorProperty
-    {
-      get { return _colorProperty; }
-    }
-
-    public Color Color
-    {
-      get { return (Color)_colorProperty.GetValue(); }
-      set { _colorProperty.SetValue(value); }
-    }
-
-    public AbstractProperty TextAlignProperty
-    {
-      get { return _textAlignProperty; }
-    }
-
-    public HorizontalAlignmentEnum TextAlign
-    {
-      get { return (HorizontalAlignmentEnum)_textAlignProperty.GetValue(); }
-      set { _textAlignProperty.SetValue(value); }
-    }
-
-    void AllocFont()
-    {
-      // HACK: avoid NREs during style load time
-      if (GraphicsDevice11.Instance.FactoryDW == null)
-        return;
-
-      if (_asset == null)
-      {
-        _asset = new TextBuffer2D(GetFontFamilyOrInherited(), GetFontWeightOrInherited(), GetFontStyleOrInherited(), GetFontSizeOrInherited(), double.NaN);
-      }
-      if (_textBrush == null)
-      {
-        _textBrush = new SharpDX.Direct2D1.SolidColorBrush(GraphicsDevice11.Instance.Context2D1, Color);
-      }
-    }
-
-    void DeallocateCursor()
-    {
-      TryDispose(ref _cursorBrush);
-    }
-
-    void UpdateCursorShape(RectangleF cursorBounds, float zPos)
-    {
-      DeallocateCursor();
-
-<<<<<<< HEAD
-      //PositionColoredTextured[] verts = PositionColoredTextured.CreateQuad_Fan(
-      //    cursorBounds.Left - 0.5f, cursorBounds.Top - 0.5f, cursorBounds.Right - 0.5f, cursorBounds.Bottom - 0.5f,
-      //    0, 0, 0, 0, zPos, Color);
-=======
-      PositionColoredTextured[] verts = PositionColoredTextured.CreateQuad_Fan(
-          cursorBounds.Left /*- 0.5f*/, cursorBounds.Top /*- 0.5f*/, cursorBounds.Right /*- 0.5f*/, cursorBounds.Bottom /*- 0.5f*/,
-          0, 0, 0, 0, zPos, Color);
->>>>>>> ad9cc841
-
-      if (_cursorBrushInvalid && _cursorBrush != null)
-      {
-        _cursorBrush.Deallocate();
-        TryDispose(ref _cursorBrush);
-      }
-      if (_cursorBrush == null)
-        _cursorBrush = new SolidColorBrush { Color = Color };
-      _cursorBrushInvalid = false;
-
-      _cursorGeometry = new RectangleGeometry(GraphicsDevice11.Instance.Context2D1.Factory, cursorBounds);
-
-      _cursorBrush.SetupBrush(this, ref cursorBounds, zPos, false);
-
-      _cursorShapeInvalid = false;
-    }
-
-    internal override void OnKeyPressed(ref Key key)
-    {
-      base.OnKeyPressed(ref key);
-      if (HasFocus && key == Key.Ok)
-      {
-        key = Key.None;
-        Screen screen = Screen;
-        if (screen != null)
-          screen.ShowVirtualKeyboard(_textProperty, new VirtualKeyboardSettings
-            {
-              ElementArrangeBounds = ActualBounds,
-              TextStyle = IsPassword ? VirtualKeyboardTextStyle.PasswordText : VirtualKeyboardTextStyle.None
-            });
-      }
-    }
-
-    protected override SizeF CalculateInnerDesiredSize(SizeF totalSize)
-    {
-      base.CalculateInnerDesiredSize(totalSize); // Needs to be called in each sub class of Control, see comment in Control.CalculateInnerDesiredSize()
-      AllocFont();
-
-      // Measure the text
-      float totalWidth = totalSize.Width; // Attention: totalWidth is cleaned up by SkinContext.Zoom
-      if (!double.IsNaN(Width))
-        totalWidth = (float)Width;
-      if (float.IsNaN(totalWidth))
-        totalWidth = 4096;
-      SizeF size = new SizeF();
-      size.Width = 0;
-      string line = VisibleText ?? string.Empty;
-      float textWidthW = 0;
-      using (var textFormat = new TextFormat(GraphicsDevice11.Instance.FactoryDW, GetFontFamilyOrInherited(), GetFontWeightOrInherited(), GetFontStyleOrInherited(), GetFontSizeOrInherited()))
-      {
-        using (var textLayout = new TextLayout(GraphicsDevice11.Instance.FactoryDW, line, textFormat, totalWidth, 4096))
-        {
-          size.Width = Math.Max(size.Width, textLayout.Metrics.WidthIncludingTrailingWhitespace);
-          size.Height = textLayout.Metrics.Height;
-        }
-        using (var textLayout = new TextLayout(GraphicsDevice11.Instance.FactoryDW, "W", textFormat, totalWidth, 4096))
-        {
-          textWidthW = textLayout.Metrics.WidthIncludingTrailingWhitespace;
-        }
-      }
-      // Add one pixel to compensate rounding errors. Stops the label scrolling even though there is enough space.
-      size.Width += 1;
-      size.Height += 1;
-
-      SizeF childSize = size;
-
-      if (PreferredTextLength.HasValue)
-        // We use the "W" character as the character which needs the most space in X-direction
-        childSize.Width = PreferredTextLength.Value * textWidthW;
-
-      return childSize;
-    }
-
-    protected void Bound(ref float value, float min, float max)
-    {
-      if (value < min)
-        value = min;
-      if (value > max)
-        value = max;
-    }
-
-    public override void RenderOverride(RenderContext localRenderContext)
-    {
-      base.RenderOverride(localRenderContext);
-      AllocFont();
-
-      TextBuffer2D.HorizontalTextAlignEnum horzAlign = TextBuffer2D.HorizontalTextAlignEnum.Left;
-      switch (HorizontalContentAlignment)
-      {
-        case HorizontalAlignmentEnum.Right:
-          horzAlign = TextBuffer2D.HorizontalTextAlignEnum.Right;
-          break;
-        case HorizontalAlignmentEnum.Center:
-          horzAlign = TextBuffer2D.HorizontalTextAlignEnum.Center;
-          break;
-      }
-
-      TextBuffer2D.VerticalTextAlignEnum vertAlign = TextBuffer2D.VerticalTextAlignEnum.Top;
-      if (VerticalContentAlignment == VerticalAlignmentEnum.Bottom)
-        vertAlign = TextBuffer2D.VerticalTextAlignEnum.Bottom;
-      else if (VerticalContentAlignment == VerticalAlignmentEnum.Center)
-        vertAlign = TextBuffer2D.VerticalTextAlignEnum.Center;
-
-      // Update text cursor
-      if ((_cursorShapeInvalid || _cursorBrushInvalid) && CursorState == TextCursorState.Visible)
-      {
-        string textBeforeCaret = VisibleText;
-        textBeforeCaret = string.IsNullOrEmpty(textBeforeCaret) ? string.Empty : textBeforeCaret.Substring(0, CaretIndex);
-        float caretX = _asset.TextWidth(textBeforeCaret);
-        float textHeight = _asset.TextHeight(1);
-        float textInsetY;
-        switch (vertAlign)
-        {
-          case TextBuffer2D.VerticalTextAlignEnum.Bottom:
-            textInsetY = _innerRect.Height - textHeight;
-            break;
-          case TextBuffer2D.VerticalTextAlignEnum.Center:
-            textInsetY = (_innerRect.Height - textHeight) / 2;
-            break;
-          default: // VerticalTextAlignEnum.Top
-            textInsetY = 0;
-            break;
-        }
-        if (_virtualPosition + caretX < 10)
-          _virtualPosition = _innerRect.Width / 3 - caretX;
-        if (_virtualPosition + caretX > _innerRect.Width - 10)
-          _virtualPosition = _innerRect.Width * 2 / 3 - caretX;
-        Bound(ref _virtualPosition, -caretX, 0);
-        _cursorBounds = new RectangleF(_innerRect.X + _virtualPosition + caretX, _innerRect.Y + textInsetY, CURSOR_THICKNESS, textHeight);
-        UpdateCursorShape(_cursorBounds, localRenderContext.ZOrder);
-      }
-
-      // Render text
-      _asset.TextBrush = _textBrush;
-      _asset.Render(_innerRect, _virtualPosition, 0f, localRenderContext);
-
-      // Render text cursor
-      if (_cursorBrush != null && CursorState == TextCursorState.Visible && _cursorBrush.RenderBrush(localRenderContext) && _cursorBrush.TryAllocate() && _cursorGeometry != null)
-      {
-        GraphicsDevice11.Instance.Context2D1.FillGeometry(_cursorGeometry, _cursorBrush, localRenderContext);
-      }
-    }
-
-    public override void Deallocate()
-    {
-      base.Deallocate();
-      TryDispose(ref _textBrush);
-      TryDispose(ref _asset);
-      DeallocateCursor();
-      TryDispose(ref _cursorGeometry);
-    }
-
-    public override void Dispose()
-    {
-      Deallocate();
-      _cursorBlinkTimer.Dispose();
-      base.Dispose();
-    }
-  }
-}
-
+#region Copyright (C) 2007-2017 Team MediaPortal
+
+/*
+    Copyright (C) 2007-2017 Team MediaPortal
+    http://www.team-mediaportal.com
+
+    This file is part of MediaPortal 2
+
+    MediaPortal 2 is free software: you can redistribute it and/or modify
+    it under the terms of the GNU General Public License as published by
+    the Free Software Foundation, either version 3 of the License, or
+    (at your option) any later version.
+
+    MediaPortal 2 is distributed in the hope that it will be useful,
+    but WITHOUT ANY WARRANTY; without even the implied warranty of
+    MERCHANTABILITY or FITNESS FOR A PARTICULAR PURPOSE. See the
+    GNU General Public License for more details.
+
+    You should have received a copy of the GNU General Public License
+    along with MediaPortal 2. If not, see <http://www.gnu.org/licenses/>.
+*/
+
+#endregion
+
+using System;
+using System.Threading;
+using MediaPortal.Common;
+using MediaPortal.Common.General;
+using MediaPortal.Common.Settings;
+using MediaPortal.UI.Control.InputManager;
+using MediaPortal.UI.SkinEngine.DirectX11;
+using MediaPortal.UI.SkinEngine.Rendering;
+using MediaPortal.UI.SkinEngine.ScreenManagement;
+using MediaPortal.UI.SkinEngine.Settings;
+using MediaPortal.UI.SkinEngine.Xaml;
+using MediaPortal.Utilities.Exceptions;
+using SharpDX;
+using MediaPortal.Utilities.DeepCopy;
+using SharpDX.Direct2D1;
+using SharpDX.DirectWrite;
+using Brush = MediaPortal.UI.SkinEngine.Controls.Brushes.Brush;
+using SizeF = SharpDX.Size2F;
+using SolidColorBrush = MediaPortal.UI.SkinEngine.Controls.Brushes.SolidColorBrush;
+
+namespace MediaPortal.UI.SkinEngine.Controls.Visuals
+{
+  public enum TextCursorState
+  {
+    Visible,
+    Hidden
+  }
+
+  // TODO: We don't notice font changes if font is declared on a parent element
+  public class TextControl : Control
+  {
+    #region Consts
+
+    public TimeSpan CURSOR_BLINK_INTERVAL = TimeSpan.FromSeconds(0.5);
+    public TimeSpan INFINITE_TIMESPAN = TimeSpan.FromMilliseconds(-1);
+
+    /// <summary>
+    /// Thickness of the text cursor in pixels.
+    /// </summary>
+    public int CURSOR_THICKNESS = 2;
+
+    public const char PASSWORD_CHAR = '*';
+
+    #endregion
+
+    #region Protected fields
+
+    protected AbstractProperty _caretIndexProperty;
+    protected AbstractProperty _textProperty;
+    protected AbstractProperty _internalTextProperty;
+    protected AbstractProperty _colorProperty;
+    protected AbstractProperty _preferredTextLengthProperty;
+    protected AbstractProperty _textAlignProperty;
+    protected AbstractProperty _isPasswordProperty;
+    protected AbstractTextInputHandler _textInputHandler = null;
+
+    // Use to avoid change handlers during text updates
+    protected bool _internalUpdate = false;
+
+    // Virtual position
+    protected float _virtualPosition = 0; // Negative values mean the text starts before the text control
+
+    // Text cursor
+    protected bool _cursorShapeInvalid = true;
+    protected bool _cursorBrushInvalid = true;
+    protected Timer _cursorBlinkTimer = null;
+    protected TextCursorState _cursorState;
+    protected Brush _cursorBrush = null;
+    protected RectangleF _cursorBounds;
+    protected TextBuffer2D _asset;
+    protected SharpDX.Direct2D1.SolidColorBrush _textBrush;
+    protected SharpDX.Direct2D1.Geometry _cursorGeometry;
+
+    #endregion
+
+    #region Ctor
+
+    public TextControl()
+    {
+      Init();
+      Attach();
+    }
+
+    void Init()
+    {
+      _cursorBlinkTimer = new Timer(CursorBlinkHandler);
+      _textProperty = new SProperty(typeof(string), string.Empty);
+      _isPasswordProperty = new SProperty(typeof(bool), false);
+      _caretIndexProperty = new SProperty(typeof(int), 0);
+      _internalTextProperty = new SProperty(typeof(string), string.Empty);
+      _colorProperty = new SProperty(typeof(Color), Color.Black);
+
+      _preferredTextLengthProperty = new SProperty(typeof(int?), null);
+      _textAlignProperty = new SProperty(typeof(HorizontalAlignmentEnum), HorizontalAlignmentEnum.Left);
+
+      _cursorState = TextCursorState.Hidden;
+
+      // Yes, we can have focus
+      Focusable = true;
+    }
+
+    void Attach()
+    {
+      _textProperty.Attach(OnTextChanged);
+      _isPasswordProperty.Attach(OnTextChanged);
+      _internalTextProperty.Attach(OnInternalTextChanged);
+      _caretIndexProperty.Attach(OnCaretIndexChanged);
+      _colorProperty.Attach(OnColorChanged);
+      _preferredTextLengthProperty.Attach(OnCompleteLayoutGetsInvalid);
+
+      HasFocusProperty.Attach(OnHasFocusChanged);
+      FontFamilyProperty.Attach(OnFontChanged);
+      FontSizeProperty.Attach(OnFontChanged);
+    }
+
+    void Detach()
+    {
+      _textProperty.Detach(OnTextChanged);
+      _isPasswordProperty.Detach(OnTextChanged);
+      _internalTextProperty.Detach(OnInternalTextChanged);
+      _caretIndexProperty.Detach(OnCaretIndexChanged);
+      _colorProperty.Detach(OnColorChanged);
+      _preferredTextLengthProperty.Detach(OnCompleteLayoutGetsInvalid);
+
+      HasFocusProperty.Detach(OnHasFocusChanged);
+      FontFamilyProperty.Detach(OnFontChanged);
+      FontSizeProperty.Detach(OnFontChanged);
+    }
+
+    public override void DeepCopy(IDeepCopyable source, ICopyManager copyManager)
+    {
+      Detach();
+      base.DeepCopy(source, copyManager);
+      TextControl tc = (TextControl)source;
+      Text = tc.Text;
+      InternalText = Text;
+      CaretIndex = tc.CaretIndex;
+      Color = tc.Color;
+      PreferredTextLength = tc.PreferredTextLength;
+      IsPassword = tc.IsPassword;
+      Attach();
+      CheckTextCursor();
+    }
+
+    #endregion
+
+    void CursorBlinkHandler(object state)
+    {
+      ToggleTextCursorState();
+    }
+
+    void OnHasFocusChanged(AbstractProperty prop, object oldValue)
+    {
+      AbstractTextInputHandler oldTextInputHandler = _textInputHandler;
+      _textInputHandler = HasFocus ? CreateTextInputHandler() : null;
+      if (oldTextInputHandler != null)
+        oldTextInputHandler.Dispose();
+      CheckTextCursor();
+    }
+
+    void OnTextChanged(AbstractProperty prop, object oldValue)
+    {
+      string text = Text ?? string.Empty;
+      if (!_internalUpdate)
+        // The skin is setting the text, so update the caret
+        CaretIndex = text.Length;
+      InternalText = text;
+    }
+
+    void OnCaretIndexChanged(AbstractProperty prop, object oldValue)
+    {
+      _cursorShapeInvalid = true;
+      if (CursorState == TextCursorState.Visible)
+        // A cursor movement makes the text cursor visible at once
+        SetupCursor();
+    }
+
+    void OnColorChanged(AbstractProperty prop, object oldValue)
+    {
+      _cursorBrushInvalid = true;
+    }
+
+    void OnInternalTextChanged(AbstractProperty prop, object oldValue)
+    {
+      string text = InternalText ?? string.Empty;
+      _internalUpdate = true;
+      try
+      {
+        Text = text;
+      }
+      finally
+      {
+        _internalUpdate = false;
+      }
+      if (_asset == null)
+        AllocFont();
+      if (_asset != null)
+        _asset.Text = GetVisibleText(text);
+      if (CursorState == TextCursorState.Visible)
+        // A text change makes the text cursor visible at once
+        SetupCursor();
+    }
+
+    protected string GetVisibleText(string clearText)
+    {
+      return IsPassword ? ToPassword(clearText) : clearText;
+    }
+
+    protected string ToPassword(string clearText)
+    {
+      if (string.IsNullOrEmpty(clearText))
+        return string.Empty;
+      const string replacedString = "";
+      return replacedString.PadRight(clearText.Length, PASSWORD_CHAR);
+    }
+
+    protected string VisibleText
+    {
+      get { return GetVisibleText(Text); }
+    }
+
+    protected void ToggleTextCursorState()
+    {
+      CursorState = CursorState == TextCursorState.Visible ? TextCursorState.Hidden : TextCursorState.Visible;
+    }
+
+    protected void CheckTextCursor()
+    {
+      if (HasFocus)
+        SetupCursor();
+      else
+        DisableCursor();
+    }
+
+    /// <summary>
+    /// Shows the text cursor and initializes the text cursor timer.
+    /// </summary>
+    protected void SetupCursor()
+    {
+      CursorState = TextCursorState.Visible;
+      _cursorBlinkTimer.Change(CURSOR_BLINK_INTERVAL, CURSOR_BLINK_INTERVAL);
+    }
+
+    /// <summary>
+    /// Hides the text cursor.
+    /// </summary>
+    protected void DisableCursor()
+    {
+      CursorState = TextCursorState.Hidden;
+      _cursorBlinkTimer.Change(INFINITE_TIMESPAN, INFINITE_TIMESPAN);
+    }
+
+    protected AbstractTextInputHandler CreateTextInputHandler()
+    {
+      AppSettings settings = ServiceRegistration.Get<ISettingsManager>().Load<AppSettings>();
+      SimplePropertyDataDescriptor internalTextPropertyDataDescriptor;
+      SimplePropertyDataDescriptor caretIndexDataDescriptor;
+      if (!SimplePropertyDataDescriptor.CreateSimplePropertyDataDescriptor(
+          this, "InternalText", out internalTextPropertyDataDescriptor) ||
+          !SimplePropertyDataDescriptor.CreateSimplePropertyDataDescriptor(
+          this, "CaretIndex", out caretIndexDataDescriptor))
+        throw new FatalException("One of the properties 'InternalText' or 'CaretIndex' was not found");
+      return settings.CellPhoneInputStyle ?
+          (AbstractTextInputHandler)new CellPhoneTextInputHandler(this, internalTextPropertyDataDescriptor, caretIndexDataDescriptor) :
+          new DefaultTextInputHandler(this, internalTextPropertyDataDescriptor, caretIndexDataDescriptor);
+    }
+
+    protected void OnFontChanged(AbstractProperty prop, object oldValue)
+    {
+      InvalidateLayout(true, true);
+      if (_asset == null)
+        AllocFont();
+      else
+        // TODO: properties for FontWeight and FontStyle
+        _asset.SetFont(GetFontFamilyOrInherited(), GetFontWeightOrInherited(), GetFontStyleOrInherited(), GetFontSizeOrInherited());
+    }
+
+    internal override void OnKeyPreview(ref Key key)
+    {
+      // Clipboard handling is independent from actual input handler
+      HandleClipboardKeys(ref key);
+      AbstractTextInputHandler textInputHandler = _textInputHandler;
+      if (textInputHandler != null && IsEnabled)
+        textInputHandler.HandleInput(ref key);
+      base.OnKeyPreview(ref key);
+    }
+
+    protected void HandleClipboardKeys(ref Key key)
+    {
+      if (!HasFocus)
+        return;
+      if (key == Key.Cut)
+      {
+        if (ServiceRegistration.Get<IClipboardManager>().SetClipboardText(Text))
+        {
+          Text = string.Empty;
+          key = Key.None;
+        }
+      }
+      else if (key == Key.Copy)
+      {
+        if (ServiceRegistration.Get<IClipboardManager>().SetClipboardText(Text))
+          key = Key.None;
+      }
+      else if (key == Key.Paste)
+      {
+        string text;
+        if (ServiceRegistration.Get<IClipboardManager>().GetClipboardText(out text))
+        {
+          // If caret is placed on end, simply append the text
+          if (CaretIndex == Text.Length)
+            Text += text;
+          else
+          {
+            string beforeCaret = Text.Substring(0, CaretIndex);
+            string afterCaret = Text.Substring(CaretIndex);
+            Text = string.Format("{0}{1}{2}", beforeCaret, text, afterCaret);
+            CaretIndex = beforeCaret.Length + text.Length;
+          }
+          key = Key.None;
+        }
+      }
+    }
+
+    /// <summary>
+    /// Gets the current state of the text cursor (visible/invisible).
+    /// </summary>
+    public TextCursorState CursorState
+    {
+      get { return _cursorState; }
+      internal set { _cursorState = value; }
+    }
+
+    public AbstractProperty PreferredTextLengthProperty
+    {
+      get { return _preferredTextLengthProperty; }
+    }
+
+    /// <summary>
+    /// Gets or sets the preferred length of the text in this <see cref="TextControl"/>.
+    /// </summary>
+    public int? PreferredTextLength
+    {
+      get { return (int?)_preferredTextLengthProperty.GetValue(); }
+      set { _preferredTextLengthProperty.SetValue(value); }
+    }
+
+    public AbstractProperty CaretIndexProperty
+    {
+      get { return _caretIndexProperty; }
+    }
+
+    public int CaretIndex
+    {
+      get { return (int)_caretIndexProperty.GetValue(); }
+      set { _caretIndexProperty.SetValue(value); }
+    }
+
+    public AbstractProperty TextProperty
+    {
+      get { return _textProperty; }
+    }
+
+    public string Text
+    {
+      get { return (string)_textProperty.GetValue(); }
+      set { _textProperty.SetValue(value); }
+    }
+
+    public AbstractProperty IsPasswordProperty
+    {
+      get { return _isPasswordProperty; }
+    }
+
+    public bool IsPassword
+    {
+      get { return (bool)_isPasswordProperty.GetValue(); }
+      set { _isPasswordProperty.SetValue(value); }
+    }
+
+    public AbstractProperty InternalTextProperty
+    {
+      get { return _internalTextProperty; }
+    }
+
+    public string InternalText
+    {
+      get { return (string)_internalTextProperty.GetValue(); }
+      set { _internalTextProperty.SetValue(value); }
+    }
+
+    public AbstractProperty ColorProperty
+    {
+      get { return _colorProperty; }
+    }
+
+    public Color Color
+    {
+      get { return (Color)_colorProperty.GetValue(); }
+      set { _colorProperty.SetValue(value); }
+    }
+
+    public AbstractProperty TextAlignProperty
+    {
+      get { return _textAlignProperty; }
+    }
+
+    public HorizontalAlignmentEnum TextAlign
+    {
+      get { return (HorizontalAlignmentEnum)_textAlignProperty.GetValue(); }
+      set { _textAlignProperty.SetValue(value); }
+    }
+
+    void AllocFont()
+    {
+      // HACK: avoid NREs during style load time
+      if (GraphicsDevice11.Instance.FactoryDW == null)
+        return;
+
+      if (_asset == null)
+      {
+        _asset = new TextBuffer2D(GetFontFamilyOrInherited(), GetFontWeightOrInherited(), GetFontStyleOrInherited(), GetFontSizeOrInherited(), double.NaN);
+      }
+      if (_textBrush == null)
+      {
+        _textBrush = new SharpDX.Direct2D1.SolidColorBrush(GraphicsDevice11.Instance.Context2D1, Color);
+      }
+    }
+
+    void DeallocateCursor()
+    {
+      TryDispose(ref _cursorBrush);
+    }
+
+    void UpdateCursorShape(RectangleF cursorBounds, float zPos)
+    {
+      DeallocateCursor();
+
+      //PositionColoredTextured[] verts = PositionColoredTextured.CreateQuad_Fan(
+      //    cursorBounds.Left /*- 0.5f*/, cursorBounds.Top /*- 0.5f*/, cursorBounds.Right /*- 0.5f*/, cursorBounds.Bottom /*- 0.5f*/,
+      //    0, 0, 0, 0, zPos, Color);
+
+      if (_cursorBrushInvalid && _cursorBrush != null)
+      {
+        _cursorBrush.Deallocate();
+        TryDispose(ref _cursorBrush);
+      }
+      if (_cursorBrush == null)
+        _cursorBrush = new SolidColorBrush { Color = Color };
+      _cursorBrushInvalid = false;
+
+      _cursorGeometry = new RectangleGeometry(GraphicsDevice11.Instance.Context2D1.Factory, cursorBounds);
+
+      _cursorBrush.SetupBrush(this, ref cursorBounds, zPos, false);
+
+      _cursorShapeInvalid = false;
+    }
+
+    internal override void OnKeyPressed(ref Key key)
+    {
+      base.OnKeyPressed(ref key);
+      if (HasFocus && key == Key.Ok)
+      {
+        key = Key.None;
+        Screen screen = Screen;
+        if (screen != null)
+          screen.ShowVirtualKeyboard(_textProperty, new VirtualKeyboardSettings
+            {
+              ElementArrangeBounds = ActualBounds,
+              TextStyle = IsPassword ? VirtualKeyboardTextStyle.PasswordText : VirtualKeyboardTextStyle.None
+            });
+      }
+    }
+
+    protected override SizeF CalculateInnerDesiredSize(SizeF totalSize)
+    {
+      base.CalculateInnerDesiredSize(totalSize); // Needs to be called in each sub class of Control, see comment in Control.CalculateInnerDesiredSize()
+      AllocFont();
+
+      // Measure the text
+      float totalWidth = totalSize.Width; // Attention: totalWidth is cleaned up by SkinContext.Zoom
+      if (!double.IsNaN(Width))
+        totalWidth = (float)Width;
+      if (float.IsNaN(totalWidth))
+        totalWidth = 4096;
+      SizeF size = new SizeF();
+      size.Width = 0;
+      string line = VisibleText ?? string.Empty;
+      float textWidthW = 0;
+      using (var textFormat = new TextFormat(GraphicsDevice11.Instance.FactoryDW, GetFontFamilyOrInherited(), GetFontWeightOrInherited(), GetFontStyleOrInherited(), GetFontSizeOrInherited()))
+      {
+        using (var textLayout = new TextLayout(GraphicsDevice11.Instance.FactoryDW, line, textFormat, totalWidth, 4096))
+        {
+          size.Width = Math.Max(size.Width, textLayout.Metrics.WidthIncludingTrailingWhitespace);
+          size.Height = textLayout.Metrics.Height;
+        }
+        using (var textLayout = new TextLayout(GraphicsDevice11.Instance.FactoryDW, "W", textFormat, totalWidth, 4096))
+        {
+          textWidthW = textLayout.Metrics.WidthIncludingTrailingWhitespace;
+        }
+      }
+      // Add one pixel to compensate rounding errors. Stops the label scrolling even though there is enough space.
+      size.Width += 1;
+      size.Height += 1;
+
+      SizeF childSize = size;
+
+      if (PreferredTextLength.HasValue)
+        // We use the "W" character as the character which needs the most space in X-direction
+        childSize.Width = PreferredTextLength.Value * textWidthW;
+
+      return childSize;
+    }
+
+    protected void Bound(ref float value, float min, float max)
+    {
+      if (value < min)
+        value = min;
+      if (value > max)
+        value = max;
+    }
+
+    public override void RenderOverride(RenderContext localRenderContext)
+    {
+      base.RenderOverride(localRenderContext);
+      AllocFont();
+
+      TextBuffer2D.HorizontalTextAlignEnum horzAlign = TextBuffer2D.HorizontalTextAlignEnum.Left;
+      switch (HorizontalContentAlignment)
+      {
+        case HorizontalAlignmentEnum.Right:
+          horzAlign = TextBuffer2D.HorizontalTextAlignEnum.Right;
+          break;
+        case HorizontalAlignmentEnum.Center:
+          horzAlign = TextBuffer2D.HorizontalTextAlignEnum.Center;
+          break;
+      }
+
+      TextBuffer2D.VerticalTextAlignEnum vertAlign = TextBuffer2D.VerticalTextAlignEnum.Top;
+      if (VerticalContentAlignment == VerticalAlignmentEnum.Bottom)
+        vertAlign = TextBuffer2D.VerticalTextAlignEnum.Bottom;
+      else if (VerticalContentAlignment == VerticalAlignmentEnum.Center)
+        vertAlign = TextBuffer2D.VerticalTextAlignEnum.Center;
+
+      // Update text cursor
+      if ((_cursorShapeInvalid || _cursorBrushInvalid) && CursorState == TextCursorState.Visible)
+      {
+        string textBeforeCaret = VisibleText;
+        textBeforeCaret = string.IsNullOrEmpty(textBeforeCaret) ? string.Empty : textBeforeCaret.Substring(0, CaretIndex);
+        float caretX = _asset.TextWidth(textBeforeCaret);
+        float textHeight = _asset.TextHeight(1);
+        float textInsetY;
+        switch (vertAlign)
+        {
+          case TextBuffer2D.VerticalTextAlignEnum.Bottom:
+            textInsetY = _innerRect.Height - textHeight;
+            break;
+          case TextBuffer2D.VerticalTextAlignEnum.Center:
+            textInsetY = (_innerRect.Height - textHeight) / 2;
+            break;
+          default: // VerticalTextAlignEnum.Top
+            textInsetY = 0;
+            break;
+        }
+        if (_virtualPosition + caretX < 10)
+          _virtualPosition = _innerRect.Width / 3 - caretX;
+        if (_virtualPosition + caretX > _innerRect.Width - 10)
+          _virtualPosition = _innerRect.Width * 2 / 3 - caretX;
+        Bound(ref _virtualPosition, -caretX, 0);
+        _cursorBounds = new RectangleF(_innerRect.X + _virtualPosition + caretX, _innerRect.Y + textInsetY, CURSOR_THICKNESS, textHeight);
+        UpdateCursorShape(_cursorBounds, localRenderContext.ZOrder);
+      }
+
+      // Render text
+      _asset.TextBrush = _textBrush;
+      _asset.Render(_innerRect, _virtualPosition, 0f, localRenderContext);
+
+      // Render text cursor
+      if (_cursorBrush != null && CursorState == TextCursorState.Visible && _cursorBrush.RenderBrush(localRenderContext) && _cursorBrush.TryAllocate() && _cursorGeometry != null)
+      {
+        GraphicsDevice11.Instance.Context2D1.FillGeometry(_cursorGeometry, _cursorBrush, localRenderContext);
+      }
+    }
+
+    public override void Deallocate()
+    {
+      base.Deallocate();
+      TryDispose(ref _textBrush);
+      TryDispose(ref _asset);
+      DeallocateCursor();
+      TryDispose(ref _cursorGeometry);
+    }
+
+    public override void Dispose()
+    {
+      Deallocate();
+      _cursorBlinkTimer.Dispose();
+      base.Dispose();
+    }
+  }
+}
+