--- conflicted
+++ resolved
@@ -31,13 +31,8 @@
   public class FilterByAlbumCriterion : RelationshipMLFilterCriterion
   {
     public FilterByAlbumCriterion() :
-<<<<<<< HEAD
-      base(AudioAlbumAspect.ROLE_ALBUM, AudioAspect.ROLE_TRACK, Consts.NECESSARY_ALBUM_MIAS, Consts.OPTIONAL_ALBUM_MIAS,
+      base(Consts.NECESSARY_ALBUM_MIAS, Consts.OPTIONAL_ALBUM_MIAS,
         new AttributeSortInformation(AudioAlbumAspect.ATTR_ALBUM, SortDirection.Ascending))
-=======
-      base(Consts.NECESSARY_ALBUM_MIAS, Consts.OPTIONAL_ALBUM_MIAS,
-        new SortInformation(AudioAlbumAspect.ATTR_ALBUM, SortDirection.Ascending))
->>>>>>> c8559f20
     {
     }
   }
