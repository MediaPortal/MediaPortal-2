<?xml version="1.0" encoding="utf-8"?>
<ResourceDictionary
    xmlns="www.team-mediaportal.com/2008/mpf/directx"
    xmlns:x="http://schemas.microsoft.com/winfx/2006/xaml"
    xmlns:mp_special_controls="clr-namespace:MediaPortal.UI.SkinEngine.SpecialElements.Controls"
    DependsOnStyleResources="Colors"
    >

  <!-- *************************** Play control graphics ****************************** -->
  <ControlTemplate x:Key="ShowDvdMenuControlTemplate">
<<<<<<< HEAD
    <Canvas  Width="18" Height="18" Margin="10,5,10,5">
      <Rectangle Fill="{ThemeResource PlayControlsFillBrush}" Stretch="Fill" Stroke="{ThemeResource PlayControlsStrokeColor}"
        Canvas.Left="0" Canvas.Top="0" Width="5" Height="5" />
      <Rectangle Fill="{ThemeResource PlayControlsFillBrush}" Stretch="Fill" Stroke="{ThemeResource PlayControlsStrokeColor}"
        Canvas.Left="7" Canvas.Top="0" Width="12" Height="5" />
      <Rectangle Fill="{ThemeResource PlayControlsFillBrush}" Stretch="Fill" Stroke="{ThemeResource PlayControlsStrokeColor}"
        Canvas.Left="0" Canvas.Top="7" Width="5" Height="5" />
      <Rectangle Fill="{ThemeResource PlayControlsFillBrush}" Stretch="Fill" Stroke="{ThemeResource PlayControlsStrokeColor}"
        Canvas.Left="7" Canvas.Top="7" Width="12" Height="5" />
      <Rectangle Fill="{ThemeResource PlayControlsFillBrush}" Stretch="Fill" Stroke="{ThemeResource PlayControlsStrokeColor}"
        Canvas.Left="0" Canvas.Top="14" Width="5" Height="5" />
      <Rectangle Fill="{ThemeResource PlayControlsFillBrush}" Stretch="Fill" Stroke="{ThemeResource PlayControlsStrokeColor}"
        Canvas.Left="7" Canvas.Top="14" Width="12" Height="5" />
    </Canvas>
  </ControlTemplate>

  <ControlTemplate x:Key="SelectChapterControlTemplate">
    <Canvas  Width="18" Height="18" Margin="10,5,10,5">
      <Rectangle Fill="{ThemeResource PlayControlsFillBrush}" Stretch="Fill" Stroke="{ThemeResource PlayControlsStrokeColor}"
        Canvas.Left="0" Canvas.Top="0" Width="6" Height="12" />
      <Rectangle Fill="{ThemeResource PlayControlsFillBrush}" Stretch="Fill" Stroke="{ThemeResource PlayControlsStrokeColor}"
        Canvas.Left="7" Canvas.Top="3" Width="6" Height="12" />
      <Rectangle Fill="{ThemeResource PlayControlsFillBrush}" Stretch="Fill" Stroke="{ThemeResource PlayControlsStrokeColor}"
        Canvas.Left="14" Canvas.Top="6" Width="6" Height="12" />
    </Canvas>
=======
    <Path x:Name="ShowDvdMenu" Fill="{ThemeResource PlayControlsFillColor}" Stretch="Uniform" Stroke="{ThemeResource PlayControlsStrokeColor}"
        Width="{ThemeResource OSDControlWidth}" Height="{ThemeResource OSDControlWidth}" Margin="{ThemeResource OSDControlMargin}"
        Data="F1 
          M0,0 
          L0,5 5,5 5,0 z 
          M7,0 
          L7,5 19,5 19,0 z
          
          M0,7 
          L0,12 5,12 5,7 z 
          M7,7 
          L7,12 19,12 19,7 z
          
          M0,14 
          L0,19 5,19 5,14 z 
          M7,14 
          L7,19 19,19 19,14 z
          "/>
  </ControlTemplate>

  <ControlTemplate x:Key="SelectChapterControlTemplate">
    <Path x:Name="SelectChapter" Fill="{ThemeResource PlayControlsFillColor}" Stretch="Fill" Stroke="{ThemeResource PlayControlsStrokeColor}"
        Width="{ThemeResource OSDControlWidth}" Height="{ThemeResource OSDControlWidth}" Margin="{ThemeResource OSDControlMargin}"
        Data="F1 
          M0.0,0.5 
          L0.0,15 5,15 5,0.5 z 
          M8.0,5.5 
          L8.0,21.5 13,21.5 13,5.5 z
          M16.0,10.5 
          L16.0,26.5 21,26.5 21,10.5 z
          "/>
>>>>>>> 0d312bc3
  </ControlTemplate>


  <ControlTemplate x:Key="NextChapterControlTemplate">
<<<<<<< HEAD
    <Path x:Name="NextChapter" Fill="{ThemeResource PlayControlsFillBrush}" Stretch="Fill" Stroke="{ThemeResource PlayControlsStrokeColor}"
        Width="18" Height="18" Margin="10,5,10,5"
=======
    <Path x:Name="NextChapter" Fill="{ThemeResource PlayControlsFillColor}" Stretch="Fill" Stroke="{ThemeResource PlayControlsStrokeColor}"
        Width="{ThemeResource OSDControlWidth}" Height="{ThemeResource OSDControlWidth}" Margin="{ThemeResource OSDControlMargin}"
>>>>>>> 0d312bc3
        Data="F1 M0.0,0.5 L6.5,9 0.0,17.5 0.0,0.5 z M7,0.5 L13.5,9 7,17.5 7,0.5 z M14,0.5 L16,0.5 16,17.5 14,17.5 14,0.5 z"/>
  </ControlTemplate>

  <ControlTemplate x:Key="PreviousChapterControlTemplate">
<<<<<<< HEAD
    <Path x:Name="PreviousChapter" Fill="{ThemeResource PlayControlsFillBrush}" Stretch="Fill" Stroke="{ThemeResource PlayControlsStrokeColor}"
        Width="18" Height="18" Margin="10,5,10,5"
=======
    <Path x:Name="PreviousChapter" Fill="{ThemeResource PlayControlsFillColor}" Stretch="Fill" Stroke="{ThemeResource PlayControlsStrokeColor}"
        Width="{ThemeResource OSDControlWidth}" Height="{ThemeResource OSDControlWidth}" Margin="{ThemeResource OSDControlMargin}"
>>>>>>> 0d312bc3
        Data="F1 M0.0,0.5 L6.5,9 0.0,17.5 0.0,0.5 z M7,0.5 L13.5,9 7,17.5 7,0.5 z M14,0.5 L16,0.5 16,17.5 14,17.5 14,0.5 z"
        RenderTransformOrigin="0.5,0.5">
      <Path.RenderTransform>
        <RotateTransform Angle="180"/>
      </Path.RenderTransform>
    </Path>
  </ControlTemplate>

  <ControlTemplate x:Key="SelectSubtitleControlTemplate">
<<<<<<< HEAD
    <Canvas  Width="18" Height="18" Margin="10,5,10,5">
      <Rectangle Fill="{ThemeResource PlayControlsFillBrush}" Stretch="Fill" Stroke="{ThemeResource PlayControlsStrokeColor}"
        Canvas.Left="0" Canvas.Top="14" Width="5" Height="5" />
      <Rectangle Fill="{ThemeResource PlayControlsFillBrush}" Stretch="Fill" Stroke="{ThemeResource PlayControlsStrokeColor}"
        Canvas.Left="7" Canvas.Top="14" Width="5" Height="5" />
      <Rectangle Fill="{ThemeResource PlayControlsFillBrush}" Stretch="Fill" Stroke="{ThemeResource PlayControlsStrokeColor}"
        Canvas.Left="14" Canvas.Top="14" Width="5" Height="5" />
    </Canvas>
=======
    <!-- FIXME: the first part of the path is only a workaround to allow bottom align of the dots. -->
    <Path x:Name="SelectSubtitle" Fill="{ThemeResource PlayControlsFillColor}" Stretch="Uniform" Stroke="{ThemeResource PlayControlsStrokeColor}"
        Width="{ThemeResource OSDControlWidth}" Height="{ThemeResource OSDControlWidth}" Margin="{ThemeResource OSDControlMargin}"
        Data="F1 
          M0,0
          L0.0,0.01 0.01,0.01 0,0.01 z
          
          M0.0,15 
          L0,20 5,20 5,15 z 
          M8,15
          L8,20 13,20 13,15 z
          M16,15
          L16,20 21,20 21,15 z
          "/>
>>>>>>> 0d312bc3
  </ControlTemplate>
</ResourceDictionary>
<|MERGE_RESOLUTION|>--- conflicted
+++ resolved
@@ -1,127 +1,78 @@
-<?xml version="1.0" encoding="utf-8"?>
-<ResourceDictionary
-    xmlns="www.team-mediaportal.com/2008/mpf/directx"
-    xmlns:x="http://schemas.microsoft.com/winfx/2006/xaml"
-    xmlns:mp_special_controls="clr-namespace:MediaPortal.UI.SkinEngine.SpecialElements.Controls"
-    DependsOnStyleResources="Colors"
-    >
-
-  <!-- *************************** Play control graphics ****************************** -->
-  <ControlTemplate x:Key="ShowDvdMenuControlTemplate">
-<<<<<<< HEAD
-    <Canvas  Width="18" Height="18" Margin="10,5,10,5">
-      <Rectangle Fill="{ThemeResource PlayControlsFillBrush}" Stretch="Fill" Stroke="{ThemeResource PlayControlsStrokeColor}"
-        Canvas.Left="0" Canvas.Top="0" Width="5" Height="5" />
-      <Rectangle Fill="{ThemeResource PlayControlsFillBrush}" Stretch="Fill" Stroke="{ThemeResource PlayControlsStrokeColor}"
-        Canvas.Left="7" Canvas.Top="0" Width="12" Height="5" />
-      <Rectangle Fill="{ThemeResource PlayControlsFillBrush}" Stretch="Fill" Stroke="{ThemeResource PlayControlsStrokeColor}"
-        Canvas.Left="0" Canvas.Top="7" Width="5" Height="5" />
-      <Rectangle Fill="{ThemeResource PlayControlsFillBrush}" Stretch="Fill" Stroke="{ThemeResource PlayControlsStrokeColor}"
-        Canvas.Left="7" Canvas.Top="7" Width="12" Height="5" />
-      <Rectangle Fill="{ThemeResource PlayControlsFillBrush}" Stretch="Fill" Stroke="{ThemeResource PlayControlsStrokeColor}"
-        Canvas.Left="0" Canvas.Top="14" Width="5" Height="5" />
-      <Rectangle Fill="{ThemeResource PlayControlsFillBrush}" Stretch="Fill" Stroke="{ThemeResource PlayControlsStrokeColor}"
-        Canvas.Left="7" Canvas.Top="14" Width="12" Height="5" />
-    </Canvas>
-  </ControlTemplate>
-
-  <ControlTemplate x:Key="SelectChapterControlTemplate">
-    <Canvas  Width="18" Height="18" Margin="10,5,10,5">
-      <Rectangle Fill="{ThemeResource PlayControlsFillBrush}" Stretch="Fill" Stroke="{ThemeResource PlayControlsStrokeColor}"
-        Canvas.Left="0" Canvas.Top="0" Width="6" Height="12" />
-      <Rectangle Fill="{ThemeResource PlayControlsFillBrush}" Stretch="Fill" Stroke="{ThemeResource PlayControlsStrokeColor}"
-        Canvas.Left="7" Canvas.Top="3" Width="6" Height="12" />
-      <Rectangle Fill="{ThemeResource PlayControlsFillBrush}" Stretch="Fill" Stroke="{ThemeResource PlayControlsStrokeColor}"
-        Canvas.Left="14" Canvas.Top="6" Width="6" Height="12" />
-    </Canvas>
-=======
-    <Path x:Name="ShowDvdMenu" Fill="{ThemeResource PlayControlsFillColor}" Stretch="Uniform" Stroke="{ThemeResource PlayControlsStrokeColor}"
-        Width="{ThemeResource OSDControlWidth}" Height="{ThemeResource OSDControlWidth}" Margin="{ThemeResource OSDControlMargin}"
-        Data="F1 
-          M0,0 
-          L0,5 5,5 5,0 z 
-          M7,0 
-          L7,5 19,5 19,0 z
-          
-          M0,7 
-          L0,12 5,12 5,7 z 
-          M7,7 
-          L7,12 19,12 19,7 z
-          
-          M0,14 
-          L0,19 5,19 5,14 z 
-          M7,14 
-          L7,19 19,19 19,14 z
-          "/>
-  </ControlTemplate>
-
-  <ControlTemplate x:Key="SelectChapterControlTemplate">
-    <Path x:Name="SelectChapter" Fill="{ThemeResource PlayControlsFillColor}" Stretch="Fill" Stroke="{ThemeResource PlayControlsStrokeColor}"
-        Width="{ThemeResource OSDControlWidth}" Height="{ThemeResource OSDControlWidth}" Margin="{ThemeResource OSDControlMargin}"
-        Data="F1 
-          M0.0,0.5 
-          L0.0,15 5,15 5,0.5 z 
-          M8.0,5.5 
-          L8.0,21.5 13,21.5 13,5.5 z
-          M16.0,10.5 
-          L16.0,26.5 21,26.5 21,10.5 z
-          "/>
->>>>>>> 0d312bc3
-  </ControlTemplate>
-
-
-  <ControlTemplate x:Key="NextChapterControlTemplate">
-<<<<<<< HEAD
-    <Path x:Name="NextChapter" Fill="{ThemeResource PlayControlsFillBrush}" Stretch="Fill" Stroke="{ThemeResource PlayControlsStrokeColor}"
-        Width="18" Height="18" Margin="10,5,10,5"
-=======
-    <Path x:Name="NextChapter" Fill="{ThemeResource PlayControlsFillColor}" Stretch="Fill" Stroke="{ThemeResource PlayControlsStrokeColor}"
-        Width="{ThemeResource OSDControlWidth}" Height="{ThemeResource OSDControlWidth}" Margin="{ThemeResource OSDControlMargin}"
->>>>>>> 0d312bc3
-        Data="F1 M0.0,0.5 L6.5,9 0.0,17.5 0.0,0.5 z M7,0.5 L13.5,9 7,17.5 7,0.5 z M14,0.5 L16,0.5 16,17.5 14,17.5 14,0.5 z"/>
-  </ControlTemplate>
-
-  <ControlTemplate x:Key="PreviousChapterControlTemplate">
-<<<<<<< HEAD
-    <Path x:Name="PreviousChapter" Fill="{ThemeResource PlayControlsFillBrush}" Stretch="Fill" Stroke="{ThemeResource PlayControlsStrokeColor}"
-        Width="18" Height="18" Margin="10,5,10,5"
-=======
-    <Path x:Name="PreviousChapter" Fill="{ThemeResource PlayControlsFillColor}" Stretch="Fill" Stroke="{ThemeResource PlayControlsStrokeColor}"
-        Width="{ThemeResource OSDControlWidth}" Height="{ThemeResource OSDControlWidth}" Margin="{ThemeResource OSDControlMargin}"
->>>>>>> 0d312bc3
-        Data="F1 M0.0,0.5 L6.5,9 0.0,17.5 0.0,0.5 z M7,0.5 L13.5,9 7,17.5 7,0.5 z M14,0.5 L16,0.5 16,17.5 14,17.5 14,0.5 z"
-        RenderTransformOrigin="0.5,0.5">
-      <Path.RenderTransform>
-        <RotateTransform Angle="180"/>
-      </Path.RenderTransform>
-    </Path>
-  </ControlTemplate>
-
-  <ControlTemplate x:Key="SelectSubtitleControlTemplate">
-<<<<<<< HEAD
-    <Canvas  Width="18" Height="18" Margin="10,5,10,5">
-      <Rectangle Fill="{ThemeResource PlayControlsFillBrush}" Stretch="Fill" Stroke="{ThemeResource PlayControlsStrokeColor}"
-        Canvas.Left="0" Canvas.Top="14" Width="5" Height="5" />
-      <Rectangle Fill="{ThemeResource PlayControlsFillBrush}" Stretch="Fill" Stroke="{ThemeResource PlayControlsStrokeColor}"
-        Canvas.Left="7" Canvas.Top="14" Width="5" Height="5" />
-      <Rectangle Fill="{ThemeResource PlayControlsFillBrush}" Stretch="Fill" Stroke="{ThemeResource PlayControlsStrokeColor}"
-        Canvas.Left="14" Canvas.Top="14" Width="5" Height="5" />
-    </Canvas>
-=======
-    <!-- FIXME: the first part of the path is only a workaround to allow bottom align of the dots. -->
-    <Path x:Name="SelectSubtitle" Fill="{ThemeResource PlayControlsFillColor}" Stretch="Uniform" Stroke="{ThemeResource PlayControlsStrokeColor}"
-        Width="{ThemeResource OSDControlWidth}" Height="{ThemeResource OSDControlWidth}" Margin="{ThemeResource OSDControlMargin}"
-        Data="F1 
-          M0,0
-          L0.0,0.01 0.01,0.01 0,0.01 z
-          
-          M0.0,15 
-          L0,20 5,20 5,15 z 
-          M8,15
-          L8,20 13,20 13,15 z
-          M16,15
-          L16,20 21,20 21,15 z
-          "/>
->>>>>>> 0d312bc3
-  </ControlTemplate>
-</ResourceDictionary>
+﻿<?xml version="1.0" encoding="utf-8"?>
+<ResourceDictionary
+    xmlns="www.team-mediaportal.com/2008/mpf/directx"
+    xmlns:x="http://schemas.microsoft.com/winfx/2006/xaml"
+    xmlns:mp_special_controls="clr-namespace:MediaPortal.UI.SkinEngine.SpecialElements.Controls"
+    DependsOnStyleResources="Colors,Brushes"
+    >
+
+  <!-- *************************** Play control graphics ****************************** -->
+  <ControlTemplate x:Key="ShowDvdMenuControlTemplate">
+    <Path x:Name="ShowDvdMenu" Fill="{ThemeResource PlayControlsFillBrush}" Stretch="Uniform" Stroke="{ThemeResource PlayControlsStrokeColor}"
+        Width="{ThemeResource OSDControlWidth}" Height="{ThemeResource OSDControlWidth}" Margin="{ThemeResource OSDControlMargin}"
+        Data="F1 
+          M0,0 
+          L0,5 5,5 5,0 z 
+          M7,0 
+          L7,5 19,5 19,0 z
+          
+          M0,7 
+          L0,12 5,12 5,7 z 
+          M7,7 
+          L7,12 19,12 19,7 z
+          
+          M0,14 
+          L0,19 5,19 5,14 z 
+          M7,14 
+          L7,19 19,19 19,14 z
+          "/>
+  </ControlTemplate>
+
+  <ControlTemplate x:Key="SelectChapterControlTemplate">
+    <Path x:Name="SelectChapter" Fill="{ThemeResource PlayControlsFillBrush}" Stretch="Fill" Stroke="{ThemeResource PlayControlsStrokeColor}"
+        Width="{ThemeResource OSDControlWidth}" Height="{ThemeResource OSDControlWidth}" Margin="{ThemeResource OSDControlMargin}"
+        Data="F1 
+          M0.0,0.5 
+          L0.0,15 5,15 5,0.5 z 
+          M8.0,5.5 
+          L8.0,21.5 13,21.5 13,5.5 z
+          M16.0,10.5 
+          L16.0,26.5 21,26.5 21,10.5 z
+          "/>
+  </ControlTemplate>
+
+
+  <ControlTemplate x:Key="NextChapterControlTemplate">
+    <Path x:Name="NextChapter" Fill="{ThemeResource PlayControlsFillBrush}" Stretch="Fill" Stroke="{ThemeResource PlayControlsStrokeColor}"
+        Width="{ThemeResource OSDControlWidth}" Height="{ThemeResource OSDControlWidth}" Margin="{ThemeResource OSDControlMargin}"
+        Data="F1 M0.0,0.5 L6.5,9 0.0,17.5 0.0,0.5 z M7,0.5 L13.5,9 7,17.5 7,0.5 z M14,0.5 L16,0.5 16,17.5 14,17.5 14,0.5 z"/>
+  </ControlTemplate>
+
+  <ControlTemplate x:Key="PreviousChapterControlTemplate">
+    <Path x:Name="PreviousChapter" Fill="{ThemeResource PlayControlsFillBrush}" Stretch="Fill" Stroke="{ThemeResource PlayControlsStrokeColor}"
+        Width="{ThemeResource OSDControlWidth}" Height="{ThemeResource OSDControlWidth}" Margin="{ThemeResource OSDControlMargin}"
+        Data="F1 M0.0,0.5 L6.5,9 0.0,17.5 0.0,0.5 z M7,0.5 L13.5,9 7,17.5 7,0.5 z M14,0.5 L16,0.5 16,17.5 14,17.5 14,0.5 z"
+        RenderTransformOrigin="0.5,0.5">
+      <Path.RenderTransform>
+        <RotateTransform Angle="180"/>
+      </Path.RenderTransform>
+    </Path>
+  </ControlTemplate>
+
+  <ControlTemplate x:Key="SelectSubtitleControlTemplate">
+    <!-- FIXME: the first part of the path is only a workaround to allow bottom align of the dots. -->
+    <Path x:Name="SelectSubtitle" Fill="{ThemeResource PlayControlsFillBrush}" Stretch="Uniform" Stroke="{ThemeResource PlayControlsStrokeColor}"
+        Width="{ThemeResource OSDControlWidth}" Height="{ThemeResource OSDControlWidth}" Margin="{ThemeResource OSDControlMargin}"
+        Data="F1 
+          M0,0
+          L0.0,0.01 0.01,0.01 0,0.01 z
+          
+          M0.0,15 
+          L0,20 5,20 5,15 z 
+          M8,15
+          L8,20 13,20 13,15 z
+          M16,15
+          L16,20 21,20 21,15 z
+          "/>
+  </ControlTemplate>
+</ResourceDictionary>