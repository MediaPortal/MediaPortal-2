<?xml version="1.0" encoding="utf-8"?>
<Include
    xmlns="www.team-mediaportal.com/2008/mpf/directx"
    xmlns:x="http://schemas.microsoft.com/winfx/2006/xaml"
    Source="screens\master_dialog_bare.xaml"
    >
  <Include.Resources>

    <!-- Dialog title -->
    <ResourceWrapper x:Key="Dialog_Header_Text" Resource="Enter User Password"/>

    <!-- Login model -->
    <Model x:Key="Model" Id="82582433-FD64-41bd-9059-7F662DBDA713"/>

    <ControlTemplate x:Key="Contents_Template">
      <Grid x:Name="ContentsGrid">
        <Grid.ColumnDefinitions>
          <ColumnDefinition Width="*"/>
        </Grid.ColumnDefinitions>
        <Grid.RowDefinitions>
          <RowDefinition Height="50"/>
        </Grid.RowDefinitions>
<<<<<<< HEAD
        <TextBox x:Name="Password" Grid.Column="1" Grid.Row="1"
            PreferredTextLength="10"
            Text="{Binding Source={StaticResource Model},Path=UserPassword,Mode=TwoWay}"
=======
        <TextBox x:Name="Password"
            PreferredTextLength="10" Style="{ThemeResource PasswordTextBoxStyle}"
            Text="{Binding Source={StaticResource Model},Path=EnteredPassword,Mode=TwoWay}"
>>>>>>> 0bc1e163
            HorizontalAlignment="Center" VerticalAlignment="Center"/>
      </Grid>
    </ControlTemplate>
  </Include.Resources>
</Include><|MERGE_RESOLUTION|>--- conflicted
+++ resolved
@@ -20,15 +20,9 @@
         <Grid.RowDefinitions>
           <RowDefinition Height="50"/>
         </Grid.RowDefinitions>
-<<<<<<< HEAD
-        <TextBox x:Name="Password" Grid.Column="1" Grid.Row="1"
-            PreferredTextLength="10"
-            Text="{Binding Source={StaticResource Model},Path=UserPassword,Mode=TwoWay}"
-=======
         <TextBox x:Name="Password"
             PreferredTextLength="10" Style="{ThemeResource PasswordTextBoxStyle}"
-            Text="{Binding Source={StaticResource Model},Path=EnteredPassword,Mode=TwoWay}"
->>>>>>> 0bc1e163
+            Text="{Binding Source={StaticResource Model},Path=UserPassword,Mode=TwoWay}"
             HorizontalAlignment="Center" VerticalAlignment="Center"/>
       </Grid>
     </ControlTemplate>
