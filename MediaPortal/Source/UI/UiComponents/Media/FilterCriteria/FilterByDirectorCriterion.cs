--- conflicted
+++ resolved
@@ -31,14 +31,8 @@
 {
   public class FilterByDirectorCriterion : FilterByPersonCriterion
   {
-<<<<<<< HEAD
-    public FilterByDirectorCriterion() :
-      base(Consts.NECESSARY_PERSON_MIAS, Consts.OPTIONAL_PERSON_MIAS,
-        new AttributeSortInformation(PersonAspect.ATTR_PERSON_NAME, SortDirection.Ascending))
-=======
     public FilterByDirectorCriterion(Guid linkedRole) :
       base(PersonAspect.ROLE_DIRECTOR, linkedRole)
->>>>>>> d32c3b1f
     {
     }
   }
