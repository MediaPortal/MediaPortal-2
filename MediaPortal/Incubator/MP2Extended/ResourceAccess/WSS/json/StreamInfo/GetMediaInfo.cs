--- conflicted
+++ resolved
@@ -15,14 +15,7 @@
 using MediaPortal.Plugins.MP2Extended.WSS.StreamInfo;
 using MediaPortal.Plugins.Transcoding.Aspects;
 using MediaPortal.Plugins.Transcoding.Service;
-<<<<<<< HEAD
-=======
-using MediaPortal.Common.ResourceAccess;
-using MediaPortal.Common.Services.ResourceAccess.StreamedResourceToLocalFsAccessBridge;
-using System.IO;
-using System.Globalization;
 using MediaPortal.Plugins.MP2Extended.Attributes;
->>>>>>> 7c5d2b52
 
 namespace MediaPortal.Plugins.MP2Extended.ResourceAccess.WSS.json.StreamInfo
 {
@@ -51,6 +44,7 @@
       optionalMIATypes.Add(TranscodeItemAudioAspect.ASPECT_ID);
       optionalMIATypes.Add(TranscodeItemImageAspect.ASPECT_ID);
       optionalMIATypes.Add(TranscodeItemVideoAspect.ASPECT_ID);
+      optionalMIATypes.Add(TranscodeItemVideoAudioAspect.ASPECT_ID);
 
       MediaItem item = GetMediaItems.GetMediaItemById(id, necessaryMIATypes, optionalMIATypes);
 
@@ -88,26 +82,28 @@
           container = (string)transcodeVideoAspect[TranscodeItemVideoAspect.ATTR_CONTAINER];
 
           // Audio streams
-          var audioStreams = (HashSet<object>)transcodeVideoAspect[TranscodeItemVideoAspect.ATTR_AUDIOSTREAMS];
-          var audioChannels = (HashSet<object>)transcodeVideoAspect[TranscodeItemVideoAspect.ATTR_AUDIOCHANNELS];
-          var audioCodecs = (HashSet<object>)transcodeVideoAspect[TranscodeItemVideoAspect.ATTR_AUDIOCODECS];
-          var audioLanguages = (HashSet<object>)transcodeVideoAspect[TranscodeItemVideoAspect.ATTR_AUDIOLANGUAGES];
-          if (audioStreams != null)
-            for (int i = 0; i < audioStreams.Count; i++)
+          IList<MultipleMediaItemAspect> transcodeItemVideoAudioAspects;
+          if (MediaItemAspect.TryGetAspects(item.Aspects, TranscodeItemVideoAudioAspect.Metadata, out transcodeItemVideoAudioAspects))
+          {
+            for (int i = 0; i < transcodeItemVideoAudioAspects.Count; i++)
             {
+              object audioStream = transcodeItemVideoAudioAspects[i].GetAttributeValue(TranscodeItemVideoAudioAspect.ATTR_AUDIOSTREAM);
+              object audioChannel = transcodeItemVideoAudioAspects[i].GetAttributeValue(TranscodeItemVideoAudioAspect.ATTR_AUDIOCHANNEL);
+              object audioCodec = transcodeItemVideoAudioAspects[i].GetAttributeValue(TranscodeItemVideoAudioAspect.ATTR_AUDIOCODEC);
+              object audioLanguage = transcodeItemVideoAudioAspects[i].GetAttributeValue(TranscodeItemVideoAudioAspect.ATTR_AUDIOLANGUAGE);
+
               WebAudioStream webAudioStream = new WebAudioStream();
-              if (audioChannels != null)
+              if (audioChannel != null)
               {
-                var audioChannelsList = audioChannels.Cast<string>().ToList();
-                webAudioStream.Channels = int.Parse(i < audioChannelsList.Count ? audioChannelsList[i] : audioChannelsList[0]);
+                webAudioStream.Channels = Convert.ToInt32(audioChannel);
               }
-              if (audioCodecs != null)
-                webAudioStream.Codec = i < audioCodecs.Cast<string>().ToList().Count ? audioCodecs.Cast<string>().ToList()[i] : audioCodecs.Cast<string>().ToList()[0];
+			        if(audioCodec != null)
+                webAudioStream.Codec = audioCodec != null ? audioCodec.ToString() : (string)transcodeItemVideoAudioAspects[0].GetAttributeValue(TranscodeItemVideoAudioAspect.ATTR_AUDIOCODEC);
               webAudioStream.ID = i;
-              webAudioStream.Index = int.Parse(audioStreams.Cast<string>().ToList()[i]);
-              if (audioLanguages != null && i < audioLanguages.Cast<string>().ToList().Count)
+              webAudioStream.Index = int.Parse(audioStream.ToString());
+              if (audioLanguage != null)
               {
-                string language = audioLanguages.Cast<string>().ToList()[i] == string.Empty ? UNDEFINED : audioLanguages.Cast<string>().ToList()[i];
+                string language = (string)audioLanguage == string.Empty ? UNDEFINED : audioLanguage.ToString();
                 webAudioStream.Language = language;
                 if (language != UNDEFINED) webAudioStream.LanguageFull = new CultureInfo(language).EnglishName;
                 if (language != UNDEFINED)
@@ -116,23 +112,25 @@
                   if (string.IsNullOrEmpty(webAudioStream.Codec) == false) webAudioStream.Title += " (" + webAudioStream.Codec + ")";
                 }
               }
-
               webAudioStreams.Add(webAudioStream);
             }
+          }
 
           // Subtitles
-          var subtitleStreams = (HashSet<object>)transcodeVideoAspect[TranscodeItemVideoAspect.ATTR_EMBEDDED_SUBSTREAMS];
-          var subtitleLanguages = (HashSet<object>)transcodeVideoAspect[TranscodeItemVideoAspect.ATTR_EMBEDDED_SUBLANGUAGES];
-          if (subtitleStreams != null)
-            for (int i = 0; i < subtitleStreams.Count; i++)
+          IList<MultipleMediaItemAspect> transcodeItemVideoEmbeddedAspects;
+          if (MediaItemAspect.TryGetAspects(item.Aspects, TranscodeItemVideoEmbeddedAspect.Metadata, out transcodeItemVideoEmbeddedAspects))
+          {
+            for (int i = 0; i < transcodeItemVideoEmbeddedAspects.Count; i++)
             {
+              object subtitleLanguage = transcodeItemVideoEmbeddedAspects[i].GetAttributeValue(TranscodeItemVideoEmbeddedAspect.ATTR_EMBEDDED_SUBLANGUAGE);
+
               WebSubtitleStream webSubtitleStream = new WebSubtitleStream();
               webSubtitleStream.Filename = "embedded";
               webSubtitleStream.ID = webSubtitleStreams.Count;
               webSubtitleStream.Index = webSubtitleStreams.Count;
-              if (subtitleLanguages != null && i < subtitleLanguages.Cast<string>().ToList().Count)
+              if (subtitleLanguage != null)
               {
-                string language = subtitleLanguages.Cast<string>().ToList()[i] == string.Empty ? UNDEFINED : subtitleLanguages.Cast<string>().ToList()[i];
+                string language = (string)subtitleLanguage == string.Empty ? UNDEFINED : (string)subtitleLanguage;
                 webSubtitleStream.Language = language;
                 webSubtitleStream.LanguageFull = language;
                 if (language != UNDEFINED) webSubtitleStream.LanguageFull = new CultureInfo(language).EnglishName;
@@ -140,6 +138,7 @@
 
               webSubtitleStreams.Add(webSubtitleStream);
             }
+          }
 
           IResourceAccessor mediaItemAccessor = item.GetResourceLocator().CreateAccessor();
           if (mediaItemAccessor is IFileSystemResourceAccessor)
