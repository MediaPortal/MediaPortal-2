--- conflicted
+++ resolved
@@ -31,12 +31,6 @@
 using System.Net;
 using System.Reflection;
 using System.Threading;
-<<<<<<< HEAD
-=======
-using System.Drawing.Imaging;
-using System.Drawing;
-using System.Globalization;
->>>>>>> 5ba696e2
 using HttpServer;
 using HttpServer.Exceptions;
 using HttpServer.HttpModules;
@@ -49,19 +43,12 @@
 using MediaPortal.Plugins.MediaServer.DLNA;
 using MediaPortal.Plugins.MediaServer.Objects.MediaLibrary;
 using MediaPortal.Plugins.MediaServer.Profiles;
-<<<<<<< HEAD
-using MediaPortal.Plugins.MediaServer.Protocols;
-using MediaPortal.Plugins.Transcoding.Service;
-using MediaPortal.Plugins.Transcoding.Service.Transcoders.Base;
-using MediaPortal.Utilities.FileSystem;
-using MediaPortal.Utilities.SystemAPI;
-=======
 using MediaPortal.Utilities.SystemAPI;
 using MediaPortal.Plugins.Transcoding.Service;
 using MediaPortal.Plugins.MediaServer.Protocols;
 using MediaPortal.Plugins.Transcoding.Service.Transcoders.Base;
 using MediaPortal.Plugins.Transcoding.Service.Objects;
->>>>>>> 5ba696e2
+using MediaPortal.Utilities.FileSystem;
 
 namespace MediaPortal.Plugins.MediaServer.ResourceAccess
 {
@@ -122,10 +109,10 @@
 
       public long Length
       {
-        get 
+        get
         {
           if (_to <= _from) return 0;
-          return _to - _from; 
+          return _to - _from;
         }
       }
     }
@@ -236,7 +223,7 @@
               {
                 end = long.Parse(tokens[1]);
               }
-              else if(start < size)
+              else if (start < size)
               {
                 end = size;
               }
@@ -644,12 +631,12 @@
               hlsFileRequest = request.Uri.AbsoluteUri.Substring(startIndex);
               if (GetHlsSegment(hlsFileRequest, dlnaItem, response, ref resourceStream) == true)
               {
-                }
+              }
               else if (MediaConverter.GetSegmentSequence(hlsFileRequest) > 0)
-                {
+              {
                 hlsStartRequest = MediaConverter.GetSegmentSequence(hlsFileRequest) * MediaConverter.HLSSegmentTimeInSeconds;
-                }
-              }
+              }
+            }
 
             #endregion
 
@@ -743,8 +730,8 @@
               }
               else
               {
-              timeRange = new Range(0, 0);
-            }
+                timeRange = new Range(0, 0);
+              }
             }
             if (byteRange == null)
             {
@@ -766,7 +753,7 @@
 
               if (hlsFileRequest != null)
               {
-                if(GetHlsSegment(hlsFileRequest, dlnaItem, response, ref resourceStream) == false)
+                if (GetHlsSegment(hlsFileRequest, dlnaItem, response, ref resourceStream) == false)
                 {
                   Logger.Error("DlnaResourceAccessModule: Unable to find segment file {0}", hlsFileRequest);
 
@@ -779,14 +766,14 @@
                 }
               }
               else
-                {
+              {
                 resourceStream = context.TranscodedStream;
-                    }
+              }
               if (dlnaItem.IsTranscoding == false || (context.Partial == false && context.TargetFileSize > 0 && context.TargetFileSize > dlnaItem.DlnaMetadata.Metadata.Size))
-                {
+              {
                 dlnaItem.DlnaMetadata.Metadata.Size = context.TargetFileSize;
-                }
-              }
+              }
+            }
 
             #endregion
 
@@ -910,8 +897,8 @@
             if (containerEnum is VideoContainer)
             {
               VideoTranscoding video = (VideoTranscoding)dlnaItem.TranscodingParameter;
-              List<string> profiles = DlnaProfiles.ResolveVideoProfile((VideoContainer)containerEnum, dlnaItem.DlnaMetadata.Video.Codec, video.TargetAudioCodec, dlnaItem.DlnaMetadata.Video.ProfileType, 
-                dlnaItem.DlnaMetadata.Video.HeaderLevel, dlnaItem.DlnaMetadata.Video.Framerate, dlnaItem.DlnaMetadata.Video.Width, dlnaItem.DlnaMetadata.Video.Height, dlnaItem.DlnaMetadata.Video.Bitrate, 
+              List<string> profiles = DlnaProfiles.ResolveVideoProfile((VideoContainer)containerEnum, dlnaItem.DlnaMetadata.Video.Codec, video.TargetAudioCodec, dlnaItem.DlnaMetadata.Video.ProfileType,
+                dlnaItem.DlnaMetadata.Video.HeaderLevel, dlnaItem.DlnaMetadata.Video.Framerate, dlnaItem.DlnaMetadata.Video.Width, dlnaItem.DlnaMetadata.Video.Height, dlnaItem.DlnaMetadata.Video.Bitrate,
                 video.TargetAudioBitrate, dlnaItem.DlnaMetadata.Video.TimestampType);
               string mime = "video/unknown";
               string profile = null;
@@ -1026,7 +1013,7 @@
         Logger.Debug("DlnaResourceAccessModule: Sending headers: " + response.SendHeaders());
         return;
       }
-      if(range.From > length || range.To > length)
+      if (range.From > length || range.To > length)
       {
         range = fileRange;
       }
@@ -1038,7 +1025,7 @@
       {
         response.AddHeader("Content-Range", string.Format("bytes {0}-", range.From));
       }
-      else if(length <= 0)
+      else if (length <= 0)
       {
         response.AddHeader("Content-Range", string.Format("bytes {0}-{1}", range.From, range.To - 1));
       }
@@ -1163,7 +1150,7 @@
         Logger.Debug("Sending chunked: {0}", response.Chunked.ToString());
         string clientID = request.Headers["remote_addr"];
         int bufferSize = client.Profile.Settings.Communication.DefaultBufferSize;
-        if(bufferSize <= 0)
+        if (bufferSize <= 0)
         {
           bufferSize = 1500;
         }
