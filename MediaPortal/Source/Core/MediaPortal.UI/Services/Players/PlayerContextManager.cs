#region Copyright (C) 2007-2017 Team MediaPortal

/*
    Copyright (C) 2007-2017 Team MediaPortal
    http://www.team-mediaportal.com

    This file is part of MediaPortal 2

    MediaPortal 2 is free software: you can redistribute it and/or modify
    it under the terms of the GNU General Public License as published by
    the Free Software Foundation, either version 3 of the License, or
    (at your option) any later version.

    MediaPortal 2 is distributed in the hope that it will be useful,
    but WITHOUT ANY WARRANTY; without even the implied warranty of
    MERCHANTABILITY or FITNESS FOR A PARTICULAR PURPOSE. See the
    GNU General Public License for more details.

    You should have received a copy of the GNU General Public License
    along with MediaPortal 2. If not, see <http://www.gnu.org/licenses/>.
*/

#endregion

using System;
using System.Collections.Generic;
using System.Linq;
using System.Reflection;
using System.Threading.Tasks;
using MediaPortal.Common;
using MediaPortal.Common.Logging;
using MediaPortal.Common.MediaManagement;
using MediaPortal.Common.MediaManagement.DefaultItemAspects;
using MediaPortal.Common.Messaging;
using MediaPortal.Common.Runtime;
using MediaPortal.Common.Settings;
using MediaPortal.Common.Threading;
using MediaPortal.UI.Presentation.Players;
using MediaPortal.UI.Presentation.Players.ResumeState;
using MediaPortal.UI.Presentation.Workflow;
using MediaPortal.UI.Services.Players.PCMOpenPlayerStrategy;
using MediaPortal.UI.Services.Players.Settings;
using MediaPortal.UI.Services.UserManagement;
using MediaPortal.Utilities;
using MediaPortal.UI.ServerCommunication;
using MediaPortal.Common.SystemCommunication;
using MediaPortal.Common.UserManagement;
using MediaPortal.Common.UserProfileDataManagement;

namespace MediaPortal.UI.Services.Players
{
  /// <summary>
  /// Implementation service of the <see cref="IPlayerContextManager"/> interface.
  /// </summary>
  public class PlayerContextManager : IPlayerContextManager, IDisposable
  {
    const double MINIMUM_WATCHED_SEC = 30;
    const int MINIMUM_WATCHED_PERCENT = 50;

    #region Enums, delegates & classes

    protected enum PlayerWFStateType
    {
      CurrentlyPlaying,
      FullscreenContent
    }

    /// <summary>
    /// Stores a descriptor for an instance of a "currently playing" or "fullscreen content" workflow navigation state
    /// on the workflow navigation context stack.
    /// </summary>
    protected class PlayerWFStateInstance
    {
      protected PlayerWFStateType _type;
      protected Guid _wfStateId;

      public PlayerWFStateInstance(PlayerWFStateType type, Guid wfStateId)
      {
        _type = type;
        _wfStateId = wfStateId;
      }

      public PlayerWFStateType WFStateType
      {
        get { return _type; }
      }

      public Guid WFStateId
      {
        get { return _wfStateId; }
      }
    }

    #endregion

    #region Protected fields

    protected AsynchronousMessageQueue _messageQueue = null;

    /// <summary>
    /// Remembers all player workflow state instances ("currently playing" or "fullscreen content" states) from the current
    /// workflow navigation stack. We need that to update those states when the current player or primary player change.
    /// The topmost player workflow state instance from the navigation stack is at the end of this list.
    /// </summary>
    /// <remarks>
    /// Note that we can be in a CP state and in an FSC state at the same time.
    /// </remarks>
    protected List<PlayerWFStateInstance> _playerWfStateInstances = new List<PlayerWFStateInstance>(2);
    protected IList<PlayerContext> _playerContextsCache = null; // Index over slot index

    #endregion

    public PlayerContextManager()
    {
      SubscribeToMessages();
    }

    void SubscribeToMessages()
    {
      _messageQueue = new AsynchronousMessageQueue(this, new string[]
        {
           WorkflowManagerMessaging.CHANNEL,
           PlayerManagerMessaging.CHANNEL,
           PlayerContextManagerMessaging.CHANNEL,
        });
      _messageQueue.MessageReceived += OnMessageReceived;
      _messageQueue.Start();
    }

    void UnsubscribeFromMessages()
    {
      if (_messageQueue == null)
        return;
      _messageQueue.Shutdown();
      _messageQueue = null;
    }

    void OnMessageReceived(AsynchronousMessageQueue queue, SystemMessage message)
    {
      if (message.ChannelName == WorkflowManagerMessaging.CHANNEL)
      {
        // Adjust our knowledge about the currently opened FSC/CP state if the user switches to one of them
        WorkflowManagerMessaging.MessageType messageType = (WorkflowManagerMessaging.MessageType) message.MessageType;
        switch (messageType)
        {
          case WorkflowManagerMessaging.MessageType.StatesPopped:
            ICollection<Guid> statesRemoved = new List<Guid>(
                ((IDictionary<Guid, NavigationContext>) message.MessageData[WorkflowManagerMessaging.CONTEXTS]).Keys);
            HandleStatesRemovedFromWorkflowStack(statesRemoved);
            break;
          case WorkflowManagerMessaging.MessageType.StatePushed:
            NavigationContext context = (NavigationContext) message.MessageData[WorkflowManagerMessaging.CONTEXT];
            Guid stateId = context.WorkflowState.StateId;
            HandleWorkflowStatePushed(stateId);
            break;
        }
      }
      else if (message.ChannelName == PlayerManagerMessaging.CHANNEL)
      {
        // React to player changes
        PlayerManagerMessaging.MessageType messageType = (PlayerManagerMessaging.MessageType) message.MessageType;
        IPlayerSlotController psc;
        switch (messageType)
        {
          case PlayerManagerMessaging.MessageType.PlayerResumeState:
            psc = (IPlayerSlotController) message.MessageData[PlayerManagerMessaging.PLAYER_SLOT_CONTROLLER];
            IResumeState resumeState = (IResumeState) message.MessageData[PlayerManagerMessaging.KEY_RESUME_STATE];
            MediaItem mediaItem = (MediaItem) message.MessageData[PlayerManagerMessaging.KEY_MEDIAITEM];
            HandleResumeInfo(psc, mediaItem, resumeState).Wait();
            break;
          case PlayerManagerMessaging.MessageType.PlayerError:
          case PlayerManagerMessaging.MessageType.PlayerEnded:
            psc = (IPlayerSlotController) message.MessageData[PlayerManagerMessaging.PLAYER_SLOT_CONTROLLER];
            HandlePlayerEnded(psc);
            break;
          case PlayerManagerMessaging.MessageType.PlayerStopped:
            psc = (IPlayerSlotController) message.MessageData[PlayerManagerMessaging.PLAYER_SLOT_CONTROLLER];
            HandlePlayerStopped(psc);
            break;
          case PlayerManagerMessaging.MessageType.RequestNextItem:
            psc = (IPlayerSlotController) message.MessageData[PlayerManagerMessaging.PLAYER_SLOT_CONTROLLER];
            HandleRequestNextItem(psc);
            break;
        }
        CleanupPlayerContexts();
        CheckMediaWorkflowStates_NoLock(); // Primary player could have been changed or closed or CP player could have been closed
      }
      else if (message.ChannelName == PlayerContextManagerMessaging.CHANNEL)
      {
        // React to internal player context manager changes
        PlayerContextManagerMessaging.MessageType messageType = (PlayerContextManagerMessaging.MessageType) message.MessageType;
        switch (messageType)
        {
          case PlayerContextManagerMessaging.MessageType.UpdatePlayerRolesInternal:
            PlayerContext newCurrentPlayer = (PlayerContext) message.MessageData[PlayerContextManagerMessaging.NEW_CURRENT_PLAYER_CONTEXT];
            PlayerContext newAudioPlayer = (PlayerContext) message.MessageData[PlayerContextManagerMessaging.NEW_AUDIO_PLAYER_CONTEXT];
            HandleUpdatePlayerRoles(newCurrentPlayer, newAudioPlayer);
            break;
          // PlayerContextManagerMessaging.MessageType.CurrentPlayerChanged not handled here
        }
      }
    }

    void OnPlayerSlotControllerClosed(IPlayerSlotController psc)
    {
      CleanupPlayerContexts();
    }

    protected void HandleStatesRemovedFromWorkflowStack(ICollection<Guid> statesRemoved)
    {
      lock (SyncObj)
      {
        // If one of our remembered player workflow states was removed from workflow navigation stack,
        // take it from our player workflow state cache. Our player workflow state cache is in the same order
        // as the workflow navigation stack, so if we tracked everything correctly, each removal of states should
        // remove states from the end of our cache.
        for (int i = 0; i < _playerWfStateInstances.Count; i++)
        {
          PlayerWFStateInstance wfStateInstance = _playerWfStateInstances[i];
          if (statesRemoved.Contains(wfStateInstance.WFStateId))
          {
            _playerWfStateInstances.RemoveRange(i, _playerWfStateInstances.Count - i);
            break;
          }
        }
      }
    }

    protected void HandleWorkflowStatePushed(Guid stateId)
    {
      Guid? potentialState = GetPotentialCPStateId();
      if (potentialState == stateId)
        lock(SyncObj)
          _playerWfStateInstances.Add(new PlayerWFStateInstance(PlayerWFStateType.CurrentlyPlaying, stateId));
      potentialState = GetPotentialFSCStateId();
      if (potentialState == stateId)
        lock (SyncObj)
          _playerWfStateInstances.Add(new PlayerWFStateInstance(PlayerWFStateType.FullscreenContent, stateId));
    }

    protected async Task HandleResumeInfo(IPlayerSlotController psc, MediaItem mediaItem, IResumeState resumeState)
    {
      // We can only handle resume info for valid MediaItemIds that are coming from MediaLibrary
      if (mediaItem == null)
        return;
      // Not from local browsing
      if (mediaItem.MediaItemId == Guid.Empty)
        return;
      // And not from stubs
      if (mediaItem.IsStub)
        return;

      string serialized = ResumeStateBase.Serialize(resumeState);

      IUserManagement userProfileDataManagement = ServiceRegistration.Get<IUserManagement>();
      if (userProfileDataManagement.IsValidUser)
        await userProfileDataManagement.UserProfileDataManagement.SetUserMediaItemDataAsync(userProfileDataManagement.CurrentUser.ProfileId, mediaItem.MediaItemId, PlayerContext.KEY_RESUME_STATE, serialized);

      if (!mediaItem.UserData.ContainsKey(PlayerContext.KEY_RESUME_STATE))
        mediaItem.UserData.Add(PlayerContext.KEY_RESUME_STATE, "");
      mediaItem.UserData[PlayerContext.KEY_RESUME_STATE] = serialized;

      int playPercentage = 0;
      double playDuration = 0;
      if(TryGetPlayDuration(mediaItem, resumeState, out playPercentage, out playDuration))
<<<<<<< HEAD
        NotifyPlayback(mediaItem, playPercentage, playDuration);
=======
        await NotifyPlayback(mediaItem, playPercentage, playDuration);
>>>>>>> ca5fa06b
    }

    protected static bool TryGetPlayDuration(MediaItem mediaItem, IResumeState resumeState, out int playPercentage, out double playDuration)
    {
      playPercentage = 100;
      playDuration = 0;
      PositionResumeState positionResume = resumeState as PositionResumeState;
      if (positionResume != null)
      {
        TimeSpan resumePosition = positionResume.ResumePosition;
        TimeSpan duration = TimeSpan.FromSeconds(0);
        IList<MediaItemAspect> aspects;
        if (mediaItem.Aspects.TryGetValue(VideoStreamAspect.ASPECT_ID, out aspects))
        {
          var aspect = aspects.First();
          int? part = (int?)aspect[VideoStreamAspect.ATTR_VIDEO_PART];
          int? partSet = (int?)aspect[VideoStreamAspect.ATTR_VIDEO_PART_SET];
          long? dur = null;
          if (!part.HasValue || part < 0)
          {
            dur = (long?)aspect[VideoStreamAspect.ATTR_DURATION];
          }
          else if (partSet.HasValue)
          {
            dur = aspects.Where(a => (int?)a[VideoStreamAspect.ATTR_VIDEO_PART_SET] == partSet &&
            aspect[VideoStreamAspect.ATTR_DURATION] != null).Sum(a => (long)a[VideoStreamAspect.ATTR_DURATION]);
          }
          if (dur.HasValue)
            duration = TimeSpan.FromSeconds(dur.Value);
        }
        else if (mediaItem.Aspects.TryGetValue(AudioAspect.ASPECT_ID, out aspects))
        {
          var aspect = aspects.First();
          long? dur = aspect == null ? null : (long?)aspect[AudioAspect.ATTR_DURATION];
          if (dur.HasValue)
            duration = TimeSpan.FromSeconds(dur.Value);
        }

        if (duration.TotalSeconds > 0)
        {
          playPercentage = (int)(resumePosition.TotalSeconds * 100 / duration.TotalSeconds);
          playDuration = resumePosition.TotalSeconds;
        }
        else
        {
          playPercentage = 0;
          playDuration = 0;
        }
      }
      if (playPercentage > 100)
        playPercentage = 100;
      return true;
    }

<<<<<<< HEAD
    protected static void NotifyPlayback(MediaItem mediaItem, int playPercentage, double playDuration)
=======
    protected static async Task NotifyPlayback(MediaItem mediaItem, int playPercentage, double playDuration)
>>>>>>> ca5fa06b
    {
      ISettingsManager settingsManager = ServiceRegistration.Get<ISettingsManager>();
      PlayerManagerSettings settings = settingsManager.Load<PlayerManagerSettings>();
      bool watched = playPercentage >= settings.WatchedPlayPercentage;
      if (watched)
        playPercentage = 100;

      IServerConnectionManager scm = ServiceRegistration.Get<IServerConnectionManager>();
      IContentDirectory cd = scm.ContentDirectory;
<<<<<<< HEAD
      IUserManagement userProfileDataManagement = ServiceRegistration.Get<IUserManagement>();
      if (userProfileDataManagement.IsValidUser)
      {
        bool updatePlayDate = (watched || playDuration >= MINIMUM_WATCHED_SEC || playPercentage >= MINIMUM_WATCHED_PERCENT);
        if (cd != null)
          cd.NotifyUserPlayback(userProfileDataManagement.CurrentUser.ProfileId, mediaItem.MediaItemId, playPercentage, updatePlayDate);
      }
      else if (cd != null)
      {
        cd.NotifyPlayback(mediaItem.MediaItemId, watched);
=======
      if (cd != null)
      {
        IUserManagement userProfileDataManagement = ServiceRegistration.Get<IUserManagement>();
        if (userProfileDataManagement.IsValidUser)
        {
          bool updatePlayDate = (watched || playDuration >= MINIMUM_WATCHED_SEC || playPercentage >= MINIMUM_WATCHED_PERCENT);
          await cd.NotifyUserPlaybackAsync(userProfileDataManagement.CurrentUser.ProfileId, mediaItem.MediaItemId, playPercentage, updatePlayDate);
        }
        else
        {
          await cd.NotifyPlaybackAsync(mediaItem.MediaItemId, watched);
        }
>>>>>>> ca5fa06b
      }

      // Update loaded item also, so changes will be visible in GUI without reloading
      if (!mediaItem.UserData.ContainsKey(UserDataKeysKnown.KEY_PLAY_PERCENTAGE))
        mediaItem.UserData.Add(UserDataKeysKnown.KEY_PLAY_PERCENTAGE, "0");
<<<<<<< HEAD
      mediaItem.UserData[UserDataKeysKnown.KEY_PLAY_PERCENTAGE] = playPercentage.ToString();
=======
      mediaItem.UserData[UserDataKeysKnown.KEY_PLAY_PERCENTAGE] = UserDataKeysKnown.GetSortablePlayPercentageString(playPercentage);
>>>>>>> ca5fa06b

      if (watched)
      {
        // Update loaded item also, so changes will be visible in GUI without reloading
        int currentPlayCount;
        if (MediaItemAspect.TryGetAttribute(mediaItem.Aspects, MediaAspect.ATTR_PLAYCOUNT, 0, out currentPlayCount))
        {
          MediaItemAspect.SetAttribute(mediaItem.Aspects, MediaAspect.ATTR_PLAYCOUNT, ++currentPlayCount);
        }

        if (!mediaItem.UserData.ContainsKey(UserDataKeysKnown.KEY_PLAY_COUNT))
          mediaItem.UserData.Add(UserDataKeysKnown.KEY_PLAY_COUNT, UserDataKeysKnown.GetSortablePlayCountString(0));
        currentPlayCount = Convert.ToInt32(mediaItem.UserData[UserDataKeysKnown.KEY_PLAY_COUNT]);
        currentPlayCount++;
<<<<<<< HEAD
        mediaItem.UserData[UserDataKeysKnown.KEY_PLAY_COUNT] = currentPlayCount.ToString();
=======
        mediaItem.UserData[UserDataKeysKnown.KEY_PLAY_COUNT] = UserDataKeysKnown.GetSortablePlayCountString(currentPlayCount);
>>>>>>> ca5fa06b
      }
      ContentDirectoryMessaging.SendMediaItemChangedMessage(mediaItem, ContentDirectoryMessaging.MediaItemChangeType.Updated);
    }

    protected void HandlePlayerEnded(IPlayerSlotController psc)
    {
      IPlayerContext pc = PlayerContext.GetPlayerContext(psc);
      if (pc == null || !pc.IsActive)
        return;
      if (!pc.NextItem())
      {
        if (pc.CloseWhenFinished)
          pc.Close();
        else
          psc.Stop();
        CheckMediaWorkflowStates_Async();
      }
    }

    protected void HandlePlayerStopped(IPlayerSlotController psc)
    {
      IPlayerContext pc = PlayerContext.GetPlayerContext(psc);
      if (pc == null || !pc.IsActive)
        return;
      // We get the player message asynchronously, so we have to check the state of the slot again to ensure
      // we close the correct one
      if (pc.CloseWhenFinished && pc.CurrentPlayer == null)
        pc.Close();
      CheckMediaWorkflowStates_Async();
    }

    protected void HandleRequestNextItem(IPlayerSlotController psc)
    {
      PlayerContext pc = PlayerContext.GetPlayerContext(psc);
      if (pc == null || !pc.IsActive)
        return;
      pc.RequestNextItem_NoLock();
    }

    protected void HandleUpdatePlayerRoles(PlayerContext newCurrentPlayerContext, PlayerContext newAudioPlayerContext)
    {
      IPlayerManager playerManager = ServiceRegistration.Get<IPlayerManager>();
      CurrentPlayerContext = newCurrentPlayerContext;
      playerManager.AudioSlotController = newAudioPlayerContext.PlayerSlotController;
    }

    /// <summary>
    /// Schedules an asynchronous call to <see cref="CheckMediaWorkflowStates_NoLock"/> at the global thread pool.
    /// </summary>
    protected void CheckMediaWorkflowStates_Async()
    {
      ServiceRegistration.Get<IThreadPool>().Add(new DoWorkHandler(CheckMediaWorkflowStates_NoLock), "PlayerContextManager: CheckMediaWorkflowStates");
    }

    /// <summary>
    /// Gets the "currently playing" workflow state for the current player.
    /// </summary>
    /// <returns></returns>
    protected Guid? GetPotentialCPStateId()
    {
      IPlayerContext currentPC = CurrentPlayerContext;
      return currentPC == null ? new Guid?() : currentPC.CurrentlyPlayingWorkflowStateId;
    }

    /// <summary>
    /// Gets the "fullscreen content" workflow state for the primary player.
    /// </summary>
    /// <returns></returns>
    protected Guid? GetPotentialFSCStateId()
    {
      IPlayerContext primaryPC = PrimaryPlayerContext;
      return primaryPC == null ? new Guid?() : primaryPC.FullscreenContentWorkflowStateId;
    }

    /// <summary>
    /// Checks if our "currently playing" and "fullscreen content" states still fit to the
    /// appropriate players, i.e. if we are in a "currently playing" state and the current player context was
    /// changed, the workflow state will be adapted to match the new current player context's "currently playing" state.
    /// The same check will happen for the primary player context and the "fullscreen content" state.
    /// </summary>
    /// <remarks>
    /// This method must not be called when the player manager's lock is held.
    /// </remarks>
    protected void CheckMediaWorkflowStates_NoLock()
    {
      ISystemStateService sss = ServiceRegistration.Get<ISystemStateService>();
      if (sss.CurrentState != SystemState.Running)
        // Only automatically change workflow states in running state
        return;
      IWorkflowManager workflowManager = ServiceRegistration.Get<IWorkflowManager>();
      workflowManager.StartBatchUpdateAsync();
      ILogger log = ServiceRegistration.Get<ILogger>();
      IPlayerManager playerManager = ServiceRegistration.Get<IPlayerManager>();
      try
      {
        for (int i = 0; i < _playerWfStateInstances.Count; i++)
        {
          // Find the first workflow state of our cached player workflow states which doesn't fit any more
          // and update to the new player workflow state of the same player workflow state type, if necessary.
          PlayerWFStateInstance wfStateInstance = _playerWfStateInstances[i];
          Guid? newStateId;
          string stateName;
          switch (wfStateInstance.WFStateType)
          {
            case PlayerWFStateType.CurrentlyPlaying:
              newStateId = GetPotentialCPStateId();
              stateName = "Currently Playing";
              break;
            case PlayerWFStateType.FullscreenContent:
              newStateId = GetPotentialFSCStateId();
              stateName = "Fullscreen Content";
              break;
            default:
              throw new NotImplementedException(string.Format("No handler for player workflow state type '{0}'",
                  wfStateInstance.WFStateType));
          }
          if (newStateId != wfStateInstance.WFStateId)
          {
            // Found the first player workflow state which doesn't fit any more
            log.Debug("PlayerContextManager: {0} Workflow State '{1}' doesn't fit any more to the current situation. Leaving workflow state.",
                stateName, wfStateInstance.WFStateId);
            lock (playerManager.SyncObj)
              // Remove all workflow states until the player workflow state which doesn't fit any more
              _playerWfStateInstances.RemoveRange(i, _playerWfStateInstances.Count - i);
            workflowManager.NavigatePopToStateAsync(wfStateInstance.WFStateId, true);
            if (newStateId.HasValue)
            {
              log.Debug("PlayerContextManager: Auto-switching to new {0} Workflow State '{1}'",
                  stateName, newStateId.Value);
              workflowManager.NavigatePushAsync(newStateId.Value);
            }
            break;
          }
        }
      }
      finally
      {
        workflowManager.EndBatchUpdateAsync();
      }
    }

    protected int FindIndexOfPlayerWFStateType(PlayerWFStateType type)
    {
      lock (SyncObj)
        for (int i = 0; i < _playerWfStateInstances.Count; i++)
        {
          PlayerWFStateInstance wfStateInstance = _playerWfStateInstances[i];
          if (wfStateInstance.WFStateType == type)
            return i;
        }
      return -1;
    }

    protected PlayerContext GetPlayerContextInternal(int slotIndex)
    {
      IList<PlayerContext> pcs = GetPlayerContexts();
      return pcs.Count <= slotIndex ? null : pcs[slotIndex];
    }

    protected void ClearPlayerContextsCache()
    {
      lock (SyncObj)
        _playerContextsCache = null;
    }

    protected void CleanupPlayerContexts()
    {
      IPlayerManager playerManager = ServiceRegistration.Get<IPlayerManager>();
      lock (playerManager.SyncObj)
      {
        IList<PlayerContext> rawPlayerContexts = playerManager.PlayerSlotControllers.Select(PlayerContext.GetPlayerContext).Where(
                pc => pc != null && pc.IsActive).ToList();
        if (rawPlayerContexts.Count > 0)
        {
          int numPrimaryPlayerContexts = rawPlayerContexts.Where(pc => pc.IsPrimaryPlayerContext).Count();
          int numCurrentPlayerContexts = rawPlayerContexts.Where(pc => pc.IsCurrentPlayerContext).Count();
          if (numPrimaryPlayerContexts == 0)
            rawPlayerContexts[0].IsPrimaryPlayerContext = true;
          if (numCurrentPlayerContexts == 0)
            rawPlayerContexts[0].IsCurrentPlayerContext = true;
        }
        ClearPlayerContextsCache();
      }
    }

    /// <summary>
    /// Returns all active player contexts.
    /// </summary>
    /// <remarks>
    /// This method is very performant and uses an internal cache for retrieving the player contexts list.
    /// </remarks>
    /// <returns>List of all active player contexts in ascending slot index order.</returns>
    protected IList<PlayerContext> GetPlayerContexts()
    {
      IPlayerManager playerManager = ServiceRegistration.Get<IPlayerManager>();
      lock (playerManager.SyncObj)
      {
        if (_playerContextsCache == null)
        {
          _playerContextsCache = playerManager.PlayerSlotControllers.Select(PlayerContext.GetPlayerContext).Where(
                pc => pc != null && pc.IsActive).ToList();
          // The primary player context flag in the player context is the master information. We must arrange our player contexts
          // cache in an order according to that flag, i.e. we must revert our list if the primary player is at the second position.
          if (_playerContextsCache.Count == 2 && _playerContextsCache[PlayerContextIndex.SECONDARY].IsPrimaryPlayerContext)
            _playerContextsCache = _playerContextsCache.Reverse().ToList();
        }
        return _playerContextsCache;
      }
    }

    protected IEnumerable<PlayerContext> GetPlayerContexts(Func<PlayerContext, int, bool> choiceDlgt)
    {
      int slotIndex = -1;
      return GetPlayerContexts().Where(pc => choiceDlgt(pc, ++slotIndex));
    }

    protected void ForEach(Action<PlayerContext, int> action)
    {
      int slotIndex = -1;
      foreach (PlayerContext pc in GetPlayerContexts())
        action(pc, ++slotIndex);
    }

    public int IndexOf(Func<PlayerContext, int, bool> func)
    {
      int slotIndex = -1;
      if (GetPlayerContexts().Any(pc => func(pc, ++slotIndex)))
        return slotIndex;
      return -1;
    }

    protected IOpenPlayerStrategy GetOpenPlayerStrategy()
    {
      ISettingsManager settingsManager = ServiceRegistration.Get<ISettingsManager>();
      PlayerContextManagerSettings settings = settingsManager.Load<PlayerContextManagerSettings>();
      string openPlayerStrategyTypeName = settings.OpenPlayerStrategyTypeName;
      try
      {
        if (!string.IsNullOrEmpty(openPlayerStrategyTypeName))
        {
          Type strategyType = Type.GetType(openPlayerStrategyTypeName);
          if (strategyType == null)
            return new Default();
          ConstructorInfo ci = strategyType.GetConstructor(new Type[] {});
          return (IOpenPlayerStrategy) ci.Invoke(new object[] {});
        }
      }
      catch (Exception e)
      {
        ServiceRegistration.Get<ILogger>().Warn("PlayerContextManager: Unable to load open player strategy type '{0}'", e, openPlayerStrategyTypeName);
      }
      return new Default();
    }

    protected bool IsPlayerOfTypePresent<T>()
    {
      return GetPlayerContexts((pc, slotIndex) => pc.CurrentPlayer is T).Any();
    }

    protected void SetCurrentPlayerContext(Func<PlayerContext, int, bool> selector)
    {
        bool changed = false;
        IPlayerContext newCurrentPlayerContext = null;
        ForEach((pc, slotIndex) =>
          {
            bool newVal = selector(pc, slotIndex);
            if (pc.IsCurrentPlayerContext != newVal)
            {
              changed = true;
              pc.IsCurrentPlayerContext = newVal;
            }
          });
          if (!changed)
            return;
          CleanupPlayerContexts();
          CheckMediaWorkflowStates_Async();
          PlayerContextManagerMessaging.SendPlayerContextManagerMessage(PlayerContextManagerMessaging.MessageType.CurrentPlayerChanged, newCurrentPlayerContext);
    }

    #region IDisposable implementation

    public void Dispose()
    {
      UnsubscribeFromMessages();
      ClearPlayerContextsCache();
    }

    #endregion

    #region IPlayerContextManager implementation

    // Returns the player manager's synchronization object; depending on if we already have a local reference to the
    // player manager, we will request the sync object's reference on the player manager itself or we use this property.
    public object SyncObj
    {
      get
      {
        IPlayerManager playerManager = ServiceRegistration.Get<IPlayerManager>();
        return playerManager.SyncObj;
      }
    }

    public IList<IPlayerContext> PlayerContexts
    {
      get { return GetPlayerContexts().OfType<IPlayerContext>().ToList(); }
    }

    public bool IsAudioContextActive
    {
      get { return IsPlayerOfTypePresent<IAudioPlayer>(); }
    }

    public bool IsVideoContextActive
    {
      get { return IsPlayerOfTypePresent<IVideoPlayer>(); }
    }

    public bool IsPipActive
    {
      get
      {
        PlayerContext secondaryPC = GetPlayerContextInternal(PlayerContextIndex.SECONDARY);
        IPlayer secondaryPlayer = secondaryPC == null ? null : secondaryPC.CurrentPlayer;
        return secondaryPlayer is IImagePlayer || secondaryPlayer is IVideoPlayer;
      }
    }

    public bool IsCurrentlyPlayingWorkflowStateActive
    {
      get { return FindIndexOfPlayerWFStateType(PlayerWFStateType.CurrentlyPlaying) != -1; }
    }

    public bool IsFullscreenContentWorkflowStateActive
    {
      get { return FindIndexOfPlayerWFStateType(PlayerWFStateType.FullscreenContent) != -1; }
    }

    public IPlayerContext CurrentPlayerContext
    {
      get { return GetPlayerContexts((pc, index) => pc.IsCurrentPlayerContext).FirstOrDefault(); }
      set { SetCurrentPlayerContext((pc, slotIndex) => pc == value); }
    }

    public IPlayerContext PrimaryPlayerContext
    {
      get { return GetPlayerContexts().FirstOrDefault(pc => pc.IsPrimaryPlayerContext); }
    }

    public IPlayerContext SecondaryPlayerContext
    {
      get { return GetPlayerContexts().FirstOrDefault(pc => !pc.IsPrimaryPlayerContext); }
    }

    public int CurrentPlayerIndex
    {
      get
      {
        lock (SyncObj)
          return IndexOf((pc, index) => pc.IsCurrentPlayerContext);
      }
      set { SetCurrentPlayerContext((pc, slotIndex) => slotIndex == value); }
    }

    public int NumActivePlayerContexts
    {
      get { return GetPlayerContexts().Count(); }
    }

    public IPlayer this[int slotIndex]
    {
      get
      {
        lock (SyncObj)
        {
          PlayerContext pc = GetPlayerContextInternal(slotIndex);
          return pc == null ? null : pc.CurrentPlayer;
        }
      }
    }

    public void Shutdown()
    {
      IPlayerManager playerManager = ServiceRegistration.Get<IPlayerManager>();
      ForEach((pc, slotIndex) =>
        {
          IPlayerSlotController psc = pc.Revoke();
          if (psc != null)
            playerManager.CloseSlot(psc);
        });
      UnsubscribeFromMessages();
    }

    public IPlayerContext OpenAudioPlayerContext(Guid mediaModuleId, string name, bool concurrentVideo, Guid currentlyPlayingWorkflowStateId,
        Guid fullscreenContentWorkflowStateId)
    {
      IOpenPlayerStrategy strategy = GetOpenPlayerStrategy();
      IPlayerManager playerManager = ServiceRegistration.Get<IPlayerManager>();
      lock (playerManager.SyncObj)
      {
        int currentPlayerSlotIndex;
        IPlayerSlotController slotController = strategy.PrepareAudioPlayerSlotController(playerManager, this, concurrentVideo, out currentPlayerSlotIndex);
        slotController.Closed += OnPlayerSlotControllerClosed;
        IPlayerContext result = new PlayerContext(slotController, mediaModuleId, name, AVType.Audio, currentlyPlayingWorkflowStateId, fullscreenContentWorkflowStateId);
        CleanupPlayerContexts();
        IList<IPlayerContext> playerContexts = PlayerContexts;
        int lastPlayerContextIndex = playerContexts.Count - 1;
        if (currentPlayerSlotIndex > lastPlayerContextIndex)
          currentPlayerSlotIndex = lastPlayerContextIndex;
        PlayerContextManagerMessaging.SendUpdatePlayerRolesMessage(playerContexts[currentPlayerSlotIndex], playerContexts[lastPlayerContextIndex]);
        return result;
      }
    }

    public IPlayerContext OpenVideoPlayerContext(Guid mediaModuleId, string name, PlayerContextConcurrencyMode concurrencyMode,
        Guid currentlyPlayingWorkflowStateId, Guid fullscreenContentWorkflowStateId)
    {
      IOpenPlayerStrategy strategy = GetOpenPlayerStrategy();
      IPlayerManager playerManager = ServiceRegistration.Get<IPlayerManager>();
      lock (playerManager.SyncObj)
      {
        int audioPlayerSlotIndex;
        int currentPlayerSlotIndex;
        bool makePrimaryPlayer;
        IPlayerSlotController slotController = strategy.PrepareVideoPlayerSlotController(playerManager, this, concurrencyMode,
            out makePrimaryPlayer, out audioPlayerSlotIndex, out currentPlayerSlotIndex);
        slotController.Closed += OnPlayerSlotControllerClosed;
        if (makePrimaryPlayer)
        {
          PlayerContext oldPrimaryPC = GetPlayerContextInternal(PlayerContextIndex.PRIMARY);
          if (oldPrimaryPC != null)
            oldPrimaryPC.IsPrimaryPlayerContext = false;
        }
        PlayerContext result = new PlayerContext(slotController, mediaModuleId, name, AVType.Video, currentlyPlayingWorkflowStateId, fullscreenContentWorkflowStateId);
        if (makePrimaryPlayer)
          result.IsPrimaryPlayerContext = true;
        CleanupPlayerContexts();
        IList<IPlayerContext> playerContexts = PlayerContexts;
        int lastPlayerContextIndex = playerContexts.Count - 1;
        if (currentPlayerSlotIndex > lastPlayerContextIndex)
          currentPlayerSlotIndex = lastPlayerContextIndex;
        if (audioPlayerSlotIndex > lastPlayerContextIndex)
          audioPlayerSlotIndex = lastPlayerContextIndex;
        PlayerContextManagerMessaging.SendUpdatePlayerRolesMessage(playerContexts[currentPlayerSlotIndex], playerContexts[audioPlayerSlotIndex]);
        return result;
      }
    }

    public IEnumerable<IPlayerContext> GetPlayerContextsByMediaModuleId(Guid mediaModuleId)
    {
      lock (SyncObj)
      {
        return GetPlayerContexts((pc, slotIndex) => pc.MediaModuleId == mediaModuleId).OfType<IPlayerContext>();
      }
    }

    public IEnumerable<IPlayerContext> GetPlayerContextsByAVType(AVType avType)
    {
      lock (SyncObj)
      {
        return GetPlayerContexts((pc, slotIndex) => pc.AVType == avType).OfType<IPlayerContext>();
      }
    }

    public void CloseAllPlayerContexts()
    {
      foreach (PlayerContext playerContext in GetPlayerContexts().Reverse())
        playerContext.Close();
    }

    public void ShowCurrentlyPlaying(bool asynchronously)
    {
      Guid currentlyPlayingStateId;
      lock (SyncObj)
      {
        if (IsCurrentlyPlayingWorkflowStateActive)
          return;
        IPlayerContext pc = CurrentPlayerContext;
        if (pc == null)
          return;
        currentlyPlayingStateId = pc.CurrentlyPlayingWorkflowStateId;
      }
      IWorkflowManager workflowManager = ServiceRegistration.Get<IWorkflowManager>();
      if (asynchronously)
        workflowManager.NavigatePushAsync(currentlyPlayingStateId);
      else
        workflowManager.NavigatePush(currentlyPlayingStateId);
      // TODO: Would be good if we could wait for the CP screen to be shown. But to achieve that, we need the ScreenManager to send
      // a message when a screen change has completed.
    }

    public void ShowFullscreenContent(bool asynchronously)
    {
      Guid fullscreenContentStateId;
      lock (SyncObj)
      {
        if (IsFullscreenContentWorkflowStateActive)
          return;
        IPlayerContext pc = PrimaryPlayerContext;
        if (pc == null)
          return;
        fullscreenContentStateId = pc.FullscreenContentWorkflowStateId;
      }
      IWorkflowManager workflowManager = ServiceRegistration.Get<IWorkflowManager>();
      if (asynchronously)
        workflowManager.NavigatePushAsync(fullscreenContentStateId);
      else
        workflowManager.NavigatePush(fullscreenContentStateId);
      // TODO: Would be good if we could wait for the FSC screen to be shown. But to achieve that, we need the ScreenManager to send
      // a message when a screen change has completed.
    }

    public AVType GetTypeOfMediaItem(MediaItem item)
    {
      // No locking necessary
      if (item.Aspects.ContainsKey(VideoAspect.Metadata.AspectId) ||
          item.Aspects.ContainsKey(ImageAspect.Metadata.AspectId))
        return AVType.Video;
      if (item.Aspects.ContainsKey(AudioAspect.Metadata.AspectId))
        return AVType.Audio;
      return AVType.None;
    }

    public IPlayerContext GetPlayerContext(PlayerChoice player)
    {
      lock (SyncObj)
      {
        switch (player)
        {
          case PlayerChoice.PrimaryPlayer:
            return GetPlayerContextInternal(PlayerContextIndex.PRIMARY);
          case PlayerChoice.SecondaryPlayer:
            return GetPlayerContextInternal(PlayerContextIndex.SECONDARY);
          case PlayerChoice.CurrentPlayer:
            return CurrentPlayerContext;
          case PlayerChoice.NotCurrentPlayer:
            return GetPlayerContexts((pc, slotIndex) => !pc.IsCurrentPlayerContext).FirstOrDefault();
          default:
            ServiceRegistration.Get<ILogger>().Warn("PlayerContextManager.GetPlayerContext: No handler implemented for PlayerChoice enum value '" + player + "'");
            return null;
        }
      }
    }

    public IPlayerContext GetPlayerContext(int slotIndex)
    {
      return GetPlayerContextInternal(slotIndex);
    }

    public ICollection<AudioStreamDescriptor> GetAvailableAudioStreams(out AudioStreamDescriptor currentAudioStream)
    {
      currentAudioStream = null;
      ICollection<AudioStreamDescriptor> result = new List<AudioStreamDescriptor>();
      foreach(IPlayerContext playerContext in GetPlayerContexts())
      {
        AudioStreamDescriptor current;
        CollectionUtils.AddAll(result, playerContext.GetAudioStreamDescriptors(out current));
        IPlayerSlotController psc = playerContext.PlayerSlotController;
        if (psc != null && psc.IsAudioSlot)
          currentAudioStream = current;
      }
      return result;
    }

    public bool SetAudioStream(AudioStreamDescriptor stream)
    {
      IPlayerManager playerManager = ServiceRegistration.Get<IPlayerManager>();
      IPlayerContext playerContext = stream.PlayerContext;
      lock (playerManager.SyncObj)
      {
        if (!playerContext.IsActive)
          return false;
        IPlayer player = playerContext.CurrentPlayer;
        if (player == null || player.Name != stream.PlayerName)
          return false;
        IVideoPlayer videoPlayer = player as IVideoPlayer;
        if (videoPlayer != null)
          videoPlayer.SetAudioStream(stream.AudioStreamName);
        playerManager.AudioSlotController = playerContext.PlayerSlotController;
        return true;
      }
    }

    public void Stop()
    {
      IPlayerContext playerContext = CurrentPlayerContext;
      if (playerContext == null)
        return;
      playerContext.Stop();
    }

    public void Pause()
    {
      IPlayerContext playerContext = CurrentPlayerContext;
      if (playerContext == null)
        return;
      playerContext.Pause();
    }

    public void Play()
    {
      IPlayerContext playerContext = CurrentPlayerContext;
      if (playerContext == null)
        return;
      playerContext.Play();
    }

    public void TogglePlayPause()
    {
      IPlayerContext playerContext = CurrentPlayerContext;
      if (playerContext == null)
        return;
      playerContext.TogglePlayPause();
    }

    public void Restart()
    {
      IPlayerContext playerContext = CurrentPlayerContext;
      if (playerContext == null)
        return;
      playerContext.Restart();
    }

    public void SeekForward()
    {
      IPlayerContext playerContext = CurrentPlayerContext;
      if (playerContext == null)
        return;
      playerContext.SeekForward();
    }

    public void SeekBackward()
    {
      IPlayerContext playerContext = CurrentPlayerContext;
      if (playerContext == null)
        return;
      playerContext.SeekBackward();
    }

    public bool PreviousItem()
    {
      IPlayerContext playerContext = CurrentPlayerContext;
      if (playerContext == null)
        return false;
      return playerContext.PreviousItem();
    }

    public bool NextItem()
    {
      IPlayerContext playerContext = CurrentPlayerContext;
      if (playerContext == null)
        return false;
      return playerContext.NextItem();
    }

    public void ToggleCurrentPlayer()
    {
      lock (SyncObj)
        CurrentPlayerIndex = 1 - CurrentPlayerIndex;
      CleanupPlayerContexts();
    }

    public void SwitchPipPlayers()
    {
      lock (SyncObj)
      {
        IList<PlayerContext> pcs = GetPlayerContexts();
        if (pcs.Count < 2)
          // We don't have enough active slots to switch
          return;
        PlayerContext first = pcs[0];
        PlayerContext second = pcs[1];
        first.IsPrimaryPlayerContext = !first.IsPrimaryPlayerContext;
        second.IsPrimaryPlayerContext = !second.IsPrimaryPlayerContext;
        ClearPlayerContextsCache();
        // Audio and Current player change their index automatically as the information is stored in the player context instance itself
        PlayerContextManagerMessaging.SendPlayerContextManagerMessage(PlayerContextManagerMessaging.MessageType.PlayerSlotsChanged);
      }
    }

    #endregion
  }
}
<|MERGE_RESOLUTION|>--- conflicted
+++ resolved
@@ -1,1074 +1,1045 @@
-#region Copyright (C) 2007-2017 Team MediaPortal
-
-/*
-    Copyright (C) 2007-2017 Team MediaPortal
-    http://www.team-mediaportal.com
-
-    This file is part of MediaPortal 2
-
-    MediaPortal 2 is free software: you can redistribute it and/or modify
-    it under the terms of the GNU General Public License as published by
-    the Free Software Foundation, either version 3 of the License, or
-    (at your option) any later version.
-
-    MediaPortal 2 is distributed in the hope that it will be useful,
-    but WITHOUT ANY WARRANTY; without even the implied warranty of
-    MERCHANTABILITY or FITNESS FOR A PARTICULAR PURPOSE. See the
-    GNU General Public License for more details.
-
-    You should have received a copy of the GNU General Public License
-    along with MediaPortal 2. If not, see <http://www.gnu.org/licenses/>.
-*/
-
-#endregion
-
-using System;
-using System.Collections.Generic;
-using System.Linq;
-using System.Reflection;
-using System.Threading.Tasks;
-using MediaPortal.Common;
-using MediaPortal.Common.Logging;
-using MediaPortal.Common.MediaManagement;
-using MediaPortal.Common.MediaManagement.DefaultItemAspects;
-using MediaPortal.Common.Messaging;
-using MediaPortal.Common.Runtime;
-using MediaPortal.Common.Settings;
-using MediaPortal.Common.Threading;
-using MediaPortal.UI.Presentation.Players;
-using MediaPortal.UI.Presentation.Players.ResumeState;
-using MediaPortal.UI.Presentation.Workflow;
-using MediaPortal.UI.Services.Players.PCMOpenPlayerStrategy;
-using MediaPortal.UI.Services.Players.Settings;
-using MediaPortal.UI.Services.UserManagement;
-using MediaPortal.Utilities;
-using MediaPortal.UI.ServerCommunication;
-using MediaPortal.Common.SystemCommunication;
-using MediaPortal.Common.UserManagement;
-using MediaPortal.Common.UserProfileDataManagement;
-
-namespace MediaPortal.UI.Services.Players
-{
-  /// <summary>
-  /// Implementation service of the <see cref="IPlayerContextManager"/> interface.
-  /// </summary>
-  public class PlayerContextManager : IPlayerContextManager, IDisposable
-  {
-    const double MINIMUM_WATCHED_SEC = 30;
-    const int MINIMUM_WATCHED_PERCENT = 50;
-
-    #region Enums, delegates & classes
-
-    protected enum PlayerWFStateType
-    {
-      CurrentlyPlaying,
-      FullscreenContent
-    }
-
-    /// <summary>
-    /// Stores a descriptor for an instance of a "currently playing" or "fullscreen content" workflow navigation state
-    /// on the workflow navigation context stack.
-    /// </summary>
-    protected class PlayerWFStateInstance
-    {
-      protected PlayerWFStateType _type;
-      protected Guid _wfStateId;
-
-      public PlayerWFStateInstance(PlayerWFStateType type, Guid wfStateId)
-      {
-        _type = type;
-        _wfStateId = wfStateId;
-      }
-
-      public PlayerWFStateType WFStateType
-      {
-        get { return _type; }
-      }
-
-      public Guid WFStateId
-      {
-        get { return _wfStateId; }
-      }
-    }
-
-    #endregion
-
-    #region Protected fields
-
-    protected AsynchronousMessageQueue _messageQueue = null;
-
-    /// <summary>
-    /// Remembers all player workflow state instances ("currently playing" or "fullscreen content" states) from the current
-    /// workflow navigation stack. We need that to update those states when the current player or primary player change.
-    /// The topmost player workflow state instance from the navigation stack is at the end of this list.
-    /// </summary>
-    /// <remarks>
-    /// Note that we can be in a CP state and in an FSC state at the same time.
-    /// </remarks>
-    protected List<PlayerWFStateInstance> _playerWfStateInstances = new List<PlayerWFStateInstance>(2);
-    protected IList<PlayerContext> _playerContextsCache = null; // Index over slot index
-
-    #endregion
-
-    public PlayerContextManager()
-    {
-      SubscribeToMessages();
-    }
-
-    void SubscribeToMessages()
-    {
-      _messageQueue = new AsynchronousMessageQueue(this, new string[]
-        {
-           WorkflowManagerMessaging.CHANNEL,
-           PlayerManagerMessaging.CHANNEL,
-           PlayerContextManagerMessaging.CHANNEL,
-        });
-      _messageQueue.MessageReceived += OnMessageReceived;
-      _messageQueue.Start();
-    }
-
-    void UnsubscribeFromMessages()
-    {
-      if (_messageQueue == null)
-        return;
-      _messageQueue.Shutdown();
-      _messageQueue = null;
-    }
-
-    void OnMessageReceived(AsynchronousMessageQueue queue, SystemMessage message)
-    {
-      if (message.ChannelName == WorkflowManagerMessaging.CHANNEL)
-      {
-        // Adjust our knowledge about the currently opened FSC/CP state if the user switches to one of them
-        WorkflowManagerMessaging.MessageType messageType = (WorkflowManagerMessaging.MessageType) message.MessageType;
-        switch (messageType)
-        {
-          case WorkflowManagerMessaging.MessageType.StatesPopped:
-            ICollection<Guid> statesRemoved = new List<Guid>(
-                ((IDictionary<Guid, NavigationContext>) message.MessageData[WorkflowManagerMessaging.CONTEXTS]).Keys);
-            HandleStatesRemovedFromWorkflowStack(statesRemoved);
-            break;
-          case WorkflowManagerMessaging.MessageType.StatePushed:
-            NavigationContext context = (NavigationContext) message.MessageData[WorkflowManagerMessaging.CONTEXT];
-            Guid stateId = context.WorkflowState.StateId;
-            HandleWorkflowStatePushed(stateId);
-            break;
-        }
-      }
-      else if (message.ChannelName == PlayerManagerMessaging.CHANNEL)
-      {
-        // React to player changes
-        PlayerManagerMessaging.MessageType messageType = (PlayerManagerMessaging.MessageType) message.MessageType;
-        IPlayerSlotController psc;
-        switch (messageType)
-        {
-          case PlayerManagerMessaging.MessageType.PlayerResumeState:
-            psc = (IPlayerSlotController) message.MessageData[PlayerManagerMessaging.PLAYER_SLOT_CONTROLLER];
-            IResumeState resumeState = (IResumeState) message.MessageData[PlayerManagerMessaging.KEY_RESUME_STATE];
-            MediaItem mediaItem = (MediaItem) message.MessageData[PlayerManagerMessaging.KEY_MEDIAITEM];
-            HandleResumeInfo(psc, mediaItem, resumeState).Wait();
-            break;
-          case PlayerManagerMessaging.MessageType.PlayerError:
-          case PlayerManagerMessaging.MessageType.PlayerEnded:
-            psc = (IPlayerSlotController) message.MessageData[PlayerManagerMessaging.PLAYER_SLOT_CONTROLLER];
-            HandlePlayerEnded(psc);
-            break;
-          case PlayerManagerMessaging.MessageType.PlayerStopped:
-            psc = (IPlayerSlotController) message.MessageData[PlayerManagerMessaging.PLAYER_SLOT_CONTROLLER];
-            HandlePlayerStopped(psc);
-            break;
-          case PlayerManagerMessaging.MessageType.RequestNextItem:
-            psc = (IPlayerSlotController) message.MessageData[PlayerManagerMessaging.PLAYER_SLOT_CONTROLLER];
-            HandleRequestNextItem(psc);
-            break;
-        }
-        CleanupPlayerContexts();
-        CheckMediaWorkflowStates_NoLock(); // Primary player could have been changed or closed or CP player could have been closed
-      }
-      else if (message.ChannelName == PlayerContextManagerMessaging.CHANNEL)
-      {
-        // React to internal player context manager changes
-        PlayerContextManagerMessaging.MessageType messageType = (PlayerContextManagerMessaging.MessageType) message.MessageType;
-        switch (messageType)
-        {
-          case PlayerContextManagerMessaging.MessageType.UpdatePlayerRolesInternal:
-            PlayerContext newCurrentPlayer = (PlayerContext) message.MessageData[PlayerContextManagerMessaging.NEW_CURRENT_PLAYER_CONTEXT];
-            PlayerContext newAudioPlayer = (PlayerContext) message.MessageData[PlayerContextManagerMessaging.NEW_AUDIO_PLAYER_CONTEXT];
-            HandleUpdatePlayerRoles(newCurrentPlayer, newAudioPlayer);
-            break;
-          // PlayerContextManagerMessaging.MessageType.CurrentPlayerChanged not handled here
-        }
-      }
-    }
-
-    void OnPlayerSlotControllerClosed(IPlayerSlotController psc)
-    {
-      CleanupPlayerContexts();
-    }
-
-    protected void HandleStatesRemovedFromWorkflowStack(ICollection<Guid> statesRemoved)
-    {
-      lock (SyncObj)
-      {
-        // If one of our remembered player workflow states was removed from workflow navigation stack,
-        // take it from our player workflow state cache. Our player workflow state cache is in the same order
-        // as the workflow navigation stack, so if we tracked everything correctly, each removal of states should
-        // remove states from the end of our cache.
-        for (int i = 0; i < _playerWfStateInstances.Count; i++)
-        {
-          PlayerWFStateInstance wfStateInstance = _playerWfStateInstances[i];
-          if (statesRemoved.Contains(wfStateInstance.WFStateId))
-          {
-            _playerWfStateInstances.RemoveRange(i, _playerWfStateInstances.Count - i);
-            break;
-          }
-        }
-      }
-    }
-
-    protected void HandleWorkflowStatePushed(Guid stateId)
-    {
-      Guid? potentialState = GetPotentialCPStateId();
-      if (potentialState == stateId)
-        lock(SyncObj)
-          _playerWfStateInstances.Add(new PlayerWFStateInstance(PlayerWFStateType.CurrentlyPlaying, stateId));
-      potentialState = GetPotentialFSCStateId();
-      if (potentialState == stateId)
-        lock (SyncObj)
-          _playerWfStateInstances.Add(new PlayerWFStateInstance(PlayerWFStateType.FullscreenContent, stateId));
-    }
-
-    protected async Task HandleResumeInfo(IPlayerSlotController psc, MediaItem mediaItem, IResumeState resumeState)
-    {
-      // We can only handle resume info for valid MediaItemIds that are coming from MediaLibrary
-      if (mediaItem == null)
-        return;
-      // Not from local browsing
-      if (mediaItem.MediaItemId == Guid.Empty)
-        return;
-      // And not from stubs
-      if (mediaItem.IsStub)
-        return;
-
-      string serialized = ResumeStateBase.Serialize(resumeState);
-
-      IUserManagement userProfileDataManagement = ServiceRegistration.Get<IUserManagement>();
-      if (userProfileDataManagement.IsValidUser)
-        await userProfileDataManagement.UserProfileDataManagement.SetUserMediaItemDataAsync(userProfileDataManagement.CurrentUser.ProfileId, mediaItem.MediaItemId, PlayerContext.KEY_RESUME_STATE, serialized);
-
-      if (!mediaItem.UserData.ContainsKey(PlayerContext.KEY_RESUME_STATE))
-        mediaItem.UserData.Add(PlayerContext.KEY_RESUME_STATE, "");
-      mediaItem.UserData[PlayerContext.KEY_RESUME_STATE] = serialized;
-
-      int playPercentage = 0;
-      double playDuration = 0;
-      if(TryGetPlayDuration(mediaItem, resumeState, out playPercentage, out playDuration))
-<<<<<<< HEAD
-        NotifyPlayback(mediaItem, playPercentage, playDuration);
-=======
-        await NotifyPlayback(mediaItem, playPercentage, playDuration);
->>>>>>> ca5fa06b
-    }
-
-    protected static bool TryGetPlayDuration(MediaItem mediaItem, IResumeState resumeState, out int playPercentage, out double playDuration)
-    {
-      playPercentage = 100;
-      playDuration = 0;
-      PositionResumeState positionResume = resumeState as PositionResumeState;
-      if (positionResume != null)
-      {
-        TimeSpan resumePosition = positionResume.ResumePosition;
-        TimeSpan duration = TimeSpan.FromSeconds(0);
-        IList<MediaItemAspect> aspects;
-        if (mediaItem.Aspects.TryGetValue(VideoStreamAspect.ASPECT_ID, out aspects))
-        {
-          var aspect = aspects.First();
-          int? part = (int?)aspect[VideoStreamAspect.ATTR_VIDEO_PART];
-          int? partSet = (int?)aspect[VideoStreamAspect.ATTR_VIDEO_PART_SET];
-          long? dur = null;
-          if (!part.HasValue || part < 0)
-          {
-            dur = (long?)aspect[VideoStreamAspect.ATTR_DURATION];
-          }
-          else if (partSet.HasValue)
-          {
-            dur = aspects.Where(a => (int?)a[VideoStreamAspect.ATTR_VIDEO_PART_SET] == partSet &&
-            aspect[VideoStreamAspect.ATTR_DURATION] != null).Sum(a => (long)a[VideoStreamAspect.ATTR_DURATION]);
-          }
-          if (dur.HasValue)
-            duration = TimeSpan.FromSeconds(dur.Value);
-        }
-        else if (mediaItem.Aspects.TryGetValue(AudioAspect.ASPECT_ID, out aspects))
-        {
-          var aspect = aspects.First();
-          long? dur = aspect == null ? null : (long?)aspect[AudioAspect.ATTR_DURATION];
-          if (dur.HasValue)
-            duration = TimeSpan.FromSeconds(dur.Value);
-        }
-
-        if (duration.TotalSeconds > 0)
-        {
-          playPercentage = (int)(resumePosition.TotalSeconds * 100 / duration.TotalSeconds);
-          playDuration = resumePosition.TotalSeconds;
-        }
-        else
-        {
-          playPercentage = 0;
-          playDuration = 0;
-        }
-      }
-      if (playPercentage > 100)
-        playPercentage = 100;
-      return true;
-    }
-
-<<<<<<< HEAD
-    protected static void NotifyPlayback(MediaItem mediaItem, int playPercentage, double playDuration)
-=======
-    protected static async Task NotifyPlayback(MediaItem mediaItem, int playPercentage, double playDuration)
->>>>>>> ca5fa06b
-    {
-      ISettingsManager settingsManager = ServiceRegistration.Get<ISettingsManager>();
-      PlayerManagerSettings settings = settingsManager.Load<PlayerManagerSettings>();
-      bool watched = playPercentage >= settings.WatchedPlayPercentage;
-      if (watched)
-        playPercentage = 100;
-
-      IServerConnectionManager scm = ServiceRegistration.Get<IServerConnectionManager>();
-      IContentDirectory cd = scm.ContentDirectory;
-<<<<<<< HEAD
-      IUserManagement userProfileDataManagement = ServiceRegistration.Get<IUserManagement>();
-      if (userProfileDataManagement.IsValidUser)
-      {
-        bool updatePlayDate = (watched || playDuration >= MINIMUM_WATCHED_SEC || playPercentage >= MINIMUM_WATCHED_PERCENT);
-        if (cd != null)
-          cd.NotifyUserPlayback(userProfileDataManagement.CurrentUser.ProfileId, mediaItem.MediaItemId, playPercentage, updatePlayDate);
-      }
-      else if (cd != null)
-      {
-        cd.NotifyPlayback(mediaItem.MediaItemId, watched);
-=======
-      if (cd != null)
-      {
-        IUserManagement userProfileDataManagement = ServiceRegistration.Get<IUserManagement>();
-        if (userProfileDataManagement.IsValidUser)
-        {
-          bool updatePlayDate = (watched || playDuration >= MINIMUM_WATCHED_SEC || playPercentage >= MINIMUM_WATCHED_PERCENT);
-          await cd.NotifyUserPlaybackAsync(userProfileDataManagement.CurrentUser.ProfileId, mediaItem.MediaItemId, playPercentage, updatePlayDate);
-        }
-        else
-        {
-          await cd.NotifyPlaybackAsync(mediaItem.MediaItemId, watched);
-        }
->>>>>>> ca5fa06b
-      }
-
-      // Update loaded item also, so changes will be visible in GUI without reloading
-      if (!mediaItem.UserData.ContainsKey(UserDataKeysKnown.KEY_PLAY_PERCENTAGE))
-        mediaItem.UserData.Add(UserDataKeysKnown.KEY_PLAY_PERCENTAGE, "0");
-<<<<<<< HEAD
-      mediaItem.UserData[UserDataKeysKnown.KEY_PLAY_PERCENTAGE] = playPercentage.ToString();
-=======
-      mediaItem.UserData[UserDataKeysKnown.KEY_PLAY_PERCENTAGE] = UserDataKeysKnown.GetSortablePlayPercentageString(playPercentage);
->>>>>>> ca5fa06b
-
-      if (watched)
-      {
-        // Update loaded item also, so changes will be visible in GUI without reloading
-        int currentPlayCount;
-        if (MediaItemAspect.TryGetAttribute(mediaItem.Aspects, MediaAspect.ATTR_PLAYCOUNT, 0, out currentPlayCount))
-        {
-          MediaItemAspect.SetAttribute(mediaItem.Aspects, MediaAspect.ATTR_PLAYCOUNT, ++currentPlayCount);
-        }
-
-        if (!mediaItem.UserData.ContainsKey(UserDataKeysKnown.KEY_PLAY_COUNT))
-          mediaItem.UserData.Add(UserDataKeysKnown.KEY_PLAY_COUNT, UserDataKeysKnown.GetSortablePlayCountString(0));
-        currentPlayCount = Convert.ToInt32(mediaItem.UserData[UserDataKeysKnown.KEY_PLAY_COUNT]);
-        currentPlayCount++;
-<<<<<<< HEAD
-        mediaItem.UserData[UserDataKeysKnown.KEY_PLAY_COUNT] = currentPlayCount.ToString();
-=======
-        mediaItem.UserData[UserDataKeysKnown.KEY_PLAY_COUNT] = UserDataKeysKnown.GetSortablePlayCountString(currentPlayCount);
->>>>>>> ca5fa06b
-      }
-      ContentDirectoryMessaging.SendMediaItemChangedMessage(mediaItem, ContentDirectoryMessaging.MediaItemChangeType.Updated);
-    }
-
-    protected void HandlePlayerEnded(IPlayerSlotController psc)
-    {
-      IPlayerContext pc = PlayerContext.GetPlayerContext(psc);
-      if (pc == null || !pc.IsActive)
-        return;
-      if (!pc.NextItem())
-      {
-        if (pc.CloseWhenFinished)
-          pc.Close();
-        else
-          psc.Stop();
-        CheckMediaWorkflowStates_Async();
-      }
-    }
-
-    protected void HandlePlayerStopped(IPlayerSlotController psc)
-    {
-      IPlayerContext pc = PlayerContext.GetPlayerContext(psc);
-      if (pc == null || !pc.IsActive)
-        return;
-      // We get the player message asynchronously, so we have to check the state of the slot again to ensure
-      // we close the correct one
-      if (pc.CloseWhenFinished && pc.CurrentPlayer == null)
-        pc.Close();
-      CheckMediaWorkflowStates_Async();
-    }
-
-    protected void HandleRequestNextItem(IPlayerSlotController psc)
-    {
-      PlayerContext pc = PlayerContext.GetPlayerContext(psc);
-      if (pc == null || !pc.IsActive)
-        return;
-      pc.RequestNextItem_NoLock();
-    }
-
-    protected void HandleUpdatePlayerRoles(PlayerContext newCurrentPlayerContext, PlayerContext newAudioPlayerContext)
-    {
-      IPlayerManager playerManager = ServiceRegistration.Get<IPlayerManager>();
-      CurrentPlayerContext = newCurrentPlayerContext;
-      playerManager.AudioSlotController = newAudioPlayerContext.PlayerSlotController;
-    }
-
-    /// <summary>
-    /// Schedules an asynchronous call to <see cref="CheckMediaWorkflowStates_NoLock"/> at the global thread pool.
-    /// </summary>
-    protected void CheckMediaWorkflowStates_Async()
-    {
-      ServiceRegistration.Get<IThreadPool>().Add(new DoWorkHandler(CheckMediaWorkflowStates_NoLock), "PlayerContextManager: CheckMediaWorkflowStates");
-    }
-
-    /// <summary>
-    /// Gets the "currently playing" workflow state for the current player.
-    /// </summary>
-    /// <returns></returns>
-    protected Guid? GetPotentialCPStateId()
-    {
-      IPlayerContext currentPC = CurrentPlayerContext;
-      return currentPC == null ? new Guid?() : currentPC.CurrentlyPlayingWorkflowStateId;
-    }
-
-    /// <summary>
-    /// Gets the "fullscreen content" workflow state for the primary player.
-    /// </summary>
-    /// <returns></returns>
-    protected Guid? GetPotentialFSCStateId()
-    {
-      IPlayerContext primaryPC = PrimaryPlayerContext;
-      return primaryPC == null ? new Guid?() : primaryPC.FullscreenContentWorkflowStateId;
-    }
-
-    /// <summary>
-    /// Checks if our "currently playing" and "fullscreen content" states still fit to the
-    /// appropriate players, i.e. if we are in a "currently playing" state and the current player context was
-    /// changed, the workflow state will be adapted to match the new current player context's "currently playing" state.
-    /// The same check will happen for the primary player context and the "fullscreen content" state.
-    /// </summary>
-    /// <remarks>
-    /// This method must not be called when the player manager's lock is held.
-    /// </remarks>
-    protected void CheckMediaWorkflowStates_NoLock()
-    {
-      ISystemStateService sss = ServiceRegistration.Get<ISystemStateService>();
-      if (sss.CurrentState != SystemState.Running)
-        // Only automatically change workflow states in running state
-        return;
-      IWorkflowManager workflowManager = ServiceRegistration.Get<IWorkflowManager>();
-      workflowManager.StartBatchUpdateAsync();
-      ILogger log = ServiceRegistration.Get<ILogger>();
-      IPlayerManager playerManager = ServiceRegistration.Get<IPlayerManager>();
-      try
-      {
-        for (int i = 0; i < _playerWfStateInstances.Count; i++)
-        {
-          // Find the first workflow state of our cached player workflow states which doesn't fit any more
-          // and update to the new player workflow state of the same player workflow state type, if necessary.
-          PlayerWFStateInstance wfStateInstance = _playerWfStateInstances[i];
-          Guid? newStateId;
-          string stateName;
-          switch (wfStateInstance.WFStateType)
-          {
-            case PlayerWFStateType.CurrentlyPlaying:
-              newStateId = GetPotentialCPStateId();
-              stateName = "Currently Playing";
-              break;
-            case PlayerWFStateType.FullscreenContent:
-              newStateId = GetPotentialFSCStateId();
-              stateName = "Fullscreen Content";
-              break;
-            default:
-              throw new NotImplementedException(string.Format("No handler for player workflow state type '{0}'",
-                  wfStateInstance.WFStateType));
-          }
-          if (newStateId != wfStateInstance.WFStateId)
-          {
-            // Found the first player workflow state which doesn't fit any more
-            log.Debug("PlayerContextManager: {0} Workflow State '{1}' doesn't fit any more to the current situation. Leaving workflow state.",
-                stateName, wfStateInstance.WFStateId);
-            lock (playerManager.SyncObj)
-              // Remove all workflow states until the player workflow state which doesn't fit any more
-              _playerWfStateInstances.RemoveRange(i, _playerWfStateInstances.Count - i);
-            workflowManager.NavigatePopToStateAsync(wfStateInstance.WFStateId, true);
-            if (newStateId.HasValue)
-            {
-              log.Debug("PlayerContextManager: Auto-switching to new {0} Workflow State '{1}'",
-                  stateName, newStateId.Value);
-              workflowManager.NavigatePushAsync(newStateId.Value);
-            }
-            break;
-          }
-        }
-      }
-      finally
-      {
-        workflowManager.EndBatchUpdateAsync();
-      }
-    }
-
-    protected int FindIndexOfPlayerWFStateType(PlayerWFStateType type)
-    {
-      lock (SyncObj)
-        for (int i = 0; i < _playerWfStateInstances.Count; i++)
-        {
-          PlayerWFStateInstance wfStateInstance = _playerWfStateInstances[i];
-          if (wfStateInstance.WFStateType == type)
-            return i;
-        }
-      return -1;
-    }
-
-    protected PlayerContext GetPlayerContextInternal(int slotIndex)
-    {
-      IList<PlayerContext> pcs = GetPlayerContexts();
-      return pcs.Count <= slotIndex ? null : pcs[slotIndex];
-    }
-
-    protected void ClearPlayerContextsCache()
-    {
-      lock (SyncObj)
-        _playerContextsCache = null;
-    }
-
-    protected void CleanupPlayerContexts()
-    {
-      IPlayerManager playerManager = ServiceRegistration.Get<IPlayerManager>();
-      lock (playerManager.SyncObj)
-      {
-        IList<PlayerContext> rawPlayerContexts = playerManager.PlayerSlotControllers.Select(PlayerContext.GetPlayerContext).Where(
-                pc => pc != null && pc.IsActive).ToList();
-        if (rawPlayerContexts.Count > 0)
-        {
-          int numPrimaryPlayerContexts = rawPlayerContexts.Where(pc => pc.IsPrimaryPlayerContext).Count();
-          int numCurrentPlayerContexts = rawPlayerContexts.Where(pc => pc.IsCurrentPlayerContext).Count();
-          if (numPrimaryPlayerContexts == 0)
-            rawPlayerContexts[0].IsPrimaryPlayerContext = true;
-          if (numCurrentPlayerContexts == 0)
-            rawPlayerContexts[0].IsCurrentPlayerContext = true;
-        }
-        ClearPlayerContextsCache();
-      }
-    }
-
-    /// <summary>
-    /// Returns all active player contexts.
-    /// </summary>
-    /// <remarks>
-    /// This method is very performant and uses an internal cache for retrieving the player contexts list.
-    /// </remarks>
-    /// <returns>List of all active player contexts in ascending slot index order.</returns>
-    protected IList<PlayerContext> GetPlayerContexts()
-    {
-      IPlayerManager playerManager = ServiceRegistration.Get<IPlayerManager>();
-      lock (playerManager.SyncObj)
-      {
-        if (_playerContextsCache == null)
-        {
-          _playerContextsCache = playerManager.PlayerSlotControllers.Select(PlayerContext.GetPlayerContext).Where(
-                pc => pc != null && pc.IsActive).ToList();
-          // The primary player context flag in the player context is the master information. We must arrange our player contexts
-          // cache in an order according to that flag, i.e. we must revert our list if the primary player is at the second position.
-          if (_playerContextsCache.Count == 2 && _playerContextsCache[PlayerContextIndex.SECONDARY].IsPrimaryPlayerContext)
-            _playerContextsCache = _playerContextsCache.Reverse().ToList();
-        }
-        return _playerContextsCache;
-      }
-    }
-
-    protected IEnumerable<PlayerContext> GetPlayerContexts(Func<PlayerContext, int, bool> choiceDlgt)
-    {
-      int slotIndex = -1;
-      return GetPlayerContexts().Where(pc => choiceDlgt(pc, ++slotIndex));
-    }
-
-    protected void ForEach(Action<PlayerContext, int> action)
-    {
-      int slotIndex = -1;
-      foreach (PlayerContext pc in GetPlayerContexts())
-        action(pc, ++slotIndex);
-    }
-
-    public int IndexOf(Func<PlayerContext, int, bool> func)
-    {
-      int slotIndex = -1;
-      if (GetPlayerContexts().Any(pc => func(pc, ++slotIndex)))
-        return slotIndex;
-      return -1;
-    }
-
-    protected IOpenPlayerStrategy GetOpenPlayerStrategy()
-    {
-      ISettingsManager settingsManager = ServiceRegistration.Get<ISettingsManager>();
-      PlayerContextManagerSettings settings = settingsManager.Load<PlayerContextManagerSettings>();
-      string openPlayerStrategyTypeName = settings.OpenPlayerStrategyTypeName;
-      try
-      {
-        if (!string.IsNullOrEmpty(openPlayerStrategyTypeName))
-        {
-          Type strategyType = Type.GetType(openPlayerStrategyTypeName);
-          if (strategyType == null)
-            return new Default();
-          ConstructorInfo ci = strategyType.GetConstructor(new Type[] {});
-          return (IOpenPlayerStrategy) ci.Invoke(new object[] {});
-        }
-      }
-      catch (Exception e)
-      {
-        ServiceRegistration.Get<ILogger>().Warn("PlayerContextManager: Unable to load open player strategy type '{0}'", e, openPlayerStrategyTypeName);
-      }
-      return new Default();
-    }
-
-    protected bool IsPlayerOfTypePresent<T>()
-    {
-      return GetPlayerContexts((pc, slotIndex) => pc.CurrentPlayer is T).Any();
-    }
-
-    protected void SetCurrentPlayerContext(Func<PlayerContext, int, bool> selector)
-    {
-        bool changed = false;
-        IPlayerContext newCurrentPlayerContext = null;
-        ForEach((pc, slotIndex) =>
-          {
-            bool newVal = selector(pc, slotIndex);
-            if (pc.IsCurrentPlayerContext != newVal)
-            {
-              changed = true;
-              pc.IsCurrentPlayerContext = newVal;
-            }
-          });
-          if (!changed)
-            return;
-          CleanupPlayerContexts();
-          CheckMediaWorkflowStates_Async();
-          PlayerContextManagerMessaging.SendPlayerContextManagerMessage(PlayerContextManagerMessaging.MessageType.CurrentPlayerChanged, newCurrentPlayerContext);
-    }
-
-    #region IDisposable implementation
-
-    public void Dispose()
-    {
-      UnsubscribeFromMessages();
-      ClearPlayerContextsCache();
-    }
-
-    #endregion
-
-    #region IPlayerContextManager implementation
-
-    // Returns the player manager's synchronization object; depending on if we already have a local reference to the
-    // player manager, we will request the sync object's reference on the player manager itself or we use this property.
-    public object SyncObj
-    {
-      get
-      {
-        IPlayerManager playerManager = ServiceRegistration.Get<IPlayerManager>();
-        return playerManager.SyncObj;
-      }
-    }
-
-    public IList<IPlayerContext> PlayerContexts
-    {
-      get { return GetPlayerContexts().OfType<IPlayerContext>().ToList(); }
-    }
-
-    public bool IsAudioContextActive
-    {
-      get { return IsPlayerOfTypePresent<IAudioPlayer>(); }
-    }
-
-    public bool IsVideoContextActive
-    {
-      get { return IsPlayerOfTypePresent<IVideoPlayer>(); }
-    }
-
-    public bool IsPipActive
-    {
-      get
-      {
-        PlayerContext secondaryPC = GetPlayerContextInternal(PlayerContextIndex.SECONDARY);
-        IPlayer secondaryPlayer = secondaryPC == null ? null : secondaryPC.CurrentPlayer;
-        return secondaryPlayer is IImagePlayer || secondaryPlayer is IVideoPlayer;
-      }
-    }
-
-    public bool IsCurrentlyPlayingWorkflowStateActive
-    {
-      get { return FindIndexOfPlayerWFStateType(PlayerWFStateType.CurrentlyPlaying) != -1; }
-    }
-
-    public bool IsFullscreenContentWorkflowStateActive
-    {
-      get { return FindIndexOfPlayerWFStateType(PlayerWFStateType.FullscreenContent) != -1; }
-    }
-
-    public IPlayerContext CurrentPlayerContext
-    {
-      get { return GetPlayerContexts((pc, index) => pc.IsCurrentPlayerContext).FirstOrDefault(); }
-      set { SetCurrentPlayerContext((pc, slotIndex) => pc == value); }
-    }
-
-    public IPlayerContext PrimaryPlayerContext
-    {
-      get { return GetPlayerContexts().FirstOrDefault(pc => pc.IsPrimaryPlayerContext); }
-    }
-
-    public IPlayerContext SecondaryPlayerContext
-    {
-      get { return GetPlayerContexts().FirstOrDefault(pc => !pc.IsPrimaryPlayerContext); }
-    }
-
-    public int CurrentPlayerIndex
-    {
-      get
-      {
-        lock (SyncObj)
-          return IndexOf((pc, index) => pc.IsCurrentPlayerContext);
-      }
-      set { SetCurrentPlayerContext((pc, slotIndex) => slotIndex == value); }
-    }
-
-    public int NumActivePlayerContexts
-    {
-      get { return GetPlayerContexts().Count(); }
-    }
-
-    public IPlayer this[int slotIndex]
-    {
-      get
-      {
-        lock (SyncObj)
-        {
-          PlayerContext pc = GetPlayerContextInternal(slotIndex);
-          return pc == null ? null : pc.CurrentPlayer;
-        }
-      }
-    }
-
-    public void Shutdown()
-    {
-      IPlayerManager playerManager = ServiceRegistration.Get<IPlayerManager>();
-      ForEach((pc, slotIndex) =>
-        {
-          IPlayerSlotController psc = pc.Revoke();
-          if (psc != null)
-            playerManager.CloseSlot(psc);
-        });
-      UnsubscribeFromMessages();
-    }
-
-    public IPlayerContext OpenAudioPlayerContext(Guid mediaModuleId, string name, bool concurrentVideo, Guid currentlyPlayingWorkflowStateId,
-        Guid fullscreenContentWorkflowStateId)
-    {
-      IOpenPlayerStrategy strategy = GetOpenPlayerStrategy();
-      IPlayerManager playerManager = ServiceRegistration.Get<IPlayerManager>();
-      lock (playerManager.SyncObj)
-      {
-        int currentPlayerSlotIndex;
-        IPlayerSlotController slotController = strategy.PrepareAudioPlayerSlotController(playerManager, this, concurrentVideo, out currentPlayerSlotIndex);
-        slotController.Closed += OnPlayerSlotControllerClosed;
-        IPlayerContext result = new PlayerContext(slotController, mediaModuleId, name, AVType.Audio, currentlyPlayingWorkflowStateId, fullscreenContentWorkflowStateId);
-        CleanupPlayerContexts();
-        IList<IPlayerContext> playerContexts = PlayerContexts;
-        int lastPlayerContextIndex = playerContexts.Count - 1;
-        if (currentPlayerSlotIndex > lastPlayerContextIndex)
-          currentPlayerSlotIndex = lastPlayerContextIndex;
-        PlayerContextManagerMessaging.SendUpdatePlayerRolesMessage(playerContexts[currentPlayerSlotIndex], playerContexts[lastPlayerContextIndex]);
-        return result;
-      }
-    }
-
-    public IPlayerContext OpenVideoPlayerContext(Guid mediaModuleId, string name, PlayerContextConcurrencyMode concurrencyMode,
-        Guid currentlyPlayingWorkflowStateId, Guid fullscreenContentWorkflowStateId)
-    {
-      IOpenPlayerStrategy strategy = GetOpenPlayerStrategy();
-      IPlayerManager playerManager = ServiceRegistration.Get<IPlayerManager>();
-      lock (playerManager.SyncObj)
-      {
-        int audioPlayerSlotIndex;
-        int currentPlayerSlotIndex;
-        bool makePrimaryPlayer;
-        IPlayerSlotController slotController = strategy.PrepareVideoPlayerSlotController(playerManager, this, concurrencyMode,
-            out makePrimaryPlayer, out audioPlayerSlotIndex, out currentPlayerSlotIndex);
-        slotController.Closed += OnPlayerSlotControllerClosed;
-        if (makePrimaryPlayer)
-        {
-          PlayerContext oldPrimaryPC = GetPlayerContextInternal(PlayerContextIndex.PRIMARY);
-          if (oldPrimaryPC != null)
-            oldPrimaryPC.IsPrimaryPlayerContext = false;
-        }
-        PlayerContext result = new PlayerContext(slotController, mediaModuleId, name, AVType.Video, currentlyPlayingWorkflowStateId, fullscreenContentWorkflowStateId);
-        if (makePrimaryPlayer)
-          result.IsPrimaryPlayerContext = true;
-        CleanupPlayerContexts();
-        IList<IPlayerContext> playerContexts = PlayerContexts;
-        int lastPlayerContextIndex = playerContexts.Count - 1;
-        if (currentPlayerSlotIndex > lastPlayerContextIndex)
-          currentPlayerSlotIndex = lastPlayerContextIndex;
-        if (audioPlayerSlotIndex > lastPlayerContextIndex)
-          audioPlayerSlotIndex = lastPlayerContextIndex;
-        PlayerContextManagerMessaging.SendUpdatePlayerRolesMessage(playerContexts[currentPlayerSlotIndex], playerContexts[audioPlayerSlotIndex]);
-        return result;
-      }
-    }
-
-    public IEnumerable<IPlayerContext> GetPlayerContextsByMediaModuleId(Guid mediaModuleId)
-    {
-      lock (SyncObj)
-      {
-        return GetPlayerContexts((pc, slotIndex) => pc.MediaModuleId == mediaModuleId).OfType<IPlayerContext>();
-      }
-    }
-
-    public IEnumerable<IPlayerContext> GetPlayerContextsByAVType(AVType avType)
-    {
-      lock (SyncObj)
-      {
-        return GetPlayerContexts((pc, slotIndex) => pc.AVType == avType).OfType<IPlayerContext>();
-      }
-    }
-
-    public void CloseAllPlayerContexts()
-    {
-      foreach (PlayerContext playerContext in GetPlayerContexts().Reverse())
-        playerContext.Close();
-    }
-
-    public void ShowCurrentlyPlaying(bool asynchronously)
-    {
-      Guid currentlyPlayingStateId;
-      lock (SyncObj)
-      {
-        if (IsCurrentlyPlayingWorkflowStateActive)
-          return;
-        IPlayerContext pc = CurrentPlayerContext;
-        if (pc == null)
-          return;
-        currentlyPlayingStateId = pc.CurrentlyPlayingWorkflowStateId;
-      }
-      IWorkflowManager workflowManager = ServiceRegistration.Get<IWorkflowManager>();
-      if (asynchronously)
-        workflowManager.NavigatePushAsync(currentlyPlayingStateId);
-      else
-        workflowManager.NavigatePush(currentlyPlayingStateId);
-      // TODO: Would be good if we could wait for the CP screen to be shown. But to achieve that, we need the ScreenManager to send
-      // a message when a screen change has completed.
-    }
-
-    public void ShowFullscreenContent(bool asynchronously)
-    {
-      Guid fullscreenContentStateId;
-      lock (SyncObj)
-      {
-        if (IsFullscreenContentWorkflowStateActive)
-          return;
-        IPlayerContext pc = PrimaryPlayerContext;
-        if (pc == null)
-          return;
-        fullscreenContentStateId = pc.FullscreenContentWorkflowStateId;
-      }
-      IWorkflowManager workflowManager = ServiceRegistration.Get<IWorkflowManager>();
-      if (asynchronously)
-        workflowManager.NavigatePushAsync(fullscreenContentStateId);
-      else
-        workflowManager.NavigatePush(fullscreenContentStateId);
-      // TODO: Would be good if we could wait for the FSC screen to be shown. But to achieve that, we need the ScreenManager to send
-      // a message when a screen change has completed.
-    }
-
-    public AVType GetTypeOfMediaItem(MediaItem item)
-    {
-      // No locking necessary
-      if (item.Aspects.ContainsKey(VideoAspect.Metadata.AspectId) ||
-          item.Aspects.ContainsKey(ImageAspect.Metadata.AspectId))
-        return AVType.Video;
-      if (item.Aspects.ContainsKey(AudioAspect.Metadata.AspectId))
-        return AVType.Audio;
-      return AVType.None;
-    }
-
-    public IPlayerContext GetPlayerContext(PlayerChoice player)
-    {
-      lock (SyncObj)
-      {
-        switch (player)
-        {
-          case PlayerChoice.PrimaryPlayer:
-            return GetPlayerContextInternal(PlayerContextIndex.PRIMARY);
-          case PlayerChoice.SecondaryPlayer:
-            return GetPlayerContextInternal(PlayerContextIndex.SECONDARY);
-          case PlayerChoice.CurrentPlayer:
-            return CurrentPlayerContext;
-          case PlayerChoice.NotCurrentPlayer:
-            return GetPlayerContexts((pc, slotIndex) => !pc.IsCurrentPlayerContext).FirstOrDefault();
-          default:
-            ServiceRegistration.Get<ILogger>().Warn("PlayerContextManager.GetPlayerContext: No handler implemented for PlayerChoice enum value '" + player + "'");
-            return null;
-        }
-      }
-    }
-
-    public IPlayerContext GetPlayerContext(int slotIndex)
-    {
-      return GetPlayerContextInternal(slotIndex);
-    }
-
-    public ICollection<AudioStreamDescriptor> GetAvailableAudioStreams(out AudioStreamDescriptor currentAudioStream)
-    {
-      currentAudioStream = null;
-      ICollection<AudioStreamDescriptor> result = new List<AudioStreamDescriptor>();
-      foreach(IPlayerContext playerContext in GetPlayerContexts())
-      {
-        AudioStreamDescriptor current;
-        CollectionUtils.AddAll(result, playerContext.GetAudioStreamDescriptors(out current));
-        IPlayerSlotController psc = playerContext.PlayerSlotController;
-        if (psc != null && psc.IsAudioSlot)
-          currentAudioStream = current;
-      }
-      return result;
-    }
-
-    public bool SetAudioStream(AudioStreamDescriptor stream)
-    {
-      IPlayerManager playerManager = ServiceRegistration.Get<IPlayerManager>();
-      IPlayerContext playerContext = stream.PlayerContext;
-      lock (playerManager.SyncObj)
-      {
-        if (!playerContext.IsActive)
-          return false;
-        IPlayer player = playerContext.CurrentPlayer;
-        if (player == null || player.Name != stream.PlayerName)
-          return false;
-        IVideoPlayer videoPlayer = player as IVideoPlayer;
-        if (videoPlayer != null)
-          videoPlayer.SetAudioStream(stream.AudioStreamName);
-        playerManager.AudioSlotController = playerContext.PlayerSlotController;
-        return true;
-      }
-    }
-
-    public void Stop()
-    {
-      IPlayerContext playerContext = CurrentPlayerContext;
-      if (playerContext == null)
-        return;
-      playerContext.Stop();
-    }
-
-    public void Pause()
-    {
-      IPlayerContext playerContext = CurrentPlayerContext;
-      if (playerContext == null)
-        return;
-      playerContext.Pause();
-    }
-
-    public void Play()
-    {
-      IPlayerContext playerContext = CurrentPlayerContext;
-      if (playerContext == null)
-        return;
-      playerContext.Play();
-    }
-
-    public void TogglePlayPause()
-    {
-      IPlayerContext playerContext = CurrentPlayerContext;
-      if (playerContext == null)
-        return;
-      playerContext.TogglePlayPause();
-    }
-
-    public void Restart()
-    {
-      IPlayerContext playerContext = CurrentPlayerContext;
-      if (playerContext == null)
-        return;
-      playerContext.Restart();
-    }
-
-    public void SeekForward()
-    {
-      IPlayerContext playerContext = CurrentPlayerContext;
-      if (playerContext == null)
-        return;
-      playerContext.SeekForward();
-    }
-
-    public void SeekBackward()
-    {
-      IPlayerContext playerContext = CurrentPlayerContext;
-      if (playerContext == null)
-        return;
-      playerContext.SeekBackward();
-    }
-
-    public bool PreviousItem()
-    {
-      IPlayerContext playerContext = CurrentPlayerContext;
-      if (playerContext == null)
-        return false;
-      return playerContext.PreviousItem();
-    }
-
-    public bool NextItem()
-    {
-      IPlayerContext playerContext = CurrentPlayerContext;
-      if (playerContext == null)
-        return false;
-      return playerContext.NextItem();
-    }
-
-    public void ToggleCurrentPlayer()
-    {
-      lock (SyncObj)
-        CurrentPlayerIndex = 1 - CurrentPlayerIndex;
-      CleanupPlayerContexts();
-    }
-
-    public void SwitchPipPlayers()
-    {
-      lock (SyncObj)
-      {
-        IList<PlayerContext> pcs = GetPlayerContexts();
-        if (pcs.Count < 2)
-          // We don't have enough active slots to switch
-          return;
-        PlayerContext first = pcs[0];
-        PlayerContext second = pcs[1];
-        first.IsPrimaryPlayerContext = !first.IsPrimaryPlayerContext;
-        second.IsPrimaryPlayerContext = !second.IsPrimaryPlayerContext;
-        ClearPlayerContextsCache();
-        // Audio and Current player change their index automatically as the information is stored in the player context instance itself
-        PlayerContextManagerMessaging.SendPlayerContextManagerMessage(PlayerContextManagerMessaging.MessageType.PlayerSlotsChanged);
-      }
-    }
-
-    #endregion
-  }
-}
+#region Copyright (C) 2007-2017 Team MediaPortal
+
+/*
+    Copyright (C) 2007-2017 Team MediaPortal
+    http://www.team-mediaportal.com
+
+    This file is part of MediaPortal 2
+
+    MediaPortal 2 is free software: you can redistribute it and/or modify
+    it under the terms of the GNU General Public License as published by
+    the Free Software Foundation, either version 3 of the License, or
+    (at your option) any later version.
+
+    MediaPortal 2 is distributed in the hope that it will be useful,
+    but WITHOUT ANY WARRANTY; without even the implied warranty of
+    MERCHANTABILITY or FITNESS FOR A PARTICULAR PURPOSE. See the
+    GNU General Public License for more details.
+
+    You should have received a copy of the GNU General Public License
+    along with MediaPortal 2. If not, see <http://www.gnu.org/licenses/>.
+*/
+
+#endregion
+
+using System;
+using System.Collections.Generic;
+using System.Linq;
+using System.Reflection;
+using System.Threading.Tasks;
+using MediaPortal.Common;
+using MediaPortal.Common.Logging;
+using MediaPortal.Common.MediaManagement;
+using MediaPortal.Common.MediaManagement.DefaultItemAspects;
+using MediaPortal.Common.Messaging;
+using MediaPortal.Common.Runtime;
+using MediaPortal.Common.Settings;
+using MediaPortal.Common.Threading;
+using MediaPortal.UI.Presentation.Players;
+using MediaPortal.UI.Presentation.Players.ResumeState;
+using MediaPortal.UI.Presentation.Workflow;
+using MediaPortal.UI.Services.Players.PCMOpenPlayerStrategy;
+using MediaPortal.UI.Services.Players.Settings;
+using MediaPortal.UI.Services.UserManagement;
+using MediaPortal.Utilities;
+using MediaPortal.UI.ServerCommunication;
+using MediaPortal.Common.SystemCommunication;
+using MediaPortal.Common.UserManagement;
+using MediaPortal.Common.UserProfileDataManagement;
+
+namespace MediaPortal.UI.Services.Players
+{
+  /// <summary>
+  /// Implementation service of the <see cref="IPlayerContextManager"/> interface.
+  /// </summary>
+  public class PlayerContextManager : IPlayerContextManager, IDisposable
+  {
+    const double MINIMUM_WATCHED_SEC = 30;
+    const int MINIMUM_WATCHED_PERCENT = 50;
+
+    #region Enums, delegates & classes
+
+    protected enum PlayerWFStateType
+    {
+      CurrentlyPlaying,
+      FullscreenContent
+    }
+
+    /// <summary>
+    /// Stores a descriptor for an instance of a "currently playing" or "fullscreen content" workflow navigation state
+    /// on the workflow navigation context stack.
+    /// </summary>
+    protected class PlayerWFStateInstance
+    {
+      protected PlayerWFStateType _type;
+      protected Guid _wfStateId;
+
+      public PlayerWFStateInstance(PlayerWFStateType type, Guid wfStateId)
+      {
+        _type = type;
+        _wfStateId = wfStateId;
+      }
+
+      public PlayerWFStateType WFStateType
+      {
+        get { return _type; }
+      }
+
+      public Guid WFStateId
+      {
+        get { return _wfStateId; }
+      }
+    }
+
+    #endregion
+
+    #region Protected fields
+
+    protected AsynchronousMessageQueue _messageQueue = null;
+
+    /// <summary>
+    /// Remembers all player workflow state instances ("currently playing" or "fullscreen content" states) from the current
+    /// workflow navigation stack. We need that to update those states when the current player or primary player change.
+    /// The topmost player workflow state instance from the navigation stack is at the end of this list.
+    /// </summary>
+    /// <remarks>
+    /// Note that we can be in a CP state and in an FSC state at the same time.
+    /// </remarks>
+    protected List<PlayerWFStateInstance> _playerWfStateInstances = new List<PlayerWFStateInstance>(2);
+    protected IList<PlayerContext> _playerContextsCache = null; // Index over slot index
+
+    #endregion
+
+    public PlayerContextManager()
+    {
+      SubscribeToMessages();
+    }
+
+    void SubscribeToMessages()
+    {
+      _messageQueue = new AsynchronousMessageQueue(this, new string[]
+        {
+           WorkflowManagerMessaging.CHANNEL,
+           PlayerManagerMessaging.CHANNEL,
+           PlayerContextManagerMessaging.CHANNEL,
+        });
+      _messageQueue.MessageReceived += OnMessageReceived;
+      _messageQueue.Start();
+    }
+
+    void UnsubscribeFromMessages()
+    {
+      if (_messageQueue == null)
+        return;
+      _messageQueue.Shutdown();
+      _messageQueue = null;
+    }
+
+    void OnMessageReceived(AsynchronousMessageQueue queue, SystemMessage message)
+    {
+      if (message.ChannelName == WorkflowManagerMessaging.CHANNEL)
+      {
+        // Adjust our knowledge about the currently opened FSC/CP state if the user switches to one of them
+        WorkflowManagerMessaging.MessageType messageType = (WorkflowManagerMessaging.MessageType) message.MessageType;
+        switch (messageType)
+        {
+          case WorkflowManagerMessaging.MessageType.StatesPopped:
+            ICollection<Guid> statesRemoved = new List<Guid>(
+                ((IDictionary<Guid, NavigationContext>) message.MessageData[WorkflowManagerMessaging.CONTEXTS]).Keys);
+            HandleStatesRemovedFromWorkflowStack(statesRemoved);
+            break;
+          case WorkflowManagerMessaging.MessageType.StatePushed:
+            NavigationContext context = (NavigationContext) message.MessageData[WorkflowManagerMessaging.CONTEXT];
+            Guid stateId = context.WorkflowState.StateId;
+            HandleWorkflowStatePushed(stateId);
+            break;
+        }
+      }
+      else if (message.ChannelName == PlayerManagerMessaging.CHANNEL)
+      {
+        // React to player changes
+        PlayerManagerMessaging.MessageType messageType = (PlayerManagerMessaging.MessageType) message.MessageType;
+        IPlayerSlotController psc;
+        switch (messageType)
+        {
+          case PlayerManagerMessaging.MessageType.PlayerResumeState:
+            psc = (IPlayerSlotController) message.MessageData[PlayerManagerMessaging.PLAYER_SLOT_CONTROLLER];
+            IResumeState resumeState = (IResumeState) message.MessageData[PlayerManagerMessaging.KEY_RESUME_STATE];
+            MediaItem mediaItem = (MediaItem) message.MessageData[PlayerManagerMessaging.KEY_MEDIAITEM];
+            HandleResumeInfo(psc, mediaItem, resumeState).Wait();
+            break;
+          case PlayerManagerMessaging.MessageType.PlayerError:
+          case PlayerManagerMessaging.MessageType.PlayerEnded:
+            psc = (IPlayerSlotController) message.MessageData[PlayerManagerMessaging.PLAYER_SLOT_CONTROLLER];
+            HandlePlayerEnded(psc);
+            break;
+          case PlayerManagerMessaging.MessageType.PlayerStopped:
+            psc = (IPlayerSlotController) message.MessageData[PlayerManagerMessaging.PLAYER_SLOT_CONTROLLER];
+            HandlePlayerStopped(psc);
+            break;
+          case PlayerManagerMessaging.MessageType.RequestNextItem:
+            psc = (IPlayerSlotController) message.MessageData[PlayerManagerMessaging.PLAYER_SLOT_CONTROLLER];
+            HandleRequestNextItem(psc);
+            break;
+        }
+        CleanupPlayerContexts();
+        CheckMediaWorkflowStates_NoLock(); // Primary player could have been changed or closed or CP player could have been closed
+      }
+      else if (message.ChannelName == PlayerContextManagerMessaging.CHANNEL)
+      {
+        // React to internal player context manager changes
+        PlayerContextManagerMessaging.MessageType messageType = (PlayerContextManagerMessaging.MessageType) message.MessageType;
+        switch (messageType)
+        {
+          case PlayerContextManagerMessaging.MessageType.UpdatePlayerRolesInternal:
+            PlayerContext newCurrentPlayer = (PlayerContext) message.MessageData[PlayerContextManagerMessaging.NEW_CURRENT_PLAYER_CONTEXT];
+            PlayerContext newAudioPlayer = (PlayerContext) message.MessageData[PlayerContextManagerMessaging.NEW_AUDIO_PLAYER_CONTEXT];
+            HandleUpdatePlayerRoles(newCurrentPlayer, newAudioPlayer);
+            break;
+          // PlayerContextManagerMessaging.MessageType.CurrentPlayerChanged not handled here
+        }
+      }
+    }
+
+    void OnPlayerSlotControllerClosed(IPlayerSlotController psc)
+    {
+      CleanupPlayerContexts();
+    }
+
+    protected void HandleStatesRemovedFromWorkflowStack(ICollection<Guid> statesRemoved)
+    {
+      lock (SyncObj)
+      {
+        // If one of our remembered player workflow states was removed from workflow navigation stack,
+        // take it from our player workflow state cache. Our player workflow state cache is in the same order
+        // as the workflow navigation stack, so if we tracked everything correctly, each removal of states should
+        // remove states from the end of our cache.
+        for (int i = 0; i < _playerWfStateInstances.Count; i++)
+        {
+          PlayerWFStateInstance wfStateInstance = _playerWfStateInstances[i];
+          if (statesRemoved.Contains(wfStateInstance.WFStateId))
+          {
+            _playerWfStateInstances.RemoveRange(i, _playerWfStateInstances.Count - i);
+            break;
+          }
+        }
+      }
+    }
+
+    protected void HandleWorkflowStatePushed(Guid stateId)
+    {
+      Guid? potentialState = GetPotentialCPStateId();
+      if (potentialState == stateId)
+        lock(SyncObj)
+          _playerWfStateInstances.Add(new PlayerWFStateInstance(PlayerWFStateType.CurrentlyPlaying, stateId));
+      potentialState = GetPotentialFSCStateId();
+      if (potentialState == stateId)
+        lock (SyncObj)
+          _playerWfStateInstances.Add(new PlayerWFStateInstance(PlayerWFStateType.FullscreenContent, stateId));
+    }
+
+    protected async Task HandleResumeInfo(IPlayerSlotController psc, MediaItem mediaItem, IResumeState resumeState)
+    {
+      // We can only handle resume info for valid MediaItemIds that are coming from MediaLibrary
+      if (mediaItem == null)
+        return;
+      // Not from local browsing
+      if (mediaItem.MediaItemId == Guid.Empty)
+        return;
+      // And not from stubs
+      if (mediaItem.IsStub)
+        return;
+
+      string serialized = ResumeStateBase.Serialize(resumeState);
+
+      IUserManagement userProfileDataManagement = ServiceRegistration.Get<IUserManagement>();
+      if (userProfileDataManagement.IsValidUser)
+        await userProfileDataManagement.UserProfileDataManagement.SetUserMediaItemDataAsync(userProfileDataManagement.CurrentUser.ProfileId, mediaItem.MediaItemId, PlayerContext.KEY_RESUME_STATE, serialized);
+
+      if (!mediaItem.UserData.ContainsKey(PlayerContext.KEY_RESUME_STATE))
+        mediaItem.UserData.Add(PlayerContext.KEY_RESUME_STATE, "");
+      mediaItem.UserData[PlayerContext.KEY_RESUME_STATE] = serialized;
+
+      int playPercentage = 0;
+      double playDuration = 0;
+      if(TryGetPlayDuration(mediaItem, resumeState, out playPercentage, out playDuration))
+        await NotifyPlayback(mediaItem, playPercentage, playDuration);
+    }
+
+    protected static bool TryGetPlayDuration(MediaItem mediaItem, IResumeState resumeState, out int playPercentage, out double playDuration)
+    {
+      playPercentage = 100;
+      playDuration = 0;
+      PositionResumeState positionResume = resumeState as PositionResumeState;
+      if (positionResume != null)
+      {
+        TimeSpan resumePosition = positionResume.ResumePosition;
+        TimeSpan duration = TimeSpan.FromSeconds(0);
+        IList<MediaItemAspect> aspects;
+        if (mediaItem.Aspects.TryGetValue(VideoStreamAspect.ASPECT_ID, out aspects))
+        {
+          var aspect = aspects.First();
+          int? part = (int?)aspect[VideoStreamAspect.ATTR_VIDEO_PART];
+          int? partSet = (int?)aspect[VideoStreamAspect.ATTR_VIDEO_PART_SET];
+          long? dur = null;
+          if (!part.HasValue || part < 0)
+          {
+            dur = (long?)aspect[VideoStreamAspect.ATTR_DURATION];
+          }
+          else if (partSet.HasValue)
+          {
+            dur = aspects.Where(a => (int?)a[VideoStreamAspect.ATTR_VIDEO_PART_SET] == partSet &&
+            aspect[VideoStreamAspect.ATTR_DURATION] != null).Sum(a => (long)a[VideoStreamAspect.ATTR_DURATION]);
+          }
+          if (dur.HasValue)
+            duration = TimeSpan.FromSeconds(dur.Value);
+        }
+        else if (mediaItem.Aspects.TryGetValue(AudioAspect.ASPECT_ID, out aspects))
+        {
+          var aspect = aspects.First();
+          long? dur = aspect == null ? null : (long?)aspect[AudioAspect.ATTR_DURATION];
+          if (dur.HasValue)
+            duration = TimeSpan.FromSeconds(dur.Value);
+        }
+
+        if (duration.TotalSeconds > 0)
+        {
+          playPercentage = (int)(resumePosition.TotalSeconds * 100 / duration.TotalSeconds);
+          playDuration = resumePosition.TotalSeconds;
+        }
+        else
+        {
+          playPercentage = 0;
+          playDuration = 0;
+        }
+      }
+      if (playPercentage > 100)
+        playPercentage = 100;
+      return true;
+    }
+
+    protected static async Task NotifyPlayback(MediaItem mediaItem, int playPercentage, double playDuration)
+    {
+      ISettingsManager settingsManager = ServiceRegistration.Get<ISettingsManager>();
+      PlayerManagerSettings settings = settingsManager.Load<PlayerManagerSettings>();
+      bool watched = playPercentage >= settings.WatchedPlayPercentage;
+      if (watched)
+        playPercentage = 100;
+
+      IServerConnectionManager scm = ServiceRegistration.Get<IServerConnectionManager>();
+      IContentDirectory cd = scm.ContentDirectory;
+      if (cd != null)
+      {
+        IUserManagement userProfileDataManagement = ServiceRegistration.Get<IUserManagement>();
+        if (userProfileDataManagement.IsValidUser)
+        {
+          bool updatePlayDate = (watched || playDuration >= MINIMUM_WATCHED_SEC || playPercentage >= MINIMUM_WATCHED_PERCENT);
+          await cd.NotifyUserPlaybackAsync(userProfileDataManagement.CurrentUser.ProfileId, mediaItem.MediaItemId, playPercentage, updatePlayDate);
+        }
+        else
+        {
+          await cd.NotifyPlaybackAsync(mediaItem.MediaItemId, watched);
+        }
+      }
+
+      // Update loaded item also, so changes will be visible in GUI without reloading
+      if (!mediaItem.UserData.ContainsKey(UserDataKeysKnown.KEY_PLAY_PERCENTAGE))
+        mediaItem.UserData.Add(UserDataKeysKnown.KEY_PLAY_PERCENTAGE, "0");
+      mediaItem.UserData[UserDataKeysKnown.KEY_PLAY_PERCENTAGE] = UserDataKeysKnown.GetSortablePlayPercentageString(playPercentage);
+
+      if (watched)
+      {
+        // Update loaded item also, so changes will be visible in GUI without reloading
+        int currentPlayCount;
+        if (MediaItemAspect.TryGetAttribute(mediaItem.Aspects, MediaAspect.ATTR_PLAYCOUNT, 0, out currentPlayCount))
+        {
+          MediaItemAspect.SetAttribute(mediaItem.Aspects, MediaAspect.ATTR_PLAYCOUNT, ++currentPlayCount);
+        }
+
+        if (!mediaItem.UserData.ContainsKey(UserDataKeysKnown.KEY_PLAY_COUNT))
+          mediaItem.UserData.Add(UserDataKeysKnown.KEY_PLAY_COUNT, UserDataKeysKnown.GetSortablePlayCountString(0));
+        currentPlayCount = Convert.ToInt32(mediaItem.UserData[UserDataKeysKnown.KEY_PLAY_COUNT]);
+        currentPlayCount++;
+        mediaItem.UserData[UserDataKeysKnown.KEY_PLAY_COUNT] = UserDataKeysKnown.GetSortablePlayCountString(currentPlayCount);
+      }
+      ContentDirectoryMessaging.SendMediaItemChangedMessage(mediaItem, ContentDirectoryMessaging.MediaItemChangeType.Updated);
+    }
+
+    protected void HandlePlayerEnded(IPlayerSlotController psc)
+    {
+      IPlayerContext pc = PlayerContext.GetPlayerContext(psc);
+      if (pc == null || !pc.IsActive)
+        return;
+      if (!pc.NextItem())
+      {
+        if (pc.CloseWhenFinished)
+          pc.Close();
+        else
+          psc.Stop();
+        CheckMediaWorkflowStates_Async();
+      }
+    }
+
+    protected void HandlePlayerStopped(IPlayerSlotController psc)
+    {
+      IPlayerContext pc = PlayerContext.GetPlayerContext(psc);
+      if (pc == null || !pc.IsActive)
+        return;
+      // We get the player message asynchronously, so we have to check the state of the slot again to ensure
+      // we close the correct one
+      if (pc.CloseWhenFinished && pc.CurrentPlayer == null)
+        pc.Close();
+      CheckMediaWorkflowStates_Async();
+    }
+
+    protected void HandleRequestNextItem(IPlayerSlotController psc)
+    {
+      PlayerContext pc = PlayerContext.GetPlayerContext(psc);
+      if (pc == null || !pc.IsActive)
+        return;
+      pc.RequestNextItem_NoLock();
+    }
+
+    protected void HandleUpdatePlayerRoles(PlayerContext newCurrentPlayerContext, PlayerContext newAudioPlayerContext)
+    {
+      IPlayerManager playerManager = ServiceRegistration.Get<IPlayerManager>();
+      CurrentPlayerContext = newCurrentPlayerContext;
+      playerManager.AudioSlotController = newAudioPlayerContext.PlayerSlotController;
+    }
+
+    /// <summary>
+    /// Schedules an asynchronous call to <see cref="CheckMediaWorkflowStates_NoLock"/> at the global thread pool.
+    /// </summary>
+    protected void CheckMediaWorkflowStates_Async()
+    {
+      ServiceRegistration.Get<IThreadPool>().Add(new DoWorkHandler(CheckMediaWorkflowStates_NoLock), "PlayerContextManager: CheckMediaWorkflowStates");
+    }
+
+    /// <summary>
+    /// Gets the "currently playing" workflow state for the current player.
+    /// </summary>
+    /// <returns></returns>
+    protected Guid? GetPotentialCPStateId()
+    {
+      IPlayerContext currentPC = CurrentPlayerContext;
+      return currentPC == null ? new Guid?() : currentPC.CurrentlyPlayingWorkflowStateId;
+    }
+
+    /// <summary>
+    /// Gets the "fullscreen content" workflow state for the primary player.
+    /// </summary>
+    /// <returns></returns>
+    protected Guid? GetPotentialFSCStateId()
+    {
+      IPlayerContext primaryPC = PrimaryPlayerContext;
+      return primaryPC == null ? new Guid?() : primaryPC.FullscreenContentWorkflowStateId;
+    }
+
+    /// <summary>
+    /// Checks if our "currently playing" and "fullscreen content" states still fit to the
+    /// appropriate players, i.e. if we are in a "currently playing" state and the current player context was
+    /// changed, the workflow state will be adapted to match the new current player context's "currently playing" state.
+    /// The same check will happen for the primary player context and the "fullscreen content" state.
+    /// </summary>
+    /// <remarks>
+    /// This method must not be called when the player manager's lock is held.
+    /// </remarks>
+    protected void CheckMediaWorkflowStates_NoLock()
+    {
+      ISystemStateService sss = ServiceRegistration.Get<ISystemStateService>();
+      if (sss.CurrentState != SystemState.Running)
+        // Only automatically change workflow states in running state
+        return;
+      IWorkflowManager workflowManager = ServiceRegistration.Get<IWorkflowManager>();
+      workflowManager.StartBatchUpdateAsync();
+      ILogger log = ServiceRegistration.Get<ILogger>();
+      IPlayerManager playerManager = ServiceRegistration.Get<IPlayerManager>();
+      try
+      {
+        for (int i = 0; i < _playerWfStateInstances.Count; i++)
+        {
+          // Find the first workflow state of our cached player workflow states which doesn't fit any more
+          // and update to the new player workflow state of the same player workflow state type, if necessary.
+          PlayerWFStateInstance wfStateInstance = _playerWfStateInstances[i];
+          Guid? newStateId;
+          string stateName;
+          switch (wfStateInstance.WFStateType)
+          {
+            case PlayerWFStateType.CurrentlyPlaying:
+              newStateId = GetPotentialCPStateId();
+              stateName = "Currently Playing";
+              break;
+            case PlayerWFStateType.FullscreenContent:
+              newStateId = GetPotentialFSCStateId();
+              stateName = "Fullscreen Content";
+              break;
+            default:
+              throw new NotImplementedException(string.Format("No handler for player workflow state type '{0}'",
+                  wfStateInstance.WFStateType));
+          }
+          if (newStateId != wfStateInstance.WFStateId)
+          {
+            // Found the first player workflow state which doesn't fit any more
+            log.Debug("PlayerContextManager: {0} Workflow State '{1}' doesn't fit any more to the current situation. Leaving workflow state.",
+                stateName, wfStateInstance.WFStateId);
+            lock (playerManager.SyncObj)
+              // Remove all workflow states until the player workflow state which doesn't fit any more
+              _playerWfStateInstances.RemoveRange(i, _playerWfStateInstances.Count - i);
+            workflowManager.NavigatePopToStateAsync(wfStateInstance.WFStateId, true);
+            if (newStateId.HasValue)
+            {
+              log.Debug("PlayerContextManager: Auto-switching to new {0} Workflow State '{1}'",
+                  stateName, newStateId.Value);
+              workflowManager.NavigatePushAsync(newStateId.Value);
+            }
+            break;
+          }
+        }
+      }
+      finally
+      {
+        workflowManager.EndBatchUpdateAsync();
+      }
+    }
+
+    protected int FindIndexOfPlayerWFStateType(PlayerWFStateType type)
+    {
+      lock (SyncObj)
+        for (int i = 0; i < _playerWfStateInstances.Count; i++)
+        {
+          PlayerWFStateInstance wfStateInstance = _playerWfStateInstances[i];
+          if (wfStateInstance.WFStateType == type)
+            return i;
+        }
+      return -1;
+    }
+
+    protected PlayerContext GetPlayerContextInternal(int slotIndex)
+    {
+      IList<PlayerContext> pcs = GetPlayerContexts();
+      return pcs.Count <= slotIndex ? null : pcs[slotIndex];
+    }
+
+    protected void ClearPlayerContextsCache()
+    {
+      lock (SyncObj)
+        _playerContextsCache = null;
+    }
+
+    protected void CleanupPlayerContexts()
+    {
+      IPlayerManager playerManager = ServiceRegistration.Get<IPlayerManager>();
+      lock (playerManager.SyncObj)
+      {
+        IList<PlayerContext> rawPlayerContexts = playerManager.PlayerSlotControllers.Select(PlayerContext.GetPlayerContext).Where(
+                pc => pc != null && pc.IsActive).ToList();
+        if (rawPlayerContexts.Count > 0)
+        {
+          int numPrimaryPlayerContexts = rawPlayerContexts.Where(pc => pc.IsPrimaryPlayerContext).Count();
+          int numCurrentPlayerContexts = rawPlayerContexts.Where(pc => pc.IsCurrentPlayerContext).Count();
+          if (numPrimaryPlayerContexts == 0)
+            rawPlayerContexts[0].IsPrimaryPlayerContext = true;
+          if (numCurrentPlayerContexts == 0)
+            rawPlayerContexts[0].IsCurrentPlayerContext = true;
+        }
+        ClearPlayerContextsCache();
+      }
+    }
+
+    /// <summary>
+    /// Returns all active player contexts.
+    /// </summary>
+    /// <remarks>
+    /// This method is very performant and uses an internal cache for retrieving the player contexts list.
+    /// </remarks>
+    /// <returns>List of all active player contexts in ascending slot index order.</returns>
+    protected IList<PlayerContext> GetPlayerContexts()
+    {
+      IPlayerManager playerManager = ServiceRegistration.Get<IPlayerManager>();
+      lock (playerManager.SyncObj)
+      {
+        if (_playerContextsCache == null)
+        {
+          _playerContextsCache = playerManager.PlayerSlotControllers.Select(PlayerContext.GetPlayerContext).Where(
+                pc => pc != null && pc.IsActive).ToList();
+          // The primary player context flag in the player context is the master information. We must arrange our player contexts
+          // cache in an order according to that flag, i.e. we must revert our list if the primary player is at the second position.
+          if (_playerContextsCache.Count == 2 && _playerContextsCache[PlayerContextIndex.SECONDARY].IsPrimaryPlayerContext)
+            _playerContextsCache = _playerContextsCache.Reverse().ToList();
+        }
+        return _playerContextsCache;
+      }
+    }
+
+    protected IEnumerable<PlayerContext> GetPlayerContexts(Func<PlayerContext, int, bool> choiceDlgt)
+    {
+      int slotIndex = -1;
+      return GetPlayerContexts().Where(pc => choiceDlgt(pc, ++slotIndex));
+    }
+
+    protected void ForEach(Action<PlayerContext, int> action)
+    {
+      int slotIndex = -1;
+      foreach (PlayerContext pc in GetPlayerContexts())
+        action(pc, ++slotIndex);
+    }
+
+    public int IndexOf(Func<PlayerContext, int, bool> func)
+    {
+      int slotIndex = -1;
+      if (GetPlayerContexts().Any(pc => func(pc, ++slotIndex)))
+        return slotIndex;
+      return -1;
+    }
+
+    protected IOpenPlayerStrategy GetOpenPlayerStrategy()
+    {
+      ISettingsManager settingsManager = ServiceRegistration.Get<ISettingsManager>();
+      PlayerContextManagerSettings settings = settingsManager.Load<PlayerContextManagerSettings>();
+      string openPlayerStrategyTypeName = settings.OpenPlayerStrategyTypeName;
+      try
+      {
+        if (!string.IsNullOrEmpty(openPlayerStrategyTypeName))
+        {
+          Type strategyType = Type.GetType(openPlayerStrategyTypeName);
+          if (strategyType == null)
+            return new Default();
+          ConstructorInfo ci = strategyType.GetConstructor(new Type[] {});
+          return (IOpenPlayerStrategy) ci.Invoke(new object[] {});
+        }
+      }
+      catch (Exception e)
+      {
+        ServiceRegistration.Get<ILogger>().Warn("PlayerContextManager: Unable to load open player strategy type '{0}'", e, openPlayerStrategyTypeName);
+      }
+      return new Default();
+    }
+
+    protected bool IsPlayerOfTypePresent<T>()
+    {
+      return GetPlayerContexts((pc, slotIndex) => pc.CurrentPlayer is T).Any();
+    }
+
+    protected void SetCurrentPlayerContext(Func<PlayerContext, int, bool> selector)
+    {
+        bool changed = false;
+        IPlayerContext newCurrentPlayerContext = null;
+        ForEach((pc, slotIndex) =>
+          {
+            bool newVal = selector(pc, slotIndex);
+            if (pc.IsCurrentPlayerContext != newVal)
+            {
+              changed = true;
+              pc.IsCurrentPlayerContext = newVal;
+            }
+          });
+          if (!changed)
+            return;
+          CleanupPlayerContexts();
+          CheckMediaWorkflowStates_Async();
+          PlayerContextManagerMessaging.SendPlayerContextManagerMessage(PlayerContextManagerMessaging.MessageType.CurrentPlayerChanged, newCurrentPlayerContext);
+    }
+
+    #region IDisposable implementation
+
+    public void Dispose()
+    {
+      UnsubscribeFromMessages();
+      ClearPlayerContextsCache();
+    }
+
+    #endregion
+
+    #region IPlayerContextManager implementation
+
+    // Returns the player manager's synchronization object; depending on if we already have a local reference to the
+    // player manager, we will request the sync object's reference on the player manager itself or we use this property.
+    public object SyncObj
+    {
+      get
+      {
+        IPlayerManager playerManager = ServiceRegistration.Get<IPlayerManager>();
+        return playerManager.SyncObj;
+      }
+    }
+
+    public IList<IPlayerContext> PlayerContexts
+    {
+      get { return GetPlayerContexts().OfType<IPlayerContext>().ToList(); }
+    }
+
+    public bool IsAudioContextActive
+    {
+      get { return IsPlayerOfTypePresent<IAudioPlayer>(); }
+    }
+
+    public bool IsVideoContextActive
+    {
+      get { return IsPlayerOfTypePresent<IVideoPlayer>(); }
+    }
+
+    public bool IsPipActive
+    {
+      get
+      {
+        PlayerContext secondaryPC = GetPlayerContextInternal(PlayerContextIndex.SECONDARY);
+        IPlayer secondaryPlayer = secondaryPC == null ? null : secondaryPC.CurrentPlayer;
+        return secondaryPlayer is IImagePlayer || secondaryPlayer is IVideoPlayer;
+      }
+    }
+
+    public bool IsCurrentlyPlayingWorkflowStateActive
+    {
+      get { return FindIndexOfPlayerWFStateType(PlayerWFStateType.CurrentlyPlaying) != -1; }
+    }
+
+    public bool IsFullscreenContentWorkflowStateActive
+    {
+      get { return FindIndexOfPlayerWFStateType(PlayerWFStateType.FullscreenContent) != -1; }
+    }
+
+    public IPlayerContext CurrentPlayerContext
+    {
+      get { return GetPlayerContexts((pc, index) => pc.IsCurrentPlayerContext).FirstOrDefault(); }
+      set { SetCurrentPlayerContext((pc, slotIndex) => pc == value); }
+    }
+
+    public IPlayerContext PrimaryPlayerContext
+    {
+      get { return GetPlayerContexts().FirstOrDefault(pc => pc.IsPrimaryPlayerContext); }
+    }
+
+    public IPlayerContext SecondaryPlayerContext
+    {
+      get { return GetPlayerContexts().FirstOrDefault(pc => !pc.IsPrimaryPlayerContext); }
+    }
+
+    public int CurrentPlayerIndex
+    {
+      get
+      {
+        lock (SyncObj)
+          return IndexOf((pc, index) => pc.IsCurrentPlayerContext);
+      }
+      set { SetCurrentPlayerContext((pc, slotIndex) => slotIndex == value); }
+    }
+
+    public int NumActivePlayerContexts
+    {
+      get { return GetPlayerContexts().Count(); }
+    }
+
+    public IPlayer this[int slotIndex]
+    {
+      get
+      {
+        lock (SyncObj)
+        {
+          PlayerContext pc = GetPlayerContextInternal(slotIndex);
+          return pc == null ? null : pc.CurrentPlayer;
+        }
+      }
+    }
+
+    public void Shutdown()
+    {
+      IPlayerManager playerManager = ServiceRegistration.Get<IPlayerManager>();
+      ForEach((pc, slotIndex) =>
+        {
+          IPlayerSlotController psc = pc.Revoke();
+          if (psc != null)
+            playerManager.CloseSlot(psc);
+        });
+      UnsubscribeFromMessages();
+    }
+
+    public IPlayerContext OpenAudioPlayerContext(Guid mediaModuleId, string name, bool concurrentVideo, Guid currentlyPlayingWorkflowStateId,
+        Guid fullscreenContentWorkflowStateId)
+    {
+      IOpenPlayerStrategy strategy = GetOpenPlayerStrategy();
+      IPlayerManager playerManager = ServiceRegistration.Get<IPlayerManager>();
+      lock (playerManager.SyncObj)
+      {
+        int currentPlayerSlotIndex;
+        IPlayerSlotController slotController = strategy.PrepareAudioPlayerSlotController(playerManager, this, concurrentVideo, out currentPlayerSlotIndex);
+        slotController.Closed += OnPlayerSlotControllerClosed;
+        IPlayerContext result = new PlayerContext(slotController, mediaModuleId, name, AVType.Audio, currentlyPlayingWorkflowStateId, fullscreenContentWorkflowStateId);
+        CleanupPlayerContexts();
+        IList<IPlayerContext> playerContexts = PlayerContexts;
+        int lastPlayerContextIndex = playerContexts.Count - 1;
+        if (currentPlayerSlotIndex > lastPlayerContextIndex)
+          currentPlayerSlotIndex = lastPlayerContextIndex;
+        PlayerContextManagerMessaging.SendUpdatePlayerRolesMessage(playerContexts[currentPlayerSlotIndex], playerContexts[lastPlayerContextIndex]);
+        return result;
+      }
+    }
+
+    public IPlayerContext OpenVideoPlayerContext(Guid mediaModuleId, string name, PlayerContextConcurrencyMode concurrencyMode,
+        Guid currentlyPlayingWorkflowStateId, Guid fullscreenContentWorkflowStateId)
+    {
+      IOpenPlayerStrategy strategy = GetOpenPlayerStrategy();
+      IPlayerManager playerManager = ServiceRegistration.Get<IPlayerManager>();
+      lock (playerManager.SyncObj)
+      {
+        int audioPlayerSlotIndex;
+        int currentPlayerSlotIndex;
+        bool makePrimaryPlayer;
+        IPlayerSlotController slotController = strategy.PrepareVideoPlayerSlotController(playerManager, this, concurrencyMode,
+            out makePrimaryPlayer, out audioPlayerSlotIndex, out currentPlayerSlotIndex);
+        slotController.Closed += OnPlayerSlotControllerClosed;
+        if (makePrimaryPlayer)
+        {
+          PlayerContext oldPrimaryPC = GetPlayerContextInternal(PlayerContextIndex.PRIMARY);
+          if (oldPrimaryPC != null)
+            oldPrimaryPC.IsPrimaryPlayerContext = false;
+        }
+        PlayerContext result = new PlayerContext(slotController, mediaModuleId, name, AVType.Video, currentlyPlayingWorkflowStateId, fullscreenContentWorkflowStateId);
+        if (makePrimaryPlayer)
+          result.IsPrimaryPlayerContext = true;
+        CleanupPlayerContexts();
+        IList<IPlayerContext> playerContexts = PlayerContexts;
+        int lastPlayerContextIndex = playerContexts.Count - 1;
+        if (currentPlayerSlotIndex > lastPlayerContextIndex)
+          currentPlayerSlotIndex = lastPlayerContextIndex;
+        if (audioPlayerSlotIndex > lastPlayerContextIndex)
+          audioPlayerSlotIndex = lastPlayerContextIndex;
+        PlayerContextManagerMessaging.SendUpdatePlayerRolesMessage(playerContexts[currentPlayerSlotIndex], playerContexts[audioPlayerSlotIndex]);
+        return result;
+      }
+    }
+
+    public IEnumerable<IPlayerContext> GetPlayerContextsByMediaModuleId(Guid mediaModuleId)
+    {
+      lock (SyncObj)
+      {
+        return GetPlayerContexts((pc, slotIndex) => pc.MediaModuleId == mediaModuleId).OfType<IPlayerContext>();
+      }
+    }
+
+    public IEnumerable<IPlayerContext> GetPlayerContextsByAVType(AVType avType)
+    {
+      lock (SyncObj)
+      {
+        return GetPlayerContexts((pc, slotIndex) => pc.AVType == avType).OfType<IPlayerContext>();
+      }
+    }
+
+    public void CloseAllPlayerContexts()
+    {
+      foreach (PlayerContext playerContext in GetPlayerContexts().Reverse())
+        playerContext.Close();
+    }
+
+    public void ShowCurrentlyPlaying(bool asynchronously)
+    {
+      Guid currentlyPlayingStateId;
+      lock (SyncObj)
+      {
+        if (IsCurrentlyPlayingWorkflowStateActive)
+          return;
+        IPlayerContext pc = CurrentPlayerContext;
+        if (pc == null)
+          return;
+        currentlyPlayingStateId = pc.CurrentlyPlayingWorkflowStateId;
+      }
+      IWorkflowManager workflowManager = ServiceRegistration.Get<IWorkflowManager>();
+      if (asynchronously)
+        workflowManager.NavigatePushAsync(currentlyPlayingStateId);
+      else
+        workflowManager.NavigatePush(currentlyPlayingStateId);
+      // TODO: Would be good if we could wait for the CP screen to be shown. But to achieve that, we need the ScreenManager to send
+      // a message when a screen change has completed.
+    }
+
+    public void ShowFullscreenContent(bool asynchronously)
+    {
+      Guid fullscreenContentStateId;
+      lock (SyncObj)
+      {
+        if (IsFullscreenContentWorkflowStateActive)
+          return;
+        IPlayerContext pc = PrimaryPlayerContext;
+        if (pc == null)
+          return;
+        fullscreenContentStateId = pc.FullscreenContentWorkflowStateId;
+      }
+      IWorkflowManager workflowManager = ServiceRegistration.Get<IWorkflowManager>();
+      if (asynchronously)
+        workflowManager.NavigatePushAsync(fullscreenContentStateId);
+      else
+        workflowManager.NavigatePush(fullscreenContentStateId);
+      // TODO: Would be good if we could wait for the FSC screen to be shown. But to achieve that, we need the ScreenManager to send
+      // a message when a screen change has completed.
+    }
+
+    public AVType GetTypeOfMediaItem(MediaItem item)
+    {
+      // No locking necessary
+      if (item.Aspects.ContainsKey(VideoAspect.Metadata.AspectId) ||
+          item.Aspects.ContainsKey(ImageAspect.Metadata.AspectId))
+        return AVType.Video;
+      if (item.Aspects.ContainsKey(AudioAspect.Metadata.AspectId))
+        return AVType.Audio;
+      return AVType.None;
+    }
+
+    public IPlayerContext GetPlayerContext(PlayerChoice player)
+    {
+      lock (SyncObj)
+      {
+        switch (player)
+        {
+          case PlayerChoice.PrimaryPlayer:
+            return GetPlayerContextInternal(PlayerContextIndex.PRIMARY);
+          case PlayerChoice.SecondaryPlayer:
+            return GetPlayerContextInternal(PlayerContextIndex.SECONDARY);
+          case PlayerChoice.CurrentPlayer:
+            return CurrentPlayerContext;
+          case PlayerChoice.NotCurrentPlayer:
+            return GetPlayerContexts((pc, slotIndex) => !pc.IsCurrentPlayerContext).FirstOrDefault();
+          default:
+            ServiceRegistration.Get<ILogger>().Warn("PlayerContextManager.GetPlayerContext: No handler implemented for PlayerChoice enum value '" + player + "'");
+            return null;
+        }
+      }
+    }
+
+    public IPlayerContext GetPlayerContext(int slotIndex)
+    {
+      return GetPlayerContextInternal(slotIndex);
+    }
+
+    public ICollection<AudioStreamDescriptor> GetAvailableAudioStreams(out AudioStreamDescriptor currentAudioStream)
+    {
+      currentAudioStream = null;
+      ICollection<AudioStreamDescriptor> result = new List<AudioStreamDescriptor>();
+      foreach(IPlayerContext playerContext in GetPlayerContexts())
+      {
+        AudioStreamDescriptor current;
+        CollectionUtils.AddAll(result, playerContext.GetAudioStreamDescriptors(out current));
+        IPlayerSlotController psc = playerContext.PlayerSlotController;
+        if (psc != null && psc.IsAudioSlot)
+          currentAudioStream = current;
+      }
+      return result;
+    }
+
+    public bool SetAudioStream(AudioStreamDescriptor stream)
+    {
+      IPlayerManager playerManager = ServiceRegistration.Get<IPlayerManager>();
+      IPlayerContext playerContext = stream.PlayerContext;
+      lock (playerManager.SyncObj)
+      {
+        if (!playerContext.IsActive)
+          return false;
+        IPlayer player = playerContext.CurrentPlayer;
+        if (player == null || player.Name != stream.PlayerName)
+          return false;
+        IVideoPlayer videoPlayer = player as IVideoPlayer;
+        if (videoPlayer != null)
+          videoPlayer.SetAudioStream(stream.AudioStreamName);
+        playerManager.AudioSlotController = playerContext.PlayerSlotController;
+        return true;
+      }
+    }
+
+    public void Stop()
+    {
+      IPlayerContext playerContext = CurrentPlayerContext;
+      if (playerContext == null)
+        return;
+      playerContext.Stop();
+    }
+
+    public void Pause()
+    {
+      IPlayerContext playerContext = CurrentPlayerContext;
+      if (playerContext == null)
+        return;
+      playerContext.Pause();
+    }
+
+    public void Play()
+    {
+      IPlayerContext playerContext = CurrentPlayerContext;
+      if (playerContext == null)
+        return;
+      playerContext.Play();
+    }
+
+    public void TogglePlayPause()
+    {
+      IPlayerContext playerContext = CurrentPlayerContext;
+      if (playerContext == null)
+        return;
+      playerContext.TogglePlayPause();
+    }
+
+    public void Restart()
+    {
+      IPlayerContext playerContext = CurrentPlayerContext;
+      if (playerContext == null)
+        return;
+      playerContext.Restart();
+    }
+
+    public void SeekForward()
+    {
+      IPlayerContext playerContext = CurrentPlayerContext;
+      if (playerContext == null)
+        return;
+      playerContext.SeekForward();
+    }
+
+    public void SeekBackward()
+    {
+      IPlayerContext playerContext = CurrentPlayerContext;
+      if (playerContext == null)
+        return;
+      playerContext.SeekBackward();
+    }
+
+    public bool PreviousItem()
+    {
+      IPlayerContext playerContext = CurrentPlayerContext;
+      if (playerContext == null)
+        return false;
+      return playerContext.PreviousItem();
+    }
+
+    public bool NextItem()
+    {
+      IPlayerContext playerContext = CurrentPlayerContext;
+      if (playerContext == null)
+        return false;
+      return playerContext.NextItem();
+    }
+
+    public void ToggleCurrentPlayer()
+    {
+      lock (SyncObj)
+        CurrentPlayerIndex = 1 - CurrentPlayerIndex;
+      CleanupPlayerContexts();
+    }
+
+    public void SwitchPipPlayers()
+    {
+      lock (SyncObj)
+      {
+        IList<PlayerContext> pcs = GetPlayerContexts();
+        if (pcs.Count < 2)
+          // We don't have enough active slots to switch
+          return;
+        PlayerContext first = pcs[0];
+        PlayerContext second = pcs[1];
+        first.IsPrimaryPlayerContext = !first.IsPrimaryPlayerContext;
+        second.IsPrimaryPlayerContext = !second.IsPrimaryPlayerContext;
+        ClearPlayerContextsCache();
+        // Audio and Current player change their index automatically as the information is stored in the player context instance itself
+        PlayerContextManagerMessaging.SendPlayerContextManagerMessage(PlayerContextManagerMessaging.MessageType.PlayerSlotsChanged);
+      }
+    }
+
+    #endregion
+  }
+}