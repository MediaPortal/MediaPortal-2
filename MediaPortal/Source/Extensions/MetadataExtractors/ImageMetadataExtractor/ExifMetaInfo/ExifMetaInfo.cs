#region Copyright (C) 2007-2020 Team MediaPortal

/*
    Copyright (C) 2007-2020 Team MediaPortal
    http://www.team-mediaportal.com

    This file is part of MediaPortal 2

    MediaPortal 2 is free software: you can redistribute it and/or modify
    it under the terms of the GNU General Public License as published by
    the Free Software Foundation, either version 3 of the License, or
    (at your option) any later version.

    MediaPortal 2 is distributed in the hope that it will be useful,
    but WITHOUT ANY WARRANTY; without even the implied warranty of
    MERCHANTABILITY or FITNESS FOR A PARTICULAR PURPOSE. See the
    GNU General Public License for more details.

    You should have received a copy of the GNU General Public License
    along with MediaPortal 2. If not, see <http://www.gnu.org/licenses/>.
*/

#endregion

using System;
using System.Drawing;
using System.IO;
using System.Linq;
using FreeImageAPI;
using FreeImageAPI.Metadata;
using FreeImageLib;
using MediaPortal.Common.ResourceAccess;

namespace MediaPortal.Extensions.MetadataExtractors.ImageMetadataExtractor.ExifMetaInfo
{
  /// <summary>
  /// ExifMetaInfo class is used to extract EXIF information from images.
  /// </summary>
  public class ExifMetaInfo : IDisposable
  {
    #region Variables

    private uint? _pixXDim;
    private uint? _pixYDim;
    private string _equipMake = string.Empty;
    private string _equipModel = string.Empty;
    private string _imageDescription = string.Empty;
    private string _copyright = string.Empty;
    private DateTime? _dtOrig = null;
    private DateTime? _dtDigitized = null;
    private MetadataModel.ExifImageOrientation? _orientation;
    private double? _focalLength = null;
    private double? _fNumber = null;
    private string _exposureTime = null;
    private double? _exposureBias = null;
    private string _isoSpeed = string.Empty;
    private bool _flashFired;
    private string _flashMode = string.Empty;
    private MeteringMode _meteringMode = MeteringMode.Unknown;
    private Bitmap _thumbImage;
    private double? _longitude;
    private double? _latitude;

    #endregion

    #region Properties

    /// <summary>
    /// Returns the width of image.
    /// </summary>
    public uint? PixXDim { get { return _pixXDim; } }

    /// <summary>
    /// Returns the height of image.
    /// </summary>
    public uint? PixYDim { get { return _pixYDim; } }

    /// <summary>
    /// Returns the make of camera.
    /// </summary>
    public string EquipMake { get { return _equipMake; } }

    /// <summary>
    /// Returns the model of camera.
    /// </summary>
    public string EquipModel { get { return _equipModel; } }

    /// <summary>
    /// Returns the description of image.
    /// </summary>
    public string ImageDescription { get { return _imageDescription; } }

    /// <summary>
    /// Returns the copyright of image.
    /// </summary>
    public string Copyright { get { return _copyright; } }

    /// <summary>
    /// Returns the rotation of image.
    /// </summary>
    public MetadataModel.ExifImageOrientation? OrientationType { get { return _orientation; } }

    ///<summary>
    ///Date and time when the original image data was generated. For a DSC, the date and time when the image was taken. 
    ///</summary>
    public DateTime? OriginalDate { get { return _dtOrig; } }

    ///<summary>
    ///Date and time when the image was stored as digital data. If, for example, an image was captured by DSC and at the same time the file was recorded, then DateTimeOriginal and DateTimeDigitized will have the same contents.
    ///</summary>
    public DateTime? DigitizedDate { get { return _dtDigitized; } }

    ///<summary>
    ///Actual focal length, in millimeters, of the lens. Conversion is not made to the focal length of a 35 millimeter film camera.
    ///</summary>						
    public double? FocalLength { get { return _focalLength; } }

    ///<summary>
    ///F number.
    ///</summary>						
    public double? FNumber { get { return _fNumber; } }

    ///<summary>
    ///Exposure Time.
    ///</summary>						
    public string ExposureTime { get { return _exposureTime; } }

    /// <summary>
    /// Exposure Bias.
    /// </summary>
    public double? ExposureBias { get { return _exposureBias; } }

    /// <summary>
    /// ISO speed rating.
    /// </summary>
    public string ISOSpeed { get { return _isoSpeed; } }

    /// <summary>
    /// Flash mode.
    /// </summary>
    public string FlashMode { get { return _flashMode; } }

    /// <summary>
    /// True if flash fired.
    /// </summary>
    public bool FlashFired { get { return _flashFired; } }

    /// <summary>
    /// Metering mode.
    /// </summary>
    public MeteringMode MeteringMode { get { return _meteringMode; } }

    /// <summary>
    /// Embedded thumbnail image.
    /// </summary>
    public Bitmap ThumbImage { get { return _thumbImage; } }

    /// <summary>
    /// Gets the GPS latitude.
    /// </summary>
    public double? Latitude { get { return _latitude; } }

    /// <summary>
    /// Gets the GPS longitude.
    /// </summary>
    public double? Longitude { get { return _longitude; } }

    #endregion

    #region Constructor

    /// <summary>
    /// Creates an ExifMetaInfo class by reading a local file.
    /// </summary>
    /// <param name="filename"></param>
    public ExifMetaInfo(string filename)
    {
      ReadMetaInfo(filename);
    }

    /// <summary>
    /// Creates an ExifMetaInfo class by reading a Stream from IResourceAccessor.OpenRead().
    /// </summary>
    /// <param name="mediaItemAccessor"></param>
    public ExifMetaInfo(IFileSystemResourceAccessor mediaItemAccessor)
    {
      ReadMetaInfo(mediaItemAccessor);
    }

    /// <summary>
    /// Creates an ExifMetaInfo class by reading a Stream.
    /// </summary>
    /// <param name="mediaStream"></param>
    public ExifMetaInfo(Stream mediaStream)
    {
      ReadMetaInfo(mediaStream);
    }

    #endregion


    private void ReadMetaInfo(IFileSystemResourceAccessor mediaItemAccessor)
    {
      using (Stream mediaStream = mediaItemAccessor.OpenRead())
        ReadMetaInfo(mediaStream);
    }

    private void ReadMetaInfo(string filename)
    {
      using (FileStream fs = File.OpenRead(filename))
        ReadMetaInfo(fs);
    }

    private void ReadMetaInfo(Stream mediaStream)
    {
      const int FIF_LOAD_NOPIXELS = 32768;
      FIBITMAP dib = new FIBITMAP();
      try
      {
<<<<<<< HEAD
=======
        // Check if FreeImage is available
        if (!FreeImageInit.IsAvailable())
          throw new Exception("FreeImage is not available!");

>>>>>>> 83eebeea
        // Load the image from stream, try to read headers only, without decoding
        dib = FreeImage.LoadFromStream(mediaStream, (FREE_IMAGE_LOAD_FLAGS)FIF_LOAD_NOPIXELS);
        if (dib.IsNull)
          throw new Exception("FreeImage could not load image");

        FillProperties(dib);
      }
      catch
      { }
      finally
      {
        mediaStream.Close();
        FreeImage.UnloadEx(ref dib);
      }
    }

    private void FillProperties(FIBITMAP dib)
    {
      // Create a wrapper for all metadata the image contains
      ImageMetadata iMetadata = new ImageMetadata(dib);

      var main = ((MDM_EXIF_MAIN) iMetadata[FREE_IMAGE_MDMODEL.FIMD_EXIF_MAIN]);
      var exif = ((MDM_EXIF_EXIF) iMetadata[FREE_IMAGE_MDMODEL.FIMD_EXIF_EXIF]);
      _equipMake = SafeTrim(main.Make);
      _equipModel = SafeTrim(main.EquipmentModel);
      _imageDescription = SafeTrim(main.ImageDescription);
      _copyright = SafeJoin(main.Copyright);
      _dtOrig = exif.DateTimeOriginal;
      _dtDigitized = exif.DateTimeDigitized;
      _focalLength = exif.FocalLength;
      _fNumber = exif.FNumber;
      if (exif.ExposureTime.HasValue)
        _exposureTime = string.Format("{0}/{1}", exif.ExposureTime.Value.Numerator, exif.ExposureTime.Value.Denominator);

      _exposureBias = exif.ExposureBiasValue;
      _isoSpeed = exif.ISOSpeedRatings != null ? exif.ISOSpeedRatings[0].ToString() : null;
      _orientation = main.Orientation;
      _pixXDim = exif.PixelXDimension;
      _pixYDim = exif.PixelYDimension;
      _flashFired = exif.Flash.HasValue && (exif.Flash.Value & 1) == 1;
      if (exif.Flash.HasValue)
        FillFlashModeResult(exif.Flash.Value);
      _meteringMode = (MeteringMode) (exif.MeteringMode.HasValue ? exif.MeteringMode.Value : 0);

      TryParseGPS(iMetadata, out _latitude, out _longitude);
    }

    private bool TryParseGPS(ImageMetadata iMetadata, out double? latitude, out double? longitude)
    {
      MDM_EXIF_GPS gps = (MDM_EXIF_GPS) iMetadata[FREE_IMAGE_MDMODEL.FIMD_EXIF_GPS];

      double? lonValue = ToDecimalDegree(gps.Longitude);
      if (lonValue.HasValue && gps.LongitudeDirection != null && gps.LongitudeDirection == MetadataModel.LongitudeType.West)
        lonValue *= -1;

      double? latValue = ToDecimalDegree(gps.Latitude);
      if (latValue.HasValue && gps.Latitude != null && gps.LatitudeDirection == MetadataModel.LatitudeType.South)
        latValue *= -1;

      latitude = latValue;
      longitude = lonValue;
      return latitude.HasValue && longitude.HasValue;
    }

    private string SafeTrim(string exifString)
    {
      if (string.IsNullOrWhiteSpace(exifString))
        return null;
      return exifString.Trim();
    }

    private string SafeJoin(string[] list)
    {
      if (list == null)
        return null;

      return list.Select(SafeTrim).Aggregate((a, b) => string.Format("{0}; {1}", a, b));
    }

    private double? ToDecimalDegree(FIURational[] vals)
    {
      if (vals != null && vals.Length == 3)
        return vals[0] + (vals[1] / 60) + (vals[2] / 3600);
      return null;
    }

    // TODO: Implement enum for FlashMode and return that enum, implement translation function for that enum to a string.
    private void FillFlashModeResult(uint data)
    {
      switch (data)
      {
        case 0x0: _flashMode = "Flash did not fire";
          break;
        case 0x1: _flashMode = "Flash fired";
          break;
        case 0x5: _flashMode = "Strobe return light not detected";
          break;
        case 0x7: _flashMode = "Strobe return light detected";
          break;
        case 0x9: _flashMode = "Flash fired, compulsory flash mode";
          break;
        case 0xD: _flashMode = "Flash fired, compulsory flash mode, return light not detected";
          break;
        case 0xF: _flashMode = "Flash fired, compulsory flash mode, return light detected";
          break;
        case 0x10: _flashMode = "Flash did not fire, compulsory flash mode";
          break;
        case 0x18: _flashMode = "Flash did not fire, auto mode";
          break;
        case 0x19: _flashMode = "Flash fired, auto mode";
          break;
        case 0x1d: _flashMode = "Flash fired, auto mode, return light not detected";
          break;
        case 0x1f: _flashMode = "Flash fired, auto mode, return light detected";
          break;
        case 0x20: _flashMode = "No flash function";
          break;
        case 0x41: _flashMode = "Flash fired, red-eye reduction mode";
          break;
        case 0x45: _flashMode = "Flash fired, red-eye reduction mode, return light not detected";
          break;
        case 0x47: _flashMode = "Flash fired, red-eye reduction mode, return light detected";
          break;
        case 0x49: _flashMode = "Flash fired, compulsory flash mode, red-eye reduction mode";
          break;
        case 0x4d: _flashMode = "Flash fired, compulsory flash mode, red-eye reduction mode, return light not detected";
          break;
        case 0x4f: _flashMode = "Flash fired, compulsory flash mode, red-eye reduction mode, return light detected";
          break;
        case 0x59: _flashMode = "Flash fired, auto mode, red-eye reduction mode";
          break;
        case 0x5d: _flashMode = "Flash fired, auto mode, return light not detected, red-eye reduction mode";
          break;
        case 0x5f: _flashMode = "Flash fired, auto mode, return light detected, red-eye reduction mode";
          break;
      }
    }
    public void Dispose()
    {
      if (_thumbImage != null)
        _thumbImage.Dispose();
      _thumbImage = null;
    }
  }
}
<|MERGE_RESOLUTION|>--- conflicted
+++ resolved
@@ -1,371 +1,364 @@
-#region Copyright (C) 2007-2020 Team MediaPortal
-
-/*
-    Copyright (C) 2007-2020 Team MediaPortal
-    http://www.team-mediaportal.com
-
-    This file is part of MediaPortal 2
-
-    MediaPortal 2 is free software: you can redistribute it and/or modify
-    it under the terms of the GNU General Public License as published by
-    the Free Software Foundation, either version 3 of the License, or
-    (at your option) any later version.
-
-    MediaPortal 2 is distributed in the hope that it will be useful,
-    but WITHOUT ANY WARRANTY; without even the implied warranty of
-    MERCHANTABILITY or FITNESS FOR A PARTICULAR PURPOSE. See the
-    GNU General Public License for more details.
-
-    You should have received a copy of the GNU General Public License
-    along with MediaPortal 2. If not, see <http://www.gnu.org/licenses/>.
-*/
-
-#endregion
-
-using System;
-using System.Drawing;
-using System.IO;
-using System.Linq;
-using FreeImageAPI;
-using FreeImageAPI.Metadata;
-using FreeImageLib;
-using MediaPortal.Common.ResourceAccess;
-
-namespace MediaPortal.Extensions.MetadataExtractors.ImageMetadataExtractor.ExifMetaInfo
-{
-  /// <summary>
-  /// ExifMetaInfo class is used to extract EXIF information from images.
-  /// </summary>
-  public class ExifMetaInfo : IDisposable
-  {
-    #region Variables
-
-    private uint? _pixXDim;
-    private uint? _pixYDim;
-    private string _equipMake = string.Empty;
-    private string _equipModel = string.Empty;
-    private string _imageDescription = string.Empty;
-    private string _copyright = string.Empty;
-    private DateTime? _dtOrig = null;
-    private DateTime? _dtDigitized = null;
-    private MetadataModel.ExifImageOrientation? _orientation;
-    private double? _focalLength = null;
-    private double? _fNumber = null;
-    private string _exposureTime = null;
-    private double? _exposureBias = null;
-    private string _isoSpeed = string.Empty;
-    private bool _flashFired;
-    private string _flashMode = string.Empty;
-    private MeteringMode _meteringMode = MeteringMode.Unknown;
-    private Bitmap _thumbImage;
-    private double? _longitude;
-    private double? _latitude;
-
-    #endregion
-
-    #region Properties
-
-    /// <summary>
-    /// Returns the width of image.
-    /// </summary>
-    public uint? PixXDim { get { return _pixXDim; } }
-
-    /// <summary>
-    /// Returns the height of image.
-    /// </summary>
-    public uint? PixYDim { get { return _pixYDim; } }
-
-    /// <summary>
-    /// Returns the make of camera.
-    /// </summary>
-    public string EquipMake { get { return _equipMake; } }
-
-    /// <summary>
-    /// Returns the model of camera.
-    /// </summary>
-    public string EquipModel { get { return _equipModel; } }
-
-    /// <summary>
-    /// Returns the description of image.
-    /// </summary>
-    public string ImageDescription { get { return _imageDescription; } }
-
-    /// <summary>
-    /// Returns the copyright of image.
-    /// </summary>
-    public string Copyright { get { return _copyright; } }
-
-    /// <summary>
-    /// Returns the rotation of image.
-    /// </summary>
-    public MetadataModel.ExifImageOrientation? OrientationType { get { return _orientation; } }
-
-    ///<summary>
-    ///Date and time when the original image data was generated. For a DSC, the date and time when the image was taken. 
-    ///</summary>
-    public DateTime? OriginalDate { get { return _dtOrig; } }
-
-    ///<summary>
-    ///Date and time when the image was stored as digital data. If, for example, an image was captured by DSC and at the same time the file was recorded, then DateTimeOriginal and DateTimeDigitized will have the same contents.
-    ///</summary>
-    public DateTime? DigitizedDate { get { return _dtDigitized; } }
-
-    ///<summary>
-    ///Actual focal length, in millimeters, of the lens. Conversion is not made to the focal length of a 35 millimeter film camera.
-    ///</summary>						
-    public double? FocalLength { get { return _focalLength; } }
-
-    ///<summary>
-    ///F number.
-    ///</summary>						
-    public double? FNumber { get { return _fNumber; } }
-
-    ///<summary>
-    ///Exposure Time.
-    ///</summary>						
-    public string ExposureTime { get { return _exposureTime; } }
-
-    /// <summary>
-    /// Exposure Bias.
-    /// </summary>
-    public double? ExposureBias { get { return _exposureBias; } }
-
-    /// <summary>
-    /// ISO speed rating.
-    /// </summary>
-    public string ISOSpeed { get { return _isoSpeed; } }
-
-    /// <summary>
-    /// Flash mode.
-    /// </summary>
-    public string FlashMode { get { return _flashMode; } }
-
-    /// <summary>
-    /// True if flash fired.
-    /// </summary>
-    public bool FlashFired { get { return _flashFired; } }
-
-    /// <summary>
-    /// Metering mode.
-    /// </summary>
-    public MeteringMode MeteringMode { get { return _meteringMode; } }
-
-    /// <summary>
-    /// Embedded thumbnail image.
-    /// </summary>
-    public Bitmap ThumbImage { get { return _thumbImage; } }
-
-    /// <summary>
-    /// Gets the GPS latitude.
-    /// </summary>
-    public double? Latitude { get { return _latitude; } }
-
-    /// <summary>
-    /// Gets the GPS longitude.
-    /// </summary>
-    public double? Longitude { get { return _longitude; } }
-
-    #endregion
-
-    #region Constructor
-
-    /// <summary>
-    /// Creates an ExifMetaInfo class by reading a local file.
-    /// </summary>
-    /// <param name="filename"></param>
-    public ExifMetaInfo(string filename)
-    {
-      ReadMetaInfo(filename);
-    }
-
-    /// <summary>
-    /// Creates an ExifMetaInfo class by reading a Stream from IResourceAccessor.OpenRead().
-    /// </summary>
-    /// <param name="mediaItemAccessor"></param>
-    public ExifMetaInfo(IFileSystemResourceAccessor mediaItemAccessor)
-    {
-      ReadMetaInfo(mediaItemAccessor);
-    }
-
-    /// <summary>
-    /// Creates an ExifMetaInfo class by reading a Stream.
-    /// </summary>
-    /// <param name="mediaStream"></param>
-    public ExifMetaInfo(Stream mediaStream)
-    {
-      ReadMetaInfo(mediaStream);
-    }
-
-    #endregion
-
-
-    private void ReadMetaInfo(IFileSystemResourceAccessor mediaItemAccessor)
-    {
-      using (Stream mediaStream = mediaItemAccessor.OpenRead())
-        ReadMetaInfo(mediaStream);
-    }
-
-    private void ReadMetaInfo(string filename)
-    {
-      using (FileStream fs = File.OpenRead(filename))
-        ReadMetaInfo(fs);
-    }
-
-    private void ReadMetaInfo(Stream mediaStream)
-    {
-      const int FIF_LOAD_NOPIXELS = 32768;
-      FIBITMAP dib = new FIBITMAP();
-      try
-      {
-<<<<<<< HEAD
-=======
-        // Check if FreeImage is available
-        if (!FreeImageInit.IsAvailable())
-          throw new Exception("FreeImage is not available!");
-
->>>>>>> 83eebeea
-        // Load the image from stream, try to read headers only, without decoding
-        dib = FreeImage.LoadFromStream(mediaStream, (FREE_IMAGE_LOAD_FLAGS)FIF_LOAD_NOPIXELS);
-        if (dib.IsNull)
-          throw new Exception("FreeImage could not load image");
-
-        FillProperties(dib);
-      }
-      catch
-      { }
-      finally
-      {
-        mediaStream.Close();
-        FreeImage.UnloadEx(ref dib);
-      }
-    }
-
-    private void FillProperties(FIBITMAP dib)
-    {
-      // Create a wrapper for all metadata the image contains
-      ImageMetadata iMetadata = new ImageMetadata(dib);
-
-      var main = ((MDM_EXIF_MAIN) iMetadata[FREE_IMAGE_MDMODEL.FIMD_EXIF_MAIN]);
-      var exif = ((MDM_EXIF_EXIF) iMetadata[FREE_IMAGE_MDMODEL.FIMD_EXIF_EXIF]);
-      _equipMake = SafeTrim(main.Make);
-      _equipModel = SafeTrim(main.EquipmentModel);
-      _imageDescription = SafeTrim(main.ImageDescription);
-      _copyright = SafeJoin(main.Copyright);
-      _dtOrig = exif.DateTimeOriginal;
-      _dtDigitized = exif.DateTimeDigitized;
-      _focalLength = exif.FocalLength;
-      _fNumber = exif.FNumber;
-      if (exif.ExposureTime.HasValue)
-        _exposureTime = string.Format("{0}/{1}", exif.ExposureTime.Value.Numerator, exif.ExposureTime.Value.Denominator);
-
-      _exposureBias = exif.ExposureBiasValue;
-      _isoSpeed = exif.ISOSpeedRatings != null ? exif.ISOSpeedRatings[0].ToString() : null;
-      _orientation = main.Orientation;
-      _pixXDim = exif.PixelXDimension;
-      _pixYDim = exif.PixelYDimension;
-      _flashFired = exif.Flash.HasValue && (exif.Flash.Value & 1) == 1;
-      if (exif.Flash.HasValue)
-        FillFlashModeResult(exif.Flash.Value);
-      _meteringMode = (MeteringMode) (exif.MeteringMode.HasValue ? exif.MeteringMode.Value : 0);
-
-      TryParseGPS(iMetadata, out _latitude, out _longitude);
-    }
-
-    private bool TryParseGPS(ImageMetadata iMetadata, out double? latitude, out double? longitude)
-    {
-      MDM_EXIF_GPS gps = (MDM_EXIF_GPS) iMetadata[FREE_IMAGE_MDMODEL.FIMD_EXIF_GPS];
-
-      double? lonValue = ToDecimalDegree(gps.Longitude);
-      if (lonValue.HasValue && gps.LongitudeDirection != null && gps.LongitudeDirection == MetadataModel.LongitudeType.West)
-        lonValue *= -1;
-
-      double? latValue = ToDecimalDegree(gps.Latitude);
-      if (latValue.HasValue && gps.Latitude != null && gps.LatitudeDirection == MetadataModel.LatitudeType.South)
-        latValue *= -1;
-
-      latitude = latValue;
-      longitude = lonValue;
-      return latitude.HasValue && longitude.HasValue;
-    }
-
-    private string SafeTrim(string exifString)
-    {
-      if (string.IsNullOrWhiteSpace(exifString))
-        return null;
-      return exifString.Trim();
-    }
-
-    private string SafeJoin(string[] list)
-    {
-      if (list == null)
-        return null;
-
-      return list.Select(SafeTrim).Aggregate((a, b) => string.Format("{0}; {1}", a, b));
-    }
-
-    private double? ToDecimalDegree(FIURational[] vals)
-    {
-      if (vals != null && vals.Length == 3)
-        return vals[0] + (vals[1] / 60) + (vals[2] / 3600);
-      return null;
-    }
-
-    // TODO: Implement enum for FlashMode and return that enum, implement translation function for that enum to a string.
-    private void FillFlashModeResult(uint data)
-    {
-      switch (data)
-      {
-        case 0x0: _flashMode = "Flash did not fire";
-          break;
-        case 0x1: _flashMode = "Flash fired";
-          break;
-        case 0x5: _flashMode = "Strobe return light not detected";
-          break;
-        case 0x7: _flashMode = "Strobe return light detected";
-          break;
-        case 0x9: _flashMode = "Flash fired, compulsory flash mode";
-          break;
-        case 0xD: _flashMode = "Flash fired, compulsory flash mode, return light not detected";
-          break;
-        case 0xF: _flashMode = "Flash fired, compulsory flash mode, return light detected";
-          break;
-        case 0x10: _flashMode = "Flash did not fire, compulsory flash mode";
-          break;
-        case 0x18: _flashMode = "Flash did not fire, auto mode";
-          break;
-        case 0x19: _flashMode = "Flash fired, auto mode";
-          break;
-        case 0x1d: _flashMode = "Flash fired, auto mode, return light not detected";
-          break;
-        case 0x1f: _flashMode = "Flash fired, auto mode, return light detected";
-          break;
-        case 0x20: _flashMode = "No flash function";
-          break;
-        case 0x41: _flashMode = "Flash fired, red-eye reduction mode";
-          break;
-        case 0x45: _flashMode = "Flash fired, red-eye reduction mode, return light not detected";
-          break;
-        case 0x47: _flashMode = "Flash fired, red-eye reduction mode, return light detected";
-          break;
-        case 0x49: _flashMode = "Flash fired, compulsory flash mode, red-eye reduction mode";
-          break;
-        case 0x4d: _flashMode = "Flash fired, compulsory flash mode, red-eye reduction mode, return light not detected";
-          break;
-        case 0x4f: _flashMode = "Flash fired, compulsory flash mode, red-eye reduction mode, return light detected";
-          break;
-        case 0x59: _flashMode = "Flash fired, auto mode, red-eye reduction mode";
-          break;
-        case 0x5d: _flashMode = "Flash fired, auto mode, return light not detected, red-eye reduction mode";
-          break;
-        case 0x5f: _flashMode = "Flash fired, auto mode, return light detected, red-eye reduction mode";
-          break;
-      }
-    }
-    public void Dispose()
-    {
-      if (_thumbImage != null)
-        _thumbImage.Dispose();
-      _thumbImage = null;
-    }
-  }
-}
+#region Copyright (C) 2007-2020 Team MediaPortal
+
+/*
+    Copyright (C) 2007-2020 Team MediaPortal
+    http://www.team-mediaportal.com
+
+    This file is part of MediaPortal 2
+
+    MediaPortal 2 is free software: you can redistribute it and/or modify
+    it under the terms of the GNU General Public License as published by
+    the Free Software Foundation, either version 3 of the License, or
+    (at your option) any later version.
+
+    MediaPortal 2 is distributed in the hope that it will be useful,
+    but WITHOUT ANY WARRANTY; without even the implied warranty of
+    MERCHANTABILITY or FITNESS FOR A PARTICULAR PURPOSE. See the
+    GNU General Public License for more details.
+
+    You should have received a copy of the GNU General Public License
+    along with MediaPortal 2. If not, see <http://www.gnu.org/licenses/>.
+*/
+
+#endregion
+
+using System;
+using System.Drawing;
+using System.IO;
+using System.Linq;
+using FreeImageAPI;
+using FreeImageAPI.Metadata;
+using FreeImageLib;
+using MediaPortal.Common.ResourceAccess;
+
+namespace MediaPortal.Extensions.MetadataExtractors.ImageMetadataExtractor.ExifMetaInfo
+{
+  /// <summary>
+  /// ExifMetaInfo class is used to extract EXIF information from images.
+  /// </summary>
+  public class ExifMetaInfo : IDisposable
+  {
+    #region Variables
+
+    private uint? _pixXDim;
+    private uint? _pixYDim;
+    private string _equipMake = string.Empty;
+    private string _equipModel = string.Empty;
+    private string _imageDescription = string.Empty;
+    private string _copyright = string.Empty;
+    private DateTime? _dtOrig = null;
+    private DateTime? _dtDigitized = null;
+    private MetadataModel.ExifImageOrientation? _orientation;
+    private double? _focalLength = null;
+    private double? _fNumber = null;
+    private string _exposureTime = null;
+    private double? _exposureBias = null;
+    private string _isoSpeed = string.Empty;
+    private bool _flashFired;
+    private string _flashMode = string.Empty;
+    private MeteringMode _meteringMode = MeteringMode.Unknown;
+    private Bitmap _thumbImage;
+    private double? _longitude;
+    private double? _latitude;
+
+    #endregion
+
+    #region Properties
+
+    /// <summary>
+    /// Returns the width of image.
+    /// </summary>
+    public uint? PixXDim { get { return _pixXDim; } }
+
+    /// <summary>
+    /// Returns the height of image.
+    /// </summary>
+    public uint? PixYDim { get { return _pixYDim; } }
+
+    /// <summary>
+    /// Returns the make of camera.
+    /// </summary>
+    public string EquipMake { get { return _equipMake; } }
+
+    /// <summary>
+    /// Returns the model of camera.
+    /// </summary>
+    public string EquipModel { get { return _equipModel; } }
+
+    /// <summary>
+    /// Returns the description of image.
+    /// </summary>
+    public string ImageDescription { get { return _imageDescription; } }
+
+    /// <summary>
+    /// Returns the copyright of image.
+    /// </summary>
+    public string Copyright { get { return _copyright; } }
+
+    /// <summary>
+    /// Returns the rotation of image.
+    /// </summary>
+    public MetadataModel.ExifImageOrientation? OrientationType { get { return _orientation; } }
+
+    ///<summary>
+    ///Date and time when the original image data was generated. For a DSC, the date and time when the image was taken. 
+    ///</summary>
+    public DateTime? OriginalDate { get { return _dtOrig; } }
+
+    ///<summary>
+    ///Date and time when the image was stored as digital data. If, for example, an image was captured by DSC and at the same time the file was recorded, then DateTimeOriginal and DateTimeDigitized will have the same contents.
+    ///</summary>
+    public DateTime? DigitizedDate { get { return _dtDigitized; } }
+
+    ///<summary>
+    ///Actual focal length, in millimeters, of the lens. Conversion is not made to the focal length of a 35 millimeter film camera.
+    ///</summary>						
+    public double? FocalLength { get { return _focalLength; } }
+
+    ///<summary>
+    ///F number.
+    ///</summary>						
+    public double? FNumber { get { return _fNumber; } }
+
+    ///<summary>
+    ///Exposure Time.
+    ///</summary>						
+    public string ExposureTime { get { return _exposureTime; } }
+
+    /// <summary>
+    /// Exposure Bias.
+    /// </summary>
+    public double? ExposureBias { get { return _exposureBias; } }
+
+    /// <summary>
+    /// ISO speed rating.
+    /// </summary>
+    public string ISOSpeed { get { return _isoSpeed; } }
+
+    /// <summary>
+    /// Flash mode.
+    /// </summary>
+    public string FlashMode { get { return _flashMode; } }
+
+    /// <summary>
+    /// True if flash fired.
+    /// </summary>
+    public bool FlashFired { get { return _flashFired; } }
+
+    /// <summary>
+    /// Metering mode.
+    /// </summary>
+    public MeteringMode MeteringMode { get { return _meteringMode; } }
+
+    /// <summary>
+    /// Embedded thumbnail image.
+    /// </summary>
+    public Bitmap ThumbImage { get { return _thumbImage; } }
+
+    /// <summary>
+    /// Gets the GPS latitude.
+    /// </summary>
+    public double? Latitude { get { return _latitude; } }
+
+    /// <summary>
+    /// Gets the GPS longitude.
+    /// </summary>
+    public double? Longitude { get { return _longitude; } }
+
+    #endregion
+
+    #region Constructor
+
+    /// <summary>
+    /// Creates an ExifMetaInfo class by reading a local file.
+    /// </summary>
+    /// <param name="filename"></param>
+    public ExifMetaInfo(string filename)
+    {
+      ReadMetaInfo(filename);
+    }
+
+    /// <summary>
+    /// Creates an ExifMetaInfo class by reading a Stream from IResourceAccessor.OpenRead().
+    /// </summary>
+    /// <param name="mediaItemAccessor"></param>
+    public ExifMetaInfo(IFileSystemResourceAccessor mediaItemAccessor)
+    {
+      ReadMetaInfo(mediaItemAccessor);
+    }
+
+    /// <summary>
+    /// Creates an ExifMetaInfo class by reading a Stream.
+    /// </summary>
+    /// <param name="mediaStream"></param>
+    public ExifMetaInfo(Stream mediaStream)
+    {
+      ReadMetaInfo(mediaStream);
+    }
+
+    #endregion
+
+
+    private void ReadMetaInfo(IFileSystemResourceAccessor mediaItemAccessor)
+    {
+      using (Stream mediaStream = mediaItemAccessor.OpenRead())
+        ReadMetaInfo(mediaStream);
+    }
+
+    private void ReadMetaInfo(string filename)
+    {
+      using (FileStream fs = File.OpenRead(filename))
+        ReadMetaInfo(fs);
+    }
+
+    private void ReadMetaInfo(Stream mediaStream)
+    {
+      const int FIF_LOAD_NOPIXELS = 32768;
+      FIBITMAP dib = new FIBITMAP();
+      try
+      {
+        // Load the image from stream, try to read headers only, without decoding
+        dib = FreeImage.LoadFromStream(mediaStream, (FREE_IMAGE_LOAD_FLAGS)FIF_LOAD_NOPIXELS);
+        if (dib.IsNull)
+          throw new Exception("FreeImage could not load image");
+
+        FillProperties(dib);
+      }
+      catch
+      { }
+      finally
+      {
+        mediaStream.Close();
+        FreeImage.UnloadEx(ref dib);
+      }
+    }
+
+    private void FillProperties(FIBITMAP dib)
+    {
+      // Create a wrapper for all metadata the image contains
+      ImageMetadata iMetadata = new ImageMetadata(dib);
+
+      var main = ((MDM_EXIF_MAIN) iMetadata[FREE_IMAGE_MDMODEL.FIMD_EXIF_MAIN]);
+      var exif = ((MDM_EXIF_EXIF) iMetadata[FREE_IMAGE_MDMODEL.FIMD_EXIF_EXIF]);
+      _equipMake = SafeTrim(main.Make);
+      _equipModel = SafeTrim(main.EquipmentModel);
+      _imageDescription = SafeTrim(main.ImageDescription);
+      _copyright = SafeJoin(main.Copyright);
+      _dtOrig = exif.DateTimeOriginal;
+      _dtDigitized = exif.DateTimeDigitized;
+      _focalLength = exif.FocalLength;
+      _fNumber = exif.FNumber;
+      if (exif.ExposureTime.HasValue)
+        _exposureTime = string.Format("{0}/{1}", exif.ExposureTime.Value.Numerator, exif.ExposureTime.Value.Denominator);
+
+      _exposureBias = exif.ExposureBiasValue;
+      _isoSpeed = exif.ISOSpeedRatings != null ? exif.ISOSpeedRatings[0].ToString() : null;
+      _orientation = main.Orientation;
+      _pixXDim = exif.PixelXDimension;
+      _pixYDim = exif.PixelYDimension;
+      _flashFired = exif.Flash.HasValue && (exif.Flash.Value & 1) == 1;
+      if (exif.Flash.HasValue)
+        FillFlashModeResult(exif.Flash.Value);
+      _meteringMode = (MeteringMode) (exif.MeteringMode.HasValue ? exif.MeteringMode.Value : 0);
+
+      TryParseGPS(iMetadata, out _latitude, out _longitude);
+    }
+
+    private bool TryParseGPS(ImageMetadata iMetadata, out double? latitude, out double? longitude)
+    {
+      MDM_EXIF_GPS gps = (MDM_EXIF_GPS) iMetadata[FREE_IMAGE_MDMODEL.FIMD_EXIF_GPS];
+
+      double? lonValue = ToDecimalDegree(gps.Longitude);
+      if (lonValue.HasValue && gps.LongitudeDirection != null && gps.LongitudeDirection == MetadataModel.LongitudeType.West)
+        lonValue *= -1;
+
+      double? latValue = ToDecimalDegree(gps.Latitude);
+      if (latValue.HasValue && gps.Latitude != null && gps.LatitudeDirection == MetadataModel.LatitudeType.South)
+        latValue *= -1;
+
+      latitude = latValue;
+      longitude = lonValue;
+      return latitude.HasValue && longitude.HasValue;
+    }
+
+    private string SafeTrim(string exifString)
+    {
+      if (string.IsNullOrWhiteSpace(exifString))
+        return null;
+      return exifString.Trim();
+    }
+
+    private string SafeJoin(string[] list)
+    {
+      if (list == null)
+        return null;
+
+      return list.Select(SafeTrim).Aggregate((a, b) => string.Format("{0}; {1}", a, b));
+    }
+
+    private double? ToDecimalDegree(FIURational[] vals)
+    {
+      if (vals != null && vals.Length == 3)
+        return vals[0] + (vals[1] / 60) + (vals[2] / 3600);
+      return null;
+    }
+
+    // TODO: Implement enum for FlashMode and return that enum, implement translation function for that enum to a string.
+    private void FillFlashModeResult(uint data)
+    {
+      switch (data)
+      {
+        case 0x0: _flashMode = "Flash did not fire";
+          break;
+        case 0x1: _flashMode = "Flash fired";
+          break;
+        case 0x5: _flashMode = "Strobe return light not detected";
+          break;
+        case 0x7: _flashMode = "Strobe return light detected";
+          break;
+        case 0x9: _flashMode = "Flash fired, compulsory flash mode";
+          break;
+        case 0xD: _flashMode = "Flash fired, compulsory flash mode, return light not detected";
+          break;
+        case 0xF: _flashMode = "Flash fired, compulsory flash mode, return light detected";
+          break;
+        case 0x10: _flashMode = "Flash did not fire, compulsory flash mode";
+          break;
+        case 0x18: _flashMode = "Flash did not fire, auto mode";
+          break;
+        case 0x19: _flashMode = "Flash fired, auto mode";
+          break;
+        case 0x1d: _flashMode = "Flash fired, auto mode, return light not detected";
+          break;
+        case 0x1f: _flashMode = "Flash fired, auto mode, return light detected";
+          break;
+        case 0x20: _flashMode = "No flash function";
+          break;
+        case 0x41: _flashMode = "Flash fired, red-eye reduction mode";
+          break;
+        case 0x45: _flashMode = "Flash fired, red-eye reduction mode, return light not detected";
+          break;
+        case 0x47: _flashMode = "Flash fired, red-eye reduction mode, return light detected";
+          break;
+        case 0x49: _flashMode = "Flash fired, compulsory flash mode, red-eye reduction mode";
+          break;
+        case 0x4d: _flashMode = "Flash fired, compulsory flash mode, red-eye reduction mode, return light not detected";
+          break;
+        case 0x4f: _flashMode = "Flash fired, compulsory flash mode, red-eye reduction mode, return light detected";
+          break;
+        case 0x59: _flashMode = "Flash fired, auto mode, red-eye reduction mode";
+          break;
+        case 0x5d: _flashMode = "Flash fired, auto mode, return light not detected, red-eye reduction mode";
+          break;
+        case 0x5f: _flashMode = "Flash fired, auto mode, return light detected, red-eye reduction mode";
+          break;
+      }
+    }
+    public void Dispose()
+    {
+      if (_thumbImage != null)
+        _thumbImage.Dispose();
+      _thumbImage = null;
+    }
+  }
+}