#region Copyright (C) 2007-2017 Team MediaPortal

/*
    Copyright (C) 2007-2017 Team MediaPortal
    http://www.team-mediaportal.com

    This file is part of MediaPortal 2

    MediaPortal 2 is free software: you can redistribute it and/or modify
    it under the terms of the GNU General Public License as published by
    the Free Software Foundation, either version 3 of the License, or
    (at your option) any later version.

    MediaPortal 2 is distributed in the hope that it will be useful,
    but WITHOUT ANY WARRANTY; without even the implied warranty of
    MERCHANTABILITY or FITNESS FOR A PARTICULAR PURPOSE. See the
    GNU General Public License for more details.

    You should have received a copy of the GNU General Public License
    along with MediaPortal 2. If not, see <http://www.gnu.org/licenses/>.
*/

#endregion

using System;
using System.CodeDom.Compiler;
using System.Collections.Concurrent;
using System.Collections.Generic;
using System.Reflection;
using MediaPortal.UI.SkinEngine.ContentManagement;
using MediaPortal.UI.SkinEngine.ContentManagement.AssetCore;
using MediaPortal.UI.SkinEngine.Controls.Visuals.Effects2D;
using MediaPortal.UI.SkinEngine.DirectX;
using MediaPortal.UI.SkinEngine.SkinManagement;
using Microsoft.CSharp;
using SharpDX;
using SharpDX.Direct2D1;
using SharpDX.Direct3D11;
using Size = SharpDX.Size2;
using SizeF = SharpDX.Size2F;
using PointF = SharpDX.Vector2;

namespace MediaPortal.UI.SkinEngine.Rendering
{
  public delegate void ImageContextRefreshHandler();

  public enum RightAngledRotation
  {
    Zero,
    HalfPi,
    Pi,
    ThreeHalfPi
  }

  public enum HorizontalTextureAlignmentEnum
  {
    Left,
    Right,
    Center
  }

  public enum VerticalTextureAlignmentEnum
  {
    Top,
    Bottom,
    Center
  }

  /// <summary>
  /// This class provides a common framework for rendering images at specific sizes within a larger primitive.
  /// Images will always be centered and any space will be set to a given color. More advanced features allow for
  /// custom effect (such a greyscale) to be applied and for a belended transition between two <see cref="ImageContext"/>
  /// objects.
  /// </summary>
  public class ImageContext : EffectContext
  {
    #region Consts

    protected const string EFFECT_DEFAULT_NAME = "imagecontext_default";
    protected const string EFFECT_BASE_DEFAULT_NAME = "imagecontext_base";
    protected const string EFFECT_BASE_TRANSITION_DEFAULT_NAME = "imagecontext_transition_base";
    protected const string EFFECT_TRANSFORM_DEFAULT_NAME = @"transforms\none";
    protected const string EFFECT_EFFECT_DEFAULT_NAME = @"effects\none";
    protected const string EFFECT_TRANSITION_DEFAULT_NAME = @"transitions\dissolve";

    protected const string PARAM_OPACITY = "g_opacity";
    protected const string PARAM_TEXTURE = "g_texture";
    protected const string PARAM_RELATIVE_TRANSFORM = "g_relativetransform";
    protected const string PARAM_BRUSH_TRANSFORM = "g_imagetransform";
    protected const string PARAM_FRAME_DATA = "g_framedata";

    // Transition parameters
    protected const string PARAM_TEXTURE_START = "g_textureA";
    protected const string PARAM_RELATIVE_TRANSFORM_START = "g_relativetransformA";
    protected const string PARAM_BRUSH_TRANSFORM_START = "g_imagetransformA";
    protected const string PARAM_FRAME_DATA_START = "g_framedataA";
    protected const string PARAM_MIX_AB = "g_mixAB";

    protected const float FLOAT_EQUALITY_LIMIT = 0.001f;

    #endregion

    #region Protected fields

    protected EffectAsset<EffectAssetCore<ImageTransitionEffect>> _effectTransition;
    protected SizeF _frameSize;
    protected SizeF _rotatedFrameSize;
    protected Vector4 _imageTransform;
    protected SizeF _lastImageSize;
    protected SamplerState _samplerState;

    protected string _shaderBaseName = null;
    protected string _shaderTransitionBaseName = null;
    protected string _shaderTransformName = null;
    protected string _shaderTransitionName = null;
    protected RightAngledRotation _rotation = RightAngledRotation.Zero;
<<<<<<< HEAD
=======
    protected HorizontalTextureAlignmentEnum _horizontalTextureAlignment = HorizontalTextureAlignmentEnum.Center;
    protected VerticalTextureAlignmentEnum _verticalTextureAlignment = VerticalTextureAlignmentEnum.Center;
>>>>>>> ad9cc841

    #endregion

    #region Public properties

    /// <summary>
    /// Gets or sets the size of area the image will render into. Any aspect ration adjustment must be 
    /// done prior to setting this property.
    /// </summary>
    /// <remarks>
    /// This property is needed to center the image to be rendered into the given frame.
    /// </remarks>
    public SizeF FrameSize
    {
      get { return _frameSize; }
      set
      {
        _frameSize = value;
        _rotatedFrameSize = GetRotatedSize(value);
        _refresh = true;
      }
    }

    /// <summary>
    /// Gets the rotated <see cref="FrameSize"/> for image size adjustments. If a <see cref="Rotation"/> is used, image size
    /// adjustments must be done against this property. If no rotation is used, this property returns the same value as
    /// <see cref="FrameSize"/>, so image size adjustments should always be done using this property.
    /// </summary>
    public SizeF RotatedFrameSize
    {
      get { return _rotatedFrameSize; }
    }

    /// <summary>
    /// Gets or sets the effect to be used as the base for rendering. Other shaders fragments may be added to
    /// create the final effect.
    /// </summary>
    public string ShaderBase
    {
      get { return _shaderBaseName; }
      set
      {
        _shaderBaseName = value;
        _refresh = true;
      }
    }

    /// <summary>
    /// Gets or sets the partial effect to be used for transforming the image.
    /// </summary>
    public string ShaderTransform
    {
      get { return _shaderTransformName; }
      set
      {
        _shaderTransformName = value;
        _refresh = true;
      }
    }

    /// <summary>
    /// Gets or sets the partial effect to be used for the image effect.
    /// </summary>
    public string ShaderTransition
    {
      get { return _shaderTransitionName; }
      set
      {
        _shaderTransitionName = value;
        _refresh = true;
      }
    }

    /// <summary>
    /// Gets or sets an additional rotation.
    /// </summary>
    /// <remarks>
    /// If a rotation is used, the image will be shown rotated against the frame (see <see cref="FrameSize"/>).
    /// If the class using this <see cref="ImageContext"/> adjusts the texture size to the frame (for example uniform stretch),
    /// it must adapt the original texture size to the <see cref="RotatedFrameSize"/> and use the result, without an extra rotation,
    /// as parameter for the render methods.
    /// </remarks>
    public RightAngledRotation Rotation
    {
      get { return _rotation; }
      set
      {
        _rotation = value;
        _rotatedFrameSize = GetRotatedSize(_frameSize);
        _refresh = true;
      }
    }

<<<<<<< HEAD
    public Matrix RelativeTransform { get; set; }
    public Matrix Transform { get; set; }
=======
    /// <summary>
    /// Gets or sets the horizonatal alignment of the texture within the target rectangle.
    /// </summary>
    public HorizontalTextureAlignmentEnum HorizontalTextureAlignment
    {
      get { return _horizontalTextureAlignment; }
      set { _horizontalTextureAlignment = value; }
    }

    /// <summary>
    /// Gets or sets the vertical alignment of the texture within the target rectangle.
    /// </summary>
    public VerticalTextureAlignmentEnum VerticalTextureAlignment
    {
      get { return _verticalTextureAlignment; }
      set { _verticalTextureAlignment = value; }
    }
>>>>>>> ad9cc841

    #endregion

    #region Public methods

    /// <summary>
    /// Starts a rendering operation where two images are mixed together using a transition effect.
    /// </summary>
    /// <param name="renderContext">The current rendering context.</param>
    /// <param name="mixValue">A value between 0.0 and 1.0 that governs how much each image contributes to the final rendering.</param>
    /// <param name="startContext">The <see cref="ImageContext"/> data for the starting position of the transition
    /// (this context is the end point).</param>
    /// <param name="targetEndImageSize">The size, the final end image should take within the frame. This size is given in the same
    /// orientation as the <paramref name="endTexture"/>, i.e. it is not rotated.</param>
    /// <param name="endTexture">A texture object containing the end image.</param>
    /// <param name="endTextureClip">The section of the end texture that should be rendered. Values are between 0 and 1.</param>
    /// <param name="borderColor">The color to use outside the image's boundaries.</param>
    /// <param name="startFrameData">Additional data to be used by the starting image shaders.</param>
    /// <param name="endFrameData">Additional data to be used by the ending image shaders.</param>
    /// <returns><c>true</c> if the rendering operation was started.</returns>
    public bool StartRenderTransition(RenderContext renderContext, float mixValue, ImageContext startContext,
        SizeF targetEndImageSize, Bitmap1 endTexture, RectangleF endTextureClip, Color borderColor, Vector4 startFrameData, Vector4 endFrameData)
    {
      RefreshParameters(targetEndImageSize, endTexture, endTextureClip);
      if (_effectTransition == null)
        _effectTransition = ContentManager.Instance.GetEffect<ImageTransitionEffect>(GetTransitionEffectName());
      if (startContext._lastTexture == null || _effectTransition == null)
        return false;

      // Apply effect parameters
      _effectTransition.Effect.SetValue((int)ParamIndexIT.WorldTransform, renderContext.Transform);
      _effectTransition.Effect.SetValue((int)ParamIndexIT.Opacity, (float)renderContext.Opacity);
      _effectTransition.Effect.SetValue((int)ParamIndexIT.RelativeTransform, _inverseRelativeTransformCache);
      _effectTransition.Effect.SetValue((int)ParamIndexIT.ImageTransform, _imageTransform);
      _effectTransition.Effect.SetValue((int)ParamIndexIT.ImageTransform, new Vector4(0, 0, 1, 1));
      _effectTransition.Effect.SetValue((int)ParamIndexIT.FrameData, endFrameData);
      _effectTransition.Effect.SetValue((int)ParamIndexIT.MixAB, mixValue);
      _effectTransition.Effect.SetValue((int)ParamIndexIT.RelativeTransformA, startContext._inverseRelativeTransformCache);
      _effectTransition.Effect.SetValue((int)ParamIndexIT.ImageTransformA, startContext._imageTransform);
      _effectTransition.Effect.SetValue((int)ParamIndexIT.FrameDataA, startFrameData);
      _effectTransition.Effect.SetValue((int)ParamIndexIT.BorderColor, borderColor.ToColor4());

      // Render
      _effectTransition.StartRender(startContext._lastTexture, renderContext, endTexture);
      return true;
    }

    /// <summary>
    /// A helper method that adjusts a given frame size so that an image fitted within it not be scaled by
    /// the transformation used to scale the skin to the graphics device (window).
    /// </summary>
    /// <param name="frameSize">The skin relative size.</param>
    /// <returns>The passed size pre-scaled to compensate for any Skin-to-GraphicsDevice transformations.</returns>
    public static SizeF AdjustForSkinAR(SizeF frameSize)
    {
      // Adjust target size to match final Skin scaling
      frameSize.Width *= GraphicsDevice.Width / (float)SkinContext.SkinResources.SkinWidth;
      frameSize.Height *= GraphicsDevice.Height / (float)SkinContext.SkinResources.SkinHeight;
      return frameSize;
    }

    public SizeF GetRotatedSize(SizeF size)
    {
      return _rotation == RightAngledRotation.HalfPi || _rotation == RightAngledRotation.ThreeHalfPi ? new SizeF(size.Height, size.Width) : size;
    }

    public override void Clear()
    {
      base.Clear();
      _effectTransition = null;
    }

    #endregion

    #region Protected methods

    protected override bool StartRender(RenderContext renderContext, Color borderColor, Vector4 frameData)
    {
      if (_effect == null || _lastTexture == null)
        return false;

      if (!_effect.IsAllocated)
      {
        _effect.Allocate();
        if (!_effect.IsAllocated)
          return false;
      }

      _effect.Effect.SetValue((int)ParamIndexI.WorldTransform, renderContext.Transform);
      _effect.Effect.SetValue((int)ParamIndexI.Opacity, (float)renderContext.Opacity);
      _effect.Effect.SetValue((int)ParamIndexI.RelativeTransform, _inverseRelativeTransformCache);
      _effect.Effect.SetValue((int)ParamIndexI.ImageTransform, _imageTransform);
      _effect.Effect.SetValue((int)ParamIndexI.FrameData, frameData);
      _effect.Effect.SetValue((int)ParamIndexI.BorderColor, (Color4)borderColor);

      // Render
      _effect.StartRender(_lastTexture, renderContext);
      return true;
    }

    protected override void RefreshParameters(SizeF targetImageSize, Bitmap1 texture, RectangleF textureClip)
    {
      // If necessary update our image transformation to best fit the frame
      if (_refresh || texture != _lastTexture ||
          Math.Abs(targetImageSize.Width - _lastImageSize.Width) > FLOAT_EQUALITY_LIMIT ||
          Math.Abs(targetImageSize.Height - _lastImageSize.Height) > FLOAT_EQUALITY_LIMIT
          || textureClip != _lastTextureClip)
      {
        _lastTexture = texture;
        _lastTextureClip = textureClip;

        // Convert image dimensions to texture space

        // We're doing the relative transform first in the shader, that's why we just have to rotate the frame size
        Vector4 textureRect = new Vector4(0.0f, 0.0f,
            (targetImageSize.Width + 1.0f) / _rotatedFrameSize.Width, (targetImageSize.Height + 1.0f) / _rotatedFrameSize.Height);

        //Set alignment of texture within target
        textureRect.X = GetHorizontalAlignment(textureRect.Z);
        textureRect.Y = GetVerticalAlignment(textureRect.W);
        
        //Brownard 30/01/16: Do we need to take into account in the calculations below that we now allow aligning of textures?
         
        // Compensate for texture surface borders
        textureRect.Z /= textureClip.Width;
        textureRect.W /= textureClip.Height;

        // Determine correct 2D transform for mapping the texture to the correct place
        float repeatx = 1.0f / textureRect.Z;
        float repeaty = 1.0f / textureRect.W;
        if (repeatx < 0.001f || repeaty < 0.001f)
        {
          _effect = null;
          _refresh = true;
          return;
        }

        _inverseRelativeTransformCache = TranslateRotation(_rotation);
        _inverseRelativeTransformCache.Invert();
        _imageTransform = new Vector4(textureRect.X * repeatx - textureClip.X, textureRect.Y * repeaty - textureClip.Y, repeatx, repeaty);

        // Build our effects
        _effect = ContentManager.Instance.GetEffect<ImageEffect>(GetEffectName());
        // The transition effect will be allocated when required
        _effectTransition = null;

        // Trigger refresh event so that the calling class can update any custom parameters
        if (OnRefresh != null)
          OnRefresh();

        _lastImageSize = targetImageSize;
        _refresh = false;
      }
    }

    protected float GetHorizontalAlignment(float targetX)
    {
      switch (_horizontalTextureAlignment)
      {
        case HorizontalTextureAlignmentEnum.Left:
          return 0;
        case HorizontalTextureAlignmentEnum.Right:
          return 1.0f - targetX;
        default:
          return (1.0f - targetX) / 2.0f;
      }
    }

    protected float GetVerticalAlignment(float targetY)
    {
      switch (_verticalTextureAlignment)
      {
        case VerticalTextureAlignmentEnum.Top:
          return 0;
        case VerticalTextureAlignmentEnum.Bottom:
          return 1.0f - targetY;
        default:
          return (1.0f - targetY) / 2.0f;
      }
    }

    protected static Matrix TranslateRotation(RightAngledRotation rar)
    {
      if (rar == RightAngledRotation.Zero)
        return Matrix.Identity;
      float rotation = 0;
      switch (rar)
      {
        case RightAngledRotation.HalfPi:
          rotation = (float)Math.PI / 2;
          break;
        case RightAngledRotation.Pi:
          rotation = (float)Math.PI;
          break;
        case RightAngledRotation.ThreeHalfPi:
          rotation = (float)Math.PI * 3 / 2;
          break;
      }
      Matrix matrix = Matrix.Translation(-0.5f, -0.5f, 0);
      matrix *= Matrix.RotationZ(rotation);
      matrix *= Matrix.Translation(0.5f, 0.5f, 0);
      return matrix;
    }

    protected override string GetEffectName()
    {
      if (_shaderBaseName == null && _shaderEffectName == null && _shaderTransformName == null)
        return EFFECT_DEFAULT_NAME;
      // Using at least one custom component, build a composite effect
      string name = _shaderBaseName ?? EFFECT_BASE_DEFAULT_NAME;
      name += ';' + (_shaderTransformName ?? EFFECT_TRANSFORM_DEFAULT_NAME);
      name += ';' + (_shaderEffectName ?? EFFECT_EFFECT_DEFAULT_NAME);
      return name;
    }

    protected string GetTransitionEffectName()
    {
      string name = _shaderTransitionBaseName ?? EFFECT_BASE_TRANSITION_DEFAULT_NAME;
      name += ';' + (_shaderTransitionName ?? EFFECT_TRANSITION_DEFAULT_NAME);
      name += ';' + (_shaderTransformName ?? EFFECT_TRANSFORM_DEFAULT_NAME);
      name += ';' + (_shaderEffectName ?? EFFECT_EFFECT_DEFAULT_NAME);
      return name;
    }

    #endregion
  }
}
<|MERGE_RESOLUTION|>--- conflicted
+++ resolved
@@ -1,463 +1,458 @@
-#region Copyright (C) 2007-2017 Team MediaPortal
-
-/*
-    Copyright (C) 2007-2017 Team MediaPortal
-    http://www.team-mediaportal.com
-
-    This file is part of MediaPortal 2
-
-    MediaPortal 2 is free software: you can redistribute it and/or modify
-    it under the terms of the GNU General Public License as published by
-    the Free Software Foundation, either version 3 of the License, or
-    (at your option) any later version.
-
-    MediaPortal 2 is distributed in the hope that it will be useful,
-    but WITHOUT ANY WARRANTY; without even the implied warranty of
-    MERCHANTABILITY or FITNESS FOR A PARTICULAR PURPOSE. See the
-    GNU General Public License for more details.
-
-    You should have received a copy of the GNU General Public License
-    along with MediaPortal 2. If not, see <http://www.gnu.org/licenses/>.
-*/
-
-#endregion
-
-using System;
-using System.CodeDom.Compiler;
-using System.Collections.Concurrent;
-using System.Collections.Generic;
-using System.Reflection;
-using MediaPortal.UI.SkinEngine.ContentManagement;
-using MediaPortal.UI.SkinEngine.ContentManagement.AssetCore;
-using MediaPortal.UI.SkinEngine.Controls.Visuals.Effects2D;
-using MediaPortal.UI.SkinEngine.DirectX;
-using MediaPortal.UI.SkinEngine.SkinManagement;
-using Microsoft.CSharp;
-using SharpDX;
-using SharpDX.Direct2D1;
-using SharpDX.Direct3D11;
-using Size = SharpDX.Size2;
-using SizeF = SharpDX.Size2F;
-using PointF = SharpDX.Vector2;
-
-namespace MediaPortal.UI.SkinEngine.Rendering
-{
-  public delegate void ImageContextRefreshHandler();
-
-  public enum RightAngledRotation
-  {
-    Zero,
-    HalfPi,
-    Pi,
-    ThreeHalfPi
-  }
-
-  public enum HorizontalTextureAlignmentEnum
-  {
-    Left,
-    Right,
-    Center
-  }
-
-  public enum VerticalTextureAlignmentEnum
-  {
-    Top,
-    Bottom,
-    Center
-  }
-
-  /// <summary>
-  /// This class provides a common framework for rendering images at specific sizes within a larger primitive.
-  /// Images will always be centered and any space will be set to a given color. More advanced features allow for
-  /// custom effect (such a greyscale) to be applied and for a belended transition between two <see cref="ImageContext"/>
-  /// objects.
-  /// </summary>
-  public class ImageContext : EffectContext
-  {
-    #region Consts
-
-    protected const string EFFECT_DEFAULT_NAME = "imagecontext_default";
-    protected const string EFFECT_BASE_DEFAULT_NAME = "imagecontext_base";
-    protected const string EFFECT_BASE_TRANSITION_DEFAULT_NAME = "imagecontext_transition_base";
-    protected const string EFFECT_TRANSFORM_DEFAULT_NAME = @"transforms\none";
-    protected const string EFFECT_EFFECT_DEFAULT_NAME = @"effects\none";
-    protected const string EFFECT_TRANSITION_DEFAULT_NAME = @"transitions\dissolve";
-
-    protected const string PARAM_OPACITY = "g_opacity";
-    protected const string PARAM_TEXTURE = "g_texture";
-    protected const string PARAM_RELATIVE_TRANSFORM = "g_relativetransform";
-    protected const string PARAM_BRUSH_TRANSFORM = "g_imagetransform";
-    protected const string PARAM_FRAME_DATA = "g_framedata";
-
-    // Transition parameters
-    protected const string PARAM_TEXTURE_START = "g_textureA";
-    protected const string PARAM_RELATIVE_TRANSFORM_START = "g_relativetransformA";
-    protected const string PARAM_BRUSH_TRANSFORM_START = "g_imagetransformA";
-    protected const string PARAM_FRAME_DATA_START = "g_framedataA";
-    protected const string PARAM_MIX_AB = "g_mixAB";
-
-    protected const float FLOAT_EQUALITY_LIMIT = 0.001f;
-
-    #endregion
-
-    #region Protected fields
-
-    protected EffectAsset<EffectAssetCore<ImageTransitionEffect>> _effectTransition;
-    protected SizeF _frameSize;
-    protected SizeF _rotatedFrameSize;
-    protected Vector4 _imageTransform;
-    protected SizeF _lastImageSize;
-    protected SamplerState _samplerState;
-
-    protected string _shaderBaseName = null;
-    protected string _shaderTransitionBaseName = null;
-    protected string _shaderTransformName = null;
-    protected string _shaderTransitionName = null;
-    protected RightAngledRotation _rotation = RightAngledRotation.Zero;
-<<<<<<< HEAD
-=======
-    protected HorizontalTextureAlignmentEnum _horizontalTextureAlignment = HorizontalTextureAlignmentEnum.Center;
-    protected VerticalTextureAlignmentEnum _verticalTextureAlignment = VerticalTextureAlignmentEnum.Center;
->>>>>>> ad9cc841
-
-    #endregion
-
-    #region Public properties
-
-    /// <summary>
-    /// Gets or sets the size of area the image will render into. Any aspect ration adjustment must be 
-    /// done prior to setting this property.
-    /// </summary>
-    /// <remarks>
-    /// This property is needed to center the image to be rendered into the given frame.
-    /// </remarks>
-    public SizeF FrameSize
-    {
-      get { return _frameSize; }
-      set
-      {
-        _frameSize = value;
-        _rotatedFrameSize = GetRotatedSize(value);
-        _refresh = true;
-      }
-    }
-
-    /// <summary>
-    /// Gets the rotated <see cref="FrameSize"/> for image size adjustments. If a <see cref="Rotation"/> is used, image size
-    /// adjustments must be done against this property. If no rotation is used, this property returns the same value as
-    /// <see cref="FrameSize"/>, so image size adjustments should always be done using this property.
-    /// </summary>
-    public SizeF RotatedFrameSize
-    {
-      get { return _rotatedFrameSize; }
-    }
-
-    /// <summary>
-    /// Gets or sets the effect to be used as the base for rendering. Other shaders fragments may be added to
-    /// create the final effect.
-    /// </summary>
-    public string ShaderBase
-    {
-      get { return _shaderBaseName; }
-      set
-      {
-        _shaderBaseName = value;
-        _refresh = true;
-      }
-    }
-
-    /// <summary>
-    /// Gets or sets the partial effect to be used for transforming the image.
-    /// </summary>
-    public string ShaderTransform
-    {
-      get { return _shaderTransformName; }
-      set
-      {
-        _shaderTransformName = value;
-        _refresh = true;
-      }
-    }
-
-    /// <summary>
-    /// Gets or sets the partial effect to be used for the image effect.
-    /// </summary>
-    public string ShaderTransition
-    {
-      get { return _shaderTransitionName; }
-      set
-      {
-        _shaderTransitionName = value;
-        _refresh = true;
-      }
-    }
-
-    /// <summary>
-    /// Gets or sets an additional rotation.
-    /// </summary>
-    /// <remarks>
-    /// If a rotation is used, the image will be shown rotated against the frame (see <see cref="FrameSize"/>).
-    /// If the class using this <see cref="ImageContext"/> adjusts the texture size to the frame (for example uniform stretch),
-    /// it must adapt the original texture size to the <see cref="RotatedFrameSize"/> and use the result, without an extra rotation,
-    /// as parameter for the render methods.
-    /// </remarks>
-    public RightAngledRotation Rotation
-    {
-      get { return _rotation; }
-      set
-      {
-        _rotation = value;
-        _rotatedFrameSize = GetRotatedSize(_frameSize);
-        _refresh = true;
-      }
-    }
-
-<<<<<<< HEAD
-    public Matrix RelativeTransform { get; set; }
-    public Matrix Transform { get; set; }
-=======
-    /// <summary>
-    /// Gets or sets the horizonatal alignment of the texture within the target rectangle.
-    /// </summary>
-    public HorizontalTextureAlignmentEnum HorizontalTextureAlignment
-    {
-      get { return _horizontalTextureAlignment; }
-      set { _horizontalTextureAlignment = value; }
-    }
-
-    /// <summary>
-    /// Gets or sets the vertical alignment of the texture within the target rectangle.
-    /// </summary>
-    public VerticalTextureAlignmentEnum VerticalTextureAlignment
-    {
-      get { return _verticalTextureAlignment; }
-      set { _verticalTextureAlignment = value; }
-    }
->>>>>>> ad9cc841
-
-    #endregion
-
-    #region Public methods
-
-    /// <summary>
-    /// Starts a rendering operation where two images are mixed together using a transition effect.
-    /// </summary>
-    /// <param name="renderContext">The current rendering context.</param>
-    /// <param name="mixValue">A value between 0.0 and 1.0 that governs how much each image contributes to the final rendering.</param>
-    /// <param name="startContext">The <see cref="ImageContext"/> data for the starting position of the transition
-    /// (this context is the end point).</param>
-    /// <param name="targetEndImageSize">The size, the final end image should take within the frame. This size is given in the same
-    /// orientation as the <paramref name="endTexture"/>, i.e. it is not rotated.</param>
-    /// <param name="endTexture">A texture object containing the end image.</param>
-    /// <param name="endTextureClip">The section of the end texture that should be rendered. Values are between 0 and 1.</param>
-    /// <param name="borderColor">The color to use outside the image's boundaries.</param>
-    /// <param name="startFrameData">Additional data to be used by the starting image shaders.</param>
-    /// <param name="endFrameData">Additional data to be used by the ending image shaders.</param>
-    /// <returns><c>true</c> if the rendering operation was started.</returns>
-    public bool StartRenderTransition(RenderContext renderContext, float mixValue, ImageContext startContext,
-        SizeF targetEndImageSize, Bitmap1 endTexture, RectangleF endTextureClip, Color borderColor, Vector4 startFrameData, Vector4 endFrameData)
-    {
-      RefreshParameters(targetEndImageSize, endTexture, endTextureClip);
-      if (_effectTransition == null)
-        _effectTransition = ContentManager.Instance.GetEffect<ImageTransitionEffect>(GetTransitionEffectName());
-      if (startContext._lastTexture == null || _effectTransition == null)
-        return false;
-
-      // Apply effect parameters
-      _effectTransition.Effect.SetValue((int)ParamIndexIT.WorldTransform, renderContext.Transform);
-      _effectTransition.Effect.SetValue((int)ParamIndexIT.Opacity, (float)renderContext.Opacity);
-      _effectTransition.Effect.SetValue((int)ParamIndexIT.RelativeTransform, _inverseRelativeTransformCache);
-      _effectTransition.Effect.SetValue((int)ParamIndexIT.ImageTransform, _imageTransform);
-      _effectTransition.Effect.SetValue((int)ParamIndexIT.ImageTransform, new Vector4(0, 0, 1, 1));
-      _effectTransition.Effect.SetValue((int)ParamIndexIT.FrameData, endFrameData);
-      _effectTransition.Effect.SetValue((int)ParamIndexIT.MixAB, mixValue);
-      _effectTransition.Effect.SetValue((int)ParamIndexIT.RelativeTransformA, startContext._inverseRelativeTransformCache);
-      _effectTransition.Effect.SetValue((int)ParamIndexIT.ImageTransformA, startContext._imageTransform);
-      _effectTransition.Effect.SetValue((int)ParamIndexIT.FrameDataA, startFrameData);
-      _effectTransition.Effect.SetValue((int)ParamIndexIT.BorderColor, borderColor.ToColor4());
-
-      // Render
-      _effectTransition.StartRender(startContext._lastTexture, renderContext, endTexture);
-      return true;
-    }
-
-    /// <summary>
-    /// A helper method that adjusts a given frame size so that an image fitted within it not be scaled by
-    /// the transformation used to scale the skin to the graphics device (window).
-    /// </summary>
-    /// <param name="frameSize">The skin relative size.</param>
-    /// <returns>The passed size pre-scaled to compensate for any Skin-to-GraphicsDevice transformations.</returns>
-    public static SizeF AdjustForSkinAR(SizeF frameSize)
-    {
-      // Adjust target size to match final Skin scaling
-      frameSize.Width *= GraphicsDevice.Width / (float)SkinContext.SkinResources.SkinWidth;
-      frameSize.Height *= GraphicsDevice.Height / (float)SkinContext.SkinResources.SkinHeight;
-      return frameSize;
-    }
-
-    public SizeF GetRotatedSize(SizeF size)
-    {
-      return _rotation == RightAngledRotation.HalfPi || _rotation == RightAngledRotation.ThreeHalfPi ? new SizeF(size.Height, size.Width) : size;
-    }
-
-    public override void Clear()
-    {
-      base.Clear();
-      _effectTransition = null;
-    }
-
-    #endregion
-
-    #region Protected methods
-
-    protected override bool StartRender(RenderContext renderContext, Color borderColor, Vector4 frameData)
-    {
-      if (_effect == null || _lastTexture == null)
-        return false;
-
-      if (!_effect.IsAllocated)
-      {
-        _effect.Allocate();
-        if (!_effect.IsAllocated)
-          return false;
-      }
-
-      _effect.Effect.SetValue((int)ParamIndexI.WorldTransform, renderContext.Transform);
-      _effect.Effect.SetValue((int)ParamIndexI.Opacity, (float)renderContext.Opacity);
-      _effect.Effect.SetValue((int)ParamIndexI.RelativeTransform, _inverseRelativeTransformCache);
-      _effect.Effect.SetValue((int)ParamIndexI.ImageTransform, _imageTransform);
-      _effect.Effect.SetValue((int)ParamIndexI.FrameData, frameData);
-      _effect.Effect.SetValue((int)ParamIndexI.BorderColor, (Color4)borderColor);
-
-      // Render
-      _effect.StartRender(_lastTexture, renderContext);
-      return true;
-    }
-
-    protected override void RefreshParameters(SizeF targetImageSize, Bitmap1 texture, RectangleF textureClip)
-    {
-      // If necessary update our image transformation to best fit the frame
-      if (_refresh || texture != _lastTexture ||
-          Math.Abs(targetImageSize.Width - _lastImageSize.Width) > FLOAT_EQUALITY_LIMIT ||
-          Math.Abs(targetImageSize.Height - _lastImageSize.Height) > FLOAT_EQUALITY_LIMIT
-          || textureClip != _lastTextureClip)
-      {
-        _lastTexture = texture;
-        _lastTextureClip = textureClip;
-
-        // Convert image dimensions to texture space
-
-        // We're doing the relative transform first in the shader, that's why we just have to rotate the frame size
-        Vector4 textureRect = new Vector4(0.0f, 0.0f,
-            (targetImageSize.Width + 1.0f) / _rotatedFrameSize.Width, (targetImageSize.Height + 1.0f) / _rotatedFrameSize.Height);
-
-        //Set alignment of texture within target
-        textureRect.X = GetHorizontalAlignment(textureRect.Z);
-        textureRect.Y = GetVerticalAlignment(textureRect.W);
-        
-        //Brownard 30/01/16: Do we need to take into account in the calculations below that we now allow aligning of textures?
-         
-        // Compensate for texture surface borders
-        textureRect.Z /= textureClip.Width;
-        textureRect.W /= textureClip.Height;
-
-        // Determine correct 2D transform for mapping the texture to the correct place
-        float repeatx = 1.0f / textureRect.Z;
-        float repeaty = 1.0f / textureRect.W;
-        if (repeatx < 0.001f || repeaty < 0.001f)
-        {
-          _effect = null;
-          _refresh = true;
-          return;
-        }
-
-        _inverseRelativeTransformCache = TranslateRotation(_rotation);
-        _inverseRelativeTransformCache.Invert();
-        _imageTransform = new Vector4(textureRect.X * repeatx - textureClip.X, textureRect.Y * repeaty - textureClip.Y, repeatx, repeaty);
-
-        // Build our effects
-        _effect = ContentManager.Instance.GetEffect<ImageEffect>(GetEffectName());
-        // The transition effect will be allocated when required
-        _effectTransition = null;
-
-        // Trigger refresh event so that the calling class can update any custom parameters
-        if (OnRefresh != null)
-          OnRefresh();
-
-        _lastImageSize = targetImageSize;
-        _refresh = false;
-      }
-    }
-
-    protected float GetHorizontalAlignment(float targetX)
-    {
-      switch (_horizontalTextureAlignment)
-      {
-        case HorizontalTextureAlignmentEnum.Left:
-          return 0;
-        case HorizontalTextureAlignmentEnum.Right:
-          return 1.0f - targetX;
-        default:
-          return (1.0f - targetX) / 2.0f;
-      }
-    }
-
-    protected float GetVerticalAlignment(float targetY)
-    {
-      switch (_verticalTextureAlignment)
-      {
-        case VerticalTextureAlignmentEnum.Top:
-          return 0;
-        case VerticalTextureAlignmentEnum.Bottom:
-          return 1.0f - targetY;
-        default:
-          return (1.0f - targetY) / 2.0f;
-      }
-    }
-
-    protected static Matrix TranslateRotation(RightAngledRotation rar)
-    {
-      if (rar == RightAngledRotation.Zero)
-        return Matrix.Identity;
-      float rotation = 0;
-      switch (rar)
-      {
-        case RightAngledRotation.HalfPi:
-          rotation = (float)Math.PI / 2;
-          break;
-        case RightAngledRotation.Pi:
-          rotation = (float)Math.PI;
-          break;
-        case RightAngledRotation.ThreeHalfPi:
-          rotation = (float)Math.PI * 3 / 2;
-          break;
-      }
-      Matrix matrix = Matrix.Translation(-0.5f, -0.5f, 0);
-      matrix *= Matrix.RotationZ(rotation);
-      matrix *= Matrix.Translation(0.5f, 0.5f, 0);
-      return matrix;
-    }
-
-    protected override string GetEffectName()
-    {
-      if (_shaderBaseName == null && _shaderEffectName == null && _shaderTransformName == null)
-        return EFFECT_DEFAULT_NAME;
-      // Using at least one custom component, build a composite effect
-      string name = _shaderBaseName ?? EFFECT_BASE_DEFAULT_NAME;
-      name += ';' + (_shaderTransformName ?? EFFECT_TRANSFORM_DEFAULT_NAME);
-      name += ';' + (_shaderEffectName ?? EFFECT_EFFECT_DEFAULT_NAME);
-      return name;
-    }
-
-    protected string GetTransitionEffectName()
-    {
-      string name = _shaderTransitionBaseName ?? EFFECT_BASE_TRANSITION_DEFAULT_NAME;
-      name += ';' + (_shaderTransitionName ?? EFFECT_TRANSITION_DEFAULT_NAME);
-      name += ';' + (_shaderTransformName ?? EFFECT_TRANSFORM_DEFAULT_NAME);
-      name += ';' + (_shaderEffectName ?? EFFECT_EFFECT_DEFAULT_NAME);
-      return name;
-    }
-
-    #endregion
-  }
-}
+#region Copyright (C) 2007-2017 Team MediaPortal
+
+/*
+    Copyright (C) 2007-2017 Team MediaPortal
+    http://www.team-mediaportal.com
+
+    This file is part of MediaPortal 2
+
+    MediaPortal 2 is free software: you can redistribute it and/or modify
+    it under the terms of the GNU General Public License as published by
+    the Free Software Foundation, either version 3 of the License, or
+    (at your option) any later version.
+
+    MediaPortal 2 is distributed in the hope that it will be useful,
+    but WITHOUT ANY WARRANTY; without even the implied warranty of
+    MERCHANTABILITY or FITNESS FOR A PARTICULAR PURPOSE. See the
+    GNU General Public License for more details.
+
+    You should have received a copy of the GNU General Public License
+    along with MediaPortal 2. If not, see <http://www.gnu.org/licenses/>.
+*/
+
+#endregion
+
+using System;
+using System.CodeDom.Compiler;
+using System.Collections.Concurrent;
+using System.Collections.Generic;
+using System.Reflection;
+using MediaPortal.UI.SkinEngine.ContentManagement;
+using MediaPortal.UI.SkinEngine.ContentManagement.AssetCore;
+using MediaPortal.UI.SkinEngine.Controls.Visuals.Effects2D;
+using MediaPortal.UI.SkinEngine.DirectX;
+using MediaPortal.UI.SkinEngine.SkinManagement;
+using Microsoft.CSharp;
+using SharpDX;
+using SharpDX.Direct2D1;
+using SharpDX.Direct3D11;
+using Size = SharpDX.Size2;
+using SizeF = SharpDX.Size2F;
+using PointF = SharpDX.Vector2;
+
+namespace MediaPortal.UI.SkinEngine.Rendering
+{
+  public delegate void ImageContextRefreshHandler();
+
+  public enum RightAngledRotation
+  {
+    Zero,
+    HalfPi,
+    Pi,
+    ThreeHalfPi
+  }
+
+  public enum HorizontalTextureAlignmentEnum
+  {
+    Left,
+    Right,
+    Center
+  }
+
+  public enum VerticalTextureAlignmentEnum
+  {
+    Top,
+    Bottom,
+    Center
+  }
+
+  /// <summary>
+  /// This class provides a common framework for rendering images at specific sizes within a larger primitive.
+  /// Images will always be centered and any space will be set to a given color. More advanced features allow for
+  /// custom effect (such a greyscale) to be applied and for a belended transition between two <see cref="ImageContext"/>
+  /// objects.
+  /// </summary>
+  public class ImageContext : EffectContext
+  {
+    #region Consts
+
+    protected const string EFFECT_DEFAULT_NAME = "imagecontext_default";
+    protected const string EFFECT_BASE_DEFAULT_NAME = "imagecontext_base";
+    protected const string EFFECT_BASE_TRANSITION_DEFAULT_NAME = "imagecontext_transition_base";
+    protected const string EFFECT_TRANSFORM_DEFAULT_NAME = @"transforms\none";
+    protected const string EFFECT_EFFECT_DEFAULT_NAME = @"effects\none";
+    protected const string EFFECT_TRANSITION_DEFAULT_NAME = @"transitions\dissolve";
+
+    protected const string PARAM_OPACITY = "g_opacity";
+    protected const string PARAM_TEXTURE = "g_texture";
+    protected const string PARAM_RELATIVE_TRANSFORM = "g_relativetransform";
+    protected const string PARAM_BRUSH_TRANSFORM = "g_imagetransform";
+    protected const string PARAM_FRAME_DATA = "g_framedata";
+
+    // Transition parameters
+    protected const string PARAM_TEXTURE_START = "g_textureA";
+    protected const string PARAM_RELATIVE_TRANSFORM_START = "g_relativetransformA";
+    protected const string PARAM_BRUSH_TRANSFORM_START = "g_imagetransformA";
+    protected const string PARAM_FRAME_DATA_START = "g_framedataA";
+    protected const string PARAM_MIX_AB = "g_mixAB";
+
+    protected const float FLOAT_EQUALITY_LIMIT = 0.001f;
+
+    #endregion
+
+    #region Protected fields
+
+    protected EffectAsset<EffectAssetCore<ImageTransitionEffect>> _effectTransition;
+    protected SizeF _frameSize;
+    protected SizeF _rotatedFrameSize;
+    protected Vector4 _imageTransform;
+    protected SizeF _lastImageSize;
+    protected SamplerState _samplerState;
+
+    protected string _shaderBaseName = null;
+    protected string _shaderTransitionBaseName = null;
+    protected string _shaderTransformName = null;
+    protected string _shaderTransitionName = null;
+    protected RightAngledRotation _rotation = RightAngledRotation.Zero;
+    protected HorizontalTextureAlignmentEnum _horizontalTextureAlignment = HorizontalTextureAlignmentEnum.Center;
+    protected VerticalTextureAlignmentEnum _verticalTextureAlignment = VerticalTextureAlignmentEnum.Center;
+
+    #endregion
+
+    #region Public properties
+
+    /// <summary>
+    /// Gets or sets the size of area the image will render into. Any aspect ration adjustment must be 
+    /// done prior to setting this property.
+    /// </summary>
+    /// <remarks>
+    /// This property is needed to center the image to be rendered into the given frame.
+    /// </remarks>
+    public SizeF FrameSize
+    {
+      get { return _frameSize; }
+      set
+      {
+        _frameSize = value;
+        _rotatedFrameSize = GetRotatedSize(value);
+        _refresh = true;
+      }
+    }
+
+    /// <summary>
+    /// Gets the rotated <see cref="FrameSize"/> for image size adjustments. If a <see cref="Rotation"/> is used, image size
+    /// adjustments must be done against this property. If no rotation is used, this property returns the same value as
+    /// <see cref="FrameSize"/>, so image size adjustments should always be done using this property.
+    /// </summary>
+    public SizeF RotatedFrameSize
+    {
+      get { return _rotatedFrameSize; }
+    }
+
+    /// <summary>
+    /// Gets or sets the effect to be used as the base for rendering. Other shaders fragments may be added to
+    /// create the final effect.
+    /// </summary>
+    public string ShaderBase
+    {
+      get { return _shaderBaseName; }
+      set
+      {
+        _shaderBaseName = value;
+        _refresh = true;
+      }
+    }
+
+    /// <summary>
+    /// Gets or sets the partial effect to be used for transforming the image.
+    /// </summary>
+    public string ShaderTransform
+    {
+      get { return _shaderTransformName; }
+      set
+      {
+        _shaderTransformName = value;
+        _refresh = true;
+      }
+    }
+
+    /// <summary>
+    /// Gets or sets the partial effect to be used for the image effect.
+    /// </summary>
+    public string ShaderTransition
+    {
+      get { return _shaderTransitionName; }
+      set
+      {
+        _shaderTransitionName = value;
+        _refresh = true;
+      }
+    }
+
+    /// <summary>
+    /// Gets or sets an additional rotation.
+    /// </summary>
+    /// <remarks>
+    /// If a rotation is used, the image will be shown rotated against the frame (see <see cref="FrameSize"/>).
+    /// If the class using this <see cref="ImageContext"/> adjusts the texture size to the frame (for example uniform stretch),
+    /// it must adapt the original texture size to the <see cref="RotatedFrameSize"/> and use the result, without an extra rotation,
+    /// as parameter for the render methods.
+    /// </remarks>
+    public RightAngledRotation Rotation
+    {
+      get { return _rotation; }
+      set
+      {
+        _rotation = value;
+        _rotatedFrameSize = GetRotatedSize(_frameSize);
+        _refresh = true;
+      }
+    }
+
+    public Matrix RelativeTransform { get; set; }
+    public Matrix Transform { get; set; }
+
+    /// <summary>
+    /// Gets or sets the horizonatal alignment of the texture within the target rectangle.
+    /// </summary>
+    public HorizontalTextureAlignmentEnum HorizontalTextureAlignment
+    {
+      get { return _horizontalTextureAlignment; }
+      set { _horizontalTextureAlignment = value; }
+    }
+
+    /// <summary>
+    /// Gets or sets the vertical alignment of the texture within the target rectangle.
+    /// </summary>
+    public VerticalTextureAlignmentEnum VerticalTextureAlignment
+    {
+      get { return _verticalTextureAlignment; }
+      set { _verticalTextureAlignment = value; }
+    }
+
+    #endregion
+
+    #region Public methods
+
+    /// <summary>
+    /// Starts a rendering operation where two images are mixed together using a transition effect.
+    /// </summary>
+    /// <param name="renderContext">The current rendering context.</param>
+    /// <param name="mixValue">A value between 0.0 and 1.0 that governs how much each image contributes to the final rendering.</param>
+    /// <param name="startContext">The <see cref="ImageContext"/> data for the starting position of the transition
+    /// (this context is the end point).</param>
+    /// <param name="targetEndImageSize">The size, the final end image should take within the frame. This size is given in the same
+    /// orientation as the <paramref name="endTexture"/>, i.e. it is not rotated.</param>
+    /// <param name="endTexture">A texture object containing the end image.</param>
+    /// <param name="endTextureClip">The section of the end texture that should be rendered. Values are between 0 and 1.</param>
+    /// <param name="borderColor">The color to use outside the image's boundaries.</param>
+    /// <param name="startFrameData">Additional data to be used by the starting image shaders.</param>
+    /// <param name="endFrameData">Additional data to be used by the ending image shaders.</param>
+    /// <returns><c>true</c> if the rendering operation was started.</returns>
+    public bool StartRenderTransition(RenderContext renderContext, float mixValue, ImageContext startContext,
+        SizeF targetEndImageSize, Bitmap1 endTexture, RectangleF endTextureClip, Color borderColor, Vector4 startFrameData, Vector4 endFrameData)
+    {
+      RefreshParameters(targetEndImageSize, endTexture, endTextureClip);
+      if (_effectTransition == null)
+        _effectTransition = ContentManager.Instance.GetEffect<ImageTransitionEffect>(GetTransitionEffectName());
+      if (startContext._lastTexture == null || _effectTransition == null)
+        return false;
+
+      // Apply effect parameters
+      _effectTransition.Effect.SetValue((int)ParamIndexIT.WorldTransform, renderContext.Transform);
+      _effectTransition.Effect.SetValue((int)ParamIndexIT.Opacity, (float)renderContext.Opacity);
+      _effectTransition.Effect.SetValue((int)ParamIndexIT.RelativeTransform, _inverseRelativeTransformCache);
+      _effectTransition.Effect.SetValue((int)ParamIndexIT.ImageTransform, _imageTransform);
+      _effectTransition.Effect.SetValue((int)ParamIndexIT.ImageTransform, new Vector4(0, 0, 1, 1));
+      _effectTransition.Effect.SetValue((int)ParamIndexIT.FrameData, endFrameData);
+      _effectTransition.Effect.SetValue((int)ParamIndexIT.MixAB, mixValue);
+      _effectTransition.Effect.SetValue((int)ParamIndexIT.RelativeTransformA, startContext._inverseRelativeTransformCache);
+      _effectTransition.Effect.SetValue((int)ParamIndexIT.ImageTransformA, startContext._imageTransform);
+      _effectTransition.Effect.SetValue((int)ParamIndexIT.FrameDataA, startFrameData);
+      _effectTransition.Effect.SetValue((int)ParamIndexIT.BorderColor, borderColor.ToColor4());
+
+      // Render
+      _effectTransition.StartRender(startContext._lastTexture, renderContext, endTexture);
+      return true;
+    }
+
+    /// <summary>
+    /// A helper method that adjusts a given frame size so that an image fitted within it not be scaled by
+    /// the transformation used to scale the skin to the graphics device (window).
+    /// </summary>
+    /// <param name="frameSize">The skin relative size.</param>
+    /// <returns>The passed size pre-scaled to compensate for any Skin-to-GraphicsDevice transformations.</returns>
+    public static SizeF AdjustForSkinAR(SizeF frameSize)
+    {
+      // Adjust target size to match final Skin scaling
+      frameSize.Width *= GraphicsDevice.Width / (float)SkinContext.SkinResources.SkinWidth;
+      frameSize.Height *= GraphicsDevice.Height / (float)SkinContext.SkinResources.SkinHeight;
+      return frameSize;
+    }
+
+    public SizeF GetRotatedSize(SizeF size)
+    {
+      return _rotation == RightAngledRotation.HalfPi || _rotation == RightAngledRotation.ThreeHalfPi ? new SizeF(size.Height, size.Width) : size;
+    }
+
+    public override void Clear()
+    {
+      base.Clear();
+      _effectTransition = null;
+    }
+
+    #endregion
+
+    #region Protected methods
+
+    protected override bool StartRender(RenderContext renderContext, Color borderColor, Vector4 frameData)
+    {
+      if (_effect == null || _lastTexture == null)
+        return false;
+
+      if (!_effect.IsAllocated)
+      {
+        _effect.Allocate();
+        if (!_effect.IsAllocated)
+          return false;
+      }
+
+      _effect.Effect.SetValue((int)ParamIndexI.WorldTransform, renderContext.Transform);
+      _effect.Effect.SetValue((int)ParamIndexI.Opacity, (float)renderContext.Opacity);
+      _effect.Effect.SetValue((int)ParamIndexI.RelativeTransform, _inverseRelativeTransformCache);
+      _effect.Effect.SetValue((int)ParamIndexI.ImageTransform, _imageTransform);
+      _effect.Effect.SetValue((int)ParamIndexI.FrameData, frameData);
+      _effect.Effect.SetValue((int)ParamIndexI.BorderColor, (Color4)borderColor);
+
+      // Render
+      _effect.StartRender(_lastTexture, renderContext);
+      return true;
+    }
+
+    protected override void RefreshParameters(SizeF targetImageSize, Bitmap1 texture, RectangleF textureClip)
+    {
+      // If necessary update our image transformation to best fit the frame
+      if (_refresh || texture != _lastTexture ||
+          Math.Abs(targetImageSize.Width - _lastImageSize.Width) > FLOAT_EQUALITY_LIMIT ||
+          Math.Abs(targetImageSize.Height - _lastImageSize.Height) > FLOAT_EQUALITY_LIMIT
+          || textureClip != _lastTextureClip)
+      {
+        _lastTexture = texture;
+        _lastTextureClip = textureClip;
+
+        // Convert image dimensions to texture space
+
+        // We're doing the relative transform first in the shader, that's why we just have to rotate the frame size
+        Vector4 textureRect = new Vector4(0.0f, 0.0f,
+            (targetImageSize.Width + 1.0f) / _rotatedFrameSize.Width, (targetImageSize.Height + 1.0f) / _rotatedFrameSize.Height);
+
+        //Set alignment of texture within target
+        textureRect.X = GetHorizontalAlignment(textureRect.Z);
+        textureRect.Y = GetVerticalAlignment(textureRect.W);
+        
+        //Brownard 30/01/16: Do we need to take into account in the calculations below that we now allow aligning of textures?
+         
+        // Compensate for texture surface borders
+        textureRect.Z /= textureClip.Width;
+        textureRect.W /= textureClip.Height;
+
+        // Determine correct 2D transform for mapping the texture to the correct place
+        float repeatx = 1.0f / textureRect.Z;
+        float repeaty = 1.0f / textureRect.W;
+        if (repeatx < 0.001f || repeaty < 0.001f)
+        {
+          _effect = null;
+          _refresh = true;
+          return;
+        }
+
+        _inverseRelativeTransformCache = TranslateRotation(_rotation);
+        _inverseRelativeTransformCache.Invert();
+        _imageTransform = new Vector4(textureRect.X * repeatx - textureClip.X, textureRect.Y * repeaty - textureClip.Y, repeatx, repeaty);
+
+        // Build our effects
+        _effect = ContentManager.Instance.GetEffect<ImageEffect>(GetEffectName());
+        // The transition effect will be allocated when required
+        _effectTransition = null;
+
+        // Trigger refresh event so that the calling class can update any custom parameters
+        if (OnRefresh != null)
+          OnRefresh();
+
+        _lastImageSize = targetImageSize;
+        _refresh = false;
+      }
+    }
+
+    protected float GetHorizontalAlignment(float targetX)
+    {
+      switch (_horizontalTextureAlignment)
+      {
+        case HorizontalTextureAlignmentEnum.Left:
+          return 0;
+        case HorizontalTextureAlignmentEnum.Right:
+          return 1.0f - targetX;
+        default:
+          return (1.0f - targetX) / 2.0f;
+      }
+    }
+
+    protected float GetVerticalAlignment(float targetY)
+    {
+      switch (_verticalTextureAlignment)
+      {
+        case VerticalTextureAlignmentEnum.Top:
+          return 0;
+        case VerticalTextureAlignmentEnum.Bottom:
+          return 1.0f - targetY;
+        default:
+          return (1.0f - targetY) / 2.0f;
+      }
+    }
+
+    protected static Matrix TranslateRotation(RightAngledRotation rar)
+    {
+      if (rar == RightAngledRotation.Zero)
+        return Matrix.Identity;
+      float rotation = 0;
+      switch (rar)
+      {
+        case RightAngledRotation.HalfPi:
+          rotation = (float)Math.PI / 2;
+          break;
+        case RightAngledRotation.Pi:
+          rotation = (float)Math.PI;
+          break;
+        case RightAngledRotation.ThreeHalfPi:
+          rotation = (float)Math.PI * 3 / 2;
+          break;
+      }
+      Matrix matrix = Matrix.Translation(-0.5f, -0.5f, 0);
+      matrix *= Matrix.RotationZ(rotation);
+      matrix *= Matrix.Translation(0.5f, 0.5f, 0);
+      return matrix;
+    }
+
+    protected override string GetEffectName()
+    {
+      if (_shaderBaseName == null && _shaderEffectName == null && _shaderTransformName == null)
+        return EFFECT_DEFAULT_NAME;
+      // Using at least one custom component, build a composite effect
+      string name = _shaderBaseName ?? EFFECT_BASE_DEFAULT_NAME;
+      name += ';' + (_shaderTransformName ?? EFFECT_TRANSFORM_DEFAULT_NAME);
+      name += ';' + (_shaderEffectName ?? EFFECT_EFFECT_DEFAULT_NAME);
+      return name;
+    }
+
+    protected string GetTransitionEffectName()
+    {
+      string name = _shaderTransitionBaseName ?? EFFECT_BASE_TRANSITION_DEFAULT_NAME;
+      name += ';' + (_shaderTransitionName ?? EFFECT_TRANSITION_DEFAULT_NAME);
+      name += ';' + (_shaderTransformName ?? EFFECT_TRANSFORM_DEFAULT_NAME);
+      name += ';' + (_shaderEffectName ?? EFFECT_EFFECT_DEFAULT_NAME);
+      return name;
+    }
+
+    #endregion
+  }
+}