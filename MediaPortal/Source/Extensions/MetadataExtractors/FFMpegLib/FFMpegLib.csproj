--- conflicted
+++ resolved
@@ -88,21 +88,11 @@
   </ItemGroup>
   <ItemGroup>
     <PackageReference Include="ffmpeg">
-      <Version>2.8.20150913</Version>
+      <Version>3.4.2</Version>
     </PackageReference>
   </ItemGroup>
   <Import Project="$(MSBuildToolsPath)\Microsoft.CSharp.targets" />
   <Import Project="build.targets" />
-<<<<<<< HEAD
-  <Import Project="..\..\..\..\Packages\ffmpeg.3.4.2\build\ffmpeg.targets" Condition="Exists('..\..\..\..\Packages\ffmpeg.3.4.2\build\ffmpeg.targets')" />
-  <Target Name="EnsureNuGetPackageBuildImports" BeforeTargets="PrepareForBuild">
-    <PropertyGroup>
-      <ErrorText>Dieses Projekt verweist auf mindestens ein NuGet-Paket, das auf diesem Computer fehlt. Verwenden Sie die Wiederherstellung von NuGet-Paketen, um die fehlenden Dateien herunterzuladen. Weitere Informationen finden Sie unter "http://go.microsoft.com/fwlink/?LinkID=322105". Die fehlende Datei ist "{0}".</ErrorText>
-    </PropertyGroup>
-    <Error Condition="!Exists('..\..\..\..\Packages\ffmpeg.3.4.2\build\ffmpeg.targets')" Text="$([System.String]::Format('$(ErrorText)', '..\..\..\..\Packages\ffmpeg.3.4.2\build\ffmpeg.targets'))" />
-  </Target>
-=======
->>>>>>> 8751fcf3
   <!-- To modify your build process, add your task inside one of the targets below and uncomment it. 
        Other similar extension points exist, see Microsoft.Common.targets.
   <Target Name="BeforeBuild">
