--- conflicted
+++ resolved
@@ -34,15 +34,9 @@
   /// </summary>
   public class FilterBySeriesCriterion : RelationshipMLFilterCriterion
   {
-<<<<<<< HEAD
-    public FilterBySeriesCriterion() :
-      base(Consts.NECESSARY_SERIES_MIAS, Consts.OPTIONAL_SERIES_MIAS,
-        new AttributeSortInformation(SeriesAspect.ATTR_SERIES_NAME, SortDirection.Ascending))
-=======
     public FilterBySeriesCriterion(Guid linkedRole) :
       base(SeriesAspect.ROLE_SERIES, linkedRole, Consts.NECESSARY_SERIES_MIAS, Consts.OPTIONAL_SERIES_MIAS,
-        new SortInformation(SeriesAspect.ATTR_SERIES_NAME, SortDirection.Ascending))
->>>>>>> d32c3b1f
+        new AttributeSortInformation(SeriesAspect.ATTR_SERIES_NAME, SortDirection.Ascending))
     {
     }
   }
