--- conflicted
+++ resolved
@@ -4,10 +4,7 @@
              xmlns:mc="http://schemas.openxmlformats.org/markup-compatibility/2006" 
              xmlns:d="http://schemas.microsoft.com/expression/blend/2008"
              xmlns:conv="clr-namespace:MP2BootstrapperApp"
-<<<<<<< HEAD
-=======
              xmlns:bootstrapper="clr-namespace:Microsoft.Tools.WindowsInstallerXml.Bootstrapper;assembly=BootstrapperCore"
->>>>>>> e8e01907
              mc:Ignorable="d" 
              d:DesignHeight="300" d:DesignWidth="300">
   <Grid>
@@ -53,29 +50,17 @@
               <Label FontSize="12" Foreground="White" Content="{Binding InstalledVersion}" Opacity="0.4"/>              
             </StackPanel>
             <StackPanel Grid.Row="2" Orientation="Horizontal" Margin="0,-5,0,0" 
-<<<<<<< HEAD
-                        Visibility="{Binding Path=PackageState, Converter={StaticResource EnumToBooleanConverter}, ConverterParameter={x:Static conv:PackageState.present}}">
-=======
                         Visibility="{Binding Path=PackageState, Converter={StaticResource EnumToBooleanConverter}, ConverterParameter={x:Static bootstrapper:PackageState.Present}}">
->>>>>>> e8e01907
               <Label FontSize="12" Foreground="White" Content="Bundled: " Opacity="0.4"/>
               <Label FontSize="12" Foreground="White" Content="{Binding BundleVersion}" Opacity="0.4"/>
             </StackPanel>
             
             <Image x:Name="PresentIndicator" Grid.Row="1" Grid.RowSpan="2" HorizontalAlignment="Right" VerticalAlignment="Bottom" 
-<<<<<<< HEAD
-                   Width="40" Height="40" Margin="0,0,5,5" Source="..\resources\present.png"
-                   Visibility="{Binding Path=PackageState, Converter={StaticResource EnumToBooleanConverter}, ConverterParameter={x:Static conv:PackageState.present}}"/>
-            <Image x:Name="AbsentIndicator" Grid.Row="1" Grid.RowSpan="2" HorizontalAlignment="Right" VerticalAlignment="Bottom" 
-                   Width="40" Height="40" Margin="0,0,5,5" Source="..\resources\absent.png"
-                   Visibility="{Binding Path=PackageState, Converter={StaticResource EnumToBooleanConverter}, ConverterParameter={x:Static conv:PackageState.absent}}"/>
-=======
                    Width="40" Height="40" Margin="0,0,5,5" Source="..\resources\present.png" 
                    Visibility="{Binding Path=PackageState, Converter={StaticResource EnumToBooleanConverter}, ConverterParameter={x:Static bootstrapper:PackageState.Present}}"/>
             <Image x:Name="AbsentIndicator" Grid.Row="1" Grid.RowSpan="2" HorizontalAlignment="Right" VerticalAlignment="Bottom" 
                    Width="40" Height="40" Margin="0,0,5,5" Source="..\resources\absent.png"
                    Visibility="{Binding Path=PackageState, Converter={StaticResource EnumToBooleanConverter}, ConverterParameter={x:Static bootstrapper:PackageState.Absent}}"/>
->>>>>>> e8e01907
           </Grid>
         </DataTemplate>
       </ItemsControl.ItemTemplate>
