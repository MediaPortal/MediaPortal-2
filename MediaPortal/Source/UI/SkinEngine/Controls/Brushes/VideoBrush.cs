--- conflicted
+++ resolved
@@ -1,369 +1,362 @@
-<<<<<<< HEAD
-#region Copyright (C) 2007-2015 Team MediaPortal
-
-/*
-    Copyright (C) 2007-2015 Team MediaPortal
-=======
-#region Copyright (C) 2007-2018 Team MediaPortal
-
-/*
-    Copyright (C) 2007-2018 Team MediaPortal
->>>>>>> b905bc7d
-    http://www.team-mediaportal.com
-
-    This file is part of MediaPortal 2
-
-    MediaPortal 2 is free software: you can redistribute it and/or modify
-    it under the terms of the GNU General Public License as published by
-    the Free Software Foundation, either version 3 of the License, or
-    (at your option) any later version.
-
-    MediaPortal 2 is distributed in the hope that it will be useful,
-    but WITHOUT ANY WARRANTY; without even the implied warranty of
-    MERCHANTABILITY or FITNESS FOR A PARTICULAR PURPOSE. See the
-    GNU General Public License for more details.
-
-    You should have received a copy of the GNU General Public License
-    along with MediaPortal 2. If not, see <http://www.gnu.org/licenses/>.
-*/
-
-#endregion
-
-using System;
-using MediaPortal.Common;
-using MediaPortal.Common.General;
-using MediaPortal.Common.Logging;
-using MediaPortal.UI.Presentation.Geometries;
-using MediaPortal.UI.SkinEngine.Controls.Visuals;
-using MediaPortal.UI.SkinEngine.DirectX;
-using MediaPortal.UI.SkinEngine.DirectX11;
-using MediaPortal.UI.SkinEngine.Players;
-using MediaPortal.UI.SkinEngine.Rendering;
-using SharpDX.Direct2D1;
-using SharpDX.Direct3D9;
-using SharpDX;
-using MediaPortal.UI.Presentation.Players;
-using MediaPortal.Utilities.DeepCopy;
-using SharpDX.Mathematics.Interop;
-using Transform = MediaPortal.UI.SkinEngine.Controls.Transforms.Transform;
-
-namespace MediaPortal.UI.SkinEngine.Controls.Brushes
-{
-  /// <summary>
-  /// Brush which paints the video image of a player of type <see cref="ISharpDXVideoPlayer"/> provided by the <see cref="IPlayerManager"/>.
-  /// </summary>
-  public class VideoBrush : Brush, IRenderBrush
-  {
-    #region Consts
-
-    protected const string EFFECT_BASE_VIDEO = "video_base";
-
-    protected const string PARAM_TRANSFORM = "g_transform";
-    protected const string PARAM_RELATIVE_TRANSFORM = "g_relativetransform";
-
-    #endregion
-
-    #region Protected fields
-
-    protected AbstractProperty _streamProperty;
-    protected AbstractProperty _geometryProperty;
-    protected AbstractProperty _borderColorProperty;
-
-    protected IGeometry _currentGeometry;
-    protected Matrix _inverseRelativeTransformCache;
-    protected ImageContext _imageContext;
-    protected Size2F _scaledVideoSize;
-    protected RectangleF _videoTextureClip;
-
-    protected IGeometry _lastGeometry;
-    protected string _lastEffect;
-    protected Rectangle _lastCropVideoRect;
-    protected Size2 _lastVideoSize;
-    protected Size2F _lastAspectRatio;
-    protected int _lastDeviceWidth;
-    protected int _lastDeviceHeight;
-    protected Vector4 _lastFrameData;
-    protected RectangleF _lastVertsBounds;
-    protected Texture _texture = null;
-    protected volatile bool _refresh = true;
-    private Bitmap1 _videoBitmap;
-
-    #endregion
-
-    #region Ctor
-
-    public VideoBrush()
-    {
-      Init();
-      Attach();
-    }
-
-    void Init()
-    {
-      _streamProperty = new SProperty(typeof(int), 0);
-      _geometryProperty = new SProperty(typeof(string), null);
-      _borderColorProperty = new SProperty(typeof(Color), Color.Black);
-
-      _imageContext = new ImageContext { OnRefresh = OnImagecontextRefresh };
-    }
-
-    void Attach()
-    {
-      _geometryProperty.Attach(OnGeometryChange);
-    }
-
-    void Detach()
-    {
-      _geometryProperty.Detach(OnGeometryChange);
-    }
-
-    public override void DeepCopy(IDeepCopyable source, ICopyManager copyManager)
-    {
-      Detach();
-      base.DeepCopy(source, copyManager);
-      VideoBrush b = (VideoBrush)source;
-      Stream = b.Stream;
-      Geometry = b.Geometry;
-      BorderColor = b.BorderColor;
-      _refresh = true;
-      Attach();
-    }
-
-    public override void Dispose()
-    {
-      base.Dispose();
-      TryDispose(ref _texture);
-    }
-
-    #endregion
-
-    #region Protected & private members
-
-    void OnGeometryChange(AbstractProperty prop, object oldVal)
-    {
-      string geometryName = Geometry;
-      if (String.IsNullOrEmpty(geometryName))
-      {
-        _currentGeometry = null;
-        return;
-      }
-      IGeometryManager geometryManager = ServiceRegistration.Get<IGeometryManager>();
-      IGeometry geometry;
-      if (geometryManager.AvailableGeometries.TryGetValue(geometryName, out geometry))
-        _currentGeometry = geometry;
-      else
-      {
-        ServiceRegistration.Get<ILogger>().Debug("VideoBrush: Geometry '{0}' does not exist", geometryName);
-        _currentGeometry = null;
-      }
-    }
-
-    protected override void OnRelativeTransformChanged(IObservable trans)
-    {
-      _refresh = true;
-      base.OnRelativeTransformChanged(trans);
-    }
-
-    protected IGeometry ChooseVideoGeometry(IVideoPlayer player)
-    {
-      if (_currentGeometry != null)
-        return _currentGeometry;
-      if (player.GeometryOverride != null)
-        return player.GeometryOverride;
-
-      return ServiceRegistration.Get<IGeometryManager>().DefaultVideoGeometry;
-    }
-
-    protected bool RefreshEffectParameters(IVideoPlayer player)
-    {
-      ISharpDXVideoPlayer sdvPlayer = player as ISharpDXVideoPlayer;
-      if (sdvPlayer == null)
-        return false;
-      Size2F aspectRatio = sdvPlayer.VideoAspectRatio.ToSize2F();
-      Size2 playerSize = sdvPlayer.VideoSize.ToSize2();
-      Rectangle cropVideoRect = sdvPlayer.CropVideoRect;
-      IGeometry geometry = ChooseVideoGeometry(player);
-      string effectName = player.EffectOverride;
-      int deviceWidth = GraphicsDevice.Width; // To avoid threading issues if the device size changes
-      int deviceHeight = GraphicsDevice.Height;
-      RectangleF vertsBounds = _vertsBounds;
-
-      // Do we need a refresh?
-      if (!_refresh &&
-          _lastVideoSize == playerSize &&
-          _lastAspectRatio == aspectRatio &&
-          _lastCropVideoRect == cropVideoRect &&
-          _lastGeometry == geometry &&
-          _lastEffect == effectName &&
-          _lastDeviceWidth == deviceWidth &&
-          _lastDeviceHeight == deviceHeight &&
-          _lastVertsBounds == vertsBounds)
-        return true;
-
-      Size2F targetSize = vertsBounds.Size;
-
-      lock (sdvPlayer.SurfaceLock)
-      {
-        var surface = sdvPlayer.Surface;
-        if (surface == null)
-        {
-          _refresh = true;
-          return false;
-        }
-
-        _videoTextureClip = new RectangleF(cropVideoRect.X / (float)surface.Width, cropVideoRect.Y / (float)surface.Height,
-            cropVideoRect.Width / (float)surface.Width, cropVideoRect.Height / (float)surface.Height);
-      }
-      _scaledVideoSize = cropVideoRect.ToSize2F();
-
-      // Correct aspect ratio for anamorphic video
-      if (!aspectRatio.IsEmpty() && geometry.RequiresCorrectAspectRatio)
-      {
-        float pixelRatio = aspectRatio.Width / aspectRatio.Height;
-        _scaledVideoSize.Width = _scaledVideoSize.Height * pixelRatio;
-      }
-      // Adjust target size to match final Skin scaling
-      targetSize = ImageContext.AdjustForSkinAR(targetSize);
-
-      // Adjust video size to fit desired geometry
-      _scaledVideoSize = geometry.Transform(_scaledVideoSize.ToDrawingSizeF(), targetSize.ToDrawingSizeF()).ToSize2F();
-
-      // Cache inverse RelativeTransform
-      Transform relativeTransform = RelativeTransform;
-      _inverseRelativeTransformCache = (relativeTransform == null) ? Matrix.Identity : Matrix.Invert(relativeTransform.GetTransform());
-
-      // Prepare our ImageContext
-      _imageContext.FrameSize = targetSize;
-      _imageContext.ShaderBase = EFFECT_BASE_VIDEO;
-      _imageContext.ShaderTransform = geometry.Shader;
-      _imageContext.ShaderEffect = player.EffectOverride;
-
-      // Store state
-      _lastFrameData = new Vector4(playerSize.Width, playerSize.Height, 0.0f, 0.0f);
-      _lastVideoSize = playerSize;
-      _lastAspectRatio = aspectRatio;
-      _lastGeometry = geometry;
-      _lastCropVideoRect = cropVideoRect;
-      _lastEffect = effectName;
-      _lastDeviceWidth = deviceWidth;
-      _lastDeviceHeight = deviceHeight;
-
-      _refresh = false;
-      return true;
-    }
-
-    protected void OnImagecontextRefresh()
-    {
-      _imageContext.RelativeTransform = _inverseRelativeTransformCache;
-      _imageContext.Transform = GetCachedFinalBrushTransform();
-    }
-
-    #endregion
-
-    #region Public properties
-
-    public AbstractProperty StreamProperty
-    {
-      get { return _streamProperty; }
-    }
-
-    /// <summary>
-    /// Gets or sets the number of the player stream to be shown.
-    /// </summary>
-    public int Stream
-    {
-      get { return (int)_streamProperty.GetValue(); }
-      set { _streamProperty.SetValue(value); }
-    }
-
-    public AbstractProperty GeometryProperty
-    {
-      get { return _geometryProperty; }
-    }
-
-    /// <summary>
-    /// Allows the skin to override the video gemoetry asked for by the player.
-    /// </summary>
-    public string Geometry
-    {
-      get { return (string)_geometryProperty.GetValue(); }
-      set { _geometryProperty.SetValue(value); }
-    }
-
-    public AbstractProperty BorderColorProperty
-    {
-      get { return _borderColorProperty; }
-    }
-
-    /// <summary>
-    /// Gets or sets the color to be used for drawing bars/borders around the video
-    /// </summary>
-    public Color BorderColor
-    {
-      get { return (Color)_borderColorProperty.GetValue(); }
-      set { _borderColorProperty.SetValue(value); }
-    }
-
-    #endregion
-
-    #region Public members
-
-    public override void SetupBrush(FrameworkElement parent, ref RawRectangleF boundary, float zOrder, bool adaptVertsToBrushTexture)
-    {
-      base.SetupBrush(parent, ref boundary, zOrder, adaptVertsToBrushTexture);
-      if (ServiceRegistration.Get<IPlayerManager>(false) == null)
-        ServiceRegistration.Get<ILogger>().Debug("VideoBrush.SetupBrush: Player manager not found");
-    }
-
-    //protected bool BeginRenderBrushOverride(PrimitiveBuffer primitiveContext, RenderContext renderContext)
-    public bool RenderContent(RenderContext renderContext)
-    {
-      ISharpDXVideoPlayer player;
-      if (!GetPlayer(out player))
-        return false;
-
-      if (!RefreshEffectParameters(player))
-        return false;
-
-
-      lock (player.SurfaceLock)
-      {
-        // Force a refresh of effekt parameters when real brush is set first
-        if (!(_brush2D is BitmapBrush1))
-          _refresh = true;
-
-        var playerSurface = player.Surface;
-        if (playerSurface != null && _videoBitmap != playerSurface.Bitmap)
-        {
-          _videoBitmap = playerSurface.Bitmap;
-        }
-      }
-
-      if (_videoBitmap == null)
-        return false;
-
-      // Handling of multipass (3D) rendering, transformed rect contains the clipped area of the source image (i.e. left side in Side-By-Side mode).
-      RectangleF tranformedRect;
-      GraphicsDevice11.Instance.RenderPipeline.GetVideoClip(_videoTextureClip, out tranformedRect);
-      return _imageContext.StartRender(renderContext, _scaledVideoSize, _videoBitmap, tranformedRect, BorderColor, _lastFrameData);
-    }
-
-    protected virtual bool GetPlayer(out ISharpDXVideoPlayer player)
-    {
-      player = null;
-      IPlayerContextManager playerContextManager = ServiceRegistration.Get<IPlayerContextManager>(false);
-      if (playerContextManager == null)
-        return false;
-
-      player = playerContextManager[Stream] as ISharpDXVideoPlayer;
-      return player != null;
-    }
-
-    public void EndRender()
-    {
-      //_imageContext.EndRender();
-    }
-
-    #endregion
-  }
-}
+#region Copyright (C) 2007-2018 Team MediaPortal
+
+/*
+    Copyright (C) 2007-2018 Team MediaPortal
+    http://www.team-mediaportal.com
+
+    This file is part of MediaPortal 2
+
+    MediaPortal 2 is free software: you can redistribute it and/or modify
+    it under the terms of the GNU General Public License as published by
+    the Free Software Foundation, either version 3 of the License, or
+    (at your option) any later version.
+
+    MediaPortal 2 is distributed in the hope that it will be useful,
+    but WITHOUT ANY WARRANTY; without even the implied warranty of
+    MERCHANTABILITY or FITNESS FOR A PARTICULAR PURPOSE. See the
+    GNU General Public License for more details.
+
+    You should have received a copy of the GNU General Public License
+    along with MediaPortal 2. If not, see <http://www.gnu.org/licenses/>.
+*/
+
+#endregion
+
+using System;
+using MediaPortal.Common;
+using MediaPortal.Common.General;
+using MediaPortal.Common.Logging;
+using MediaPortal.UI.Presentation.Geometries;
+using MediaPortal.UI.SkinEngine.Controls.Visuals;
+using MediaPortal.UI.SkinEngine.DirectX;
+using MediaPortal.UI.SkinEngine.DirectX11;
+using MediaPortal.UI.SkinEngine.Players;
+using MediaPortal.UI.SkinEngine.Rendering;
+using SharpDX.Direct2D1;
+using SharpDX.Direct3D9;
+using SharpDX;
+using MediaPortal.UI.Presentation.Players;
+using MediaPortal.Utilities.DeepCopy;
+using SharpDX.Mathematics.Interop;
+using Transform = MediaPortal.UI.SkinEngine.Controls.Transforms.Transform;
+
+namespace MediaPortal.UI.SkinEngine.Controls.Brushes
+{
+  /// <summary>
+  /// Brush which paints the video image of a player of type <see cref="ISharpDXVideoPlayer"/> provided by the <see cref="IPlayerManager"/>.
+  /// </summary>
+  public class VideoBrush : Brush, IRenderBrush
+  {
+    #region Consts
+
+    protected const string EFFECT_BASE_VIDEO = "video_base";
+
+    protected const string PARAM_TRANSFORM = "g_transform";
+    protected const string PARAM_RELATIVE_TRANSFORM = "g_relativetransform";
+
+    #endregion
+
+    #region Protected fields
+
+    protected AbstractProperty _streamProperty;
+    protected AbstractProperty _geometryProperty;
+    protected AbstractProperty _borderColorProperty;
+
+    protected IGeometry _currentGeometry;
+    protected Matrix _inverseRelativeTransformCache;
+    protected ImageContext _imageContext;
+    protected Size2F _scaledVideoSize;
+    protected RectangleF _videoTextureClip;
+
+    protected IGeometry _lastGeometry;
+    protected string _lastEffect;
+    protected Rectangle _lastCropVideoRect;
+    protected Size2 _lastVideoSize;
+    protected Size2F _lastAspectRatio;
+    protected int _lastDeviceWidth;
+    protected int _lastDeviceHeight;
+    protected Vector4 _lastFrameData;
+    protected RectangleF _lastVertsBounds;
+    protected Texture _texture = null;
+    protected volatile bool _refresh = true;
+    private Bitmap1 _videoBitmap;
+
+    #endregion
+
+    #region Ctor
+
+    public VideoBrush()
+    {
+      Init();
+      Attach();
+    }
+
+    void Init()
+    {
+      _streamProperty = new SProperty(typeof(int), 0);
+      _geometryProperty = new SProperty(typeof(string), null);
+      _borderColorProperty = new SProperty(typeof(Color), Color.Black);
+
+      _imageContext = new ImageContext { OnRefresh = OnImagecontextRefresh };
+    }
+
+    void Attach()
+    {
+      _geometryProperty.Attach(OnGeometryChange);
+    }
+
+    void Detach()
+    {
+      _geometryProperty.Detach(OnGeometryChange);
+    }
+
+    public override void DeepCopy(IDeepCopyable source, ICopyManager copyManager)
+    {
+      Detach();
+      base.DeepCopy(source, copyManager);
+      VideoBrush b = (VideoBrush)source;
+      Stream = b.Stream;
+      Geometry = b.Geometry;
+      BorderColor = b.BorderColor;
+      _refresh = true;
+      Attach();
+    }
+
+    public override void Dispose()
+    {
+      base.Dispose();
+      TryDispose(ref _texture);
+    }
+
+    #endregion
+
+    #region Protected & private members
+
+    void OnGeometryChange(AbstractProperty prop, object oldVal)
+    {
+      string geometryName = Geometry;
+      if (String.IsNullOrEmpty(geometryName))
+      {
+        _currentGeometry = null;
+        return;
+      }
+      IGeometryManager geometryManager = ServiceRegistration.Get<IGeometryManager>();
+      IGeometry geometry;
+      if (geometryManager.AvailableGeometries.TryGetValue(geometryName, out geometry))
+        _currentGeometry = geometry;
+      else
+      {
+        ServiceRegistration.Get<ILogger>().Debug("VideoBrush: Geometry '{0}' does not exist", geometryName);
+        _currentGeometry = null;
+      }
+    }
+
+    protected override void OnRelativeTransformChanged(IObservable trans)
+    {
+      _refresh = true;
+      base.OnRelativeTransformChanged(trans);
+    }
+
+    protected IGeometry ChooseVideoGeometry(IVideoPlayer player)
+    {
+      if (_currentGeometry != null)
+        return _currentGeometry;
+      if (player.GeometryOverride != null)
+        return player.GeometryOverride;
+
+      return ServiceRegistration.Get<IGeometryManager>().DefaultVideoGeometry;
+    }
+
+    protected bool RefreshEffectParameters(IVideoPlayer player)
+    {
+      ISharpDXVideoPlayer sdvPlayer = player as ISharpDXVideoPlayer;
+      if (sdvPlayer == null)
+        return false;
+      Size2F aspectRatio = sdvPlayer.VideoAspectRatio.ToSize2F();
+      Size2 playerSize = sdvPlayer.VideoSize.ToSize2();
+      Rectangle cropVideoRect = sdvPlayer.CropVideoRect;
+      IGeometry geometry = ChooseVideoGeometry(player);
+      string effectName = player.EffectOverride;
+      int deviceWidth = GraphicsDevice.Width; // To avoid threading issues if the device size changes
+      int deviceHeight = GraphicsDevice.Height;
+      RectangleF vertsBounds = _vertsBounds;
+
+      // Do we need a refresh?
+      if (!_refresh &&
+          _lastVideoSize == playerSize &&
+          _lastAspectRatio == aspectRatio &&
+          _lastCropVideoRect == cropVideoRect &&
+          _lastGeometry == geometry &&
+          _lastEffect == effectName &&
+          _lastDeviceWidth == deviceWidth &&
+          _lastDeviceHeight == deviceHeight &&
+          _lastVertsBounds == vertsBounds)
+        return true;
+
+      Size2F targetSize = vertsBounds.Size;
+
+      lock (sdvPlayer.SurfaceLock)
+      {
+        var surface = sdvPlayer.Surface;
+        if (surface == null)
+        {
+          _refresh = true;
+          return false;
+        }
+
+        _videoTextureClip = new RectangleF(cropVideoRect.X / (float)surface.Width, cropVideoRect.Y / (float)surface.Height,
+            cropVideoRect.Width / (float)surface.Width, cropVideoRect.Height / (float)surface.Height);
+      }
+      _scaledVideoSize = cropVideoRect.ToSize2F();
+
+      // Correct aspect ratio for anamorphic video
+      if (!aspectRatio.IsEmpty() && geometry.RequiresCorrectAspectRatio)
+      {
+        float pixelRatio = aspectRatio.Width / aspectRatio.Height;
+        _scaledVideoSize.Width = _scaledVideoSize.Height * pixelRatio;
+      }
+      // Adjust target size to match final Skin scaling
+      targetSize = ImageContext.AdjustForSkinAR(targetSize);
+
+      // Adjust video size to fit desired geometry
+      _scaledVideoSize = geometry.Transform(_scaledVideoSize.ToDrawingSizeF(), targetSize.ToDrawingSizeF()).ToSize2F();
+
+      // Cache inverse RelativeTransform
+      Transform relativeTransform = RelativeTransform;
+      _inverseRelativeTransformCache = (relativeTransform == null) ? Matrix.Identity : Matrix.Invert(relativeTransform.GetTransform());
+
+      // Prepare our ImageContext
+      _imageContext.FrameSize = targetSize;
+      _imageContext.ShaderBase = EFFECT_BASE_VIDEO;
+      _imageContext.ShaderTransform = geometry.Shader;
+      _imageContext.ShaderEffect = player.EffectOverride;
+
+      // Store state
+      _lastFrameData = new Vector4(playerSize.Width, playerSize.Height, 0.0f, 0.0f);
+      _lastVideoSize = playerSize;
+      _lastAspectRatio = aspectRatio;
+      _lastGeometry = geometry;
+      _lastCropVideoRect = cropVideoRect;
+      _lastEffect = effectName;
+      _lastDeviceWidth = deviceWidth;
+      _lastDeviceHeight = deviceHeight;
+
+      _refresh = false;
+      return true;
+    }
+
+    protected void OnImagecontextRefresh()
+    {
+      _imageContext.RelativeTransform = _inverseRelativeTransformCache;
+      _imageContext.Transform = GetCachedFinalBrushTransform();
+    }
+
+    #endregion
+
+    #region Public properties
+
+    public AbstractProperty StreamProperty
+    {
+      get { return _streamProperty; }
+    }
+
+    /// <summary>
+    /// Gets or sets the number of the player stream to be shown.
+    /// </summary>
+    public int Stream
+    {
+      get { return (int)_streamProperty.GetValue(); }
+      set { _streamProperty.SetValue(value); }
+    }
+
+    public AbstractProperty GeometryProperty
+    {
+      get { return _geometryProperty; }
+    }
+
+    /// <summary>
+    /// Allows the skin to override the video gemoetry asked for by the player.
+    /// </summary>
+    public string Geometry
+    {
+      get { return (string)_geometryProperty.GetValue(); }
+      set { _geometryProperty.SetValue(value); }
+    }
+
+    public AbstractProperty BorderColorProperty
+    {
+      get { return _borderColorProperty; }
+    }
+
+    /// <summary>
+    /// Gets or sets the color to be used for drawing bars/borders around the video
+    /// </summary>
+    public Color BorderColor
+    {
+      get { return (Color)_borderColorProperty.GetValue(); }
+      set { _borderColorProperty.SetValue(value); }
+    }
+
+    #endregion
+
+    #region Public members
+
+    public override void SetupBrush(FrameworkElement parent, ref RawRectangleF boundary, float zOrder, bool adaptVertsToBrushTexture)
+    {
+      base.SetupBrush(parent, ref boundary, zOrder, adaptVertsToBrushTexture);
+      if (ServiceRegistration.Get<IPlayerManager>(false) == null)
+        ServiceRegistration.Get<ILogger>().Debug("VideoBrush.SetupBrush: Player manager not found");
+    }
+
+    //protected bool BeginRenderBrushOverride(PrimitiveBuffer primitiveContext, RenderContext renderContext)
+    public bool RenderContent(RenderContext renderContext)
+    {
+      ISharpDXVideoPlayer player;
+      if (!GetPlayer(out player))
+        return false;
+
+      if (!RefreshEffectParameters(player))
+        return false;
+
+
+      lock (player.SurfaceLock)
+      {
+        // Force a refresh of effekt parameters when real brush is set first
+        if (!(_brush2D is BitmapBrush1))
+          _refresh = true;
+
+        var playerSurface = player.Surface;
+        if (playerSurface != null && _videoBitmap != playerSurface.Bitmap)
+        {
+          _videoBitmap = playerSurface.Bitmap;
+        }
+      }
+
+      if (_videoBitmap == null)
+        return false;
+
+      // Handling of multipass (3D) rendering, transformed rect contains the clipped area of the source image (i.e. left side in Side-By-Side mode).
+      RectangleF tranformedRect;
+      GraphicsDevice11.Instance.RenderPipeline.GetVideoClip(_videoTextureClip, out tranformedRect);
+      return _imageContext.StartRender(renderContext, _scaledVideoSize, _videoBitmap, tranformedRect, BorderColor, _lastFrameData);
+    }
+
+    protected virtual bool GetPlayer(out ISharpDXVideoPlayer player)
+    {
+      player = null;
+      IPlayerContextManager playerContextManager = ServiceRegistration.Get<IPlayerContextManager>(false);
+      if (playerContextManager == null)
+        return false;
+
+      player = playerContextManager[Stream] as ISharpDXVideoPlayer;
+      return player != null;
+    }
+
+    public void EndRender()
+    {
+      //_imageContext.EndRender();
+    }
+
+    #endregion
+  }
+}