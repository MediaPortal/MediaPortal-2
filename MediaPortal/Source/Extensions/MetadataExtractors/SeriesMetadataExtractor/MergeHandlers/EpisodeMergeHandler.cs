#region Copyright (C) 2007-2017 Team MediaPortal

/*
    Copyright (C) 2007-2017 Team MediaPortal
    http://www.team-mediaportal.com

    This file is part of MediaPortal 2

    MediaPortal 2 is free software: you can redistribute it and/or modify
    it under the terms of the GNU General Public License as published by
    the Free Software Foundation, either version 3 of the License, or
    (at your option) any later version.

    MediaPortal 2 is distributed in the hope that it will be useful,
    but WITHOUT ANY WARRANTY; without even the implied warranty of
    MERCHANTABILITY or FITNESS FOR A PARTICULAR PURPOSE. See the
    GNU General Public License for more details.

    You should have received a copy of the GNU General Public License
    along with MediaPortal 2. If not, see <http://www.gnu.org/licenses/>.
*/

#endregion

using MediaPortal.Common;
using MediaPortal.Common.Logging;
using MediaPortal.Common.MediaManagement;
using MediaPortal.Common.MediaManagement.DefaultItemAspects;
using MediaPortal.Common.MediaManagement.Helpers;
using MediaPortal.Common.MediaManagement.MLQueries;
<<<<<<< HEAD
=======
using MediaPortal.Common.ResourceAccess;
using System;
using System.Collections.Generic;
>>>>>>> ca5fa06b
using System.Linq;

namespace MediaPortal.Extensions.MetadataExtractors.SeriesMetadataExtractor
{
  class EpisodeMergeHandler : IMediaMergeHandler
  {
    #region Constants

    private static readonly Guid[] MERGE_ASPECTS = { EpisodeAspect.ASPECT_ID };

    /// <summary>
    /// GUID string for the episode merge handler.
    /// </summary>
    public const string MERGEHANDLER_ID_STR = "62536C70-A9BB-4371-860E-83BE975E8DD4";

    /// <summary>
    /// Episode merge handler GUID.
    /// </summary>
    public static Guid MERGEHANDLER_ID = new Guid(MERGEHANDLER_ID_STR);

    #endregion

    protected MergeHandlerMetadata _metadata;

    public EpisodeMergeHandler()
    {
      _metadata = new MergeHandlerMetadata(MERGEHANDLER_ID, "Episode merge handler");
    }

    public Guid[] MergeableAspects
    {
      get
      {
        return MERGE_ASPECTS;
      }
    }

    public MergeHandlerMetadata Metadata
    {
      get { return _metadata; }
    }

    public Guid[] MatchAspects
    {
      get { return EpisodeInfo.EQUALITY_ASPECTS; }
    }

    public IFilter GetSearchFilter(IDictionary<Guid, IList<MediaItemAspect>> extractedAspects)
    {
      return SeriesRelationshipExtractor.GetEpisodeSearchFilter(extractedAspects);
    }

    public bool TryMatch(IDictionary<Guid, IList<MediaItemAspect>> extractedAspects, IDictionary<Guid, IList<MediaItemAspect>> existingAspects)
    {
      if (!existingAspects.ContainsKey(EpisodeAspect.ASPECT_ID))
        return false;

      EpisodeInfo linkedEpisode = new EpisodeInfo();
      if (!linkedEpisode.FromMetadata(extractedAspects))
        return false;

      EpisodeInfo existingEpisode = new EpisodeInfo();
      if (!existingEpisode.FromMetadata(existingAspects))
        return false;

      return linkedEpisode.Equals(existingEpisode);
    }

    public bool TryMerge(IDictionary<Guid, IList<MediaItemAspect>> extractedAspects, IDictionary<Guid, IList<MediaItemAspect>> existingAspects)
    {
      try
      {
        EpisodeInfo existing = new EpisodeInfo();
        EpisodeInfo extracted = new EpisodeInfo();

        //Extracted aspects
        IList<MultipleMediaItemAspect> providerResourceAspects;
        if (!MediaItemAspect.TryGetAspects(extractedAspects, ProviderResourceAspect.Metadata, out providerResourceAspects))
          return false;

        //Existing aspects
        IList<MultipleMediaItemAspect> existingProviderResourceAspects;
        MediaItemAspect.TryGetAspects(existingAspects, ProviderResourceAspect.Metadata, out existingProviderResourceAspects);
<<<<<<< HEAD

        //Don't merge virtual resources
        if (!providerResourceAspects.Where(p => p.GetAttributeValue<int>(ProviderResourceAspect.ATTR_TYPE) == ProviderResourceAspect.TYPE_VIRTUAL).Any())
        {
          //Replace if existing is a virtual resource
          if (existingProviderResourceAspects.Where(p => p.GetAttributeValue<int>(ProviderResourceAspect.ATTR_TYPE) == ProviderResourceAspect.TYPE_VIRTUAL).Any())
          {
            //Don't allow merge of subtitles into virtual item
            if (extractedAspects.ContainsKey(SubtitleAspect.ASPECT_ID) && !extractedAspects.ContainsKey(VideoStreamAspect.ASPECT_ID))
              return false;

            MediaItemAspect.SetAttribute(existingAspects, MediaAspect.ATTR_ISVIRTUAL, false);
            MediaItemAspect.SetAttribute(existingAspects, MediaAspect.ATTR_ISSTUB,
              providerResourceAspects.Where(p => p.GetAttributeValue<int>(ProviderResourceAspect.ATTR_TYPE) == ProviderResourceAspect.TYPE_STUB).Any());
            existingAspects.Remove(ProviderResourceAspect.ASPECT_ID);
            foreach (Guid aspect in extractedAspects.Keys)
            {
              if (!existingAspects.ContainsKey(aspect))
                existingAspects.Add(aspect, extractedAspects[aspect]);
            }

            existing.FromMetadata(existingAspects);
            extracted.FromMetadata(extractedAspects);

            existing.MergeWith(extracted, true);
            existing.SetMetadata(existingAspects);
            return true;
          }

          //Merge
          if (providerResourceAspects.Where(p => p.GetAttributeValue<int>(ProviderResourceAspect.ATTR_TYPE) == ProviderResourceAspect.TYPE_STUB).Any())
          {
            if (providerResourceAspects.Where(p => p.GetAttributeValue<int>(ProviderResourceAspect.ATTR_TYPE) == ProviderResourceAspect.TYPE_STUB).Any() ||
              existingProviderResourceAspects.Where(p => p.GetAttributeValue<int>(ProviderResourceAspect.ATTR_TYPE) == ProviderResourceAspect.TYPE_STUB).Any())
            {
              MediaItemAspect.SetAttribute(existingAspects, MediaAspect.ATTR_ISVIRTUAL, false);
              MediaItemAspect.SetAttribute(existingAspects, MediaAspect.ATTR_ISSTUB, true);
              if (!MergeResourceAspects(extractedAspects, existingAspects))
                return false;
            }
          }
        }

        existing.FromMetadata(existingAspects);
        extracted.FromMetadata(extractedAspects);

        existing.MergeWith(extracted, true);
        existing.SetMetadata(existingAspects);

        return true;
      }
      catch (Exception e)
      {
        // Only log at the info level here - And simply return false. This lets the caller know that we
        // couldn't perform our task here.
        ServiceRegistration.Get<ILogger>().Info("EpisodeMergeHandler: Exception merging resources (Text: '{0}')", e.Message);
        return false;
      }
    }

    private int GetMultipartSetNumber(ref Dictionary<string, int> setList, ref int setNumber, string name)
    {
      //Remove part number so different part can be compared
      for (int partNumber = 1; partNumber < 5; partNumber++)
      {
        name = name.Replace(partNumber.ToString(), "0");
      }
      name = name.ToUpperInvariant();

      if (setList.ContainsKey(name))
        return setList[name];

      setList.Add(name, setNumber);
      setNumber++;
      return setList[name];
    }

    private bool MergeResourceAspects(IDictionary<Guid, IList<MediaItemAspect>> extractedAspects, IDictionary<Guid, IList<MediaItemAspect>> existingAspects)
    {
      //Extracted aspects
      IList<MultipleMediaItemAspect> providerResourceAspects;
      if (!MediaItemAspect.TryGetAspects(extractedAspects, ProviderResourceAspect.Metadata, out providerResourceAspects))
        return false;

      string accessorPath = (string)providerResourceAspects.First().GetAttributeValue(ProviderResourceAspect.ATTR_RESOURCE_ACCESSOR_PATH);
      ResourcePath resourcePath = ResourcePath.Deserialize(accessorPath);

      IList<MultipleMediaItemAspect> videoAspects;
      MediaItemAspect.TryGetAspects(extractedAspects, VideoStreamAspect.Metadata, out videoAspects);

      IList<MultipleMediaItemAspect> videoAudioAspects;
      MediaItemAspect.TryGetAspects(extractedAspects, VideoAudioStreamAspect.Metadata, out videoAudioAspects);

      IList<MultipleMediaItemAspect> subtitleAspects;
      MediaItemAspect.TryGetAspects(extractedAspects, SubtitleAspect.Metadata, out subtitleAspects);

      //Existing aspects
      IList<MultipleMediaItemAspect> existingProviderResourceAspects;
      MediaItemAspect.TryGetAspects(existingAspects, ProviderResourceAspect.Metadata, out existingProviderResourceAspects);

      Dictionary<int, int> resourceIndexMap = new Dictionary<int, int>();
      int newResourceIndex = -1;
      if (existingProviderResourceAspects != null)
      {
        foreach (MultipleMediaItemAspect providerResourceAspect in existingProviderResourceAspects)
        {
          int resouceIndex = providerResourceAspect.GetAttributeValue<int>(ProviderResourceAspect.ATTR_RESOURCE_INDEX);
          if (newResourceIndex < resouceIndex)
          {
            newResourceIndex = resouceIndex;
          }
        }
      }
      newResourceIndex++;

      bool resourceExists = false; //Resource might already be added in the initial add
      foreach (MultipleMediaItemAspect providerResourceAspect in providerResourceAspects)
      {
        if (existingProviderResourceAspects != null)
        {
          accessorPath = (string)providerResourceAspect.GetAttributeValue(ProviderResourceAspect.ATTR_RESOURCE_ACCESSOR_PATH);

          foreach (MultipleMediaItemAspect exisitingProviderResourceAspect in existingProviderResourceAspects)
          {
            string existingAccessorPath = (string)exisitingProviderResourceAspect.GetAttributeValue(ProviderResourceAspect.ATTR_RESOURCE_ACCESSOR_PATH);
            if (accessorPath.Equals(existingAccessorPath, StringComparison.InvariantCultureIgnoreCase))
            {
              resourceExists = true;
              break;
            }
          }
        }

        if (resourceExists)
          continue;

        int resouceIndex = providerResourceAspect.GetAttributeValue<int>(ProviderResourceAspect.ATTR_RESOURCE_INDEX);
        if (!resourceIndexMap.ContainsKey(resouceIndex))
          resourceIndexMap.Add(resouceIndex, newResourceIndex);
        newResourceIndex++;

        MultipleMediaItemAspect newPra = MediaItemAspect.CreateAspect(existingAspects, ProviderResourceAspect.Metadata);
        newPra.SetAttribute(ProviderResourceAspect.ATTR_RESOURCE_INDEX, resourceIndexMap[resouceIndex]);
        newPra.SetAttribute(ProviderResourceAspect.ATTR_TYPE, providerResourceAspect.GetAttributeValue(ProviderResourceAspect.ATTR_TYPE));
        newPra.SetAttribute(ProviderResourceAspect.ATTR_MIME_TYPE, providerResourceAspect.GetAttributeValue(ProviderResourceAspect.ATTR_MIME_TYPE));
        newPra.SetAttribute(ProviderResourceAspect.ATTR_SIZE, providerResourceAspect.GetAttributeValue(ProviderResourceAspect.ATTR_SIZE));
        newPra.SetAttribute(ProviderResourceAspect.ATTR_RESOURCE_ACCESSOR_PATH, providerResourceAspect.GetAttributeValue(ProviderResourceAspect.ATTR_RESOURCE_ACCESSOR_PATH));
        newPra.SetAttribute(ProviderResourceAspect.ATTR_PARENT_DIRECTORY_ID, providerResourceAspect.GetAttributeValue(ProviderResourceAspect.ATTR_PARENT_DIRECTORY_ID));
        newPra.SetAttribute(ProviderResourceAspect.ATTR_SYSTEM_ID, providerResourceAspect.GetAttributeValue(ProviderResourceAspect.ATTR_SYSTEM_ID));

        if (videoAspects != null)
        {
          foreach (MultipleMediaItemAspect videoAspect in videoAspects)
          {
            int videoResourceIndex = videoAspect.GetAttributeValue<int>(VideoStreamAspect.ATTR_RESOURCE_INDEX);
            if (videoResourceIndex == resouceIndex)
            {
              MultipleMediaItemAspect newVa = MediaItemAspect.CreateAspect(existingAspects, VideoStreamAspect.Metadata);
              newVa.SetAttribute(VideoStreamAspect.ATTR_RESOURCE_INDEX, resourceIndexMap[videoResourceIndex]);
              newVa.SetAttribute(VideoStreamAspect.ATTR_STREAM_INDEX, videoAspect.GetAttributeValue(VideoStreamAspect.ATTR_STREAM_INDEX));
              newVa.SetAttribute(VideoStreamAspect.ATTR_ASPECTRATIO, videoAspect.GetAttributeValue(VideoStreamAspect.ATTR_ASPECTRATIO));
              newVa.SetAttribute(VideoStreamAspect.ATTR_AUDIOSTREAMCOUNT, videoAspect.GetAttributeValue(VideoStreamAspect.ATTR_AUDIOSTREAMCOUNT));
              newVa.SetAttribute(VideoStreamAspect.ATTR_DURATION, videoAspect.GetAttributeValue(VideoStreamAspect.ATTR_DURATION));
              newVa.SetAttribute(VideoStreamAspect.ATTR_FPS, videoAspect.GetAttributeValue(VideoStreamAspect.ATTR_FPS));
              newVa.SetAttribute(VideoStreamAspect.ATTR_HEIGHT, videoAspect.GetAttributeValue(VideoStreamAspect.ATTR_HEIGHT));
              newVa.SetAttribute(VideoStreamAspect.ATTR_VIDEOBITRATE, videoAspect.GetAttributeValue(VideoStreamAspect.ATTR_VIDEOBITRATE));
              newVa.SetAttribute(VideoStreamAspect.ATTR_VIDEOENCODING, videoAspect.GetAttributeValue(VideoStreamAspect.ATTR_VIDEOENCODING));
              newVa.SetAttribute(VideoStreamAspect.ATTR_WIDTH, videoAspect.GetAttributeValue(VideoStreamAspect.ATTR_WIDTH));
              newVa.SetAttribute(VideoStreamAspect.ATTR_VIDEO_TYPE, videoAspect.GetAttributeValue(VideoStreamAspect.ATTR_VIDEO_TYPE));
              newVa.SetAttribute(VideoStreamAspect.ATTR_VIDEO_PART, videoAspect.GetAttributeValue(VideoStreamAspect.ATTR_VIDEO_PART));
              newVa.SetAttribute(VideoStreamAspect.ATTR_VIDEO_PART_SET, videoAspect.GetAttributeValue(VideoStreamAspect.ATTR_VIDEO_PART_SET));
              newVa.SetAttribute(VideoStreamAspect.ATTR_VIDEO_PART_SET_NAME, videoAspect.GetAttributeValue(VideoStreamAspect.ATTR_VIDEO_PART_SET_NAME));
            }
          }
        }

        //Correct sets
        Dictionary<string, int> setList = new Dictionary<string, int>();
        MediaItemAspect.TryGetAspects(existingAspects, ProviderResourceAspect.Metadata, out existingProviderResourceAspects);
        IList<MultipleMediaItemAspect> existingVideoAspects;
        if (MediaItemAspect.TryGetAspects(existingAspects, VideoStreamAspect.Metadata, out existingVideoAspects))
        {
          foreach (MultipleMediaItemAspect videoStreamAspect in existingVideoAspects)
          {
            int newMediaSet = 0;
            int mediaSet = videoStreamAspect.GetAttributeValue<int>(VideoStreamAspect.ATTR_VIDEO_PART_SET);
            if (mediaSet == 0)
            {
              videoStreamAspect.SetAttribute(VideoStreamAspect.ATTR_VIDEO_PART_SET, newMediaSet);
              newMediaSet++;
            }
            else if (mediaSet == -1)
            {
=======

        //Don't merge virtual resources
        if (!providerResourceAspects.Where(p => p.GetAttributeValue<int>(ProviderResourceAspect.ATTR_TYPE) == ProviderResourceAspect.TYPE_VIRTUAL).Any())
        {
          //Replace if existing is a virtual resource
          if (existingProviderResourceAspects.Where(p => p.GetAttributeValue<int>(ProviderResourceAspect.ATTR_TYPE) == ProviderResourceAspect.TYPE_VIRTUAL).Any())
          {
            //Don't allow merge of subtitles into virtual item
            if (extractedAspects.ContainsKey(SubtitleAspect.ASPECT_ID) && !extractedAspects.ContainsKey(VideoStreamAspect.ASPECT_ID))
              return false;

            MediaItemAspect.SetAttribute(existingAspects, MediaAspect.ATTR_ISVIRTUAL, false);
            MediaItemAspect.SetAttribute(existingAspects, MediaAspect.ATTR_ISSTUB,
              providerResourceAspects.Where(p => p.GetAttributeValue<int>(ProviderResourceAspect.ATTR_TYPE) == ProviderResourceAspect.TYPE_STUB).Any());
            existingAspects.Remove(ProviderResourceAspect.ASPECT_ID);
            foreach (Guid aspect in extractedAspects.Keys)
            {
              if (!existingAspects.ContainsKey(aspect))
                existingAspects.Add(aspect, extractedAspects[aspect]);
            }

            existing.FromMetadata(existingAspects);
            extracted.FromMetadata(extractedAspects);

            existing.MergeWith(extracted, true);
            existing.SetMetadata(existingAspects);
            return true;
          }

          //Merge
          if (providerResourceAspects.Where(p => p.GetAttributeValue<int>(ProviderResourceAspect.ATTR_TYPE) == ProviderResourceAspect.TYPE_STUB).Any())
          {
            if (providerResourceAspects.Where(p => p.GetAttributeValue<int>(ProviderResourceAspect.ATTR_TYPE) == ProviderResourceAspect.TYPE_STUB).Any() ||
              existingProviderResourceAspects.Where(p => p.GetAttributeValue<int>(ProviderResourceAspect.ATTR_TYPE) == ProviderResourceAspect.TYPE_STUB).Any())
            {
              MediaItemAspect.SetAttribute(existingAspects, MediaAspect.ATTR_ISVIRTUAL, false);
              MediaItemAspect.SetAttribute(existingAspects, MediaAspect.ATTR_ISSTUB, true);
              if (!MergeResourceAspects(extractedAspects, existingAspects))
                return false;
            }
          }
        }

        existing.FromMetadata(existingAspects);
        extracted.FromMetadata(extractedAspects);

        existing.MergeWith(extracted, true);
        existing.SetMetadata(existingAspects);
        if (!MergeResourceAspects(extractedAspects, existingAspects))
          return false;

        return true;
      }
      catch (Exception e)
      {
        // Only log at the info level here - And simply return false. This lets the caller know that we
        // couldn't perform our task here.
        ServiceRegistration.Get<ILogger>().Info("EpisodeMergeHandler: Exception merging resources (Text: '{0}')", e.Message);
        return false;
      }
    }

    private int GetMultipartSetNumber(ref Dictionary<string, int> setList, ref int setNumber, string name)
    {
      //Remove part number so different part can be compared
      for (int partNumber = 1; partNumber < 5; partNumber++)
      {
        name = name.Replace(partNumber.ToString(), "0");
      }
      name = name.ToUpperInvariant();

      if (setList.ContainsKey(name))
        return setList[name];

      setList.Add(name, setNumber);
      setNumber++;
      return setList[name];
    }

    private bool MergeResourceAspects(IDictionary<Guid, IList<MediaItemAspect>> extractedAspects, IDictionary<Guid, IList<MediaItemAspect>> existingAspects)
    {
      //Extracted aspects
      IList<MultipleMediaItemAspect> providerResourceAspects;
      if (!MediaItemAspect.TryGetAspects(extractedAspects, ProviderResourceAspect.Metadata, out providerResourceAspects))
        return false;

      string accessorPath = (string)providerResourceAspects.First().GetAttributeValue(ProviderResourceAspect.ATTR_RESOURCE_ACCESSOR_PATH);
      ResourcePath resourcePath = ResourcePath.Deserialize(accessorPath);

      IList<MultipleMediaItemAspect> videoAspects;
      MediaItemAspect.TryGetAspects(extractedAspects, VideoStreamAspect.Metadata, out videoAspects);

      IList<MultipleMediaItemAspect> videoAudioAspects;
      MediaItemAspect.TryGetAspects(extractedAspects, VideoAudioStreamAspect.Metadata, out videoAudioAspects);

      IList<MultipleMediaItemAspect> subtitleAspects;
      MediaItemAspect.TryGetAspects(extractedAspects, SubtitleAspect.Metadata, out subtitleAspects);

      //Existing aspects
      IList<MultipleMediaItemAspect> existingProviderResourceAspects;
      MediaItemAspect.TryGetAspects(existingAspects, ProviderResourceAspect.Metadata, out existingProviderResourceAspects);

      Dictionary<int, int> resourceIndexMap = new Dictionary<int, int>();
      int newResourceIndex = -1;
      if (existingProviderResourceAspects != null)
      {
        foreach (MultipleMediaItemAspect providerResourceAspect in existingProviderResourceAspects)
        {
          int resouceIndex = providerResourceAspect.GetAttributeValue<int>(ProviderResourceAspect.ATTR_RESOURCE_INDEX);
          if (newResourceIndex < resouceIndex)
          {
            newResourceIndex = resouceIndex;
          }
        }
      }
      newResourceIndex++;

      bool resourceExists = false; //Resource might already be added in the initial add
      foreach (MultipleMediaItemAspect providerResourceAspect in providerResourceAspects)
      {
        if (existingProviderResourceAspects != null)
        {
          accessorPath = (string)providerResourceAspect.GetAttributeValue(ProviderResourceAspect.ATTR_RESOURCE_ACCESSOR_PATH);

          foreach (MultipleMediaItemAspect exisitingProviderResourceAspect in existingProviderResourceAspects)
          {
            string existingAccessorPath = (string)exisitingProviderResourceAspect.GetAttributeValue(ProviderResourceAspect.ATTR_RESOURCE_ACCESSOR_PATH);
            if (accessorPath.Equals(existingAccessorPath, StringComparison.InvariantCultureIgnoreCase))
            {
              resourceExists = true;
              break;
            }
          }
        }

        if (resourceExists)
          continue;

        int resouceIndex = providerResourceAspect.GetAttributeValue<int>(ProviderResourceAspect.ATTR_RESOURCE_INDEX);
        if (!resourceIndexMap.ContainsKey(resouceIndex))
          resourceIndexMap.Add(resouceIndex, newResourceIndex);
        newResourceIndex++;

        MultipleMediaItemAspect newPra = MediaItemAspect.CreateAspect(existingAspects, ProviderResourceAspect.Metadata);
        newPra.SetAttribute(ProviderResourceAspect.ATTR_RESOURCE_INDEX, resourceIndexMap[resouceIndex]);
        newPra.SetAttribute(ProviderResourceAspect.ATTR_TYPE, providerResourceAspect.GetAttributeValue(ProviderResourceAspect.ATTR_TYPE));
        newPra.SetAttribute(ProviderResourceAspect.ATTR_MIME_TYPE, providerResourceAspect.GetAttributeValue(ProviderResourceAspect.ATTR_MIME_TYPE));
        newPra.SetAttribute(ProviderResourceAspect.ATTR_SIZE, providerResourceAspect.GetAttributeValue(ProviderResourceAspect.ATTR_SIZE));
        newPra.SetAttribute(ProviderResourceAspect.ATTR_RESOURCE_ACCESSOR_PATH, providerResourceAspect.GetAttributeValue(ProviderResourceAspect.ATTR_RESOURCE_ACCESSOR_PATH));
        newPra.SetAttribute(ProviderResourceAspect.ATTR_PARENT_DIRECTORY_ID, providerResourceAspect.GetAttributeValue(ProviderResourceAspect.ATTR_PARENT_DIRECTORY_ID));
        newPra.SetAttribute(ProviderResourceAspect.ATTR_SYSTEM_ID, providerResourceAspect.GetAttributeValue(ProviderResourceAspect.ATTR_SYSTEM_ID));

        if (videoAspects != null)
        {
          foreach (MultipleMediaItemAspect videoAspect in videoAspects)
          {
            int videoResourceIndex = videoAspect.GetAttributeValue<int>(VideoStreamAspect.ATTR_RESOURCE_INDEX);
            if (videoResourceIndex == resouceIndex)
            {
              MultipleMediaItemAspect newVa = MediaItemAspect.CreateAspect(existingAspects, VideoStreamAspect.Metadata);
              newVa.SetAttribute(VideoStreamAspect.ATTR_RESOURCE_INDEX, resourceIndexMap[videoResourceIndex]);
              newVa.SetAttribute(VideoStreamAspect.ATTR_STREAM_INDEX, videoAspect.GetAttributeValue(VideoStreamAspect.ATTR_STREAM_INDEX));
              newVa.SetAttribute(VideoStreamAspect.ATTR_ASPECTRATIO, videoAspect.GetAttributeValue(VideoStreamAspect.ATTR_ASPECTRATIO));
              newVa.SetAttribute(VideoStreamAspect.ATTR_AUDIOSTREAMCOUNT, videoAspect.GetAttributeValue(VideoStreamAspect.ATTR_AUDIOSTREAMCOUNT));
              newVa.SetAttribute(VideoStreamAspect.ATTR_DURATION, videoAspect.GetAttributeValue(VideoStreamAspect.ATTR_DURATION));
              newVa.SetAttribute(VideoStreamAspect.ATTR_FPS, videoAspect.GetAttributeValue(VideoStreamAspect.ATTR_FPS));
              newVa.SetAttribute(VideoStreamAspect.ATTR_HEIGHT, videoAspect.GetAttributeValue(VideoStreamAspect.ATTR_HEIGHT));
              newVa.SetAttribute(VideoStreamAspect.ATTR_VIDEOBITRATE, videoAspect.GetAttributeValue(VideoStreamAspect.ATTR_VIDEOBITRATE));
              newVa.SetAttribute(VideoStreamAspect.ATTR_VIDEOENCODING, videoAspect.GetAttributeValue(VideoStreamAspect.ATTR_VIDEOENCODING));
              newVa.SetAttribute(VideoStreamAspect.ATTR_WIDTH, videoAspect.GetAttributeValue(VideoStreamAspect.ATTR_WIDTH));
              newVa.SetAttribute(VideoStreamAspect.ATTR_VIDEO_TYPE, videoAspect.GetAttributeValue(VideoStreamAspect.ATTR_VIDEO_TYPE));
              newVa.SetAttribute(VideoStreamAspect.ATTR_VIDEO_PART, videoAspect.GetAttributeValue(VideoStreamAspect.ATTR_VIDEO_PART));
              newVa.SetAttribute(VideoStreamAspect.ATTR_VIDEO_PART_SET, videoAspect.GetAttributeValue(VideoStreamAspect.ATTR_VIDEO_PART_SET));
              newVa.SetAttribute(VideoStreamAspect.ATTR_VIDEO_PART_SET_NAME, videoAspect.GetAttributeValue(VideoStreamAspect.ATTR_VIDEO_PART_SET_NAME));
            }
          }
        }

        //Correct sets
        Dictionary<string, int> setList = new Dictionary<string, int>();
        MediaItemAspect.TryGetAspects(existingAspects, ProviderResourceAspect.Metadata, out existingProviderResourceAspects);
        IList<MultipleMediaItemAspect> existingVideoAspects;
        if (MediaItemAspect.TryGetAspects(existingAspects, VideoStreamAspect.Metadata, out existingVideoAspects))
        {
          foreach (MultipleMediaItemAspect videoStreamAspect in existingVideoAspects)
          {
            int newMediaSet = 0;
            int mediaSet = videoStreamAspect.GetAttributeValue<int>(VideoStreamAspect.ATTR_VIDEO_PART_SET);
            if (mediaSet == 0)
            {
              videoStreamAspect.SetAttribute(VideoStreamAspect.ATTR_VIDEO_PART_SET, newMediaSet);
              newMediaSet++;
            }
            else if (mediaSet == -1)
            {
>>>>>>> ca5fa06b
              string filename = null;
              foreach (MultipleMediaItemAspect pra in existingProviderResourceAspects)
              {
                if (pra.GetAttributeValue<int>(ProviderResourceAspect.ATTR_RESOURCE_INDEX) == videoStreamAspect.GetAttributeValue<int>(VideoStreamAspect.ATTR_RESOURCE_INDEX))
                {
                  accessorPath = (string)pra.GetAttributeValue(ProviderResourceAspect.ATTR_RESOURCE_ACCESSOR_PATH);
                  resourcePath = resourcePath = ResourcePath.Deserialize(accessorPath);
                  filename = resourcePath.FileName;
                  break;
                }
              }

              videoStreamAspect.SetAttribute(VideoStreamAspect.ATTR_VIDEO_PART_SET, GetMultipartSetNumber(ref setList, ref newMediaSet, filename));
            }
          }
        }

        if (videoAudioAspects != null)
        {
          foreach (MultipleMediaItemAspect videoAudioAspect in videoAudioAspects)
          {
            int audioResourceIndex = videoAudioAspect.GetAttributeValue<int>(VideoAudioStreamAspect.ATTR_RESOURCE_INDEX);
            if (audioResourceIndex == resouceIndex)
            {
              MultipleMediaItemAspect newVaa = MediaItemAspect.CreateAspect(existingAspects, VideoAudioStreamAspect.Metadata);
              newVaa.SetAttribute(VideoAudioStreamAspect.ATTR_RESOURCE_INDEX, resourceIndexMap[audioResourceIndex]);
              newVaa.SetAttribute(VideoAudioStreamAspect.ATTR_STREAM_INDEX, videoAudioAspect.GetAttributeValue(VideoAudioStreamAspect.ATTR_STREAM_INDEX));
              newVaa.SetAttribute(VideoAudioStreamAspect.ATTR_AUDIOBITRATE, videoAudioAspect.GetAttributeValue(VideoAudioStreamAspect.ATTR_AUDIOBITRATE));
              newVaa.SetAttribute(VideoAudioStreamAspect.ATTR_AUDIOCHANNELS, videoAudioAspect.GetAttributeValue(VideoAudioStreamAspect.ATTR_AUDIOCHANNELS));
              newVaa.SetAttribute(VideoAudioStreamAspect.ATTR_AUDIOENCODING, videoAudioAspect.GetAttributeValue(VideoAudioStreamAspect.ATTR_AUDIOENCODING));
              newVaa.SetAttribute(VideoAudioStreamAspect.ATTR_AUDIOLANGUAGE, videoAudioAspect.GetAttributeValue(VideoAudioStreamAspect.ATTR_AUDIOLANGUAGE));
            }
          }
        }

        //Internal subtitles
        if (subtitleAspects != null)
        {
          foreach (MultipleMediaItemAspect subAspect in subtitleAspects)
          {
            int videoResourceIndex = subAspect.GetAttributeValue<int>(SubtitleAspect.ATTR_VIDEO_RESOURCE_INDEX);
            int subResourceIndex = subAspect.GetAttributeValue<int>(SubtitleAspect.ATTR_RESOURCE_INDEX);
            if (videoResourceIndex == resouceIndex && subResourceIndex == -1)
            {
              MultipleMediaItemAspect newSa = MediaItemAspect.CreateAspect(existingAspects, SubtitleAspect.Metadata);
              newSa.SetAttribute(SubtitleAspect.ATTR_VIDEO_RESOURCE_INDEX, resourceIndexMap[videoResourceIndex]);
              newSa.SetAttribute(SubtitleAspect.ATTR_RESOURCE_INDEX, resourceIndexMap[videoResourceIndex]);
              newSa.SetAttribute(SubtitleAspect.ATTR_STREAM_INDEX, subAspect.GetAttributeValue(SubtitleAspect.ATTR_STREAM_INDEX));
              newSa.SetAttribute(SubtitleAspect.ATTR_SUBTITLE_ENCODING, subAspect.GetAttributeValue(SubtitleAspect.ATTR_SUBTITLE_ENCODING));
              newSa.SetAttribute(SubtitleAspect.ATTR_SUBTITLE_FORMAT, subAspect.GetAttributeValue(SubtitleAspect.ATTR_SUBTITLE_FORMAT));
              newSa.SetAttribute(SubtitleAspect.ATTR_SUBTITLE_LANGUAGE, subAspect.GetAttributeValue(SubtitleAspect.ATTR_SUBTITLE_LANGUAGE));
              newSa.SetAttribute(SubtitleAspect.ATTR_INTERNAL, subAspect.GetAttributeValue(SubtitleAspect.ATTR_INTERNAL));
              newSa.SetAttribute(SubtitleAspect.ATTR_DEFAULT, subAspect.GetAttributeValue(SubtitleAspect.ATTR_DEFAULT));
              newSa.SetAttribute(SubtitleAspect.ATTR_FORCED, subAspect.GetAttributeValue(SubtitleAspect.ATTR_FORCED));
            }
          }
        }

        //External subtitles
        ResourcePath existingResourcePath;
        if (subtitleAspects != null)
        {
          foreach (MultipleMediaItemAspect subAspect in subtitleAspects)
          {
            int subResourceIndex = subAspect.GetAttributeValue<int>(SubtitleAspect.ATTR_RESOURCE_INDEX);
            if (subResourceIndex == resouceIndex)
            {
              //Find video resource
              int videoResourceIndex = -1;
              if (existingProviderResourceAspects != null)
              {
                foreach (MultipleMediaItemAspect existingProviderResourceAspect in existingProviderResourceAspects)
                {
                  accessorPath = (string)providerResourceAspect.GetAttributeValue(ProviderResourceAspect.ATTR_RESOURCE_ACCESSOR_PATH);
                  resourcePath = ResourcePath.Deserialize(accessorPath);

                  accessorPath = (string)existingProviderResourceAspect.GetAttributeValue(ProviderResourceAspect.ATTR_RESOURCE_ACCESSOR_PATH);
                  existingResourcePath = ResourcePath.Deserialize(accessorPath);

                  if (ResourcePath.GetFileNameWithoutExtension(resourcePath).StartsWith(ResourcePath.GetFileNameWithoutExtension(existingResourcePath), StringComparison.InvariantCultureIgnoreCase))
                  {
                    bool resPrimary = existingProviderResourceAspect.GetAttributeValue<int>(ProviderResourceAspect.ATTR_TYPE) == ProviderResourceAspect.TYPE_PRIMARY;
                    if (resPrimary == true)
                    {
                      videoResourceIndex = providerResourceAspect.GetAttributeValue<int>(ProviderResourceAspect.ATTR_RESOURCE_INDEX);
                      break;
                    }
                  }
                }
              }

              if (videoResourceIndex >= 0)
              {
                MultipleMediaItemAspect newSa = MediaItemAspect.CreateAspect(existingAspects, SubtitleAspect.Metadata);
                newSa.SetAttribute(SubtitleAspect.ATTR_VIDEO_RESOURCE_INDEX, videoResourceIndex);
                newSa.SetAttribute(SubtitleAspect.ATTR_RESOURCE_INDEX, resourceIndexMap[subResourceIndex]);
                newSa.SetAttribute(SubtitleAspect.ATTR_STREAM_INDEX, subAspect.GetAttributeValue(SubtitleAspect.ATTR_STREAM_INDEX));
                newSa.SetAttribute(SubtitleAspect.ATTR_SUBTITLE_ENCODING, subAspect.GetAttributeValue(SubtitleAspect.ATTR_SUBTITLE_ENCODING));
                newSa.SetAttribute(SubtitleAspect.ATTR_SUBTITLE_FORMAT, subAspect.GetAttributeValue(SubtitleAspect.ATTR_SUBTITLE_FORMAT));
                newSa.SetAttribute(SubtitleAspect.ATTR_SUBTITLE_LANGUAGE, subAspect.GetAttributeValue(SubtitleAspect.ATTR_SUBTITLE_LANGUAGE));
                newSa.SetAttribute(SubtitleAspect.ATTR_INTERNAL, subAspect.GetAttributeValue(SubtitleAspect.ATTR_INTERNAL));
                newSa.SetAttribute(SubtitleAspect.ATTR_DEFAULT, subAspect.GetAttributeValue(SubtitleAspect.ATTR_DEFAULT));
                newSa.SetAttribute(SubtitleAspect.ATTR_FORCED, subAspect.GetAttributeValue(SubtitleAspect.ATTR_FORCED));
              }
            }
          }
        }
      }
      return true;
    }

    public bool RequiresMerge(IDictionary<Guid, IList<MediaItemAspect>> extractedAspects)
    {
      //Don't allow subtitles for episode without actual episode being present
      if (extractedAspects.ContainsKey(SubtitleAspect.ASPECT_ID) && !extractedAspects.ContainsKey(VideoStreamAspect.ASPECT_ID))
        return true;

      //Allowed to be virtual so never requires merge
      return false;
    }
  }
}<|MERGE_RESOLUTION|>--- conflicted
+++ resolved
@@ -28,12 +28,9 @@
 using MediaPortal.Common.MediaManagement.DefaultItemAspects;
 using MediaPortal.Common.MediaManagement.Helpers;
 using MediaPortal.Common.MediaManagement.MLQueries;
-<<<<<<< HEAD
-=======
 using MediaPortal.Common.ResourceAccess;
 using System;
 using System.Collections.Generic;
->>>>>>> ca5fa06b
 using System.Linq;
 
 namespace MediaPortal.Extensions.MetadataExtractors.SeriesMetadataExtractor
@@ -117,7 +114,6 @@
         //Existing aspects
         IList<MultipleMediaItemAspect> existingProviderResourceAspects;
         MediaItemAspect.TryGetAspects(existingAspects, ProviderResourceAspect.Metadata, out existingProviderResourceAspects);
-<<<<<<< HEAD
 
         //Don't merge virtual resources
         if (!providerResourceAspects.Where(p => p.GetAttributeValue<int>(ProviderResourceAspect.ATTR_TYPE) == ProviderResourceAspect.TYPE_VIRTUAL).Any())
@@ -166,6 +162,8 @@
 
         existing.MergeWith(extracted, true);
         existing.SetMetadata(existingAspects);
+        if (!MergeResourceAspects(extractedAspects, existingAspects))
+          return false;
 
         return true;
       }
@@ -311,203 +309,6 @@
             }
             else if (mediaSet == -1)
             {
-=======
-
-        //Don't merge virtual resources
-        if (!providerResourceAspects.Where(p => p.GetAttributeValue<int>(ProviderResourceAspect.ATTR_TYPE) == ProviderResourceAspect.TYPE_VIRTUAL).Any())
-        {
-          //Replace if existing is a virtual resource
-          if (existingProviderResourceAspects.Where(p => p.GetAttributeValue<int>(ProviderResourceAspect.ATTR_TYPE) == ProviderResourceAspect.TYPE_VIRTUAL).Any())
-          {
-            //Don't allow merge of subtitles into virtual item
-            if (extractedAspects.ContainsKey(SubtitleAspect.ASPECT_ID) && !extractedAspects.ContainsKey(VideoStreamAspect.ASPECT_ID))
-              return false;
-
-            MediaItemAspect.SetAttribute(existingAspects, MediaAspect.ATTR_ISVIRTUAL, false);
-            MediaItemAspect.SetAttribute(existingAspects, MediaAspect.ATTR_ISSTUB,
-              providerResourceAspects.Where(p => p.GetAttributeValue<int>(ProviderResourceAspect.ATTR_TYPE) == ProviderResourceAspect.TYPE_STUB).Any());
-            existingAspects.Remove(ProviderResourceAspect.ASPECT_ID);
-            foreach (Guid aspect in extractedAspects.Keys)
-            {
-              if (!existingAspects.ContainsKey(aspect))
-                existingAspects.Add(aspect, extractedAspects[aspect]);
-            }
-
-            existing.FromMetadata(existingAspects);
-            extracted.FromMetadata(extractedAspects);
-
-            existing.MergeWith(extracted, true);
-            existing.SetMetadata(existingAspects);
-            return true;
-          }
-
-          //Merge
-          if (providerResourceAspects.Where(p => p.GetAttributeValue<int>(ProviderResourceAspect.ATTR_TYPE) == ProviderResourceAspect.TYPE_STUB).Any())
-          {
-            if (providerResourceAspects.Where(p => p.GetAttributeValue<int>(ProviderResourceAspect.ATTR_TYPE) == ProviderResourceAspect.TYPE_STUB).Any() ||
-              existingProviderResourceAspects.Where(p => p.GetAttributeValue<int>(ProviderResourceAspect.ATTR_TYPE) == ProviderResourceAspect.TYPE_STUB).Any())
-            {
-              MediaItemAspect.SetAttribute(existingAspects, MediaAspect.ATTR_ISVIRTUAL, false);
-              MediaItemAspect.SetAttribute(existingAspects, MediaAspect.ATTR_ISSTUB, true);
-              if (!MergeResourceAspects(extractedAspects, existingAspects))
-                return false;
-            }
-          }
-        }
-
-        existing.FromMetadata(existingAspects);
-        extracted.FromMetadata(extractedAspects);
-
-        existing.MergeWith(extracted, true);
-        existing.SetMetadata(existingAspects);
-        if (!MergeResourceAspects(extractedAspects, existingAspects))
-          return false;
-
-        return true;
-      }
-      catch (Exception e)
-      {
-        // Only log at the info level here - And simply return false. This lets the caller know that we
-        // couldn't perform our task here.
-        ServiceRegistration.Get<ILogger>().Info("EpisodeMergeHandler: Exception merging resources (Text: '{0}')", e.Message);
-        return false;
-      }
-    }
-
-    private int GetMultipartSetNumber(ref Dictionary<string, int> setList, ref int setNumber, string name)
-    {
-      //Remove part number so different part can be compared
-      for (int partNumber = 1; partNumber < 5; partNumber++)
-      {
-        name = name.Replace(partNumber.ToString(), "0");
-      }
-      name = name.ToUpperInvariant();
-
-      if (setList.ContainsKey(name))
-        return setList[name];
-
-      setList.Add(name, setNumber);
-      setNumber++;
-      return setList[name];
-    }
-
-    private bool MergeResourceAspects(IDictionary<Guid, IList<MediaItemAspect>> extractedAspects, IDictionary<Guid, IList<MediaItemAspect>> existingAspects)
-    {
-      //Extracted aspects
-      IList<MultipleMediaItemAspect> providerResourceAspects;
-      if (!MediaItemAspect.TryGetAspects(extractedAspects, ProviderResourceAspect.Metadata, out providerResourceAspects))
-        return false;
-
-      string accessorPath = (string)providerResourceAspects.First().GetAttributeValue(ProviderResourceAspect.ATTR_RESOURCE_ACCESSOR_PATH);
-      ResourcePath resourcePath = ResourcePath.Deserialize(accessorPath);
-
-      IList<MultipleMediaItemAspect> videoAspects;
-      MediaItemAspect.TryGetAspects(extractedAspects, VideoStreamAspect.Metadata, out videoAspects);
-
-      IList<MultipleMediaItemAspect> videoAudioAspects;
-      MediaItemAspect.TryGetAspects(extractedAspects, VideoAudioStreamAspect.Metadata, out videoAudioAspects);
-
-      IList<MultipleMediaItemAspect> subtitleAspects;
-      MediaItemAspect.TryGetAspects(extractedAspects, SubtitleAspect.Metadata, out subtitleAspects);
-
-      //Existing aspects
-      IList<MultipleMediaItemAspect> existingProviderResourceAspects;
-      MediaItemAspect.TryGetAspects(existingAspects, ProviderResourceAspect.Metadata, out existingProviderResourceAspects);
-
-      Dictionary<int, int> resourceIndexMap = new Dictionary<int, int>();
-      int newResourceIndex = -1;
-      if (existingProviderResourceAspects != null)
-      {
-        foreach (MultipleMediaItemAspect providerResourceAspect in existingProviderResourceAspects)
-        {
-          int resouceIndex = providerResourceAspect.GetAttributeValue<int>(ProviderResourceAspect.ATTR_RESOURCE_INDEX);
-          if (newResourceIndex < resouceIndex)
-          {
-            newResourceIndex = resouceIndex;
-          }
-        }
-      }
-      newResourceIndex++;
-
-      bool resourceExists = false; //Resource might already be added in the initial add
-      foreach (MultipleMediaItemAspect providerResourceAspect in providerResourceAspects)
-      {
-        if (existingProviderResourceAspects != null)
-        {
-          accessorPath = (string)providerResourceAspect.GetAttributeValue(ProviderResourceAspect.ATTR_RESOURCE_ACCESSOR_PATH);
-
-          foreach (MultipleMediaItemAspect exisitingProviderResourceAspect in existingProviderResourceAspects)
-          {
-            string existingAccessorPath = (string)exisitingProviderResourceAspect.GetAttributeValue(ProviderResourceAspect.ATTR_RESOURCE_ACCESSOR_PATH);
-            if (accessorPath.Equals(existingAccessorPath, StringComparison.InvariantCultureIgnoreCase))
-            {
-              resourceExists = true;
-              break;
-            }
-          }
-        }
-
-        if (resourceExists)
-          continue;
-
-        int resouceIndex = providerResourceAspect.GetAttributeValue<int>(ProviderResourceAspect.ATTR_RESOURCE_INDEX);
-        if (!resourceIndexMap.ContainsKey(resouceIndex))
-          resourceIndexMap.Add(resouceIndex, newResourceIndex);
-        newResourceIndex++;
-
-        MultipleMediaItemAspect newPra = MediaItemAspect.CreateAspect(existingAspects, ProviderResourceAspect.Metadata);
-        newPra.SetAttribute(ProviderResourceAspect.ATTR_RESOURCE_INDEX, resourceIndexMap[resouceIndex]);
-        newPra.SetAttribute(ProviderResourceAspect.ATTR_TYPE, providerResourceAspect.GetAttributeValue(ProviderResourceAspect.ATTR_TYPE));
-        newPra.SetAttribute(ProviderResourceAspect.ATTR_MIME_TYPE, providerResourceAspect.GetAttributeValue(ProviderResourceAspect.ATTR_MIME_TYPE));
-        newPra.SetAttribute(ProviderResourceAspect.ATTR_SIZE, providerResourceAspect.GetAttributeValue(ProviderResourceAspect.ATTR_SIZE));
-        newPra.SetAttribute(ProviderResourceAspect.ATTR_RESOURCE_ACCESSOR_PATH, providerResourceAspect.GetAttributeValue(ProviderResourceAspect.ATTR_RESOURCE_ACCESSOR_PATH));
-        newPra.SetAttribute(ProviderResourceAspect.ATTR_PARENT_DIRECTORY_ID, providerResourceAspect.GetAttributeValue(ProviderResourceAspect.ATTR_PARENT_DIRECTORY_ID));
-        newPra.SetAttribute(ProviderResourceAspect.ATTR_SYSTEM_ID, providerResourceAspect.GetAttributeValue(ProviderResourceAspect.ATTR_SYSTEM_ID));
-
-        if (videoAspects != null)
-        {
-          foreach (MultipleMediaItemAspect videoAspect in videoAspects)
-          {
-            int videoResourceIndex = videoAspect.GetAttributeValue<int>(VideoStreamAspect.ATTR_RESOURCE_INDEX);
-            if (videoResourceIndex == resouceIndex)
-            {
-              MultipleMediaItemAspect newVa = MediaItemAspect.CreateAspect(existingAspects, VideoStreamAspect.Metadata);
-              newVa.SetAttribute(VideoStreamAspect.ATTR_RESOURCE_INDEX, resourceIndexMap[videoResourceIndex]);
-              newVa.SetAttribute(VideoStreamAspect.ATTR_STREAM_INDEX, videoAspect.GetAttributeValue(VideoStreamAspect.ATTR_STREAM_INDEX));
-              newVa.SetAttribute(VideoStreamAspect.ATTR_ASPECTRATIO, videoAspect.GetAttributeValue(VideoStreamAspect.ATTR_ASPECTRATIO));
-              newVa.SetAttribute(VideoStreamAspect.ATTR_AUDIOSTREAMCOUNT, videoAspect.GetAttributeValue(VideoStreamAspect.ATTR_AUDIOSTREAMCOUNT));
-              newVa.SetAttribute(VideoStreamAspect.ATTR_DURATION, videoAspect.GetAttributeValue(VideoStreamAspect.ATTR_DURATION));
-              newVa.SetAttribute(VideoStreamAspect.ATTR_FPS, videoAspect.GetAttributeValue(VideoStreamAspect.ATTR_FPS));
-              newVa.SetAttribute(VideoStreamAspect.ATTR_HEIGHT, videoAspect.GetAttributeValue(VideoStreamAspect.ATTR_HEIGHT));
-              newVa.SetAttribute(VideoStreamAspect.ATTR_VIDEOBITRATE, videoAspect.GetAttributeValue(VideoStreamAspect.ATTR_VIDEOBITRATE));
-              newVa.SetAttribute(VideoStreamAspect.ATTR_VIDEOENCODING, videoAspect.GetAttributeValue(VideoStreamAspect.ATTR_VIDEOENCODING));
-              newVa.SetAttribute(VideoStreamAspect.ATTR_WIDTH, videoAspect.GetAttributeValue(VideoStreamAspect.ATTR_WIDTH));
-              newVa.SetAttribute(VideoStreamAspect.ATTR_VIDEO_TYPE, videoAspect.GetAttributeValue(VideoStreamAspect.ATTR_VIDEO_TYPE));
-              newVa.SetAttribute(VideoStreamAspect.ATTR_VIDEO_PART, videoAspect.GetAttributeValue(VideoStreamAspect.ATTR_VIDEO_PART));
-              newVa.SetAttribute(VideoStreamAspect.ATTR_VIDEO_PART_SET, videoAspect.GetAttributeValue(VideoStreamAspect.ATTR_VIDEO_PART_SET));
-              newVa.SetAttribute(VideoStreamAspect.ATTR_VIDEO_PART_SET_NAME, videoAspect.GetAttributeValue(VideoStreamAspect.ATTR_VIDEO_PART_SET_NAME));
-            }
-          }
-        }
-
-        //Correct sets
-        Dictionary<string, int> setList = new Dictionary<string, int>();
-        MediaItemAspect.TryGetAspects(existingAspects, ProviderResourceAspect.Metadata, out existingProviderResourceAspects);
-        IList<MultipleMediaItemAspect> existingVideoAspects;
-        if (MediaItemAspect.TryGetAspects(existingAspects, VideoStreamAspect.Metadata, out existingVideoAspects))
-        {
-          foreach (MultipleMediaItemAspect videoStreamAspect in existingVideoAspects)
-          {
-            int newMediaSet = 0;
-            int mediaSet = videoStreamAspect.GetAttributeValue<int>(VideoStreamAspect.ATTR_VIDEO_PART_SET);
-            if (mediaSet == 0)
-            {
-              videoStreamAspect.SetAttribute(VideoStreamAspect.ATTR_VIDEO_PART_SET, newMediaSet);
-              newMediaSet++;
-            }
-            else if (mediaSet == -1)
-            {
->>>>>>> ca5fa06b
               string filename = null;
               foreach (MultipleMediaItemAspect pra in existingProviderResourceAspects)
               {
