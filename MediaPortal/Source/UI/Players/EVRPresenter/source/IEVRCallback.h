// Copyright (C) 2007-2014 Team MediaPortal
// http://www.team-mediaportal.com
// 
// This file is part of MediaPortal 2
// 
// MediaPortal 2 is free software: you can redistribute it and/or modify
// it under the terms of the GNU General Public License as published by
// the Free Software Foundation, either version 3 of the License, or
// (at your option) any later version.
// 
// MediaPortal 2 is distributed in the hope that it will be useful,
// but WITHOUT ANY WARRANTY; without even the implied warranty of
// MERCHANTABILITY or FITNESS FOR A PARTICULAR PURPOSE. See the
// GNU General Public License for more details.
// 
// You should have received a copy of the GNU General Public License
// along with MediaPortal 2. If not, see <http://www.gnu.org/licenses/>.

#include "d3d9.h"

DECLARE_INTERFACE_(IEVRCallback, IUnknown)
{
<<<<<<< HEAD
  STDMETHOD(PresentSurface)(THIS_ WORD cx, WORD cy, WORD arx, WORD ary, LONG64 dwImg)PURE;
=======
  STDMETHOD(PresentSurface)(THIS_ WORD cx, WORD cy, WORD arx, WORD ary, IDirect3DTexture9** dwImg)PURE;
>>>>>>> 88ffaddd
};

<|MERGE_RESOLUTION|>--- conflicted
+++ resolved
@@ -1,29 +1,25 @@
-// Copyright (C) 2007-2014 Team MediaPortal
-// http://www.team-mediaportal.com
-// 
-// This file is part of MediaPortal 2
-// 
-// MediaPortal 2 is free software: you can redistribute it and/or modify
-// it under the terms of the GNU General Public License as published by
-// the Free Software Foundation, either version 3 of the License, or
-// (at your option) any later version.
-// 
-// MediaPortal 2 is distributed in the hope that it will be useful,
-// but WITHOUT ANY WARRANTY; without even the implied warranty of
-// MERCHANTABILITY or FITNESS FOR A PARTICULAR PURPOSE. See the
-// GNU General Public License for more details.
-// 
-// You should have received a copy of the GNU General Public License
-// along with MediaPortal 2. If not, see <http://www.gnu.org/licenses/>.
-
-#include "d3d9.h"
-
-DECLARE_INTERFACE_(IEVRCallback, IUnknown)
-{
-<<<<<<< HEAD
-  STDMETHOD(PresentSurface)(THIS_ WORD cx, WORD cy, WORD arx, WORD ary, LONG64 dwImg)PURE;
-=======
-  STDMETHOD(PresentSurface)(THIS_ WORD cx, WORD cy, WORD arx, WORD ary, IDirect3DTexture9** dwImg)PURE;
->>>>>>> 88ffaddd
-};
-
+// Copyright (C) 2007-2014 Team MediaPortal
+// http://www.team-mediaportal.com
+// 
+// This file is part of MediaPortal 2
+// 
+// MediaPortal 2 is free software: you can redistribute it and/or modify
+// it under the terms of the GNU General Public License as published by
+// the Free Software Foundation, either version 3 of the License, or
+// (at your option) any later version.
+// 
+// MediaPortal 2 is distributed in the hope that it will be useful,
+// but WITHOUT ANY WARRANTY; without even the implied warranty of
+// MERCHANTABILITY or FITNESS FOR A PARTICULAR PURPOSE. See the
+// GNU General Public License for more details.
+// 
+// You should have received a copy of the GNU General Public License
+// along with MediaPortal 2. If not, see <http://www.gnu.org/licenses/>.
+
+#include "d3d9.h"
+
+DECLARE_INTERFACE_(IEVRCallback, IUnknown)
+{
+  STDMETHOD(PresentSurface)(THIS_ WORD cx, WORD cy, WORD arx, WORD ary, IDirect3DTexture9** dwImg)PURE;
+};
+