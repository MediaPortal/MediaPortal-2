﻿#region Copyright (C) 2007-2017 Team MediaPortal

/*
    Copyright (C) 2007-2017 Team MediaPortal
    http://www.team-mediaportal.com

    This file is part of MediaPortal 2

    MediaPortal 2 is free software: you can redistribute it and/or modify
    it under the terms of the GNU General Public License as published by
    the Free Software Foundation, either version 3 of the License, or
    (at your option) any later version.

    MediaPortal 2 is distributed in the hope that it will be useful,
    but WITHOUT ANY WARRANTY; without even the implied warranty of
    MERCHANTABILITY or FITNESS FOR A PARTICULAR PURPOSE. See the
    GNU General Public License for more details.

    You should have received a copy of the GNU General Public License
    along with MediaPortal 2. If not, see <http://www.gnu.org/licenses/>.
*/

#endregion

using System;
using System.Collections.Generic;
using System.Linq;
using System.Net.Http;
using System.Text.RegularExpressions;
using System.Threading.Tasks;
using System.Xml.Linq;
using MediaPortal.Common.Logging;
using MediaPortal.Common.MediaManagement;
using MediaPortal.Common.MediaManagement.DefaultItemAspects;
using MediaPortal.Common.MediaManagement.Helpers;
using MediaPortal.Common.ResourceAccess;
using MediaPortal.Extensions.MetadataExtractors.NfoMetadataExtractors.Settings;
using MediaPortal.Extensions.MetadataExtractors.NfoMetadataExtractors.Stubs;
using MediaPortal.Utilities;
using System.Globalization;
using MediaPortal.Common.Genres;
<<<<<<< HEAD
=======
using MediaPortal.Utilities.Cache;
>>>>>>> ca5fa06b

namespace MediaPortal.Extensions.MetadataExtractors.NfoMetadataExtractors.NfoReaders
{
  /// <summary>
  /// Reads the content of a nfo-file for an episode of a series into <see cref="SeriesEpisodeStub"/> objects and stores
  /// the appropriate values from the <see cref="SeriesEpisodeStub"/> objects and (if set before via <see cref="SetSeriesStubs"/>)
  /// from the <see cref="SeriesStub"/> objects into the respective <see cref="MediaItemAspect"/>s
  /// </summary>
  /// <remarks>
  /// There is a TryRead method for any known child element of the nfo-file's root element and a
  /// TryWrite method for any MIA-Attribute we store values in.
  /// This class can parse much more information than we can currently store in our MediaLibrary.
  /// For performance reasons, the following long lasting operations have been temporarily disabled:
  /// - We do parse "set" (and therefore also "sets" elements); however, parsing and downloading
  ///   "setimage" child elements has been disabled. Reenable in <see cref="TryReadSetAsync"/>
  /// - We do parse "actor" elements, however, parsing and downloading "thumb"
  ///   child elements has been disabled. Reenable in <see cref="NfoReaderBase{T}.ParsePerson"/>
  /// ToDo: Reenable the above once we can store the information in our MediaLibrary
  /// </remarks>
  public class NfoSeriesEpisodeReader : NfoReaderBase<SeriesEpisodeStub>
  {
    #region Consts

    /// <summary>
    /// The name of the root element in a valid nfo-file for episodes
    /// </summary>
    private const string EPISODE_ROOT_ELEMENT_NAME = "episodedetails";

    #endregion

    #region Private fields

    /// <summary>
    /// List of <see cref="SeriesStub"/> objects to be set via <see cref="SetSeriesStubs"/>
    /// </summary>
    private List<SeriesStub> _seriesStubs;

    /// <summary>
    /// <c>false</c> if <see cref="_seriesStubs"/> is <c>null</c> or empty; otherwise <c>true</c>
    /// </summary>
    private bool _useSeriesStubs;

    /// <summary>
    /// If true, file details will also be read from the nfo-file
    /// </summary>
    private bool _readFileDetails;

<<<<<<< HEAD
=======
    /// <summary>
    /// Default timeout for the cache is 5 minutes
    /// </summary>
    private static readonly TimeSpan CACHE_TIMEOUT = new TimeSpan(0, 5, 0);

    /// <summary>
    /// Cache used to temporarily store <see cref="SeriesEpisodeStub"/> objects so that the same episode.nfo file
    /// doesn't have to be parsed once for every episode
    /// </summary>
    private static readonly AsyncStaticTimeoutCache<ResourcePath, List<SeriesEpisodeStub>> CACHE = new AsyncStaticTimeoutCache<ResourcePath, List<SeriesEpisodeStub>>(CACHE_TIMEOUT);

>>>>>>> ca5fa06b
    #endregion

    #region Ctor

    /// <summary>
    /// Instantiates a <see cref="NfoSeriesEpisodeReader"/> object
    /// </summary>
    /// <param name="debugLogger">Debug logger to log to</param>
    /// <param name="miNumber">Unique number of the MediaItem for which the nfo-file is parsed</param>
    /// <param name="forceQuickMode">If true, no long lasting operations such as parsing images are performed</param>
    /// <param name="readFileDetails">If true, file details will also be read from the nfo-file</param>
    /// <param name="httpClient"><see cref="HttpClient"/> used to download from http URLs contained in nfo-files</param>
    /// <param name="settings">Settings of the <see cref="NfoSeriesMetadataExtractor"/></param>
<<<<<<< HEAD
    public NfoSeriesEpisodeReader(ILogger debugLogger, long miNumber, bool importOnly, bool forceQuickMode, bool readFileDetails, HttpClient httpClient, NfoSeriesMetadataExtractorSettings settings)
      : base(debugLogger, miNumber, importOnly, forceQuickMode, httpClient, settings)
=======
    /// 
    public NfoSeriesEpisodeReader(ILogger debugLogger, long miNumber, bool forceQuickMode, bool readFileDetails, HttpClient httpClient, NfoSeriesMetadataExtractorSettings settings)
      : base(debugLogger, miNumber, forceQuickMode, httpClient, settings)
>>>>>>> ca5fa06b
    {
      _readFileDetails = readFileDetails;
      InitializeSupportedElements();
      InitializeSupportedAttributes();
    }

    #endregion

    #region Public methods

    /// <summary>
    /// Gets the <see cref="SeriesEpisodeStub"/> objects generated by this class
    /// </summary>
    /// <returns>List of <see cref="SeriesEpisodeStub"/> objects</returns>
    public List<SeriesEpisodeStub> GetEpisodeStubs()
    {
      return _stubs;
    }

    #endregion

    #region Private methods

    #region Ctor helpers

    /// <summary>
    /// Adds a delegate for each xml element in a movie nfo-file that is understood by this MetadataExtractor to NfoReaderBase._supportedElements
    /// </summary>
    private void InitializeSupportedElements()
    {
      _supportedElements.Add("uniqueid", new TryReadElementDelegate(TryReadUniqueId));
      _supportedElements.Add("code", new TryReadElementDelegate(TryReadCode));
      _supportedElements.Add("id", new TryReadElementDelegate(TryReadId));

      _supportedElements.Add("title", new TryReadElementDelegate(TryReadTitle));
      _supportedElements.Add("showtitle", new TryReadElementDelegate(TryReadShowTitle));
      _supportedElements.Add("season", new TryReadElementDelegate(TryReadSeason));
      _supportedElements.Add("episode", new TryReadElementDelegate(TryReadEpisode));
      _supportedElements.Add("dvd_episode", new TryReadElementDelegate(TryReadDvdEpisode));
      _supportedElements.Add("displayseason", new TryReadElementDelegate(TryReadDisplaySeason));
      _supportedElements.Add("displayepisode", new TryReadElementDelegate(TryReadDisplayEpisode));
      _supportedElements.Add("set", new TryReadElementAsyncDelegate(TryReadSetAsync));
      _supportedElements.Add("sets", new TryReadElementAsyncDelegate(TryReadSetsAsync));

      _supportedElements.Add("premiered", new TryReadElementDelegate(TryReadPremiered));
      _supportedElements.Add("aired", new TryReadElementDelegate(TryReadAired));
      _supportedElements.Add("year", new TryReadElementDelegate(TryReadYear));
      _supportedElements.Add("studio", new TryReadElementDelegate(TryReadStudio));
      _supportedElements.Add("actor", new TryReadElementAsyncDelegate(TryReadActorAsync));
      _supportedElements.Add("director", new TryReadElementDelegate(TryReadDirector));
      _supportedElements.Add("credits", new TryReadElementDelegate(TryReadCredits));
      _supportedElements.Add("runtime", new TryReadElementDelegate(TryReadRuntime));
      _supportedElements.Add("status", new TryReadElementDelegate(TryReadStatus));

      _supportedElements.Add("plot", new TryReadElementDelegate(TryReadPlot));
      _supportedElements.Add("outline", new TryReadElementDelegate(TryReadOutline));
      _supportedElements.Add("tagline", new TryReadElementDelegate(TryReadTagline));
      _supportedElements.Add("trailer", new TryReadElementDelegate(TryReadTrailer));

      _supportedElements.Add("thumb", new TryReadElementAsyncDelegate(TryReadThumbAsync));

      _supportedElements.Add("mpaa", new TryReadElementDelegate(TryReadMpaa));
      _supportedElements.Add("rating", new TryReadElementDelegate(TryReadRating));
      _supportedElements.Add("votes", new TryReadElementDelegate(TryReadVotes));
      _supportedElements.Add("top250", new TryReadElementDelegate(TryReadTop250));

      _supportedElements.Add("fileinfo", new TryReadElementDelegate(TryReadFileInfo));
      _supportedElements.Add("epbookmark", new TryReadElementDelegate(TryReadEpBookmark));

      _supportedElements.Add("watched", new TryReadElementDelegate(TryReadWatched));
      _supportedElements.Add("playcount", new TryReadElementDelegate(TryReadPlayCount));
      _supportedElements.Add("lastplayed", new TryReadElementDelegate(TryReadLastPlayed));
      _supportedElements.Add("resume", new TryReadElementDelegate(TryReadResume));

      // The following element is contained in many episode nfo-files, but we don't need its information
      // We add it here to avoid it being logged as unknown element, but we simply ignore it.
      // For reference see here: http://forum.team-mediaportal.com/threads/mp2-459-implementation-of-a-movienfometadataextractor-and-a-seriesnfometadataextractor.128805/page-13#post-1130414
      _supportedElements.Add("dateadded", new TryReadElementDelegate(Ignore));
      
      // Used by MKVBuddy to store the language of the first audio stream found by mediainfo.lib; we read that
      // anyway in the VideoMetadataExtractor before.
      _supportedElements.Add("language", new TryReadElementDelegate(Ignore));
    }

    /// <summary>
    /// Adds a delegate for each Attribute in a MediaItemAspect into which this MetadataExtractor can write metadata to NfoReaderBase._supportedAttributes
    /// </summary>
    private void InitializeSupportedAttributes()
    {
      _supportedAttributes.Add(TryWriteMediaAspectTitle);
      _supportedAttributes.Add(TryWriteMediaAspectPlayCount);
      _supportedAttributes.Add(TryWriteMediaAspectLastPlayed);

      _supportedAttributes.Add(TryWriteVideoAspectGenres);
      _supportedAttributes.Add(TryWriteVideoAspectActors);
      _supportedAttributes.Add(TryWriteVideoAspectDirectors);
      _supportedAttributes.Add(TryWriteVideoAspectWriters);
      _supportedAttributes.Add(TryWriteVideoAspectStoryPlot);

      _supportedAttributes.Add(TryWriteEpisodeAspectTvDbId);
      _supportedAttributes.Add(TryWriteEpisodeAspectSeriesName);
      _supportedAttributes.Add(TryWriteEpisodeAspectSeriesYear);
      _supportedAttributes.Add(TryWriteEpisodeAspectSeason);
      _supportedAttributes.Add(TryWriteEpisodeAspectSeriesSeason);
      _supportedAttributes.Add(TryWriteEpisodeAspectEpisode);
      _supportedAttributes.Add(TryWriteEpisodeAspectDvdEpisode);
      _supportedAttributes.Add(TryWriteEpisodeAspectEpisodeName);
      _supportedAttributes.Add(TryWriteEpisodeAspectFirstAired);
      _supportedAttributes.Add(TryWriteEpisodeAspectTotalRating);
      _supportedAttributes.Add(TryWriteEpisodeAspectRatingCount);

      _supportedAttributes.Add(TryWriteThumbnailLargeAspectThumbnail);
    }

    #endregion

    #region Reader methods for direct child elements of the root element

    #region Internet databases

    /// <summary>
    /// Tries to read the episode's ID at thetvdb.com
    /// </summary>
    /// <param name="element"><see cref="XElement"/> to read from</param>
    /// <returns><c>true</c> if a value was found in <paramref name="element"/>; otherwise <c>false</c></returns>
    private bool TryReadUniqueId(XElement element)
    {
      // Example of a valid element:
      // <uniqueid>2111911</uniqueid>
      return ((_currentStub.UniqueId = ParseSimpleInt(element)) != null);
    }

    /// <summary>
    /// Tries to read the Production Code Number of the episode
    /// </summary>
    /// <param name="element"><see cref="XElement"/> to read from</param>
    /// <returns><c>true</c> if a value was found in <paramref name="element"/>; otherwise <c>false</c></returns>
    private bool TryReadCode(XElement element)
    {
      // Example of a valid element:
      // <code>A12301</code>
      return ((_currentStub.ProductionCodeNumber = ParseSimpleString(element)) != null);
    }

    /// <summary>
    /// Tries to read the series' ID at thetvdb.com
    /// </summary>
    /// <param name="element"><see cref="XElement"/> to read from</param>
    /// <returns><c>true</c> if a value was found in <paramref name="element"/>; otherwise <c>false</c></returns>
    private bool TryReadId(XElement element)
    {
      // Example of a valid element:
      // <id>158661</id>
      return ((_currentStub.Id = ParseSimpleInt(element)) != null);
    }

    #endregion

    #region Title information

    /// <summary>
    /// Tries to read the title of the episode
    /// </summary>
    /// <param name="element"><see cref="XElement"/> to read from</param>
    /// <returns><c>true</c> if a value was found in <paramref name="element"/>; otherwise <c>false</c></returns>
    private bool TryReadTitle(XElement element)
    {
      // Example of a valid element:
      // <title>Blumen für Dein Grab</title>
      return ((_currentStub.Title = ParseSimpleString(element)) != null);
    }

    /// <summary>
    /// Tries to read the title of the series
    /// </summary>
    /// <param name="element"><see cref="XElement"/> to read from</param>
    /// <returns><c>true</c> if a value was found in <paramref name="element"/>; otherwise <c>false</c></returns>
    private bool TryReadShowTitle(XElement element)
    {
      // Example of a valid element:
      // <showtitle>Castle</showtitle>
      return ((_currentStub.ShowTitle = ParseSimpleString(element)) != null);
    }

    /// <summary>
    /// Tries to read the season value
    /// </summary>
    /// <param name="element"><see cref="XElement"/> to read from</param>
    /// <returns><c>true</c> if a value was found in <paramref name="element"/>; otherwise <c>false</c></returns>
    private bool TryReadSeason(XElement element)
    {
      // Examples of valid elements:
      // <season>2</season>
      // <season>0</season>
      // A value of 0 (zero) is valid for specials
      // A value of < 0 is ignored
      var value = ParseSimpleInt(element);
      if (value < 0)
        value = null;
      return ((_currentStub.Season = value) != null);
    }

    /// <summary>
    /// Tries to read the episode value
    /// </summary>
    /// <param name="element"><see cref="XElement"/> to read from</param>
    /// <returns><c>true</c> if a value was found in <paramref name="element"/>; otherwise <c>false</c></returns>
    private bool TryReadEpisode(XElement element)
    {
      // Examples of valid elements:
      // <episode>12</episode>
      // <episode>0</episode>
      // A value of 0 (zero) is valid for specials within a season
      // A value of < 0 is ignored
      var value = ParseSimpleInt(element);
      if (value < 0 || !value.HasValue)
        return false;

      if (_currentStub.Episodes == null)
        _currentStub.Episodes = new HashSet<int>();
      _currentStub.Episodes.Add(value.Value);
      return _currentStub.Episodes.Count > 0;
    }

    /// <summary>
    /// Tries to read the dvd episode value
    /// </summary>
    /// <param name="element"><see cref="XElement"/> to read from</param>
    /// <returns><c>true</c> if a value was found in <paramref name="element"/>; otherwise <c>false</c></returns>
    private bool TryReadDvdEpisode(XElement element)
    {
      // Examples of valid elements:
      // <episode>3.0</episode>
      // <episode>4.0</episode>
      // A value of 0 (zero) is valid for specials within a season
      // A value of < 0 is ignored
      var value = ParseSimpleDecimal(element);
      if (value < 0 || !value.HasValue)
        return false;

      if (_currentStub.DvdEpisodes == null)
        _currentStub.DvdEpisodes = new HashSet<decimal>();
      _currentStub.DvdEpisodes.Add(value.Value);
      return _currentStub.DvdEpisodes.Count > 0;
    }

    /// <summary>
    /// Tries to read the displayseason value
    /// </summary>
    /// <param name="element"><see cref="XElement"/> to read from</param>
    /// <returns><c>true</c> if a value was found in <paramref name="element"/>; otherwise <c>false</c></returns>
    private bool TryReadDisplaySeason(XElement element)
    {
      // Examples of valid elements:
      // <displayseason>2</displayseason>
      // <displayseason>0</displayseason>
      // A value of 0 (zero) is valid for specials
      // A value of < 0 is ignored
      var value = ParseSimpleInt(element);
      if (value < 0)
        value = null;
      return ((_currentStub.DisplaySeason = value) != null);
    }

    /// <summary>
    /// Tries to read the displayepisode value
    /// </summary>
    /// <param name="element"><see cref="XElement"/> to read from</param>
    /// <returns><c>true</c> if a value was found in <paramref name="element"/>; otherwise <c>false</c></returns>
    private bool TryReadDisplayEpisode(XElement element)
    {
      // Examples of valid elements:
      // <displayepisode>12</displayepisode>
      // <displayepisode>0</displayepisode>
      // A value of 0 (zero) is valid for specials within a season
      // A value of < 0 is ignored
      var value = ParseSimpleInt(element);
      if (value < 0)
        value = null;
      return ((_currentStub.DisplayEpisode = value) != null);
    }

    /// <summary>
    /// Tries to (asynchronously) read the set information
    /// We have not found an example for this element, yet, and assume it has the same structure as for movies.
    /// </summary>
    /// <param name="element"><see cref="XElement"/> to read from</param>
    /// <param name="nfoDirectoryFsra"><see cref="IFileSystemResourceAccessor"/> to the parent directory of the nfo-file</param>
    /// <returns><c>true</c> if a value was found in <paramref name="element"/>; otherwise <c>false</c></returns>
    private async Task<bool> TryReadSetAsync(XElement element, IFileSystemResourceAccessor nfoDirectoryFsra)
    {
      // Examples of valid elements:
      // 1:
      // <set order = "1">Star Trek</set>
      // 2:
      // <set order = "1">
      //   <setname>Star Trek</setname>
      //   <setdescription>This is ...</setdescription>
      //   <setrule></setrule>
      //   <setimage></setimage>
      // </set>
      // The order attribute in both cases is optional.
      // In example 2 only the <setname> child element is mandatory.
      if (element == null)
        return false;

      var value = new SetStub();
      // Example 1:
      if (!element.HasElements)
        value.Name = ParseSimpleString(element);
      // Example 2:
      else
      {
        value.Name = ParseSimpleString(element.Element("setname"));
        value.Description = ParseSimpleString(element.Element("setdescription"));
        value.Rule = ParseSimpleString(element.Element("setrule"));
        //ToDo: Reenable parsing <setimage> child elements once we can store them in the MediaLibrary
        value.Image = await Task.FromResult<byte[]>(null); // ParseSimpleImageAsync(element.Element("setimage"), nfoDirectoryFsra).ConfigureAwait(false);
      }
      value.Order = ParseIntAttribute(element, "order");

      if (value.Name == null)
        return false;

      if (_currentStub.Sets == null)
        _currentStub.Sets = new HashSet<SetStub>();
      _currentStub.Sets.Add(value);
      return true;
    }

    /// <summary>
    /// Tries to (asynchronously) read the sets information
    /// </summary>
    /// <param name="element"><see cref="XElement"/> to read from</param>
    /// <param name="nfoDirectoryFsra"><see cref="IFileSystemResourceAccessor"/> to the parent directory of the nfo-file</param>
    /// <returns><c>true</c> if a value was found in <paramref name="element"/>; otherwise <c>false</c></returns>
    private async Task<bool> TryReadSetsAsync(XElement element, IFileSystemResourceAccessor nfoDirectoryFsra)
    {
      // Example of a valid element:
      // <sets>
      //   [any number of set elements that can be read by TryReadSetAsync]
      // </sets>
      if (element == null || !element.HasElements)
        return false;
      var result = false;
      foreach (var childElement in element.Elements())
        if (childElement.Name == "set")
        {
          if (await TryReadSetAsync(childElement, nfoDirectoryFsra).ConfigureAwait(false))
            result = true;
        }
        else
          _debugLogger.Warn("[#{0}]: Unknown child element: {1}", _miNumber, childElement);
      return result;
    }

    #endregion

    #region Making-of information

    /// <summary>
    /// Tries to read the premiered value
    /// </summary>
    /// <param name="element"><see cref="XElement"/> to read from</param>
    /// <returns><c>true</c> if a value was found in <paramref name="element"/>; otherwise <c>false</c></returns>
    private bool TryReadPremiered(XElement element)
    {
      // Examples of valid elements:
      // <premiered>1994-09-14</premiered>
      // <premiered>1994</premiered>
      return ((_currentStub.Premiered = ParseSimpleDateTime(element)) != null);
    }

    /// <summary>
    /// Tries to read the aired value
    /// </summary>
    /// <param name="element"><see cref="XElement"/> to read from</param>
    /// <returns><c>true</c> if a value was found in <paramref name="element"/>; otherwise <c>false</c></returns>
    private bool TryReadAired(XElement element)
    {
      // Examples of valid elements:
      // <aired>1994-09-14</aired>
      // <aired>1994</aired>
      return ((_currentStub.Aired = ParseSimpleDateTime(element)) != null);
    }

    /// <summary>
    /// Tries to read the year value
    /// </summary>
    /// <param name="element"><see cref="XElement"/> to read from</param>
    /// <returns><c>true</c> if a value was found in <paramref name="element"/>; otherwise <c>false</c></returns>
    private bool TryReadYear(XElement element)
    {
      // Examples of valid elements:
      // <year>1994-09-14</year>
      // <year>1994</year>
      return ((_currentStub.Year = ParseSimpleDateTime(element)) != null);
    }

    /// <summary>
    /// Tries to read a studio value
    /// </summary>
    /// <param name="element">Element to read from</param>
    /// <returns><c>true</c> if a value was found in <paramref name="element"/>; otherwise <c>false</c></returns>
    private bool TryReadStudio(XElement element)
    {
      // Example of a valid element:
      // <studio>SyFy</studio>
      return ((_currentStub.Studio = ParseSimpleString(element)) != null);
    }

    /// <summary>
    /// Tries to (asynchronously) read an actor value
    /// </summary>
    /// <param name="element"><see cref="XElement"/> to read from</param>
    /// <param name="nfoDirectoryFsra"><see cref="IFileSystemResourceAccessor"/> to the parent directory of the nfo-file</param>
    /// <returns><c>true</c> if a value was found in <paramref name="element"/>; otherwise <c>false</c></returns>
    private async Task<bool> TryReadActorAsync(XElement element, IFileSystemResourceAccessor nfoDirectoryFsra)
    {
      // For examples of valid element values see the comment in NfoReaderBase.ParsePerson
      var person = await ParsePerson(element, nfoDirectoryFsra).ConfigureAwait(false);
      if (person == null)
        return false;
      if (_currentStub.Actors == null)
        _currentStub.Actors = new HashSet<PersonStub>();
      _currentStub.Actors.Add(person);
      return true;
    }

    /// <summary>
    /// Tries to read the director value
    /// </summary>
    /// <param name="element"><see cref="XElement"/> to read from</param>
    /// <returns><c>true</c> if a value was found in <paramref name="element"/>; otherwise <c>false</c></returns>
    private bool TryReadDirector(XElement element)
    {
      // Example of a valid element:
      // <director>Dennis Dugan</director>
      return ((_currentStub.Director = ParseSimpleString(element)) != null);
    }

    /// <summary>
    /// Tries to read a credits value
    /// </summary>
    /// <param name="element"><see cref="XElement"/> to read from</param>
    /// <returns><c>true</c> if a value was found in <paramref name="element"/>; otherwise <c>false</c></returns>
    private bool TryReadCredits(XElement element)
    {
      // Examples of valid elements:
      // <credits>Adam Sandler</credits>
      // <credits>Adam Sandler / Steve Koren</credits>
      return ((_currentStub.Credits = ParseCharacterSeparatedStrings(element, _currentStub.Credits)) != null);
    }

    /// <summary>
    /// Tries to read the runtime value
    /// </summary>
    /// <param name="element"><see cref="XElement"/> to read from</param>
    /// <returns><c>true</c> if a value was found in <paramref name="element"/>; otherwise <c>false</c></returns>
    private bool TryReadRuntime(XElement element)
    {
      // Examples of valid elements:
      // 1:
      // <runtime>120</runtime>
      // 2:
      // <runtime>2h 00mn</runtime>
      // 3:
      // <runtime>2h 00min</runtime>
      // The value in Example 1 may have decimal places and is interpreted as number of minutes
      // A value of less than 1 second is ignored
      var runtimeString = ParseSimpleString(element);
      if (runtimeString == null)
        return false;

      double runtimeDouble;
      if (double.TryParse(runtimeString, out runtimeDouble))
      {
        // Example 1
        if (runtimeDouble < (1.0 / 60.0))
          return false;
        _currentStub.Runtime = TimeSpan.FromMinutes(runtimeDouble);
        return true;
      }

      var match = Regex.Match(runtimeString, @"(\d+)\s*h\s*(\d+)\s*[mn|min]", RegexOptions.IgnoreCase);
      if (!match.Success)
        return false;

      // Examples 2 and 3
      var hours = int.Parse(match.Groups[1].Value);
      var minutes = int.Parse(match.Groups[2].Value);
      _currentStub.Runtime = new TimeSpan(hours, minutes, 0);
      return true;
    }

    /// <summary>
    /// Tries to read a status value
    /// </summary>
    /// <param name="element">Element to read from</param>
    /// <returns><c>true</c> if a value was found in <paramref name="element"/>; otherwise <c>false</c></returns>
    private bool TryReadStatus(XElement element)
    {
      // Example of a valid element:
      // <status>Continuing</status>
      return ((_currentStub.Status = ParseSimpleString(element)) != null);
    }

    #endregion

    #region Content information

    /// <summary>
    /// Tries to read the plot value
    /// </summary>
    /// <param name="element"><see cref="XElement"/> to read from</param>
    /// <returns><c>true</c> if a value was found in <paramref name="element"/>; otherwise <c>false</c></returns>
    private bool TryReadPlot(XElement element)
    {
      // Example of a valid element:
      // <plot>This episode tells a story about...</plot>
      return ((_currentStub.Plot = ParseSimpleString(element)) != null);
    }

    /// <summary>
    /// Tries to read the outline value
    /// </summary>
    /// <param name="element"><see cref="XElement"/> to read from</param>
    /// <returns><c>true</c> if a value was found in <paramref name="element"/>; otherwise <c>false</c></returns>
    private bool TryReadOutline(XElement element)
    {
      // Example of a valid element:
      // <outline>This episode tells a story about...</outline>
      return ((_currentStub.Outline = ParseSimpleString(element)) != null);
    }

    /// <summary>
    /// Tries to read the tagline value
    /// </summary>
    /// <param name="element"><see cref="XElement"/> to read from</param>
    /// <returns><c>true</c> if a value was found in <paramref name="element"/>; otherwise <c>false</c></returns>
    private bool TryReadTagline(XElement element)
    {
      // Example of a valid element:
      // <tagline>This episode tells a story about...</tagline>
      return ((_currentStub.Tagline = ParseSimpleString(element)) != null);
    }

    /// <summary>
    /// Tries to read the trailer value
    /// </summary>
    /// <param name="element"><see cref="XElement"/> to read from</param>
    /// <returns><c>true</c> if a value was found in <paramref name="element"/>; otherwise <c>false</c></returns>
    private bool TryReadTrailer(XElement element)
    {
      // Example of a valid element:
      // <trailer>[URL to a trailer]</trailer>
      return ((_currentStub.Trailer = ParseSimpleString(element)) != null);
    }

    #endregion

    #region Images

    /// <summary>
    /// Tries to (asynchronously) read the thumbnail image
    /// </summary>
    /// <param name="element"><see cref="XElement"/> to read from</param>
    /// <param name="nfoDirectoryFsra"><see cref="IFileSystemResourceAccessor"/> to the parent directory of the nfo-file</param>
    /// <returns><c>true</c> if a value was found in <paramref name="element"/>; otherwise <c>false</c></returns>
    private async Task<bool> TryReadThumbAsync(XElement element, IFileSystemResourceAccessor nfoDirectoryFsra)
    {
      // For examples of valid element values see the comment of NfoReaderBase.ParseSimpleImageAsync
      return ((_currentStub.Thumb = await ParseSimpleImageAsync(element, nfoDirectoryFsra).ConfigureAwait(false)) != null);
    }

    #endregion

    #region Certification and ratings

    /// <summary>
    /// Tries to read a mpaa value
    /// </summary>
    /// <param name="element"><see cref="XElement"/> to read from</param>
    /// <returns><c>true</c> if a value was found in <paramref name="element"/>; otherwise <c>false</c></returns>
    private bool TryReadMpaa(XElement element)
    {
      // Examples of valid elements:
      // <mpaa>12</mpaa>
      // <mpaa>DE:FSK 12</mpaa>
      // <mpaa>DE:FSK 12 / DE:FSK12 / DE:12 / DE:ab 12</mpaa>
      return ((_currentStub.Mpaa = ParseCharacterSeparatedStrings(element, _currentStub.Mpaa)) != null);
    }

    /// <summary>
    /// Tries to read the rating value
    /// </summary>
    /// <param name="element"><see cref="XElement"/> to read from</param>
    /// <returns><c>true</c> if a value was found in <paramref name="element"/>; otherwise <c>false</c></returns>
    private bool TryReadRating(XElement element)
    {
      // Example of a valid element:
      // <rating>8.5</rating>
      // A value of 0 (zero) is ignored
      var value = ParseSimpleDecimal(element);
      if (value == null || value.Value == decimal.Zero)
        return false;
      _currentStub.Rating = value;
      return true;
    }

    /// <summary>
    /// Tries to read the votes value
    /// </summary>
    /// <param name="element"><see cref="XElement"/> to read from</param>
    /// <returns><c>true</c> if a value was found in <paramref name="element"/>; otherwise <c>false</c></returns>
    private bool TryReadVotes(XElement element)
    {
      // Example of a valid element:
      // <votes>2941</votes>
      // A value of 0 (zero) is ignored
      var value = ParseSimpleInt(element);
      if (value == 0)
        value = null;
      return ((_currentStub.Votes = value) != null);
    }

    /// <summary>
    /// Tries to read the top250 value
    /// </summary>
    /// <param name="element"><see cref="XElement"/> to read from</param>
    /// <returns><c>true</c> if a value was found in <paramref name="element"/>; otherwise <c>false</c></returns>
    private bool TryReadTop250(XElement element)
    {
      // Examples of valid elements:
      // <top250>250</top250>
      // <top250>0</top250>
      // A value of 0 (zero) is ignored
      var value = ParseSimpleInt(element);
      if (value == 0)
        value = null;
      return ((_currentStub.Top250 = value) != null);
    }

    #endregion

    #region Media file information

    /// <summary>
    /// Tries to read the file info value
    /// </summary>
    /// <param name="element"><see cref="XElement"/> to read from</param>
    /// <returns><c>true</c> if a value was found in <paramref name="element"/>; otherwise <c>false</c></returns>
    private bool TryReadFileInfo(XElement element)
    {
      if (!_readFileDetails)
        return false;

      var fileInfo = ParseFileInfo(element);
      if (fileInfo != null && fileInfo.Count > 0)
      {
        _currentStub.FileInfo = fileInfo;
        return true;
      }
      return false;
    }

    /// <summary>
    /// Tries to read the epbookmark value
    /// </summary>
    /// <param name="element"><see cref="XElement"/> to read from</param>
    /// <returns><c>true</c> if a value was found in <paramref name="element"/>; otherwise <c>false</c></returns>
    private bool TryReadEpBookmark(XElement element)
    {
      // Example of a valid element:
      // <epbookmark>1200.000000</epbookmark>
      // The value is interpreted as number of seconds; a value of 0 is ignored
      var decimalSeconds = ParseSimpleDecimal(element);
      if (decimalSeconds.HasValue && decimalSeconds != decimal.Zero)
      {
        _currentStub.EpBookmark = TimeSpan.FromSeconds((double)decimalSeconds);
        return true;
      }
      return false;
    }

    #endregion

    #region User information

    /// <summary>
    /// Tries to read the watched value
    /// </summary>
    /// <param name="element"><see cref="XElement"/> to read from</param>
    /// <returns><c>true</c> if a value was found in <paramref name="element"/>; otherwise <c>false</c></returns>
    private bool TryReadWatched(XElement element)
    {
      // Example of a valid element:
      // <watched>true</watched>
      var watchedString = ParseSimpleString(element);
      bool watched;
      if (bool.TryParse(watchedString, out watched))
      {
        _currentStub.Watched = watched;
        return true;
      }
      _debugLogger.Warn("[#{0}]: The following elelement was supposed to contain a bool value but it does not: {1}", _miNumber, element);
      return false;
    }

    /// <summary>
    /// Tries to read the playcount value
    /// </summary>
    /// <param name="element"><see cref="XElement"/> to read from</param>
    /// <returns><c>true</c> if a value was found in <paramref name="element"/>; otherwise <c>false</c></returns>
    private bool TryReadPlayCount(XElement element)
    {
      // Example of a valid element:
      // <playcount>3</playcount>
      return ((_currentStub.PlayCount = ParseSimpleInt(element)) != null);
    }

    /// <summary>
    /// Tries to read the lastplayed value
    /// </summary>
    /// <param name="element"><see cref="XElement"/> to read from</param>
    /// <returns><c>true</c> if a value was found in <paramref name="element"/>; otherwise <c>false</c></returns>
    private bool TryReadLastPlayed(XElement element)
    {
      // Example of a valid element:
      // <lastplayed>2013-10-08 21:46</lastplayed>
      return ((_currentStub.LastPlayed = ParseSimpleDateTime(element)) != null);
    }

    /// <summary>
    /// Tries to read the resume value
    /// </summary>
    /// <param name="element"><see cref="XElement"/> to read from</param>
    /// <returns><c>true</c> if a value was found in <paramref name="element"/>; otherwise <c>false</c></returns>
    private bool TryReadResume(XElement element)
    {
      // Example of a valid element:
      // <resume>
      //   <position>3600.000000</position>
      //   <total>5400.000000</total>
      // </resume>
      // The <total> child element (as well as any other child element of the <resume> element) is ignored.
      // THe <position> value is taken and interpreted as number of seconds; a value of less than 1 second is ignored.
      if (element == null || !element.HasElements)
        return false;
      var resumeDecimal = ParseSimpleDecimal(element.Element("position"));
      if (resumeDecimal == null || resumeDecimal < decimal.One)
        return false;
      _currentStub.ResumePosition = TimeSpan.FromSeconds((double)resumeDecimal);
      return true;
    }

    #endregion

    #endregion

    #region Writer methods to store metadata in MediaItemAspects

    // The following writer methods only write the first item found in the nfo-file
    // into the MediaItemAspects. The only exception is the Episode Attribute, where
    // we store the episode numbers of all items in the episode nfo-file.
    // This can be extended in the future once we really support multiple MediaItems in one media file.

    #region MediaAspect

    /// <summary>
    /// Tries to write metadata into <see cref="MediaAspect.ATTR_TITLE"/>
    /// </summary>
    /// <param name="extractedAspectData">Dictionary of <see cref="MediaItemAspect"/>s to write into</param>
    /// <returns><c>true</c> if any information was written; otherwise <c>false</c></returns>
    private bool TryWriteMediaAspectTitle(IDictionary<Guid, IList<MediaItemAspect>> extractedAspectData)
    {
      string seriesName = _stubs[0].ShowTitle;
      if (seriesName == null && _useSeriesStubs && _seriesStubs[0].ShowTitle != null)
        seriesName = CultureInfo.InvariantCulture.TextInfo.ToTitleCase(_seriesStubs[0].ShowTitle);

      var season = _stubs[0].Season;
      if (!season.HasValue)
        season = _stubs[0].DisplaySeason;

<<<<<<< HEAD
      var episode = _stubs[0].Episodes;
      string episodeName = null;
      if(_stubs[0].Title != null)
        episodeName = CultureInfo.InvariantCulture.TextInfo.ToTitleCase(_stubs[0].Title);

      if (seriesName != null && season.HasValue && episode.Count > 0)
=======
      if (seriesName != null && season.HasValue && _stubs.Count > 0)
>>>>>>> ca5fa06b
      {
        string name = String.Format(EpisodeInfo.EPISODE_FORMAT_STR,
          seriesName,
          season.Value.ToString().PadLeft(2, '0'),
          StringUtils.Join(", ", _stubs.OrderBy(e => e.Episodes.First()).Select(e => e.Episodes.First().ToString().PadLeft(2, '0'))),
          string.Join("; ", _stubs.OrderBy(e => e.Episodes.First()).Select(e => e.Title).ToArray()));
        MediaItemAspect.SetAttribute(extractedAspectData, MediaAspect.ATTR_TITLE, name);

        string episodeName = string.Join("; ", _stubs.OrderBy(e => e.Episodes.First()).Select(e => CultureInfo.InvariantCulture.TextInfo.ToTitleCase(e.Title)));
        if (episodeName != null)
          MediaItemAspect.SetAttribute(extractedAspectData, MediaAspect.ATTR_SORT_TITLE, BaseInfo.GetSortTitle(episodeName));
        else
          MediaItemAspect.SetAttribute(extractedAspectData, MediaAspect.ATTR_SORT_TITLE, BaseInfo.GetSortTitle(name));
        return true;
      }
      return false;
    }

    /// <summary>
    /// Tries to write metadata into <see cref="MediaAspect.ATTR_PLAYCOUNT"/>
    /// </summary>
    /// <param name="extractedAspectData">Dictionary of <see cref="MediaItemAspect"/>s to write into</param>
    /// <returns><c>true</c> if any information was written; otherwise <c>false</c></returns>
    private bool TryWriteMediaAspectPlayCount(IDictionary<Guid, IList<MediaItemAspect>> extractedAspectData)
    {
      //priority 1:
      if (_stubs[0].PlayCount.HasValue)
      {
        MediaItemAspect.SetAttribute(extractedAspectData, MediaAspect.ATTR_PLAYCOUNT, _stubs[0].PlayCount.Value);
        return true;
      }
      //priority 2:
      if (_stubs[0].Watched.HasValue)
      {
        MediaItemAspect.SetAttribute(extractedAspectData, MediaAspect.ATTR_PLAYCOUNT, _stubs[0].Watched.Value ? 1 : 0);
        return true;
      }
      return false;
    }

    /// <summary>
    /// Tries to write metadata into <see cref="MediaAspect.ATTR_LASTPLAYED"/>
    /// </summary>
    /// <param name="extractedAspectData">Dictionary of <see cref="MediaItemAspect"/>s to write into</param>
    /// <returns><c>true</c> if any information was written; otherwise <c>false</c></returns>
    private bool TryWriteMediaAspectLastPlayed(IDictionary<Guid, IList<MediaItemAspect>> extractedAspectData)
    {
      if (_stubs[0].LastPlayed.HasValue)
      {
        MediaItemAspect.SetAttribute(extractedAspectData, MediaAspect.ATTR_LASTPLAYED, _stubs[0].LastPlayed.Value);
        return true;
      }
      return false;
    }

    #endregion

    #region VideoAspect

    /// <summary>
    /// Tries to write metadata into <see cref="VideoAspect.ATTR_GENRES"/>
    /// </summary>
    /// <param name="extractedAspectData">Dictionary of <see cref="MediaItemAspect"/>s to write into</param>
    /// <returns><c>true</c> if any information was written; otherwise <c>false</c></returns>
    private bool TryWriteVideoAspectGenres(IDictionary<Guid, IList<MediaItemAspect>> extractedAspectData)
    {
      if (_useSeriesStubs && _seriesStubs[0].Genres != null && _seriesStubs[0].Genres.Any())
      {
        List<GenreInfo> genres = _seriesStubs[0].Genres.Select(s => new GenreInfo { Name = s }).ToList();
        GenreMapper.AssignMissingSeriesGenreIds(genres);
        foreach(GenreInfo genre in genres)
        {
          MultipleMediaItemAspect genreAspect = MediaItemAspect.CreateAspect(extractedAspectData, GenreAspect.Metadata);
          genreAspect.SetAttribute(GenreAspect.ATTR_ID, genre.Id);
          genreAspect.SetAttribute(GenreAspect.ATTR_GENRE, genre.Name);
        }

        return true;
      }
      return false;
    }

    /// <summary>
    /// Tries to write metadata into <see cref="VideoAspect.ATTR_ACTORS"/> and <see cref="VideoAspect.ATTR_CHARACTERS"/>
    /// </summary>
    /// <param name="extractedAspectData">Dictionary of <see cref="MediaItemAspect"/>s to write into</param>
    /// <returns><c>true</c> if any information was written; otherwise <c>false</c></returns>
    private bool TryWriteVideoAspectActors(IDictionary<Guid, IList<MediaItemAspect>> extractedAspectData)
    {
      List<string> actors = null;
      List<string> characters = null;
      if (_stubs[0].Actors != null)
      {
        actors = _stubs.SelectMany(e => e.Actors).OrderBy(actor => actor.Order).Where(actor => !string.IsNullOrEmpty(actor.Name)).
          Select(actor => actor.Name).Distinct().ToList();
        characters = _stubs.SelectMany(e => e.Actors).OrderBy(actor => actor.Order).Where(actor => !string.IsNullOrEmpty(actor.Role)).
          Select(actor => actor.Role).Distinct().ToList();
      }
      if (_useSeriesStubs && _seriesStubs[0].Actors != null)
      {
        actors = actors != null ?
          actors.Union(_seriesStubs[0].Actors.OrderBy(actor => actor.Order).Where(actor => !string.IsNullOrEmpty(actor.Name)).
          Select(actor => actor.Name)).ToList() :
          _seriesStubs[0].Actors.OrderBy(actor => actor.Order).Where(actor => !string.IsNullOrEmpty(actor.Name)).
          Select(actor => actor.Name).ToList();
        characters = characters != null ?
          characters.Union(_seriesStubs[0].Actors.OrderBy(actor => actor.Order).Where(actor => !string.IsNullOrEmpty(actor.Role)).
          Select(actor => actor.Role)).ToList() :
          _seriesStubs[0].Actors.OrderBy(actor => actor.Order).Where(actor => !string.IsNullOrEmpty(actor.Role)).
          Select(actor => actor.Role).ToList();
      }
      if (actors != null && actors.Any())
      {
        MediaItemAspect.SetCollectionAttribute(extractedAspectData, VideoAspect.ATTR_ACTORS, actors);
        if (characters != null && characters.Any())
        {
          MediaItemAspect.SetCollectionAttribute(extractedAspectData, VideoAspect.ATTR_CHARACTERS, characters);
        }
        return true;
      }
      return false;
    }

    /// <summary>
    /// Tries to write metadata into <see cref="VideoAspect.ATTR_DIRECTORS"/>
    /// </summary>
    /// <param name="extractedAspectData">Dictionary of <see cref="MediaItemAspect"/>s to write into</param>
    /// <returns><c>true</c> if any information was written; otherwise <c>false</c></returns>
    private bool TryWriteVideoAspectDirectors(IDictionary<Guid, IList<MediaItemAspect>> extractedAspectData)
    {
      if (_stubs[0].Director != null)
      {
        MediaItemAspect.SetCollectionAttribute(extractedAspectData, VideoAspect.ATTR_DIRECTORS, _stubs.Select(e => e.Director).Distinct());
        return true;
      }
      return false;
    }

    /// <summary>
    /// Tries to write metadata into <see cref="VideoAspect.ATTR_WRITERS"/>
    /// </summary>
    /// <param name="extractedAspectData">Dictionary of <see cref="MediaItemAspect"/>s to write into</param>
    /// <returns><c>true</c> if any information was written; otherwise <c>false</c></returns>
    private bool TryWriteVideoAspectWriters(IDictionary<Guid, IList<MediaItemAspect>> extractedAspectData)
    {
      if (_stubs[0].Credits != null && _stubs[0].Credits.Any())
      {
        MediaItemAspect.SetCollectionAttribute(extractedAspectData, VideoAspect.ATTR_WRITERS, _stubs.SelectMany(e => e.Credits).Distinct());
        return true;
      }
      return false;
    }

    /// <summary>
    /// Tries to write metadata into <see cref="VideoAspect.ATTR_STORYPLOT"/>
    /// </summary>
    /// <param name="extractedAspectData">Dictionary of <see cref="MediaItemAspect"/>s to write into</param>
    /// <returns><c>true</c> if any information was written; otherwise <c>false</c></returns>
    private bool TryWriteVideoAspectStoryPlot(IDictionary<Guid, IList<MediaItemAspect>> extractedAspectData)
    {
      // priority 1:
      if (_stubs[0].Plot != null)
      {
        if (_stubs.Count == 1)
          MediaItemAspect.SetAttribute(extractedAspectData, VideoAspect.ATTR_STORYPLOT, _stubs[0].Plot);
        else
<<<<<<< HEAD
          MediaItemAspect.SetAttribute(extractedAspectData, VideoAspect.ATTR_STORYPLOT, string.Join("\r\n\r\n", _stubs.OrderBy(e => e.Episodes).Select(e => string.Format("{0,02}) {1}", e.Episodes, e.Plot)).ToArray()));
=======
          MediaItemAspect.SetAttribute(extractedAspectData, VideoAspect.ATTR_STORYPLOT, string.Join("\r\n\r\n", _stubs.OrderBy(e => e.Episodes.First()).Select(e => string.Format("{0,02}) {1}", e.Episodes.First(), e.Plot)).ToArray()));
>>>>>>> ca5fa06b
        return true;
      }
      // priority 2:
      if (_stubs[0].Outline != null)
      {
        if (_stubs.Count == 1)
          MediaItemAspect.SetAttribute(extractedAspectData, VideoAspect.ATTR_STORYPLOT, _stubs[0].Outline);
        else
<<<<<<< HEAD
          MediaItemAspect.SetAttribute(extractedAspectData, VideoAspect.ATTR_STORYPLOT, string.Join("\r\n\r\n", _stubs.OrderBy(e => e.Episodes).Select(e => string.Format("{0,02}) {1}", e.Episodes, e.Outline)).ToArray()));
=======
          MediaItemAspect.SetAttribute(extractedAspectData, VideoAspect.ATTR_STORYPLOT, string.Join("\r\n\r\n", _stubs.OrderBy(e => e.Episodes.First()).Select(e => string.Format("{0,02}) {1}", e.Episodes.First(), e.Outline)).ToArray()));
>>>>>>> ca5fa06b
        return true;
      }
      // priority 3:
      if (_useSeriesStubs && _seriesStubs[0].Plot != null)
      {
        MediaItemAspect.SetAttribute(extractedAspectData, VideoAspect.ATTR_STORYPLOT, _seriesStubs[0].Plot);
        return true;
      }
      // priority 4:
      if (_useSeriesStubs && _seriesStubs[0].Outline != null)
      {
        MediaItemAspect.SetAttribute(extractedAspectData, VideoAspect.ATTR_STORYPLOT, _seriesStubs[0].Outline);
        return true;
      }
      return false;
    }

    #endregion

    #region EpisodeAspect

    /// <summary>
    /// Tries to write metadata into external id.
    /// </summary>
    /// <param name="extractedAspectData">Dictionary of <see cref="MediaItemAspect"/>s to write into</param>
    /// <returns><c>true</c> if any information was written; otherwise <c>false</c></returns>
    private bool TryWriteEpisodeAspectTvDbId(IDictionary<Guid, IList<MediaItemAspect>> extractedAspectData)
    {
      //priority 1:
      if (_stubs[0].Id.HasValue)
      {
        MediaItemAspect.AddOrUpdateExternalIdentifier(extractedAspectData, ExternalIdentifierAspect.SOURCE_TVDB, ExternalIdentifierAspect.TYPE_SERIES, _stubs[0].Id.Value.ToString());
        return true;
      }
      //priority 2:
      if (_useSeriesStubs && _seriesStubs[0].Id.HasValue)
      {
        MediaItemAspect.AddOrUpdateExternalIdentifier(extractedAspectData, ExternalIdentifierAspect.SOURCE_TVDB, ExternalIdentifierAspect.TYPE_SERIES, _seriesStubs[0].Id.Value.ToString());
        return true;
      }
      return false;
    }

    /// <summary>
    /// Tries to write metadata into <see cref="EpisodeAspect.ATTR_SERIES_NAME"/>
    /// </summary>
    /// <param name="extractedAspectData">Dictionary of <see cref="MediaItemAspect"/>s to write into</param>
    /// <returns><c>true</c> if any information was written; otherwise <c>false</c></returns>
    private bool TryWriteEpisodeAspectSeriesName(IDictionary<Guid, IList<MediaItemAspect>> extractedAspectData)
    {
      //priority 1:
      if (_stubs[0].ShowTitle != null)
      {
        MediaItemAspect.SetAttribute(extractedAspectData, EpisodeAspect.ATTR_SERIES_NAME,
          CultureInfo.InvariantCulture.TextInfo.ToTitleCase(_stubs[0].ShowTitle));
        return true;
      }
      //priority 2:
      if (_useSeriesStubs && _seriesStubs[0].ShowTitle != null)
      {
        MediaItemAspect.SetAttribute(extractedAspectData, EpisodeAspect.ATTR_SERIES_NAME,
          CultureInfo.InvariantCulture.TextInfo.ToTitleCase(_seriesStubs[0].ShowTitle));
        return true;
      }
      return false;
    }

    /// <summary>
    /// Tries to write metadata into <see cref="MediaAspect.ATTR_RECORDINGTIME"/>
    /// </summary>
    /// <param name="extractedAspectData">Dictionary of <see cref="MediaItemAspect"/>s to write into</param>
    /// <returns><c>true</c> if any information was written; otherwise <c>false</c></returns>
    private bool TryWriteEpisodeAspectSeriesYear(IDictionary<Guid, IList<MediaItemAspect>> extractedAspectData)
    {
      //priority 1:
      if (_stubs[0].Premiered != null)
      {
        MediaItemAspect.SetAttribute(extractedAspectData, MediaAspect.ATTR_RECORDINGTIME, _stubs[0].Premiered);
        return true;
      }
      //priority 2:
      if ( _seriesStubs[0].Year != null)
      {
        MediaItemAspect.SetAttribute(extractedAspectData, MediaAspect.ATTR_RECORDINGTIME, _seriesStubs[0].Year);
        return true;
      }
      return false;
    }

    /// <summary>
    /// Tries to write metadata into <see cref="EpisodeAspect.ATTR_SEASON"/>
    /// </summary>
    /// <param name="extractedAspectData">Dictionary of <see cref="MediaItemAspect"/>s to write into</param>
    /// <returns><c>true</c> if any information was written; otherwise <c>false</c></returns>
    private bool TryWriteEpisodeAspectSeason(IDictionary<Guid, IList<MediaItemAspect>> extractedAspectData)
    {
      //priority 1:
      if (_stubs[0].Season.HasValue)
      {
        MediaItemAspect.SetAttribute(extractedAspectData, EpisodeAspect.ATTR_SEASON, _stubs[0].Season.Value);
        return true;
      }
      //priority 2:
      if (_stubs[0].DisplaySeason.HasValue)
      {
        MediaItemAspect.SetAttribute(extractedAspectData, EpisodeAspect.ATTR_SEASON, _stubs[0].DisplaySeason.Value);
        return true;
      }
      return false;
    }

    /// <summary>
    /// Tries to write metadata into <see cref="EpisodeAspect.ATTR_SERIES_SEASON"/>
    /// </summary>
    /// <param name="extractedAspectData">Dictionary of <see cref="MediaItemAspect"/>s to write into</param>
    /// <returns><c>true</c> if any information was written; otherwise <c>false</c></returns>
    private bool TryWriteEpisodeAspectSeriesSeason(IDictionary<Guid, IList<MediaItemAspect>> extractedAspectData)
    {
      var series = _stubs[0].ShowTitle;
      if (_useSeriesStubs && series == null && _seriesStubs[0].ShowTitle != null)
        series = CultureInfo.InvariantCulture.TextInfo.ToTitleCase(_seriesStubs[0].ShowTitle);

      var season = _stubs[0].Season;
      if (!season.HasValue)
        season = _stubs[0].DisplaySeason;

      if (series != null && season.HasValue)
      {
        MediaItemAspect.SetAttribute(extractedAspectData, EpisodeAspect.ATTR_SERIES_SEASON, String.Format(EpisodeInfo.SERIES_SEASON_FORMAT_STR, series, season.ToString().PadLeft(2, '0')));
        return true;
      }
      return false;
    }

    /// <summary>
    /// Tries to write metadata into <see cref="EpisodeAspect.ATTR_EPISODE"/>
    /// </summary>
    /// <param name="extractedAspectData">Dictionary of <see cref="MediaItemAspect"/>s to write into</param>
    /// <returns><c>true</c> if any information was written; otherwise <c>false</c></returns>
    private bool TryWriteEpisodeAspectEpisode(IDictionary<Guid, IList<MediaItemAspect>> extractedAspectData)
    {
      var episodes = _stubs.Select(episodeStub => episodeStub.Episodes).Where(episode => episode.Count > 0).ToList();
      if (episodes.Any())
      {
        MediaItemAspect.SetCollectionAttribute(extractedAspectData, EpisodeAspect.ATTR_EPISODE, episodes.SelectMany(e => e).Distinct());
        return true;
      }
      return false;
    }

    /// <summary>
    /// Tries to write metadata into <see cref="EpisodeAspect.ATTR_DVDEPISODE"/>
    /// </summary>
    /// <param name="extractedAspectData">Dictionary of <see cref="MediaItemAspect"/>s to write into</param>
    /// <returns><c>true</c> if any information was written; otherwise <c>false</c></returns>
    private bool TryWriteEpisodeAspectDvdEpisode(IDictionary<Guid, IList<MediaItemAspect>> extractedAspectData)
    {
<<<<<<< HEAD
      var episodes = _stubs.Select(episodeStub => episodeStub.DvdEpisodes).Where(episode => episode.Count > 0).ToList();
=======
      var episodes = _stubs.Select(episodeStub => episodeStub.DvdEpisodes).Where(episode => episode?.Count > 0).ToList();
>>>>>>> ca5fa06b
      if (episodes.Any())
      {
        MediaItemAspect.SetCollectionAttribute(extractedAspectData, EpisodeAspect.ATTR_DVDEPISODE, episodes.SelectMany(e => e).Select(episode => Convert.ToDouble(episode)).Distinct());
        return true;
      }
      return false;
    }

    /// <summary>
    /// Tries to write metadata into <see cref="EpisodeAspect.ATTR_EPISODE_NAME"/>
    /// </summary>
    /// <param name="extractedAspectData">Dictionary of <see cref="MediaItemAspect"/>s to write into</param>
    /// <returns><c>true</c> if any information was written; otherwise <c>false</c></returns>
    private bool TryWriteEpisodeAspectEpisodeName(IDictionary<Guid, IList<MediaItemAspect>> extractedAspectData)
    {
      if (_stubs[0].Title != null)
      {
<<<<<<< HEAD
        MediaItemAspect.SetAttribute(extractedAspectData, EpisodeAspect.ATTR_EPISODE_NAME, string.Join("; ", _stubs.OrderBy(e => e.Episodes).
=======
        MediaItemAspect.SetAttribute(extractedAspectData, EpisodeAspect.ATTR_EPISODE_NAME, string.Join("; ", _stubs.OrderBy(e => e.Episodes.First()).
>>>>>>> ca5fa06b
          Select(e => CultureInfo.InvariantCulture.TextInfo.ToTitleCase(e.Title)).ToArray()));
        return true;
      }
      return false;
    }

    /// <summary>
    /// Tries to write metadata into <see cref="MediaAspect.ATTR_RECORDINGTIME"/>
    /// </summary>
    /// <param name="extractedAspectData">Dictionary of <see cref="MediaItemAspect"/>s to write into</param>
    /// <returns><c>true</c> if any information was written; otherwise <c>false</c></returns>
    private bool TryWriteEpisodeAspectFirstAired(IDictionary<Guid, IList<MediaItemAspect>> extractedAspectData)
    {
      if (_stubs[0].Aired.HasValue)
      {
        MediaItemAspect.SetAttribute(extractedAspectData, MediaAspect.ATTR_RECORDINGTIME, _stubs[0].Aired.Value);
        return true;
      }
      return false;
    }

    /// <summary>
    /// Tries to write metadata into <see cref="EpisodeAspect.ATTR_TOTAL_RATING"/>
    /// </summary>
    /// <param name="extractedAspectData">Dictionary of <see cref="MediaItemAspect"/>s to write into</param>
    /// <returns><c>true</c> if any information was written; otherwise <c>false</c></returns>
    private bool TryWriteEpisodeAspectTotalRating(IDictionary<Guid, IList<MediaItemAspect>> extractedAspectData)
    {
      // priority 1:
      if (_stubs[0].Rating.HasValue)
      {
        MediaItemAspect.SetAttribute(extractedAspectData, EpisodeAspect.ATTR_TOTAL_RATING, (double)_stubs.Where(e => e.Rating.HasValue).Average(e => e.Rating.Value));
        return true;
      }
      // priority 2:
      if (_useSeriesStubs && _seriesStubs[0].Rating.HasValue)
      {
        MediaItemAspect.SetAttribute(extractedAspectData, EpisodeAspect.ATTR_TOTAL_RATING, (double)_seriesStubs[0].Rating.Value);
        return true;
      }
      return false;
    }

    /// <summary>
    /// Tries to write metadata into <see cref="EpisodeAspect.ATTR_RATING_COUNT"/>
    /// </summary>
    /// <param name="extractedAspectData">Dictionary of <see cref="MediaItemAspect"/>s to write into</param>
    /// <returns><c>true</c> if any information was written; otherwise <c>false</c></returns>
    private bool TryWriteEpisodeAspectRatingCount(IDictionary<Guid, IList<MediaItemAspect>> extractedAspectData)
    {
      //priority 1:
      if (_stubs[0].Votes.HasValue && _stubs[0].Rating.HasValue)
      {
        MediaItemAspect.SetAttribute(extractedAspectData, EpisodeAspect.ATTR_RATING_COUNT, _stubs[0].Votes.Value);
        return true;
      }
      //priority 2:
      if (_useSeriesStubs && _seriesStubs[0].Votes.HasValue && _seriesStubs[0].Rating.HasValue)
      {
        MediaItemAspect.SetAttribute(extractedAspectData, EpisodeAspect.ATTR_RATING_COUNT, _seriesStubs[0].Votes.Value);
        return true;
      }
      return false;
    }

    #endregion

    #region ThumbnailLargeAspect

    /// <summary>
    /// Tries to write metadata into <see cref="ThumbnailLargeAspect.ATTR_THUMBNAIL"/>
    /// </summary>
    /// <param name="extractedAspectData">Dictionary of <see cref="MediaItemAspect"/>s to write into</param>
    /// <returns><c>true</c> if any information was written; otherwise <c>false</c></returns>
    private bool TryWriteThumbnailLargeAspectThumbnail(IDictionary<Guid, IList<MediaItemAspect>> extractedAspectData)
    {
      if (_stubs[0].Thumb != null)
      {
        MediaItemAspect.SetAttribute(extractedAspectData, ThumbnailLargeAspect.ATTR_THUMBNAIL, _stubs[0].Thumb);
        return true;
      }
      return false;
    }

    #endregion

    #region Relationships

    private bool TryWriteActorAspect(PersonStub person, IDictionary<Guid, IList<MediaItemAspect>> extractedAspectData)
    {
      return TryWritePersonAspect(person, PersonAspect.OCCUPATION_ACTOR, extractedAspectData);
    }

    #endregion

    #endregion

    #region General helper methods

    /// <summary>
    /// Ignores the respective element
    /// </summary>
    /// <param name="element"><see cref="XElement"/> to ignore</param>
    /// <returns><c>false</c></returns>
    /// <remarks>
    /// We use this method as TryReadElementDelegate for elements, of which we know that they are irrelevant in the context of an episode,
    /// but which are nevertheless contained in some episode's nfo-files. Having this method registered as handler delegate avoids that
    /// the respective xml element is logged as unknown element.
    /// </remarks>
    private static bool Ignore(XElement element)
    {
      return false;
    }

    #endregion

    #endregion

    #region Public methods

    /// <summary>
    /// Sets the <see cref="SeriesStub"/> objects to be used by the TryWrite methods
    /// </summary>
    /// <param name="seriesStubs">List of <see cref="SeriesStub"/> objects to be used</param>
    public void SetSeriesStubs(List<SeriesStub> seriesStubs)
    {
      _seriesStubs = seriesStubs;
      if (_seriesStubs == null || _seriesStubs.Count == 0)
      {
        _debugLogger.Warn("[#{0}]: SeriesStub is null or empty; only information from the episode nfo-file is used.", _miNumber);
        _useSeriesStubs = false;
        return;
      }
      _useSeriesStubs = true;
      if (_seriesStubs.Count > 1)
        _debugLogger.Warn("[#{0}]: There were multiple series contained in the series nfo-file; only information from the first series is used.", _miNumber);
    }

    /// <summary>
    /// Sets the <see cref="SeriesEpisodeStub"/> objects to be used by the TryWrite methods
    /// </summary>
    /// <param name="spisodeStubs">List of <see cref="SeriesEpisodeStub"/> objects to be used</param>
    public void SetEpisodeStubs(List<SeriesEpisodeStub> episodeStubs)
    {
      _stubs = episodeStubs;
      if (_stubs == null || _stubs.Count == 0)
      {
        _debugLogger.Warn("[#{0}]: Stub is null or empty.", _miNumber);
        _useSeriesStubs = false;
        return;
      }
      if (_stubs.Count > 1)
        _debugLogger.Warn("[#{0}]: There were multiple episodes contained in the episode stub; only information from the first episode is used.", _miNumber);
    }

<<<<<<< HEAD
=======
    public bool TryWriteActorMetadata(IList<IDictionary<Guid, IList<MediaItemAspect>>> extractedAspects)
    {
      IEnumerable<PersonStub> stubActors = null;
      if (_stubs[0].Actors != null)
        stubActors = _stubs[0].Actors;
      else if (_useSeriesStubs && _seriesStubs[0].Actors != null)
        stubActors = _seriesStubs[0].Actors;
      else
        return false;
      //Distinct actor names, ordered by Order
      IEnumerable<PersonStub> actors = stubActors
          .Where(a => !string.IsNullOrEmpty(a.Name))
          .GroupBy(a => a.Name).Select(g => g.First())
          .OrderBy(a => a.Order);
      return TryWriteRelationshipMetadata(TryWriteActorAspect, actors, extractedAspects);
    }

    public bool TryWriteCharacterMetadata(IList<IDictionary<Guid, IList<MediaItemAspect>>> extractedAspects)
    {
      IEnumerable<PersonStub> stubActors = null;
      if (_stubs[0].Actors != null)
        stubActors = _stubs[0].Actors;
      else if (_useSeriesStubs && _seriesStubs[0].Actors != null)
        stubActors = _seriesStubs[0].Actors;
      else
        return false;

      //Distinct actor names, ordered by Order
      IEnumerable<PersonStub> actors = stubActors
        .Where(a => !string.IsNullOrEmpty(a.Name))
        .GroupBy(a => a.Name).Select(g => g.First())
        .OrderBy(a => a.Order);
      return TryWriteRelationshipMetadata(TryWriteCharacterAspect, actors, extractedAspects);
    }

>>>>>>> ca5fa06b
    #endregion

    #region BaseOverrides

    /// <summary>
    /// Checks whether the <paramref name="itemRootElement"/>'s name is "episodedetails"
    /// </summary>
    /// <param name="itemRootElement">Element to check</param>
    /// <returns><c>true</c> if the element's name is "episodedetails"; else <c>false</c></returns>
    protected override bool CanReadItemRootElementTree(XElement itemRootElement)
    {
      var itemRootElementName = itemRootElement.Name.ToString();
      if (itemRootElementName == EPISODE_ROOT_ELEMENT_NAME)
        return true;
      _debugLogger.Warn("[#{0}]: Cannot extract metadata; name of the item root element is {1} instead of {2}", _miNumber, itemRootElementName, EPISODE_ROOT_ELEMENT_NAME);
      return false;
    }

    /// <summary>
    /// Tries to read a album nfo-file into <see cref="AlbumStub"/> objects (or gets them from cache)
    /// </summary>
    /// <param name="nfoFsra"><see cref="IFileSystemResourceAccessor"/> pointing to the nfo-file</param>
    /// <returns><c>true</c> if any usable metadata was found; else <c>false</c></returns>
    public override async Task<bool> TryReadMetadataAsync(IFileSystemResourceAccessor nfoFsra)
    {
      var stubs = await CACHE.GetValue(nfoFsra.CanonicalLocalResourcePath, async path =>
      {
        _debugLogger.Info("[#{0}]: SeriesEpisodeStub object for episode nfo-file not found in cache; parsing nfo-file {1}", _miNumber, nfoFsra.CanonicalLocalResourcePath);
        if (await base.TryReadMetadataAsync(nfoFsra).ConfigureAwait(false))
        {
          if (_settings.EnableDebugLogging && _settings.WriteStubObjectIntoDebugLog)
            LogStubObjects();
          return _stubs;
        }
        return null;
      }).ConfigureAwait(false);
      if (stubs == null)
        return false;
      _stubs = stubs;
      return true;
    }

    #endregion
  }
}<|MERGE_RESOLUTION|>--- conflicted
+++ resolved
@@ -39,10 +39,7 @@
 using MediaPortal.Utilities;
 using System.Globalization;
 using MediaPortal.Common.Genres;
-<<<<<<< HEAD
-=======
 using MediaPortal.Utilities.Cache;
->>>>>>> ca5fa06b
 
 namespace MediaPortal.Extensions.MetadataExtractors.NfoMetadataExtractors.NfoReaders
 {
@@ -90,8 +87,6 @@
     /// </summary>
     private bool _readFileDetails;
 
-<<<<<<< HEAD
-=======
     /// <summary>
     /// Default timeout for the cache is 5 minutes
     /// </summary>
@@ -103,7 +98,6 @@
     /// </summary>
     private static readonly AsyncStaticTimeoutCache<ResourcePath, List<SeriesEpisodeStub>> CACHE = new AsyncStaticTimeoutCache<ResourcePath, List<SeriesEpisodeStub>>(CACHE_TIMEOUT);
 
->>>>>>> ca5fa06b
     #endregion
 
     #region Ctor
@@ -117,14 +111,9 @@
     /// <param name="readFileDetails">If true, file details will also be read from the nfo-file</param>
     /// <param name="httpClient"><see cref="HttpClient"/> used to download from http URLs contained in nfo-files</param>
     /// <param name="settings">Settings of the <see cref="NfoSeriesMetadataExtractor"/></param>
-<<<<<<< HEAD
-    public NfoSeriesEpisodeReader(ILogger debugLogger, long miNumber, bool importOnly, bool forceQuickMode, bool readFileDetails, HttpClient httpClient, NfoSeriesMetadataExtractorSettings settings)
-      : base(debugLogger, miNumber, importOnly, forceQuickMode, httpClient, settings)
-=======
     /// 
     public NfoSeriesEpisodeReader(ILogger debugLogger, long miNumber, bool forceQuickMode, bool readFileDetails, HttpClient httpClient, NfoSeriesMetadataExtractorSettings settings)
       : base(debugLogger, miNumber, forceQuickMode, httpClient, settings)
->>>>>>> ca5fa06b
     {
       _readFileDetails = readFileDetails;
       InitializeSupportedElements();
@@ -909,16 +898,7 @@
       if (!season.HasValue)
         season = _stubs[0].DisplaySeason;
 
-<<<<<<< HEAD
-      var episode = _stubs[0].Episodes;
-      string episodeName = null;
-      if(_stubs[0].Title != null)
-        episodeName = CultureInfo.InvariantCulture.TextInfo.ToTitleCase(_stubs[0].Title);
-
-      if (seriesName != null && season.HasValue && episode.Count > 0)
-=======
       if (seriesName != null && season.HasValue && _stubs.Count > 0)
->>>>>>> ca5fa06b
       {
         string name = String.Format(EpisodeInfo.EPISODE_FORMAT_STR,
           seriesName,
@@ -1085,11 +1065,7 @@
         if (_stubs.Count == 1)
           MediaItemAspect.SetAttribute(extractedAspectData, VideoAspect.ATTR_STORYPLOT, _stubs[0].Plot);
         else
-<<<<<<< HEAD
-          MediaItemAspect.SetAttribute(extractedAspectData, VideoAspect.ATTR_STORYPLOT, string.Join("\r\n\r\n", _stubs.OrderBy(e => e.Episodes).Select(e => string.Format("{0,02}) {1}", e.Episodes, e.Plot)).ToArray()));
-=======
           MediaItemAspect.SetAttribute(extractedAspectData, VideoAspect.ATTR_STORYPLOT, string.Join("\r\n\r\n", _stubs.OrderBy(e => e.Episodes.First()).Select(e => string.Format("{0,02}) {1}", e.Episodes.First(), e.Plot)).ToArray()));
->>>>>>> ca5fa06b
         return true;
       }
       // priority 2:
@@ -1098,11 +1074,7 @@
         if (_stubs.Count == 1)
           MediaItemAspect.SetAttribute(extractedAspectData, VideoAspect.ATTR_STORYPLOT, _stubs[0].Outline);
         else
-<<<<<<< HEAD
-          MediaItemAspect.SetAttribute(extractedAspectData, VideoAspect.ATTR_STORYPLOT, string.Join("\r\n\r\n", _stubs.OrderBy(e => e.Episodes).Select(e => string.Format("{0,02}) {1}", e.Episodes, e.Outline)).ToArray()));
-=======
           MediaItemAspect.SetAttribute(extractedAspectData, VideoAspect.ATTR_STORYPLOT, string.Join("\r\n\r\n", _stubs.OrderBy(e => e.Episodes.First()).Select(e => string.Format("{0,02}) {1}", e.Episodes.First(), e.Outline)).ToArray()));
->>>>>>> ca5fa06b
         return true;
       }
       // priority 3:
@@ -1260,11 +1232,7 @@
     /// <returns><c>true</c> if any information was written; otherwise <c>false</c></returns>
     private bool TryWriteEpisodeAspectDvdEpisode(IDictionary<Guid, IList<MediaItemAspect>> extractedAspectData)
     {
-<<<<<<< HEAD
-      var episodes = _stubs.Select(episodeStub => episodeStub.DvdEpisodes).Where(episode => episode.Count > 0).ToList();
-=======
       var episodes = _stubs.Select(episodeStub => episodeStub.DvdEpisodes).Where(episode => episode?.Count > 0).ToList();
->>>>>>> ca5fa06b
       if (episodes.Any())
       {
         MediaItemAspect.SetCollectionAttribute(extractedAspectData, EpisodeAspect.ATTR_DVDEPISODE, episodes.SelectMany(e => e).Select(episode => Convert.ToDouble(episode)).Distinct());
@@ -1282,11 +1250,7 @@
     {
       if (_stubs[0].Title != null)
       {
-<<<<<<< HEAD
-        MediaItemAspect.SetAttribute(extractedAspectData, EpisodeAspect.ATTR_EPISODE_NAME, string.Join("; ", _stubs.OrderBy(e => e.Episodes).
-=======
         MediaItemAspect.SetAttribute(extractedAspectData, EpisodeAspect.ATTR_EPISODE_NAME, string.Join("; ", _stubs.OrderBy(e => e.Episodes.First()).
->>>>>>> ca5fa06b
           Select(e => CultureInfo.InvariantCulture.TextInfo.ToTitleCase(e.Title)).ToArray()));
         return true;
       }
@@ -1442,8 +1406,6 @@
         _debugLogger.Warn("[#{0}]: There were multiple episodes contained in the episode stub; only information from the first episode is used.", _miNumber);
     }
 
-<<<<<<< HEAD
-=======
     public bool TryWriteActorMetadata(IList<IDictionary<Guid, IList<MediaItemAspect>>> extractedAspects)
     {
       IEnumerable<PersonStub> stubActors = null;
@@ -1479,7 +1441,6 @@
       return TryWriteRelationshipMetadata(TryWriteCharacterAspect, actors, extractedAspects);
     }
 
->>>>>>> ca5fa06b
     #endregion
 
     #region BaseOverrides
