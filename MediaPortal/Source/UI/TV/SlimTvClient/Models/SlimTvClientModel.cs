--- conflicted
+++ resolved
@@ -844,11 +844,8 @@
     {
       if (_resumeEvent != null)
         _resumeEvent.Dispose();
-<<<<<<< HEAD
-=======
       if (_zapTimer != null)
         _zapTimer.Dispose();
->>>>>>> 729b5068
       _isInitialized = false;
       base.Dispose();
     }
