﻿<Project Sdk="Microsoft.NET.Sdk">
  <PropertyGroup>
    <TargetFrameworks>net48;net6.0-windows</TargetFrameworks>
    <OutputType>Library</OutputType>
    <RootNamespace>MediaPortal.UiComponents.Nereus</RootNamespace>
    <OldToolsVersion>3.5</OldToolsVersion>
    <SolutionDir Condition="$(SolutionDir) == '' Or $(SolutionDir) == '*Undefined*'">..\..\..\</SolutionDir>
    <GenerateAssemblyInfo>false</GenerateAssemblyInfo>
    <UseWindowsForms>true</UseWindowsForms>
    <UseWPF>true</UseWPF>
    <CodeAnalysisRuleSet>AllRules.ruleset</CodeAnalysisRuleSet>
  </PropertyGroup>
  <PropertyGroup Condition=" '$(Configuration)|$(Platform)' == 'Debug|x86' ">
    <OutputPath>bin\x86\Debug\</OutputPath>
    <CodeAnalysisRuleSet>AllRules.ruleset</CodeAnalysisRuleSet>
  </PropertyGroup>
  <PropertyGroup Condition=" '$(Configuration)|$(Platform)' == 'Release|x86' ">
    <OutputPath>bin\x86\Release\</OutputPath>
    <CodeAnalysisRuleSet>AllRules.ruleset</CodeAnalysisRuleSet>
  </PropertyGroup>
  <ItemGroup>
    <Compile Remove="Skin\Nereus\images\Effects\**" />
    <EmbeddedResource Remove="Skin\Nereus\images\Effects\**" />
    <None Remove="Skin\Nereus\images\Effects\**" />
    <Page Remove="Skin\Nereus\images\Effects\**" />
  </ItemGroup>
  <ItemGroup>
    <Compile Include="..\..\..\Core\MediaPortal.Common\VersionInfo\VersionInfo.cs">
      <Link>Properties\VersionInfo.cs</Link>
    </Compile>
  </ItemGroup>
  <ItemGroup>
    <Content Include="Language\strings_en.xml" />
    <Content Include="Skin\Nereus\backgrounds\default-background.xaml" />
    <Content Include="Skin\Nereus\backgrounds\image-background.xaml" />
    <Content Include="Skin\Nereus\backgrounds\video-background.xaml" />
    <Content Include="Skin\Nereus\fonts\default-font.xml">
      <SubType>Designer</SubType>
    </Content>
    <Content Include="Skin\Nereus\images\audio.png" />
    <Content Include="Skin\Nereus\images\background.png" />
    <Content Include="Skin\Nereus\images\Background_CoverView.png" />
    <Content Include="Skin\Nereus\images\Background_GridView.png" />
    <Content Include="Skin\Nereus\images\Background_ListView.png" />
    <Content Include="Skin\Nereus\images\Banner_large.png" />
    <Content Include="Skin\Nereus\images\Banner_small.png" />
    <Content Include="Skin\Nereus\images\BottomGlow.png" />
    <Content Include="Skin\Nereus\images\BottomMenuIndicator.png" />
    <Content Include="Skin\Nereus\images\BusyCursor.png" />
    <Content Include="Skin\Nereus\images\CD.png" />
    <Content Include="Skin\Nereus\images\configure.focus.png" />
    <Content Include="Skin\Nereus\images\configure.nofocus.png" />
    <Content Include="Skin\Nereus\images\ContentGlow.png" />
    <Content Include="Skin\Nereus\images\disconnected.png" />
    <Content Include="Skin\Nereus\images\EXIT.FOCUS.PNG" />
    <Content Include="Skin\Nereus\images\Exit.NOFOCUS.PNG" />
    <Content Include="Skin\Nereus\images\f400fbea-6e32-4735-be52-15dfdbb64fcc.png" />
    <Content Include="Skin\Nereus\images\fastforward.png" />
    <Content Include="Skin\Nereus\images\fastrewind.png" />
    <Content Include="Skin\Nereus\images\FIRSTRUN.PNG" />
    <Content Include="Skin\Nereus\images\flag.png" />
    <Content Include="Skin\Nereus\images\folder.png" />
    <Content Include="Skin\Nereus\images\full_install.png" />
    <Content Include="Skin\Nereus\images\game.png" />
    <Content Include="Skin\Nereus\images\game_icon.png" />
    <Content Include="Skin\Nereus\images\genre.png" />
    <Content Include="Skin\Nereus\images\HomeContentIcons\album.png" />
    <Content Include="Skin\Nereus\images\HomeContentIcons\audiogenre.png" />
    <Content Include="Skin\Nereus\images\HomeContentIcons\brand.png" />
    <Content Include="Skin\Nereus\images\HomeContentIcons\cameramodel.png" />
    <Content Include="Skin\Nereus\images\HomeContentIcons\category.png" />
    <Content Include="Skin\Nereus\images\HomeContentIcons\channel.png" />
    <Content Include="Skin\Nereus\images\HomeContentIcons\country.png" />
    <Content Include="Skin\Nereus\images\HomeContentIcons\director.png" />
    <Content Include="Skin\Nereus\images\HomeContentIcons\disc.png" />
    <Content Include="Skin\Nereus\images\HomeContentIcons\duration.png" />
    <Content Include="Skin\Nereus\images\HomeContentIcons\duration2.png" />
    <Content Include="Skin\Nereus\images\HomeContentIcons\exposure.png" />
    <Content Include="Skin\Nereus\images\HomeContentIcons\filter.png" />
    <Content Include="Skin\Nereus\images\HomeContentIcons\fnumber.png" />
    <Content Include="Skin\Nereus\images\HomeContentIcons\game.png" />
    <Content Include="Skin\Nereus\images\HomeContentIcons\genre.png" />
    <Content Include="Skin\Nereus\images\HomeContentIcons\helptext.png" />
    <Content Include="Skin\Nereus\images\HomeContentIcons\iso.png" />
    <Content Include="Skin\Nereus\images\HomeContentIcons\language.png" />
    <Content Include="Skin\Nereus\images\HomeContentIcons\metering.png" />
    <Content Include="Skin\Nereus\images\HomeContentIcons\news.png" />
    <Content Include="Skin\Nereus\images\HomeContentIcons\num.png" />
    <Content Include="Skin\Nereus\images\HomeContentIcons\page.png" />
    <Content Include="Skin\Nereus\images\HomeContentIcons\person.png" />
    <Content Include="Skin\Nereus\images\HomeContentIcons\place.png" />
    <Content Include="Skin\Nereus\images\HomeContentIcons\rating.png" />
    <Content Include="Skin\Nereus\images\HomeContentIcons\recording.png" />
    <Content Include="Skin\Nereus\images\HomeContentIcons\resolution.png" />
    <Content Include="Skin\Nereus\images\HomeContentIcons\series.png" />
    <Content Include="Skin\Nereus\images\HomeContentIcons\settings.png" />
    <Content Include="Skin\Nereus\images\HomeContentIcons\singleschedule.png" />
    <Content Include="Skin\Nereus\images\HomeContentIcons\star.PNG" />
    <Content Include="Skin\Nereus\images\HomeContentIcons\track.png" />
    <Content Include="Skin\Nereus\images\HomeContentIcons\watch.png" />
    <Content Include="Skin\Nereus\images\HomeContentIcons\year.png" />
    <Content Include="Skin\Nereus\images\HomeMenu\02992BEC-1E6D-4C29-8D79-F95F59E3F625.png" />
    <Content Include="Skin\Nereus\images\HomeMenu\09eae702-d9ec-4325-82d9-4843502c966b.png" />
    <Content Include="Skin\Nereus\images\HomeMenu\1DC6BE8F-2321-4274-9789-0FF60E1BB19C.png" />
    <Content Include="Skin\Nereus\images\HomeMenu\2C0D5028-E9FE-4eb3-B7FD-B8492B1009D2.png" />
    <Content Include="Skin\Nereus\images\HomeMenu\2ded75c0-5eae-4e69-9913-6b50a9ab2956.png" />
    <Content Include="Skin\Nereus\images\HomeMenu\30715D73-4205-417f-80AA-E82F0834171F.png" />
    <Content Include="Skin\Nereus\images\HomeMenu\30F57CBA-459C-4202-A587-09FFF5098251.png" />
    <Content Include="Skin\Nereus\images\HomeMenu\36FA3773-8428-4e0c-BE5B-4ECFF5A5E11F.png" />
    <Content Include="Skin\Nereus\images\HomeMenu\55556593-9FE9-436c-A3B6-A971E10C9D44.png" />
    <Content Include="Skin\Nereus\images\HomeMenu\76D0D121-0B4B-400D-9104-09C7F20EE3A7.png" />
    <Content Include="Skin\Nereus\images\HomeMenu\782140E7-4850-4C4D-9A88-7F670B4F37E2.png" />
    <Content Include="Skin\Nereus\images\HomeMenu\7D68C459-EE9B-4EAA-AE2C-C2C365139AEE.png" />
    <Content Include="Skin\Nereus\images\HomeMenu\80D2E2CC-BAAA-4750-807B-F37714153751.png" />
    <Content Include="Skin\Nereus\images\HomeMenu\873EB147-C998-4632-8F86-D5E24062BE2E.png" />
    <Content Include="Skin\Nereus\images\HomeMenu\93442DF7-186D-42e5-A0F5-CF1493E68F49.png" />
    <Content Include="Skin\Nereus\images\HomeMenu\985AD907-0EDB-4feb-AA99-2B52DDEADE6F.png" />
    <Content Include="Skin\Nereus\images\HomeMenu\9c3e6701-6856-49ec-a4cd-0ceb15f385f6.png" />
    <Content Include="Skin\Nereus\images\HomeMenu\A24958E2-538A-455E-A1DB-A7BB241AF7EC.png" />
    <Content Include="Skin\Nereus\images\HomeMenu\A4DF2DF6-8D66-479a-9930-D7106525EB07.png" />
    <Content Include="Skin\Nereus\images\HomeMenu\ABEDFC40-7F02-4FBB-AA1E-9F57B131BBB6.png" />
    <Content Include="Skin\Nereus\images\HomeMenu\B4A9199F-6DD4-4bda-A077-DE9C081F7703.png" />
    <Content Include="Skin\Nereus\images\HomeMenu\BB49A591-7705-408F-8177-45D633FDFAD0.png" />
    <Content Include="Skin\Nereus\images\HomeMenu\C33E39CC-910E-41C8-BFFD-9ECCD340B569.png" />
    <Content Include="Skin\Nereus\images\HomeMenu\D83604C0-0936-4416-9DE8-7B6D7C50023C.png" />
    <Content Include="Skin\Nereus\images\HomeMenu\E00B8442-8230-4D7B-B871-6AC77755A0D5.png" />
    <Content Include="Skin\Nereus\images\HomeMenu\E34FDB62-1F3E-4aa9-8A61-D143E0AF77B5.png" />
    <Content Include="Skin\Nereus\images\HomeMenu\EA48BD6E-60D3-45b2-9C35-1AB437CC72FB.png" />
    <Content Include="Skin\Nereus\images\HomeMenu\F6255762-C52A-4231-9E67-14C28735216E.png" />
    <Content Include="Skin\Nereus\images\Horizontal_gradient.png" />
    <Content Include="Skin\Nereus\images\image.png" />
    <Content Include="Skin\Nereus\images\IsPlaying.png" />
    <Content Include="Skin\Nereus\images\language_shadow.png" />
    <Content Include="Skin\Nereus\images\LeftMenuIndicator.PNG" />
    <Content Include="Skin\Nereus\images\Left_Double.png" />
    <Content Include="Skin\Nereus\images\Left_Double_Focus.png" />
    <Content Include="Skin\Nereus\images\Left_Menu.PNG" />
    <Content Include="Skin\Nereus\images\Left_Menu_Focus.PNG" />
    <Content Include="Skin\Nereus\images\List_overlay.png" />
    <Content Include="Skin\Nereus\images\MAXIMIZE.FOCUS.PNG" />
    <Content Include="Skin\Nereus\images\MAXIMIZE.NOFOCUS.PNG" />
    <Content Include="Skin\Nereus\images\MediaMenu\03189090-a3c1-4346-9a84-4acd6725dde0.png" />
    <Content Include="Skin\Nereus\images\MediaMenu\09243059-ee44-460d-8412-2e994ccb5a98.png" />
    <Content Include="Skin\Nereus\images\MediaMenu\09eae702-d9ec-4325-82d9-4843502c966b.png" />
    <Content Include="Skin\Nereus\images\MediaMenu\36FA3773-8428-4e0c-BE5B-4ECFF5A5E11F.png" />
    <Content Include="Skin\Nereus\images\MediaMenu\377692F9-C2E5-4D30-BF27-24F12B2CD9C8.png" />
    <Content Include="Skin\Nereus\images\MediaMenu\56694dc2-041e-4d93-ad52-747d3394eb52.png" />
    <Content Include="Skin\Nereus\images\MediaMenu\63935BB2-3434-482b-BE52-EBE787522EA7.png" />
    <Content Include="Skin\Nereus\images\MediaMenu\652C8DEE-38F8-4479-BBB3-F25557641E60.png" />
    <Content Include="Skin\Nereus\images\MediaMenu\65A9A5F6-CA50-4459-8E49-0DC614B7A2E8.png" />
    <Content Include="Skin\Nereus\images\MediaMenu\76a060df-0379-431d-a497-ab49b7c37f4e.png" />
    <Content Include="Skin\Nereus\images\MediaMenu\7AEB11DE-BA40-40a2-933A-B00BBD151B08.png" />
    <Content Include="Skin\Nereus\images\MediaMenu\985AD907-0EDB-4feb-AA99-2B52DDEADE6F.png" />
    <Content Include="Skin\Nereus\images\MediaMenu\9c3e6701-6856-49ec-a4cd-0ceb15f385f6.png" />
    <Content Include="Skin\Nereus\images\MediaMenu\9EE2C4A6-70FD-4947-9418-A40012925DA6.png" />
    <Content Include="Skin\Nereus\images\MediaMenu\actor.png" />
    <Content Include="Skin\Nereus\images\MediaMenu\age.png" />
    <Content Include="Skin\Nereus\images\MediaMenu\album.png" />
    <Content Include="Skin\Nereus\images\MediaMenu\artist.png" />
    <Content Include="Skin\Nereus\images\MediaMenu\audiogenre.png" />
    <Content Include="Skin\Nereus\images\MediaMenu\b15ea757-905e-46fa-a71d-c132885c221e.png" />
    <Content Include="Skin\Nereus\images\MediaMenu\bc74d4a5-d533-41b5-9d1f-d1a0918f51b7.png" />
    <Content Include="Skin\Nereus\images\MediaMenu\collection.png" />
    <Content Include="Skin\Nereus\images\MediaMenu\d205e9bc-a970-429d-88f8-bbb92cf3f19a.png" />
    <Content Include="Skin\Nereus\images\MediaMenu\D5D980B9-EB3C-4f07-AB20-0684C35D2764.png" />
    <Content Include="Skin\Nereus\images\MediaMenu\D83604C0-0936-4416-9DE8-7B6D7C50023C.png" />
    <Content Include="Skin\Nereus\images\MediaMenu\E24F4EBA-C814-423A-8A7A-DADF71C9C3E2.png" />
    <Content Include="Skin\Nereus\images\MediaMenu\EPG.png" />
    <Content Include="Skin\Nereus\images\MediaMenu\f400fbea-6e32-4735-be52-15dfdbb64fcc.png" />
    <Content Include="Skin\Nereus\images\MediaMenu\genre.png" />
    <Content Include="Skin\Nereus\images\MediaMenu\g_tile_background_focus.jpg" />
    <Content Include="Skin\Nereus\images\MediaMenu\g_tile_background_nofocus.jpg" />
    <Content Include="Skin\Nereus\images\MediaMenu\LiveTV.png" />
    <Content Include="Skin\Nereus\images\MediaMenu\place.png" />
    <Content Include="Skin\Nereus\images\MediaMenu\Recordings.png" />
    <Content Include="Skin\Nereus\images\MediaMenu\schedules.png" />
    <Content Include="Skin\Nereus\images\MediaMenu\search.png" />
    <Content Include="Skin\Nereus\images\MediaMenu\SearchProgram.png" />
    <Content Include="Skin\Nereus\images\MediaMenu\setup.png" />
    <Content Include="Skin\Nereus\images\MediaMenu\size.png" />
    <Content Include="Skin\Nereus\images\MediaMenu\system.png" />
    <Content Include="Skin\Nereus\images\MediaMenu\tile_background_focus.jpg" />
    <Content Include="Skin\Nereus\images\MediaMenu\tile_background_nofocus.jpg" />
    <Content Include="Skin\Nereus\images\MediaMenu\track.png" />
    <Content Include="Skin\Nereus\images\MediaMenu\year.png" />
    <Content Include="Skin\Nereus\images\media_item_background.jpg" />
    <Content Include="Skin\Nereus\images\MenuGlow.png" />
    <Content Include="Skin\Nereus\images\MenuGlowBottom.png" />
    <Content Include="Skin\Nereus\images\MINIMIZE.FOCUS.PNG" />
    <Content Include="Skin\Nereus\images\MINIMIZE.NOFOCUS.PNG" />
    <Content Include="Skin\Nereus\images\MP2Client.png" />
    <Content Include="Skin\Nereus\images\MP2Server.png" />
    <Content Include="Skin\Nereus\images\navigation.png" />
    <Content Include="Skin\Nereus\images\news.png" />
    <Content Include="Skin\Nereus\images\news_background.jpg" />
    <Content Include="Skin\Nereus\images\NotificationMenu\CP_Circle.png" />
    <Content Include="Skin\Nereus\images\NotificationMenu\CP_Circle_focus.png" />
    <Content Include="Skin\Nereus\images\NotificationMenu\CP_Play.png" />
    <Content Include="Skin\Nereus\images\NotificationMenu\error-icon.png" />
    <Content Include="Skin\Nereus\images\NotificationMenu\error-icon_focus.png" />
    <Content Include="Skin\Nereus\images\NotificationMenu\goback.focus.png" />
    <Content Include="Skin\Nereus\images\NotificationMenu\goback.nofocus.png" />
    <Content Include="Skin\Nereus\images\NotificationMenu\HOME.FOCUS.PNG" />
    <Content Include="Skin\Nereus\images\NotificationMenu\HOME.NOFOCUS.PNG" />
    <Content Include="Skin\Nereus\images\NotificationMenu\import.png" />
    <Content Include="Skin\Nereus\images\NotificationMenu\info-icon.png" />
    <Content Include="Skin\Nereus\images\NotificationMenu\info-icon_focus.png" />
    <Content Include="Skin\Nereus\images\NotificationMenu\Menu.collapsed.png" />
    <Content Include="Skin\Nereus\images\NotificationMenu\Menu.collapsed_focus.png" />
    <Content Include="Skin\Nereus\images\NotificationMenu\Menu.png" />
    <Content Include="Skin\Nereus\images\NotificationMenu\Menu_focus.png" />
    <Content Include="Skin\Nereus\images\NotificationMenu\power.png" />
    <Content Include="Skin\Nereus\images\NotificationMenu\power_focus.png" />
    <Content Include="Skin\Nereus\images\NotificationMenu\Search_focus.png" />
    <Content Include="Skin\Nereus\images\NotificationMenu\Search_nofocus.png" />
    <Content Include="Skin\Nereus\images\NotificationMenu\settings.png" />
    <Content Include="Skin\Nereus\images\NotificationMenu\settings_focus.png" />
    <Content Include="Skin\Nereus\images\NotificationMenu\user-interaction-required-icon.png" />
    <Content Include="Skin\Nereus\images\NotificationMenu\user-interaction-required-icon_focus.png" />
    <Content Include="Skin\Nereus\images\NotificationMenu\user.png" />
    <Content Include="Skin\Nereus\images\NotificationMenu\user_focus.png" />
    <Content Include="Skin\Nereus\images\offline.png" />
    <Content Include="Skin\Nereus\images\OSD_background.png" />
    <Content Include="Skin\Nereus\images\partlywatched.png" />
    <Content Include="Skin\Nereus\images\person.png" />
    <Content Include="Skin\Nereus\images\PiP.off.focus.png" />
    <Content Include="Skin\Nereus\images\PiP.off.png" />
    <Content Include="Skin\Nereus\images\PiP.on.focus.png" />
    <Content Include="Skin\Nereus\images\PiP.on.png" />
    <Content Include="Skin\Nereus\images\playback.png" />
    <Content Include="Skin\Nereus\images\playback_focus.png" />
    <Content Include="Skin\Nereus\images\PlayerControl\BACKWARD.FOCUS.PNG" />
    <Content Include="Skin\Nereus\images\PlayerControl\BACKWARD.NOFOCUS.PNG" />
    <Content Include="Skin\Nereus\images\PlayerControl\Bottom.shadow.png" />
    <Content Include="Skin\Nereus\images\PlayerControl\Chapter.FOCUS.png" />
    <Content Include="Skin\Nereus\images\PlayerControl\Chapter.NOFOCUS.PNG" />
    <Content Include="Skin\Nereus\images\PlayerControl\close.focus.png" />
    <Content Include="Skin\Nereus\images\PlayerControl\close.nofocus.png" />
    <Content Include="Skin\Nereus\images\PlayerControl\Current.position.PNG" />
    <Content Include="Skin\Nereus\images\PlayerControl\DIVIDER.PNG" />
    <Content Include="Skin\Nereus\images\PlayerControl\DOWN.FOCUS.PNG" />
    <Content Include="Skin\Nereus\images\PlayerControl\DOWN.NOFOCUS.PNG" />
    <Content Include="Skin\Nereus\images\PlayerControl\Down.small.focus.png" />
    <Content Include="Skin\Nereus\images\PlayerControl\Down.small.nofocus.PNG" />
    <Content Include="Skin\Nereus\images\PlayerControl\DOWN_FOCUS.png" />
    <Content Include="Skin\Nereus\images\PlayerControl\DOWN_NOFOCUS.png" />
    <Content Include="Skin\Nereus\images\PlayerControl\DVDMenu.focus.png" />
    <Content Include="Skin\Nereus\images\PlayerControl\DVDMenu.nofocus.png" />
    <Content Include="Skin\Nereus\images\PlayerControl\EjectDisc.focus.png" />
    <Content Include="Skin\Nereus\images\PlayerControl\EjectDisc.nofocus.png" />
    <Content Include="Skin\Nereus\images\PlayerControl\FORWARD.FOCUS.PNG" />
    <Content Include="Skin\Nereus\images\PlayerControl\FORWARD.NOFOCUS.PNG" />
    <Content Include="Skin\Nereus\images\PlayerControl\GOBACK.FOCUS.PNG" />
    <Content Include="Skin\Nereus\images\PlayerControl\GOBACK.NOFOCUS.PNG" />
    <Content Include="Skin\Nereus\images\PlayerControl\GUIDE.FOCUS.PNG" />
    <Content Include="Skin\Nereus\images\PlayerControl\GUIDE.NOFOCUS.PNG" />
    <Content Include="Skin\Nereus\images\PlayerControl\info.focus.png" />
    <Content Include="Skin\Nereus\images\PlayerControl\info.nofocus.png" />
    <Content Include="Skin\Nereus\images\PlayerControl\Maximize.focus.png" />
    <Content Include="Skin\Nereus\images\PlayerControl\Maximize.nofocus.png" />
    <Content Include="Skin\Nereus\images\PlayerControl\MINUS.FOCUS.PNG" />
    <Content Include="Skin\Nereus\images\PlayerControl\MINUS.NOFOCUS.PNG" />
    <Content Include="Skin\Nereus\images\PlayerControl\minus.small.focus.png" />
    <Content Include="Skin\Nereus\images\PlayerControl\minus.small.nofocus.png" />
    <Content Include="Skin\Nereus\images\PlayerControl\MUTE.FOCUS.PNG" />
    <Content Include="Skin\Nereus\images\PlayerControl\MUTE.NOFOCUS.PNG" />
    <Content Include="Skin\Nereus\images\PlayerControl\MUTEON.FOCUS.PNG" />
    <Content Include="Skin\Nereus\images\PlayerControl\MUTEON.NOFOCUS.PNG" />
    <Content Include="Skin\Nereus\images\PlayerControl\NEXT.FOCUS.PNG" />
    <Content Include="Skin\Nereus\images\PlayerControl\NEXT.NOFOCUS.PNG" />
    <Content Include="Skin\Nereus\images\PlayerControl\PAUSE.FOCUS.PNG" />
    <Content Include="Skin\Nereus\images\PlayerControl\PAUSE.NOFOCUS.PNG" />
    <Content Include="Skin\Nereus\images\PlayerControl\PLAY.FOCUS.PNG" />
    <Content Include="Skin\Nereus\images\PlayerControl\PLAY.NOFOCUS.PNG" />
    <Content Include="Skin\Nereus\images\PlayerControl\PLUS.FOCUS.PNG" />
    <Content Include="Skin\Nereus\images\PlayerControl\PLUS.NOFOCUS.PNG" />
    <Content Include="Skin\Nereus\images\PlayerControl\Plus.small.focus.PNG" />
    <Content Include="Skin\Nereus\images\PlayerControl\Plus.small.nofocus.PNG" />
    <Content Include="Skin\Nereus\images\PlayerControl\PREVIOUS.FOCUS.PNG" />
    <Content Include="Skin\Nereus\images\PlayerControl\PREVIOUS.NOFOCUS.PNG" />
    <Content Include="Skin\Nereus\images\PlayerControl\RADIOBUTTON.FOCUS.PNG" />
    <Content Include="Skin\Nereus\images\PlayerControl\RADIOBUTTON.NOFOCUS.PNG" />
    <Content Include="Skin\Nereus\images\PlayerControl\RADIOBUTTON.UNCHECKED.FOCUS.PNG" />
    <Content Include="Skin\Nereus\images\PlayerControl\RADIOBUTTON.UNCHECKED.NOFOCUS.PNG" />
    <Content Include="Skin\Nereus\images\PlayerControl\RECORD.FOCUS.PNG" />
    <Content Include="Skin\Nereus\images\PlayerControl\RECORD.NOFOCUS.PNG" />
    <Content Include="Skin\Nereus\images\PlayerControl\SCHEDULE.FOCUS.png" />
    <Content Include="Skin\Nereus\images\PlayerControl\SCHEDULE.NOFOCUS.png" />
    <Content Include="Skin\Nereus\images\PlayerControl\SEARCH.FOCUS.png" />
    <Content Include="Skin\Nereus\images\PlayerControl\SEARCH.NOFOCUS.png" />
    <Content Include="Skin\Nereus\images\PlayerControl\STOP.FOCUS.PNG" />
    <Content Include="Skin\Nereus\images\PlayerControl\STOP.NOFOCUS.PNG" />
    <Content Include="Skin\Nereus\images\PlayerControl\SUBTITLES.FOCUS.PNG" />
    <Content Include="Skin\Nereus\images\PlayerControl\SUBTITLES.NOFOCUS.PNG" />
    <Content Include="Skin\Nereus\images\PlayerControl\Time.Indicator.png" />
    <Content Include="Skin\Nereus\images\PlayerControl\UP.FOCUS.PNG" />
    <Content Include="Skin\Nereus\images\PlayerControl\UP.NOFOCUS.PNG" />
    <Content Include="Skin\Nereus\images\PlayerControl\Up.small.focus.png" />
    <Content Include="Skin\Nereus\images\PlayerControl\Up.small.nofocus.png" />
    <Content Include="Skin\Nereus\images\PlayerControl\UP_FOCUS.png" />
    <Content Include="Skin\Nereus\images\PlayerControl\UP_NOFOCUS.png" />
    <Content Include="Skin\Nereus\images\playlist.png" />
    <Content Include="Skin\Nereus\images\Poster_large.png" />
    <Content Include="Skin\Nereus\images\Poster_medium.png" />
    <Content Include="Skin\Nereus\images\Poster_small.png" />
    <Content Include="Skin\Nereus\images\PowerMenu\CloseMP.png" />
    <Content Include="Skin\Nereus\images\PowerMenu\Hibernate.png" />
    <Content Include="Skin\Nereus\images\PowerMenu\Restart.png" />
    <Content Include="Skin\Nereus\images\PowerMenu\RestartMP.png" />
    <Content Include="Skin\Nereus\images\PowerMenu\Shutdown.png" />
    <Content Include="Skin\Nereus\images\PowerMenu\SleepTimer.png" />
    <Content Include="Skin\Nereus\images\PowerMenu\Suspend.png" />
    <Content Include="Skin\Nereus\images\preview.png" />
    <Content Include="Skin\Nereus\images\recording.PNG" />
    <Content Include="Skin\Nereus\images\remove.focus.png" />
    <Content Include="Skin\Nereus\images\remove.nofocus.png" />
    <Content Include="Skin\Nereus\images\Right_Double.png" />
    <Content Include="Skin\Nereus\images\Right_Double_Focus.png" />
    <Content Include="Skin\Nereus\images\Right_Menu.PNG" />
    <Content Include="Skin\Nereus\images\Right_Menu_Focus.PNG" />
    <Content Include="Skin\Nereus\images\search.png" />
    <Content Include="Skin\Nereus\images\search_background.jpg" />
    <Content Include="Skin\Nereus\images\treeview.png" />
    <Content Include="Skin\Nereus\images\Vertical_gradient.png" />
    <Content Include="Skin\Nereus\images\Square_large.png" />
    <Content Include="Skin\Nereus\images\square_shadow.png" />
    <Content Include="Skin\Nereus\images\Square_small.png" />
    <Content Include="Skin\Nereus\images\temp_measure.png" />
    <Content Include="Skin\Nereus\images\Thumbnail_large.png" />
    <Content Include="Skin\Nereus\images\Thumbnail_medium.png" />
    <Content Include="Skin\Nereus\images\Thumbnail_small.png" />
    <Content Include="Skin\Nereus\images\TopGlow.png" />
    <Content Include="Skin\Nereus\images\Top_Menu.PNG" />
    <Content Include="Skin\Nereus\images\video.png" />
    <Content Include="Skin\Nereus\images\ViewMode\watched.flag.png" />
    <Content Include="Skin\Nereus\images\ViewMode\watched.focus.png" />
    <Content Include="Skin\Nereus\images\ViewMode\watched.nofocus.png" />
    <Content Include="Skin\Nereus\images\watched.png" />
    <Content Include="Skin\Nereus\images\Weather\128x128\0.png" />
    <Content Include="Skin\Nereus\images\Weather\128x128\1.png" />
    <Content Include="Skin\Nereus\images\Weather\128x128\10.png" />
    <Content Include="Skin\Nereus\images\Weather\128x128\11.png" />
    <Content Include="Skin\Nereus\images\Weather\128x128\12.png" />
    <Content Include="Skin\Nereus\images\Weather\128x128\13.png" />
    <Content Include="Skin\Nereus\images\Weather\128x128\14.png" />
    <Content Include="Skin\Nereus\images\Weather\128x128\15.png" />
    <Content Include="Skin\Nereus\images\Weather\128x128\16.png" />
    <Content Include="Skin\Nereus\images\Weather\128x128\17.png" />
    <Content Include="Skin\Nereus\images\Weather\128x128\18.png" />
    <Content Include="Skin\Nereus\images\Weather\128x128\19.png" />
    <Content Include="Skin\Nereus\images\Weather\128x128\2.png" />
    <Content Include="Skin\Nereus\images\Weather\128x128\20.png" />
    <Content Include="Skin\Nereus\images\Weather\128x128\21.png" />
    <Content Include="Skin\Nereus\images\Weather\128x128\22.png" />
    <Content Include="Skin\Nereus\images\Weather\128x128\23.png" />
    <Content Include="Skin\Nereus\images\Weather\128x128\24.png" />
    <Content Include="Skin\Nereus\images\Weather\128x128\25.png" />
    <Content Include="Skin\Nereus\images\Weather\128x128\26.png" />
    <Content Include="Skin\Nereus\images\Weather\128x128\27.png" />
    <Content Include="Skin\Nereus\images\Weather\128x128\28.png" />
    <Content Include="Skin\Nereus\images\Weather\128x128\29.png" />
    <Content Include="Skin\Nereus\images\Weather\128x128\3.png" />
    <Content Include="Skin\Nereus\images\Weather\128x128\30.png" />
    <Content Include="Skin\Nereus\images\Weather\128x128\31.png" />
    <Content Include="Skin\Nereus\images\Weather\128x128\32.png" />
    <Content Include="Skin\Nereus\images\Weather\128x128\33.png" />
    <Content Include="Skin\Nereus\images\Weather\128x128\34.png" />
    <Content Include="Skin\Nereus\images\Weather\128x128\35.png" />
    <Content Include="Skin\Nereus\images\Weather\128x128\36.png" />
    <Content Include="Skin\Nereus\images\Weather\128x128\37.png" />
    <Content Include="Skin\Nereus\images\Weather\128x128\38.png" />
    <Content Include="Skin\Nereus\images\Weather\128x128\39.png" />
    <Content Include="Skin\Nereus\images\Weather\128x128\4.png" />
    <Content Include="Skin\Nereus\images\Weather\128x128\40.png" />
    <Content Include="Skin\Nereus\images\Weather\128x128\41.png" />
    <Content Include="Skin\Nereus\images\Weather\128x128\42.png" />
    <Content Include="Skin\Nereus\images\Weather\128x128\43.png" />
    <Content Include="Skin\Nereus\images\Weather\128x128\44.png" />
    <Content Include="Skin\Nereus\images\Weather\128x128\45.png" />
    <Content Include="Skin\Nereus\images\Weather\128x128\46.png" />
    <Content Include="Skin\Nereus\images\Weather\128x128\47.png" />
    <Content Include="Skin\Nereus\images\Weather\128x128\5.png" />
    <Content Include="Skin\Nereus\images\Weather\128x128\6.png" />
    <Content Include="Skin\Nereus\images\Weather\128x128\7.png" />
    <Content Include="Skin\Nereus\images\Weather\128x128\8.png" />
    <Content Include="Skin\Nereus\images\Weather\128x128\9.png" />
    <Content Include="Skin\Nereus\images\Weather\128x128\na.png" />
    <Content Include="Skin\Nereus\images\Weather\128x128\permission.txt" />
    <Content Include="Skin\Nereus\images\Weather\128x128\WEATHERALERT.png" />
    <Content Include="Skin\Nereus\images\Weather\64x64\0.png" />
    <Content Include="Skin\Nereus\images\Weather\64x64\1.png" />
    <Content Include="Skin\Nereus\images\Weather\64x64\10.png" />
    <Content Include="Skin\Nereus\images\Weather\64x64\11.png" />
    <Content Include="Skin\Nereus\images\Weather\64x64\12.png" />
    <Content Include="Skin\Nereus\images\Weather\64x64\13.png" />
    <Content Include="Skin\Nereus\images\Weather\64x64\14.png" />
    <Content Include="Skin\Nereus\images\Weather\64x64\15.png" />
    <Content Include="Skin\Nereus\images\Weather\64x64\16.png" />
    <Content Include="Skin\Nereus\images\Weather\64x64\17.png" />
    <Content Include="Skin\Nereus\images\Weather\64x64\18.png" />
    <Content Include="Skin\Nereus\images\Weather\64x64\19.png" />
    <Content Include="Skin\Nereus\images\Weather\64x64\2.png" />
    <Content Include="Skin\Nereus\images\Weather\64x64\20.png" />
    <Content Include="Skin\Nereus\images\Weather\64x64\21.png" />
    <Content Include="Skin\Nereus\images\Weather\64x64\22.png" />
    <Content Include="Skin\Nereus\images\Weather\64x64\23.png" />
    <Content Include="Skin\Nereus\images\Weather\64x64\24.png" />
    <Content Include="Skin\Nereus\images\Weather\64x64\25.png" />
    <Content Include="Skin\Nereus\images\Weather\64x64\26.png" />
    <Content Include="Skin\Nereus\images\Weather\64x64\27.png" />
    <Content Include="Skin\Nereus\images\Weather\64x64\28.png" />
    <Content Include="Skin\Nereus\images\Weather\64x64\29.png" />
    <Content Include="Skin\Nereus\images\Weather\64x64\3.png" />
    <Content Include="Skin\Nereus\images\Weather\64x64\30.png" />
    <Content Include="Skin\Nereus\images\Weather\64x64\31.png" />
    <Content Include="Skin\Nereus\images\Weather\64x64\32.png" />
    <Content Include="Skin\Nereus\images\Weather\64x64\33.png" />
    <Content Include="Skin\Nereus\images\Weather\64x64\34.png" />
    <Content Include="Skin\Nereus\images\Weather\64x64\35.png" />
    <Content Include="Skin\Nereus\images\Weather\64x64\36.png" />
    <Content Include="Skin\Nereus\images\Weather\64x64\37.png" />
    <Content Include="Skin\Nereus\images\Weather\64x64\38.png" />
    <Content Include="Skin\Nereus\images\Weather\64x64\39.png" />
    <Content Include="Skin\Nereus\images\Weather\64x64\4.png" />
    <Content Include="Skin\Nereus\images\Weather\64x64\40.png" />
    <Content Include="Skin\Nereus\images\Weather\64x64\41.png" />
    <Content Include="Skin\Nereus\images\Weather\64x64\42.png" />
    <Content Include="Skin\Nereus\images\Weather\64x64\43.png" />
    <Content Include="Skin\Nereus\images\Weather\64x64\44.png" />
    <Content Include="Skin\Nereus\images\Weather\64x64\45.png" />
    <Content Include="Skin\Nereus\images\Weather\64x64\46.png" />
    <Content Include="Skin\Nereus\images\Weather\64x64\47.png" />
    <Content Include="Skin\Nereus\images\Weather\64x64\5.png" />
    <Content Include="Skin\Nereus\images\Weather\64x64\6.png" />
    <Content Include="Skin\Nereus\images\Weather\64x64\7.png" />
    <Content Include="Skin\Nereus\images\Weather\64x64\8.png" />
    <Content Include="Skin\Nereus\images\Weather\64x64\9.png" />
    <Content Include="Skin\Nereus\images\Weather\64x64\na.png" />
    <Content Include="Skin\Nereus\images\Weather\64x64\permission.txt" />
    <Content Include="Skin\Nereus\images\Weather\64x64\WEATHERALERT.png" />
    <Content Include="Skin\Nereus\images\Wide_small.png" />
    <Content Include="Skin\Nereus\screens\configuration-section.xaml">
      <Generator></Generator>
    </Content>
    <Content Include="Skin\Nereus\screens\CurrentlyPlayingVideoDetails.inc" />
    <Content Include="Skin\Nereus\screens\dialogAutoScrollSettings.xaml">
      <Generator></Generator>
    </Content>
    <Content Include="Skin\Nereus\screens\dialogFanartSettings.xaml">
      <Generator>MSBuild:Compile</Generator>
    </Content>
<<<<<<< HEAD
=======
    <Content Include="Skin\Nereus\screens\dialogHeaderSettings.xaml" />
>>>>>>> 00d84ab4
    <Content Include="Skin\Nereus\screens\MediaInfoVideoDetails.inc" />
    <Content Include="Skin\Nereus\screens\CurrentlyPlayingAudio.xaml" />
    <Content Include="Skin\Nereus\screens\CurrentlyPlayingVideo.xaml" />
    <Content Include="Skin\Nereus\screens\DialogAddMenuItem.xaml" />
    <Content Include="Skin\Nereus\screens\DialogEditMediaListMenu.xaml">
      <Generator></Generator>
    </Content>
    <Content Include="Skin\Nereus\screens\DialogEditMenu.xaml" />
    <Content Include="Skin\Nereus\screens\dialogSkinColorSettings.xaml">
      <Generator></Generator>
    </Content>
    <Content Include="Skin\Nereus\screens\dialogSystemState.xaml" />
    <Content Include="Skin\Nereus\screens\dialogSystemStateConfiguration.xaml" />
    <Content Include="Skin\Nereus\screens\DialogVirtualKeyboard.xaml" />
    <Content Include="Skin\Nereus\screens\FullScreenContentAudio.xaml" />
    <Content Include="Skin\Nereus\screens\FullscreenContentDVD.xaml" />
    <Content Include="Skin\Nereus\screens\FullscreenContentImage.xaml" />
    <Content Include="Skin\Nereus\screens\FullScreenContentVideo.xaml" />
    <Content Include="Skin\Nereus\screens\master_bare.xaml" />
    <Content Include="Skin\Nereus\screens\master_bare_info.xaml" />
    <Content Include="Skin\Nereus\screens\master_bare_media.xaml" />
    <Content Include="Skin\Nereus\screens\master_configuration_menu.xaml" />
    <Content Include="Skin\Nereus\screens\master_dialog_bare.xaml" />
    <Content Include="Skin\Nereus\screens\master_mediamenu.xaml" />
    <Content Include="Skin\Nereus\screens\master_nomenu.xaml" />
    <Content Include="Skin\Nereus\screens\MediaInfoAudio.xaml" />
    <Content Include="Skin\Nereus\screens\MediaInfoImage.xaml" />
    <Content Include="Skin\Nereus\screens\MediaInfoSeriesDetails.inc" />
    <Content Include="Skin\Nereus\screens\MediaInfoAudioDetails.inc" />
    <Content Include="Skin\Nereus\screens\CurrentlyPlayingAudioDetails.inc" />
    <Content Include="Skin\Nereus\screens\MediaInfoMovieDetails.inc" />
    <Content Include="Skin\Nereus\screens\CurrentlyPlayingSeriesDetails.inc" />
    <Content Include="Skin\Nereus\screens\MediaInfoVideo.xaml" />
    <Content Include="Skin\Nereus\screens\MediaItemHomeGameDetails.inc" />
    <Content Include="Skin\Nereus\screens\NotificationsBar.inc" />
    <Content Include="Skin\Nereus\screens\SharesOverview.xaml" />
    <Content Include="Skin\Nereus\screens\shares_config_choose_path.xaml" />
    <Content Include="Skin\Nereus\screens\shares_config_choose_system.xaml" />
    <Content Include="Skin\Nereus\screens\shares_config_overview.xaml" />
    <Content Include="Skin\Nereus\screens\shares_config_remove_shares.xaml" />
    <Content Include="Skin\Nereus\screens\ShowHomeServer.xaml" />
    <Content Include="Skin\Nereus\screens\SimpleFilterItems.xaml" />
    <Content Include="Skin\Nereus\screens\SimpleSearch.xaml" />
    <Content Include="Skin\Nereus\screens\SimpleShowItems.xaml" />
    <Content Include="Skin\Nereus\screens\WindowControlButtons.inc">
      <SubType>Designer</SubType>
    </Content>
    <Content Include="Skin\Nereus\screens\MediaItemHomeEpisodeDetails.inc">
      <SubType>Designer</SubType>
    </Content>
    <Content Include="Skin\Nereus\screens\MediaItemHomeAudioDetails.inc">
      <CopyToOutputDirectory>PreserveNewest</CopyToOutputDirectory>
    </Content>
    <Content Include="Skin\Nereus\screens\MediaItemHomeImageDetails.inc" />
    <Content Include="Skin\Nereus\screens\MediaItemHomeAudioAlbumDetails.inc">
      <SubType>Designer</SubType>
    </Content>
    <Content Include="Skin\Nereus\screens\MediaItemListAudioAlbumDetails.inc">
      <SubType>Designer</SubType>
    </Content>
    <Content Include="Skin\Nereus\screens\MediaItemListEpisodeDetails.inc">
      <SubType>Designer</SubType>
    </Content>
    <Content Include="Skin\Nereus\screens\MediaItemListMovieCollectionDetails.inc">
      <SubType>Designer</SubType>
    </Content>
    <Content Include="Skin\Nereus\screens\MediaItemListSeasonDetails.inc">
      <SubType>Designer</SubType>
    </Content>
    <Content Include="Skin\Nereus\screens\MediaItemHomeSeriesDetails.inc">
      <SubType>Designer</SubType>
    </Content>
    <Content Include="Skin\Nereus\screens\MediaItemHomeMovieDetails.inc">
      <SubType>Designer</SubType>
    </Content>
    <Content Include="Skin\Nereus\screens\MediaItemHomeOthersDetails.inc">
      <SubType>Designer</SubType>
    </Content>
    <Content Include="Skin\Nereus\screens\MediaItemListImageDetails.inc" />
    <Content Include="Skin\Nereus\screens\MediaItemListAudioDetails.inc">
      <SubType>Designer</SubType>
    </Content>
    <Content Include="Skin\Nereus\screens\MediaItemListMovieDetails.inc">
      <SubType>Designer</SubType>
    </Content>
    <Content Include="Skin\Nereus\screens\MediaItemListOthersDetails.inc">
      <SubType>Designer</SubType>
    </Content>
    <Content Include="Skin\Nereus\screens\MediaItemListSeriesDetails.inc">
      <SubType>Designer</SubType>
    </Content>
    <Content Include="Skin\Nereus\screens\MediaItemsList.inc">
      <SubType>Designer</SubType>
    </Content>
    <Content Include="Skin\Nereus\screens\MultiDetailsHome.inc">
      <SubType>Designer</SubType>
    </Content>
    <Content Include="Skin\Nereus\screens\MultiListDetails.inc">
      <SubType>Designer</SubType>
    </Content>
    <Content Include="Skin\Nereus\screens\MultiDetails.inc">
      <SubType>Designer</SubType>
    </Content>
    <Content Include="Skin\Nereus\skin.xml" />
    <Content Include="Skin\Nereus\superlayers\BusyCursor.xaml" />
    <Content Include="Skin\Nereus\superlayers\ScreenSaver.xaml">
      <Generator></Generator>
    </Content>
    <Content Include="Skin\Nereus\superlayers\SkipStepOSD.xaml" />
    <Content Include="Skin\Nereus\superlayers\Volume.xaml" />
    <Content Include="Skin\Nereus\themes\default\styles\CircularIndicator.xaml">
      <Generator></Generator>
    </Content>
    <Content Include="Skin\Nereus\themes\default\styles\Colors.xaml" />
    <Content Include="Skin\Nereus\themes\simple\images\HomeMenu\30715D73-4205-417f-80AA-E82F0834171F.png" />
    <Content Include="Skin\Nereus\themes\simple\images\HomeMenu\30F57CBA-459C-4202-A587-09FFF5098251.png" />
    <Content Include="Skin\Nereus\themes\simple\images\HomeMenu\55556593-9FE9-436c-A3B6-A971E10C9D44.png" />
    <Content Include="Skin\Nereus\themes\simple\images\HomeMenu\80D2E2CC-BAAA-4750-807B-F37714153751.png" />
    <Content Include="Skin\Nereus\themes\simple\images\HomeMenu\A4DF2DF6-8D66-479a-9930-D7106525EB07.png" />
    <Content Include="Skin\Nereus\themes\simple\images\HomeMenu\B4A9199F-6DD4-4bda-A077-DE9C081F7703.png" />
    <Content Include="Skin\Nereus\themes\simple\images\HomeMenu\BB49A591-7705-408F-8177-45D633FDFAD0.png" />
    <Content Include="Skin\Nereus\themes\simple\images\HomeMenu\C33E39CC-910E-41C8-BFFD-9ECCD340B569.png" />
    <Content Include="Skin\Nereus\themes\simple\images\HomeMenu\E34FDB62-1F3E-4aa9-8A61-D143E0AF77B5.png" />
    <Content Include="Skin\Nereus\themes\simple\theme.xml" />
    <Content Include="Skin\Nereus\workflow\nereus-actions.xml" />
    <Content Include="Skin\Nereus\themes\default\styles\Consts.xaml" />
    <Content Include="plugin.xml">
      <SubType>Designer</SubType>
    </Content>
    <Content Include="Skin\Nereus\themes\default\images\preview.png" />
    <Content Include="Skin\Nereus\themes\default\styles\OtherControlsOverrides.xaml" />
    <Content Include="Skin\Nereus\themes\default\theme.xml" />
    <Content Include="Skin\Nereus\themes\default\styles\Buttons.xaml" />
  </ItemGroup>
  <ItemGroup>
    <Content Include="Skin\Nereus\screens\CurrentlyPlayingMovieDetails.inc" />
    <Content Include="Skin\Nereus\screens\MediaItemListPersonDetails.inc">
      <SubType>Designer</SubType>
    </Content>
  </ItemGroup>
  <ItemGroup>
    <Content Include="Skin\Nereus\screens\home.xaml" />
    <Content Include="Skin\Nereus\screens\master_home.xaml" />
    <Content Include="Skin\Nereus\screens\master_homemenu.xaml" />
    <Content Include="Skin\Nereus\themes\default\styles\AnalogClock.xaml" />
    <Content Include="Skin\Nereus\themes\default\styles\Animations.xaml" />
    <Content Include="Skin\Nereus\themes\default\styles\AudioSpectrumAnalyzer.xaml" />
    <Content Include="Skin\Nereus\themes\default\styles\BusyCursor.xaml" />
    <Content Include="Skin\Nereus\themes\default\styles\CurrentlyPlayingStyles.xaml" />
    <Content Include="Skin\Nereus\themes\default\styles\EditMenuStyles.xaml" />
    <Content Include="Skin\Nereus\themes\default\styles\OSD.xaml" />
    <Content Include="Skin\Nereus\themes\default\styles\Graphics.xaml" />
    <Content Include="Skin\Nereus\themes\default\styles\HomeContentStyles.xaml" />
    <Content Include="Skin\Nereus\themes\default\styles\MediaStyles.xaml" />
    <Content Include="Skin\Nereus\themes\default\styles\MediaConsts.xaml" />
    <Content Include="Skin\Nereus\themes\default\styles\SystemStateStyles.xaml" />
    <Content Include="Skin\Nereus\themes\default\styles\VirtualKeyboardStyle.xaml" />
    <Content Include="Skin\Nereus\themes\default\styles\VirtualKeyboardStyle_de.xaml" />
    <Content Include="Skin\Nereus\themes\default\styles\VirtualKeyboardStyle_fr.xaml" />
    <Content Include="Skin\Nereus\screens\master_menu.xaml" />
    <Content Include="Skin\Nereus\screens\dialogSkinColorSettings.xaml" />
    <Content Include="Skin\Nereus\themes\default\styles\CircularIndicator.xaml" />
    <Content Include="Skin\Nereus\superlayers\ScreenSaver.xaml" />
    <Content Include="Skin\Nereus\screens\CurrentlyPlayingImage.xaml" />
    <Content Include="Skin\Nereus\screens\shares_config_edit_name.xaml" />
    <Content Include="Skin\Nereus\screens\shares_config_choose_categories.xaml" />
    <Content Include="Skin\Nereus\screens\dialogDialogSettings.xaml" />
  </ItemGroup>
  <ItemGroup>
    <ProjectReference Include="..\..\..\..\Incubator\HomeEditor\HomeEditor.csproj" />
    <ProjectReference Include="..\..\..\..\Incubator\SkinSettings\SkinSettings.csproj" />
    <ProjectReference Include="..\..\..\Core\MediaPortal.Common\MediaPortal.Common.csproj" />
    <ProjectReference Include="..\..\..\Core\MediaPortal.UI\MediaPortal.UI.csproj" />
    <ProjectReference Include="..\..\..\Core\MediaPortal.Utilities\MediaPortal.Utilities.csproj" />
    <ProjectReference Include="..\..\FanArt\FanArtService.Client\FanArtService.Client.csproj" />
    <ProjectReference Include="..\..\SkinEngine\SkinEngine.csproj" />
    <ProjectReference Include="..\..\UiComponents\Media\Media.csproj" />
    <ProjectReference Include="..\..\UiComponents\SkinBase\SkinBase.csproj" />
  </ItemGroup>
  <ItemGroup>
    <PackageReference Include="SharpDX">
      <Version>4.2.0</Version>
    </PackageReference>
    <PackageReference Include="System.Data.DataSetExtensions" Version="4.5.0" />
  </ItemGroup>
  <ItemGroup>
    <Page Remove="Skin\Nereus\backgrounds\default-background.xaml" />
    <Page Remove="Skin\Nereus\backgrounds\image-background.xaml" />
    <Page Remove="Skin\Nereus\backgrounds\video-background.xaml" />
    <Page Remove="Skin\Nereus\screens\configuration-section.xaml" />
    <Page Remove="Skin\Nereus\screens\CurrentlyPlayingAudio.xaml" />
    <Page Remove="Skin\Nereus\screens\CurrentlyPlayingVideo.xaml" />
    <Page Remove="Skin\Nereus\screens\DialogAddMediaListMenuItem.xaml" />
    <Page Remove="Skin\Nereus\screens\DialogAddMenuItem.xaml" />
    <Page Remove="Skin\Nereus\screens\dialogAutoScrollSettings.xaml" />
    <Page Remove="Skin\Nereus\screens\DialogEditMediaListMenu.xaml" />
    <Page Remove="Skin\Nereus\screens\DialogEditMenu.xaml" />
    <Page Remove="Skin\Nereus\screens\dialogFanArtSettings.xaml" />
<<<<<<< HEAD
=======
    <Page Remove="Skin\Nereus\screens\dialogHeaderSettings.xaml" />
>>>>>>> 00d84ab4
    <Page Remove="Skin\Nereus\screens\dialogSkinColorSettings.xaml" />
    <Page Remove="Skin\Nereus\screens\dialogSystemState.xaml" />
    <Page Remove="Skin\Nereus\screens\dialogSystemStateConfiguration.xaml" />
    <Page Remove="Skin\Nereus\screens\DialogVirtualKeyboard.xaml" />
    <Page Remove="Skin\Nereus\screens\FullScreenContentAudio.xaml" />
    <Page Remove="Skin\Nereus\screens\FullscreenContentDVD.xaml" />
    <Page Remove="Skin\Nereus\screens\FullscreenContentImage.xaml" />
    <Page Remove="Skin\Nereus\screens\FullScreenContentVideo.xaml" />
    <Page Remove="Skin\Nereus\screens\master_bare.xaml" />
    <Page Remove="Skin\Nereus\screens\master_bare_info.xaml" />
    <Page Remove="Skin\Nereus\screens\master_bare_media.xaml" />
    <Page Remove="Skin\Nereus\screens\master_configuration_menu.xaml" />
    <Page Remove="Skin\Nereus\screens\master_dialog_bare.xaml" />
    <Page Remove="Skin\Nereus\screens\master_mediamenu.xaml" />
    <Page Remove="Skin\Nereus\screens\master_nomenu.xaml" />
    <Page Remove="Skin\Nereus\screens\MediaInfoAudio.xaml" />
    <Page Remove="Skin\Nereus\screens\MediaInfoImage.xaml" />
    <Page Remove="Skin\Nereus\screens\MediaInfoVideo.xaml" />
    <Page Remove="Skin\Nereus\screens\SharesOverview.xaml" />
    <Page Remove="Skin\Nereus\screens\shares_config_choose_path.xaml" />
    <Page Remove="Skin\Nereus\screens\shares_config_choose_system.xaml" />
    <Page Remove="Skin\Nereus\screens\shares_config_overview.xaml" />
    <Page Remove="Skin\Nereus\screens\shares_config_remove_shares.xaml" />
    <Page Remove="Skin\Nereus\screens\ShowHomeServer.xaml" />
    <Page Remove="Skin\Nereus\screens\SimpleFilterItems.xaml" />
    <Page Remove="Skin\Nereus\screens\SimpleSearch.xaml" />
    <Page Remove="Skin\Nereus\screens\SimpleShowItems.xaml" />
    <Page Remove="Skin\Nereus\superlayers\BusyCursor.xaml" />
    <Page Remove="Skin\Nereus\superlayers\ScreenSaver.xaml" />
    <Page Remove="Skin\Nereus\superlayers\SkipStepOSD.xaml" />
    <Page Remove="Skin\Nereus\superlayers\Volume.xaml" />
    <Page Remove="Skin\Nereus\themes\default\styles\Animations.xaml" />
    <Page Remove="Skin\Nereus\themes\default\styles\AudioSpectrumAnalyzer.xaml" />
    <Page Remove="Skin\Nereus\themes\default\styles\BusyCursor.xaml" />
    <Page Remove="Skin\Nereus\themes\default\styles\CircularIndicator.xaml" />
    <Page Remove="Skin\Nereus\themes\default\styles\CurrentlyPlayingStyles.xaml" />
    <Page Remove="Skin\Nereus\themes\default\styles\EditMenuStyles.xaml" />
    <Page Remove="Skin\Nereus\themes\default\styles\HomeContentStyles.xaml" />
    <Page Remove="Skin\Nereus\themes\default\styles\SystemStateStyles.xaml" />
    <Page Remove="Skin\Nereus\themes\default\styles\VirtualKeyboardStyle.xaml" />
    <Page Remove="Skin\Nereus\themes\default\styles\VirtualKeyboardStyle_de.xaml" />
    <Page Remove="Skin\Nereus\themes\default\styles\VirtualKeyboardStyle_fr.xaml" />
    <Page Remove="Skin\Nereus\screens\dialogSkinColorSettings.xaml" />
    <Page Remove="Skin\Nereus\themes\default\styles\CircularIndicator.xaml" />
    <Page Remove="Skin\Nereus\superlayers\ScreenSaver.xaml" />
    <Page Remove="Skin\Nereus\screens\CurrentlyPlayingImage.xaml" />
    <Page Remove="Skin\Nereus\screens\shares_config_edit_name.xaml" />
    <Page Remove="Skin\Nereus\screens\shares_config_choose_categories.xaml" />
    <Page Remove="Skin\Nereus\screens\dialogDialogSettings.xaml" />
  </ItemGroup>
  <ItemGroup>
    <None Include="Skin\Nereus\fonts\NotoSansDisplay-Regular.desc" />
    <None Include="Skin\Nereus\fonts\NotoSansDisplay-Regular.ttf" />
    <None Include="Skin\Nereus\fonts\NotoSansDisplay-SemiBold.desc" />
    <None Include="Skin\Nereus\fonts\NotoSansDisplay-SemiBold.ttf" />
  </ItemGroup>
  <ItemGroup>
    <Content Include="Skin\Nereus\screens\DialogAddMediaListMenuItem.xaml">
      <Generator></Generator>
    </Content>
  </ItemGroup>
  <Import Project="build.targets" />
</Project><|MERGE_RESOLUTION|>--- conflicted
+++ resolved
@@ -449,10 +449,7 @@
     <Content Include="Skin\Nereus\screens\dialogFanartSettings.xaml">
       <Generator>MSBuild:Compile</Generator>
     </Content>
-<<<<<<< HEAD
-=======
     <Content Include="Skin\Nereus\screens\dialogHeaderSettings.xaml" />
->>>>>>> 00d84ab4
     <Content Include="Skin\Nereus\screens\MediaInfoVideoDetails.inc" />
     <Content Include="Skin\Nereus\screens\CurrentlyPlayingAudio.xaml" />
     <Content Include="Skin\Nereus\screens\CurrentlyPlayingVideo.xaml" />
@@ -651,10 +648,7 @@
     <Page Remove="Skin\Nereus\screens\DialogEditMediaListMenu.xaml" />
     <Page Remove="Skin\Nereus\screens\DialogEditMenu.xaml" />
     <Page Remove="Skin\Nereus\screens\dialogFanArtSettings.xaml" />
-<<<<<<< HEAD
-=======
     <Page Remove="Skin\Nereus\screens\dialogHeaderSettings.xaml" />
->>>>>>> 00d84ab4
     <Page Remove="Skin\Nereus\screens\dialogSkinColorSettings.xaml" />
     <Page Remove="Skin\Nereus\screens\dialogSystemState.xaml" />
     <Page Remove="Skin\Nereus\screens\dialogSystemStateConfiguration.xaml" />
