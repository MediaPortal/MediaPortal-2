--- conflicted
+++ resolved
@@ -182,7 +182,7 @@
 
         <Control Grid.Column="1" Grid.Row="0" Style="{ThemeResource NotificationControlStyle}"
           HorizontalAlignment="Left" VerticalAlignment="Center"/>
-
+
         <Grid x:Name="HeaderTextPanel" Grid.Column="2" Grid.Row="0" HorizontalAlignment="Right" Margin="0,30,50,0">
           <Grid.Resources>
             <Model x:Key="TimeModel" Id="E821B1C8-0666-4339-8027-AA45A4F6F107"/>
@@ -214,14 +214,16 @@
     <Grid x:Name="WindowButtonsPanel" Grid.Column="0" Grid.Row="0" HorizontalAlignment="Stretch" VerticalAlignment="Top" Margin="30,10,0,10">
       <Grid.Resources>
         <Model x:Key="NotificationsModel" Id="843F373D-0B4B-47ba-8DD1-0D18F00FAAD3"/>
-<<<<<<< HEAD
         <Model x:Key="StateModel" Id="B23D8DC1-405E-4564-92D0-E247C299FFAE"/>
-        <Model x:Key="LoginModel" Id="82582433-FD64-41bd-9059-7F662DBDA713"/>
-=======
->>>>>>> e2e5c8df
+        <Model x:Key="LoginModel" Id="82582433-FD64-41bd-9059-7F662DBDA713"/>
       </Grid.Resources>
+      <Grid.RowDefinitions>
+        <RowDefinition Height="90"/>
+      </Grid.RowDefinitions>
+      <Grid.ColumnDefinitions>
+        <ColumnDefinition Width="450"/>
+      </Grid.ColumnDefinitions>
       <StackPanel Orientation="Horizontal" VerticalAlignment="Center">
-<<<<<<< HEAD
         <StackPanel Orientation="Horizontal" Context="{Service Window}" IsVisible="{Binding Source={StaticResource MouseModel},Path=IsMouseUsed}" VerticalAlignment="Center">
           <Control Style="{ThemeResource NotificationControlStyle}" Margin="5,2,5,5" IsVisible="{Binding Source={StaticResource NotificationsModel},Path=IsNotificationsHintVisible}"
                      HorizontalAlignment="Left" VerticalAlignment="Center"/>
@@ -230,12 +232,7 @@
                 Command="{Command Source={Service WorkflowManager},Path=NavigatePush,Parameters=2529B0F0-8415-4A4E-971B-38D6CDD2406A}"/>
         <StackPanel Orientation="Horizontal" VerticalAlignment="Center" Margin="0,0,5,0"
                     DataContext="{Binding Source={StaticResource StateModel}, Path=[C37B62D0-8E87-42A4-877E-B41944DA9FC9]}"
-                    IsVisible="{Binding Converter={StaticResource ReferenceToBoolConverter}}">
-=======
-        <StackPanel Orientation="Horizontal" VerticalAlignment="Center" Margin="0,0,5,0"
-                        DataContext="{Binding Source={StaticResource StateModel}, Path=[C37B62D0-8E87-42A4-877E-B41944DA9FC9]}"
-                        IsVisible="{Binding Converter={StaticResource ReferenceToBoolConverter}}">
->>>>>>> e2e5c8df
+                    IsVisible="{Binding Converter={StaticResource ReferenceToBoolConverter}}">
           <Label FontSize="{ThemeResource SmallerFontSize}" Margin="10,0,0,0"
                      Color="{ThemeResource TextColor}" VerticalAlignment="Center" HorizontalAlignment="Right">
             <Label.IsVisible>
