﻿#region Copyright (C) 2007-2017 Team MediaPortal

/*
    Copyright (C) 2007-2017 Team MediaPortal
    http://www.team-mediaportal.com

    This file is part of MediaPortal 2

    MediaPortal 2 is free software: you can redistribute it and/or modify
    it under the terms of the GNU General Public License as published by
    the Free Software Foundation, either version 3 of the License, or
    (at your option) any later version.

    MediaPortal 2 is distributed in the hope that it will be useful,
    but WITHOUT ANY WARRANTY; without even the implied warranty of
    MERCHANTABILITY or FITNESS FOR A PARTICULAR PURPOSE. See the
    GNU General Public License for more details.

    You should have received a copy of the GNU General Public License
    along with MediaPortal 2. If not, see <http://www.gnu.org/licenses/>.
*/

#endregion

using MediaPortal.Common;
using MediaPortal.Common.Commands;
using MediaPortal.Common.Logging;
using MediaPortal.Common.MediaManagement;
using MediaPortal.Common.MediaManagement.MLQueries;
using MediaPortal.Common.PluginManager;
using MediaPortal.Common.PluginManager.Exceptions;
using MediaPortal.Common.UserProfileDataManagement;
using MediaPortal.UI.Presentation.DataObjects;
using MediaPortal.UI.ServerCommunication;
using MediaPortal.UI.Services.UserManagement;
using MediaPortal.UiComponents.Media.Extensions;
using MediaPortal.UiComponents.Media.Helpers;
using MediaPortal.UiComponents.Media.Models;
using MediaPortal.UiComponents.Media.Models.Navigation;
using MediaPortal.Utilities;
using System;
using System.Collections.Generic;
<<<<<<< HEAD
using System.Linq;
=======
using System.Threading.Tasks;
using MediaPortal.Utilities;
>>>>>>> fb8c60fd

namespace MediaPortal.UiComponents.Media.MediaLists
{
  public abstract class BaseMediaListProvider : IMediaListProvider
  {
    public delegate PlayableMediaItem PlayableMediaItemToListItemAction(MediaItem mediaItem);
    public delegate PlayableContainerMediaItem PlayableContainerMediaItemToListItemAction(MediaItem mediaItem);

<<<<<<< HEAD
    protected ItemsList _allItems;
=======
    private readonly ItemsList _allItems;
>>>>>>> fb8c60fd
    protected IEnumerable<Guid> _necessaryMias;
    protected PlayableMediaItemToListItemAction _playableConverterAction;
    protected PlayableContainerMediaItemToListItemAction _playableContainerConverterAction;

    protected object _navigationFilterSync = new object();
    protected FixedItemStateTracker _tracker;
    protected IDictionary<string, IList<IFilter>> _navigationFilters;
    protected Type _navigationInitializerType;

    public BaseMediaListProvider()
    {
      _allItems = new ItemsList();
    }

    public ItemsList AllItems
    {
      get { return _allItems; }
    }

    protected virtual bool ShouldUpdate(UpdateReason updateReason)
    {
      return updateReason.HasFlag(UpdateReason.Forced);
    }

    protected abstract Task<MediaItemQuery> CreateQueryAsync();

    public UserProfile CurrentUserProfile
    {
      get
      {
        IUserManagement userProfileDataManagement = ServiceRegistration.Get<IUserManagement>();
        if (userProfileDataManagement != null && userProfileDataManagement.IsValidUser)
        {
          return userProfileDataManagement.CurrentUser;
        }
        return null;
      }
    }

    public async Task<IFilter> AppendUserFilterAsync(IFilter filter, IEnumerable<Guid> filterMias)
    {
      IFilter userFilter = await CertificationHelper.GetUserCertificateFilter(filterMias);
      if (userFilter != null)
      {
        return filter != null ? BooleanCombinationFilter.CombineFilters(BooleanOperator.And, filter, userFilter) : userFilter;
      }
      return filter;
    }

    public virtual async Task<bool> UpdateItemsAsync(int maxItems, UpdateReason updateReason)
    {
      if (!ShouldUpdate(updateReason))
        return false;

      if (_playableConverterAction == null && _playableContainerConverterAction == null)
        return false;

      var contentDirectory = ServiceRegistration.Get<IServerConnectionManager>().ContentDirectory;
      if (contentDirectory == null)
        return false;

      MediaItemQuery query = await CreateQueryAsync();
      if (query == null)
        return false;
      query.Limit = (uint)maxItems;

      Guid? userProfile = CurrentUserProfile?.ProfileId;
      bool showVirtual = VirtualMediaHelper.ShowVirtualMedia(_necessaryMias);

      var items = await contentDirectory.SearchAsync(query, false, userProfile, showVirtual);
      lock (_allItems.SyncRoot)
      {
        if (_allItems.Select(pmi => ((PlayableMediaItem)pmi).MediaItem.MediaItemId).SequenceEqual(items.Select(mi => mi.MediaItemId)))
          return false;

        IEnumerable<ListItem> listItems;
        if (_playableConverterAction != null)
        {
          listItems = items.Select(mi =>
          {
            PlayableMediaItem listItem = _playableConverterAction(mi);
            listItem.Command = new MethodDelegateCommand(() => PlayItemsModel.CheckQueryPlayAction(listItem.MediaItem));
            return listItem;
          });
        }
        else
        {
          listItems = items.Select(mi => _playableContainerConverterAction(mi));
        }

        _allItems.Clear();
        CollectionUtils.AddAll(_allItems, listItems);
      }

      _allItems.FireChange();
      return true;
    }

    /// <summary>
    /// Gets a <see cref="BooleanCombinationFilter"/> of all filters provided by plugins that are applied to media view initialized
    /// by the specified <paramref name="navigationInitializerType"/>.
    /// </summary>
    /// <param name="navigationInitializerType">The type of the derived <see cref="MediaPortal.UiComponents.Media.Models.NavigationModel.IMediaNavigationInitializer"/></param>
    /// <returns></returns>
    protected IFilter GetNavigationFilter(Type navigationInitializerType)
    {
      if (navigationInitializerType != null)
        lock (_navigationFilterSync)
        {
          InitNavigationFilters();
          if (_navigationFilters.TryGetValue(navigationInitializerType.Name, out IList<IFilter> filters) && filters.Count > 0)
            return filters.Count == 1 ? filters[0] : BooleanCombinationFilter.CombineFilters(BooleanOperator.And, filters);
        }
      return null;
    }

    private void InitNavigationFilters()
    {
      if (_tracker != null)
        return;
      
      _tracker = new FixedItemStateTracker("MediaListProvider - Media navigation filter registration");
      _navigationFilters = new Dictionary<string, IList<IFilter>>();

      IPluginManager pluginManager = ServiceRegistration.Get<IPluginManager>();
      foreach (PluginItemMetadata itemMetadata in pluginManager.GetAllPluginItemMetadata(MediaNavigationFilterBuilder.MEDIA_FILTERS_PATH))
      {
        try
        {
          MediaNavigationFilter navigationFilter = pluginManager.RequestPluginItem<MediaNavigationFilter>(
              MediaNavigationFilterBuilder.MEDIA_FILTERS_PATH, itemMetadata.Id, _tracker);
          if (navigationFilter == null)
            ServiceRegistration.Get<ILogger>().Warn("MediaListProvider: Could not instantiate Media navigation filter with id '{0}'", itemMetadata.Id);
          else
          {
            string extensionClass = navigationFilter.ClassName;
            if (extensionClass == null)
              throw new PluginInvalidStateException("MediaListProvider: Could not find class type for Media navigation filter  {0}", navigationFilter.ClassName);
            IList<IFilter> filters;
            if (!_navigationFilters.TryGetValue(extensionClass, out filters))
              _navigationFilters[extensionClass] = filters = new List<IFilter>();
            filters.Add(navigationFilter.Filter);
          }
        }
        catch (PluginInvalidStateException e)
        {
          ServiceRegistration.Get<ILogger>().Warn("MediaListProvider: Cannot add Media navigation filter with id '{0}'", e, itemMetadata.Id);
        }
      }
    }
  }
}
<|MERGE_RESOLUTION|>--- conflicted
+++ resolved
@@ -1,213 +1,205 @@
-﻿#region Copyright (C) 2007-2017 Team MediaPortal
-
-/*
-    Copyright (C) 2007-2017 Team MediaPortal
-    http://www.team-mediaportal.com
-
-    This file is part of MediaPortal 2
-
-    MediaPortal 2 is free software: you can redistribute it and/or modify
-    it under the terms of the GNU General Public License as published by
-    the Free Software Foundation, either version 3 of the License, or
-    (at your option) any later version.
-
-    MediaPortal 2 is distributed in the hope that it will be useful,
-    but WITHOUT ANY WARRANTY; without even the implied warranty of
-    MERCHANTABILITY or FITNESS FOR A PARTICULAR PURPOSE. See the
-    GNU General Public License for more details.
-
-    You should have received a copy of the GNU General Public License
-    along with MediaPortal 2. If not, see <http://www.gnu.org/licenses/>.
-*/
-
-#endregion
-
-using MediaPortal.Common;
-using MediaPortal.Common.Commands;
-using MediaPortal.Common.Logging;
-using MediaPortal.Common.MediaManagement;
-using MediaPortal.Common.MediaManagement.MLQueries;
-using MediaPortal.Common.PluginManager;
-using MediaPortal.Common.PluginManager.Exceptions;
-using MediaPortal.Common.UserProfileDataManagement;
-using MediaPortal.UI.Presentation.DataObjects;
-using MediaPortal.UI.ServerCommunication;
-using MediaPortal.UI.Services.UserManagement;
-using MediaPortal.UiComponents.Media.Extensions;
-using MediaPortal.UiComponents.Media.Helpers;
-using MediaPortal.UiComponents.Media.Models;
-using MediaPortal.UiComponents.Media.Models.Navigation;
-using MediaPortal.Utilities;
-using System;
-using System.Collections.Generic;
-<<<<<<< HEAD
-using System.Linq;
-=======
-using System.Threading.Tasks;
-using MediaPortal.Utilities;
->>>>>>> fb8c60fd
-
-namespace MediaPortal.UiComponents.Media.MediaLists
-{
-  public abstract class BaseMediaListProvider : IMediaListProvider
-  {
-    public delegate PlayableMediaItem PlayableMediaItemToListItemAction(MediaItem mediaItem);
-    public delegate PlayableContainerMediaItem PlayableContainerMediaItemToListItemAction(MediaItem mediaItem);
-
-<<<<<<< HEAD
-    protected ItemsList _allItems;
-=======
-    private readonly ItemsList _allItems;
->>>>>>> fb8c60fd
-    protected IEnumerable<Guid> _necessaryMias;
-    protected PlayableMediaItemToListItemAction _playableConverterAction;
-    protected PlayableContainerMediaItemToListItemAction _playableContainerConverterAction;
-
-    protected object _navigationFilterSync = new object();
-    protected FixedItemStateTracker _tracker;
-    protected IDictionary<string, IList<IFilter>> _navigationFilters;
-    protected Type _navigationInitializerType;
-
-    public BaseMediaListProvider()
-    {
-      _allItems = new ItemsList();
-    }
-
-    public ItemsList AllItems
-    {
-      get { return _allItems; }
-    }
-
-    protected virtual bool ShouldUpdate(UpdateReason updateReason)
-    {
-      return updateReason.HasFlag(UpdateReason.Forced);
-    }
-
-    protected abstract Task<MediaItemQuery> CreateQueryAsync();
-
-    public UserProfile CurrentUserProfile
-    {
-      get
-      {
-        IUserManagement userProfileDataManagement = ServiceRegistration.Get<IUserManagement>();
-        if (userProfileDataManagement != null && userProfileDataManagement.IsValidUser)
-        {
-          return userProfileDataManagement.CurrentUser;
-        }
-        return null;
-      }
-    }
-
-    public async Task<IFilter> AppendUserFilterAsync(IFilter filter, IEnumerable<Guid> filterMias)
-    {
-      IFilter userFilter = await CertificationHelper.GetUserCertificateFilter(filterMias);
-      if (userFilter != null)
-      {
-        return filter != null ? BooleanCombinationFilter.CombineFilters(BooleanOperator.And, filter, userFilter) : userFilter;
-      }
-      return filter;
-    }
-
-    public virtual async Task<bool> UpdateItemsAsync(int maxItems, UpdateReason updateReason)
-    {
-      if (!ShouldUpdate(updateReason))
-        return false;
-
-      if (_playableConverterAction == null && _playableContainerConverterAction == null)
-        return false;
-
-      var contentDirectory = ServiceRegistration.Get<IServerConnectionManager>().ContentDirectory;
-      if (contentDirectory == null)
-        return false;
-
-      MediaItemQuery query = await CreateQueryAsync();
-      if (query == null)
-        return false;
-      query.Limit = (uint)maxItems;
-
-      Guid? userProfile = CurrentUserProfile?.ProfileId;
-      bool showVirtual = VirtualMediaHelper.ShowVirtualMedia(_necessaryMias);
-
-      var items = await contentDirectory.SearchAsync(query, false, userProfile, showVirtual);
-      lock (_allItems.SyncRoot)
-      {
-        if (_allItems.Select(pmi => ((PlayableMediaItem)pmi).MediaItem.MediaItemId).SequenceEqual(items.Select(mi => mi.MediaItemId)))
-          return false;
-
-        IEnumerable<ListItem> listItems;
-        if (_playableConverterAction != null)
-        {
-          listItems = items.Select(mi =>
-          {
-            PlayableMediaItem listItem = _playableConverterAction(mi);
-            listItem.Command = new MethodDelegateCommand(() => PlayItemsModel.CheckQueryPlayAction(listItem.MediaItem));
-            return listItem;
-          });
-        }
-        else
-        {
-          listItems = items.Select(mi => _playableContainerConverterAction(mi));
-        }
-
-        _allItems.Clear();
-        CollectionUtils.AddAll(_allItems, listItems);
-      }
-
-      _allItems.FireChange();
-      return true;
-    }
-
-    /// <summary>
-    /// Gets a <see cref="BooleanCombinationFilter"/> of all filters provided by plugins that are applied to media view initialized
-    /// by the specified <paramref name="navigationInitializerType"/>.
-    /// </summary>
-    /// <param name="navigationInitializerType">The type of the derived <see cref="MediaPortal.UiComponents.Media.Models.NavigationModel.IMediaNavigationInitializer"/></param>
-    /// <returns></returns>
-    protected IFilter GetNavigationFilter(Type navigationInitializerType)
-    {
-      if (navigationInitializerType != null)
-        lock (_navigationFilterSync)
-        {
-          InitNavigationFilters();
-          if (_navigationFilters.TryGetValue(navigationInitializerType.Name, out IList<IFilter> filters) && filters.Count > 0)
-            return filters.Count == 1 ? filters[0] : BooleanCombinationFilter.CombineFilters(BooleanOperator.And, filters);
-        }
-      return null;
-    }
-
-    private void InitNavigationFilters()
-    {
-      if (_tracker != null)
-        return;
-      
-      _tracker = new FixedItemStateTracker("MediaListProvider - Media navigation filter registration");
-      _navigationFilters = new Dictionary<string, IList<IFilter>>();
-
-      IPluginManager pluginManager = ServiceRegistration.Get<IPluginManager>();
-      foreach (PluginItemMetadata itemMetadata in pluginManager.GetAllPluginItemMetadata(MediaNavigationFilterBuilder.MEDIA_FILTERS_PATH))
-      {
-        try
-        {
-          MediaNavigationFilter navigationFilter = pluginManager.RequestPluginItem<MediaNavigationFilter>(
-              MediaNavigationFilterBuilder.MEDIA_FILTERS_PATH, itemMetadata.Id, _tracker);
-          if (navigationFilter == null)
-            ServiceRegistration.Get<ILogger>().Warn("MediaListProvider: Could not instantiate Media navigation filter with id '{0}'", itemMetadata.Id);
-          else
-          {
-            string extensionClass = navigationFilter.ClassName;
-            if (extensionClass == null)
-              throw new PluginInvalidStateException("MediaListProvider: Could not find class type for Media navigation filter  {0}", navigationFilter.ClassName);
-            IList<IFilter> filters;
-            if (!_navigationFilters.TryGetValue(extensionClass, out filters))
-              _navigationFilters[extensionClass] = filters = new List<IFilter>();
-            filters.Add(navigationFilter.Filter);
-          }
-        }
-        catch (PluginInvalidStateException e)
-        {
-          ServiceRegistration.Get<ILogger>().Warn("MediaListProvider: Cannot add Media navigation filter with id '{0}'", e, itemMetadata.Id);
-        }
-      }
-    }
-  }
-}
+﻿#region Copyright (C) 2007-2017 Team MediaPortal
+
+/*
+    Copyright (C) 2007-2017 Team MediaPortal
+    http://www.team-mediaportal.com
+
+    This file is part of MediaPortal 2
+
+    MediaPortal 2 is free software: you can redistribute it and/or modify
+    it under the terms of the GNU General Public License as published by
+    the Free Software Foundation, either version 3 of the License, or
+    (at your option) any later version.
+
+    MediaPortal 2 is distributed in the hope that it will be useful,
+    but WITHOUT ANY WARRANTY; without even the implied warranty of
+    MERCHANTABILITY or FITNESS FOR A PARTICULAR PURPOSE. See the
+    GNU General Public License for more details.
+
+    You should have received a copy of the GNU General Public License
+    along with MediaPortal 2. If not, see <http://www.gnu.org/licenses/>.
+*/
+
+#endregion
+
+using MediaPortal.Common;
+using MediaPortal.Common.Commands;
+using MediaPortal.Common.Logging;
+using MediaPortal.Common.MediaManagement;
+using MediaPortal.Common.MediaManagement.MLQueries;
+using MediaPortal.Common.PluginManager;
+using MediaPortal.Common.PluginManager.Exceptions;
+using MediaPortal.Common.UserProfileDataManagement;
+using MediaPortal.UI.Presentation.DataObjects;
+using MediaPortal.UI.ServerCommunication;
+using MediaPortal.UI.Services.UserManagement;
+using MediaPortal.UiComponents.Media.Extensions;
+using MediaPortal.UiComponents.Media.Helpers;
+using MediaPortal.UiComponents.Media.Models;
+using MediaPortal.UiComponents.Media.Models.Navigation;
+using MediaPortal.Utilities;
+using System;
+using System.Collections.Generic;
+using System.Linq;
+using System.Threading.Tasks;
+
+namespace MediaPortal.UiComponents.Media.MediaLists
+{
+  public abstract class BaseMediaListProvider : IMediaListProvider
+  {
+    public delegate PlayableMediaItem PlayableMediaItemToListItemAction(MediaItem mediaItem);
+    public delegate PlayableContainerMediaItem PlayableContainerMediaItemToListItemAction(MediaItem mediaItem);
+
+    protected ItemsList _allItems;
+    protected IEnumerable<Guid> _necessaryMias;
+    protected PlayableMediaItemToListItemAction _playableConverterAction;
+    protected PlayableContainerMediaItemToListItemAction _playableContainerConverterAction;
+
+    protected object _navigationFilterSync = new object();
+    protected FixedItemStateTracker _tracker;
+    protected IDictionary<string, IList<IFilter>> _navigationFilters;
+    protected Type _navigationInitializerType;
+
+    public BaseMediaListProvider()
+    {
+      _allItems = new ItemsList();
+    }
+
+    public ItemsList AllItems
+    {
+      get { return _allItems; }
+    }
+
+    protected virtual bool ShouldUpdate(UpdateReason updateReason)
+    {
+      return updateReason.HasFlag(UpdateReason.Forced);
+    }
+
+    protected abstract Task<MediaItemQuery> CreateQueryAsync();
+
+    public UserProfile CurrentUserProfile
+    {
+      get
+      {
+        IUserManagement userProfileDataManagement = ServiceRegistration.Get<IUserManagement>();
+        if (userProfileDataManagement != null && userProfileDataManagement.IsValidUser)
+        {
+          return userProfileDataManagement.CurrentUser;
+        }
+        return null;
+      }
+    }
+
+    public async Task<IFilter> AppendUserFilterAsync(IFilter filter, IEnumerable<Guid> filterMias)
+    {
+      IFilter userFilter = await CertificationHelper.GetUserCertificateFilter(filterMias);
+      if (userFilter != null)
+      {
+        return filter != null ? BooleanCombinationFilter.CombineFilters(BooleanOperator.And, filter, userFilter) : userFilter;
+      }
+      return filter;
+    }
+
+    public virtual async Task<bool> UpdateItemsAsync(int maxItems, UpdateReason updateReason)
+    {
+      if (!ShouldUpdate(updateReason))
+        return false;
+
+      if (_playableConverterAction == null && _playableContainerConverterAction == null)
+        return false;
+
+      var contentDirectory = ServiceRegistration.Get<IServerConnectionManager>().ContentDirectory;
+      if (contentDirectory == null)
+        return false;
+
+      MediaItemQuery query = await CreateQueryAsync();
+      if (query == null)
+        return false;
+      query.Limit = (uint)maxItems;
+
+      Guid? userProfile = CurrentUserProfile?.ProfileId;
+      bool showVirtual = VirtualMediaHelper.ShowVirtualMedia(_necessaryMias);
+
+      var items = await contentDirectory.SearchAsync(query, false, userProfile, showVirtual);
+      lock (_allItems.SyncRoot)
+      {
+        if (_allItems.Select(pmi => ((PlayableMediaItem)pmi).MediaItem.MediaItemId).SequenceEqual(items.Select(mi => mi.MediaItemId)))
+          return false;
+
+        IEnumerable<ListItem> listItems;
+        if (_playableConverterAction != null)
+        {
+          listItems = items.Select(mi =>
+          {
+            PlayableMediaItem listItem = _playableConverterAction(mi);
+            listItem.Command = new MethodDelegateCommand(() => PlayItemsModel.CheckQueryPlayAction(listItem.MediaItem));
+            return listItem;
+          });
+        }
+        else
+        {
+          listItems = items.Select(mi => _playableContainerConverterAction(mi));
+        }
+
+        _allItems.Clear();
+        CollectionUtils.AddAll(_allItems, listItems);
+      }
+
+      _allItems.FireChange();
+      return true;
+    }
+
+    /// <summary>
+    /// Gets a <see cref="BooleanCombinationFilter"/> of all filters provided by plugins that are applied to media view initialized
+    /// by the specified <paramref name="navigationInitializerType"/>.
+    /// </summary>
+    /// <param name="navigationInitializerType">The type of the derived <see cref="MediaPortal.UiComponents.Media.Models.NavigationModel.IMediaNavigationInitializer"/></param>
+    /// <returns></returns>
+    protected IFilter GetNavigationFilter(Type navigationInitializerType)
+    {
+      if (navigationInitializerType != null)
+        lock (_navigationFilterSync)
+        {
+          InitNavigationFilters();
+          if (_navigationFilters.TryGetValue(navigationInitializerType.Name, out IList<IFilter> filters) && filters.Count > 0)
+            return filters.Count == 1 ? filters[0] : BooleanCombinationFilter.CombineFilters(BooleanOperator.And, filters);
+        }
+      return null;
+    }
+
+    private void InitNavigationFilters()
+    {
+      if (_tracker != null)
+        return;
+      
+      _tracker = new FixedItemStateTracker("MediaListProvider - Media navigation filter registration");
+      _navigationFilters = new Dictionary<string, IList<IFilter>>();
+
+      IPluginManager pluginManager = ServiceRegistration.Get<IPluginManager>();
+      foreach (PluginItemMetadata itemMetadata in pluginManager.GetAllPluginItemMetadata(MediaNavigationFilterBuilder.MEDIA_FILTERS_PATH))
+      {
+        try
+        {
+          MediaNavigationFilter navigationFilter = pluginManager.RequestPluginItem<MediaNavigationFilter>(
+              MediaNavigationFilterBuilder.MEDIA_FILTERS_PATH, itemMetadata.Id, _tracker);
+          if (navigationFilter == null)
+            ServiceRegistration.Get<ILogger>().Warn("MediaListProvider: Could not instantiate Media navigation filter with id '{0}'", itemMetadata.Id);
+          else
+          {
+            string extensionClass = navigationFilter.ClassName;
+            if (extensionClass == null)
+              throw new PluginInvalidStateException("MediaListProvider: Could not find class type for Media navigation filter  {0}", navigationFilter.ClassName);
+            IList<IFilter> filters;
+            if (!_navigationFilters.TryGetValue(extensionClass, out filters))
+              _navigationFilters[extensionClass] = filters = new List<IFilter>();
+            filters.Add(navigationFilter.Filter);
+          }
+        }
+        catch (PluginInvalidStateException e)
+        {
+          ServiceRegistration.Get<ILogger>().Warn("MediaListProvider: Cannot add Media navigation filter with id '{0}'", e, itemMetadata.Id);
+        }
+      }
+    }
+  }
+}