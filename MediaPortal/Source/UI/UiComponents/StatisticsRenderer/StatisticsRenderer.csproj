--- conflicted
+++ resolved
@@ -43,8 +43,7 @@
     <Prefer32Bit>false</Prefer32Bit>
   </PropertyGroup>
   <ItemGroup>
-<<<<<<< HEAD
-    <Reference Include="SharpDX">
+    <Reference Include="SharpDX, Version=2.6.3.0, Culture=neutral, PublicKeyToken=b4dcf0f35e5521f1, processorArchitecture=MSIL">
       <HintPath>..\..\..\..\Packages\MediaPortal.SharpDX.2.6.3\lib\SharpDX.dll</HintPath>
     </Reference>
     <Reference Include="SharpDX.Direct2D1">
@@ -52,15 +51,6 @@
     </Reference>
     <Reference Include="SharpDX.DXGI">
       <HintPath>..\..\..\..\Packages\MediaPortal.SharpDX.DXGI.2.6.3\lib\SharpDX.DXGI.dll</HintPath>
-=======
-    <Reference Include="SharpDX, Version=2.6.3.0, Culture=neutral, PublicKeyToken=b4dcf0f35e5521f1, processorArchitecture=MSIL">
-      <SpecificVersion>False</SpecificVersion>
-      <HintPath>$(SharpDXPackageBinDir)\SharpDX.dll</HintPath>
-    </Reference>
-    <Reference Include="SharpDX.Direct3D9, Version=2.6.3.0, Culture=neutral, PublicKeyToken=b4dcf0f35e5521f1, processorArchitecture=MSIL">
-      <SpecificVersion>False</SpecificVersion>
-      <HintPath>$(SharpDXPackageBinDir)\SharpDX.Direct3D9.dll</HintPath>
->>>>>>> 0e38ec17
     </Reference>
     <Reference Include="System" />
     <Reference Include="System.Core" />
@@ -102,14 +92,10 @@
   </ItemGroup>
   <Import Project="$(MSBuildToolsPath)\Microsoft.CSharp.targets" />
   <Import Project="build.targets" />
-<<<<<<< HEAD
-=======
-  <Import Project="..\..\..\..\Packages\SharpDX.2.6.3\build\SharpDX.targets" Condition="Exists('..\..\..\..\Packages\SharpDX.2.6.3\build\SharpDX.targets')" />
   <Target Name="EnsureNuGetPackageBuildImports" BeforeTargets="PrepareForBuild">
     <PropertyGroup>
       <ErrorText>Dieses Projekt verweist auf mindestens ein NuGet-Paket, das auf diesem Computer fehlt. Verwenden Sie die Wiederherstellung von NuGet-Paketen, um die fehlenden Dateien herunterzuladen. Weitere Informationen finden Sie unter "http://go.microsoft.com/fwlink/?LinkID=322105". Die fehlende Datei ist "{0}".</ErrorText>
     </PropertyGroup>
     <Error Condition="!Exists('..\..\..\..\Packages\SharpDX.2.6.3\build\SharpDX.targets')" Text="$([System.String]::Format('$(ErrorText)', '..\..\..\..\Packages\SharpDX.2.6.3\build\SharpDX.targets'))" />
   </Target>
->>>>>>> 0e38ec17
 </Project>