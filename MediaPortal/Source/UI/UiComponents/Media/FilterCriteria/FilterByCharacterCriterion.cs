#region Copyright (C) 2007-2017 Team MediaPortal

/*
    Copyright (C) 2007-2017 Team MediaPortal
    http://www.team-mediaportal.com

    This file is part of MediaPortal 2

    MediaPortal 2 is free software: you can redistribute it and/or modify
    it under the terms of the GNU General Public License as published by
    the Free Software Foundation, either version 3 of the License, or
    (at your option) any later version.

    MediaPortal 2 is distributed in the hope that it will be useful,
    but WITHOUT ANY WARRANTY; without even the implied warranty of
    MERCHANTABILITY or FITNESS FOR A PARTICULAR PURPOSE. See the
    GNU General Public License for more details.

    You should have received a copy of the GNU General Public License
    along with MediaPortal 2. If not, see <http://www.gnu.org/licenses/>.
*/

#endregion

using MediaPortal.Common.MediaManagement.DefaultItemAspects;
using MediaPortal.Common.MediaManagement.MLQueries;
using MediaPortal.UiComponents.Media.General;

namespace MediaPortal.UiComponents.Media.FilterCriteria
{
  public class FilterByCharacterCriterion : RelationshipMLFilterCriterion
  {
<<<<<<< HEAD
    public FilterByCharacterCriterion(Guid linkedRole) :
      base(CharacterAspect.ROLE_CHARACTER, linkedRole, Consts.NECESSARY_CHARACTER_MIAS, Consts.OPTIONAL_CHARACTER_MIAS,
        new AttributeSortInformation(CharacterAspect.ATTR_CHARACTER_NAME, SortDirection.Ascending))
=======
    public FilterByCharacterCriterion() :
      base(Consts.NECESSARY_CHARACTER_MIAS, Consts.OPTIONAL_CHARACTER_MIAS,
        new SortInformation(CharacterAspect.ATTR_CHARACTER_NAME, SortDirection.Ascending))
>>>>>>> c8559f20
    {
    }
  }
}<|MERGE_RESOLUTION|>--- conflicted
+++ resolved
@@ -30,15 +30,9 @@
 {
   public class FilterByCharacterCriterion : RelationshipMLFilterCriterion
   {
-<<<<<<< HEAD
-    public FilterByCharacterCriterion(Guid linkedRole) :
-      base(CharacterAspect.ROLE_CHARACTER, linkedRole, Consts.NECESSARY_CHARACTER_MIAS, Consts.OPTIONAL_CHARACTER_MIAS,
-        new AttributeSortInformation(CharacterAspect.ATTR_CHARACTER_NAME, SortDirection.Ascending))
-=======
     public FilterByCharacterCriterion() :
       base(Consts.NECESSARY_CHARACTER_MIAS, Consts.OPTIONAL_CHARACTER_MIAS,
-        new SortInformation(CharacterAspect.ATTR_CHARACTER_NAME, SortDirection.Ascending))
->>>>>>> c8559f20
+        new AttributeSortInformation(CharacterAspect.ATTR_CHARACTER_NAME, SortDirection.Ascending))
     {
     }
   }
