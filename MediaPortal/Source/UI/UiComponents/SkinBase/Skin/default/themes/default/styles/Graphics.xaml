--- conflicted
+++ resolved
@@ -1,171 +1,132 @@
-<?xml version="1.0" encoding="utf-8"?>
-<ResourceDictionary
-    xmlns="www.team-mediaportal.com/2008/mpf/directx"
-    xmlns:x="http://schemas.microsoft.com/winfx/2006/xaml"
-    xmlns:mp_special_controls="clr-namespace:MediaPortal.UI.SkinEngine.SpecialElements.Controls"
-<<<<<<< HEAD
-    DependsOnStyleResources="Colors,Brushes"
-=======
-    DependsOnStyleResources="Colors,Consts"
->>>>>>> 0d312bc3
-    >
-
-  <!-- *************************** Play control graphics ****************************** -->
-  <ControlTemplate x:Key="AudioActiveControlTemplate">
-    <Path x:Name="Audio" Fill="{ThemeResource PlayControlsFillBrush}" Stretch="Fill" Stroke="{ThemeResource PlayControlsStrokeColor}"
-        Width="18" Height="18" Margin="8,5,12,5"
-        Data="F1 M0.0,5.0 L3.0,5 3.0,13 0.0,13 z M3.0,6.0 L10.0,2 10.0,16 3.0,12.0 3.0,6.0 z M10.0,0.5 L12.0,0.5 12.0,17.5 10.0,17.5 z"/>
-  </ControlTemplate>
-
-  <ControlTemplate x:Key="AudioInactiveControlTemplate">
-    <Path x:Name="Audio" Fill="{ThemeResource InactivePlayControlsFillBrush}" Stretch="Fill" Stroke="{ThemeResource PlayControlsStrokeColor}"
-        Width="18" Height="18" Margin="8,5,12,5"
-        Data="F1 M0.0,5.0 L3.0,5 3.0,13 0.0,13 z M3.0,6.0 L10.0,2 10.0,16 3.0,12.0 3.0,6.0 z M10.0,0.5 L12.0,0.5 12.0,17.5 10.0,17.5 z"/>
-  </ControlTemplate>
-
-  <ControlTemplate x:Key="MuteOnOffControlTemplate">
-    <Path x:Name="MuteOff" Fill="{ThemeResource PlayControlsMuteOffCrossColor}" Stretch="Fill"
-        Width="30" Height="30" Margin="4,0,4,0"
-		    Data="F1 M0,10 C0,20 20,20 20,10 C20,0 0,0 0,10 L2,10 C2,2 18,2 18,10 C18,18 2,18 2,10 L0,10 z M4,15 L15,4 17,6 6,17 4,15 z"/>
-  </ControlTemplate>
-
-  <ControlTemplate x:Key="PlayControlTemplate">
-<<<<<<< HEAD
-    <Path x:Name="Play" Fill="{ThemeResource PlayControlsFillBrush}" Stretch="Fill" Stroke="{ThemeResource PlayControlsStrokeColor}"
-        Width="18" Height="18" Margin="10,5,10,5"
-=======
-    <Path x:Name="Play" Fill="{ThemeResource PlayControlsFillColor}" Stretch="Fill" Stroke="{ThemeResource PlayControlsStrokeColor}"
-        Width="{ThemeResource OSDControlWidth}" Height="{ThemeResource OSDControlWidth}" Margin="{ThemeResource OSDControlMargin}"
->>>>>>> 0d312bc3
-        Data="F1 M0.5,0.0 L11.5,11.5 0.5,22.0 z"/>
-  </ControlTemplate>
-
-  <ControlTemplate x:Key="PauseControlTemplate">
-<<<<<<< HEAD
-    <Path x:Name="Pause" Fill="{ThemeResource PlayControlsFillBrush}" Stretch="Fill" Stroke="{ThemeResource PlayControlsStrokeColor}"
-        Width="18" Height="18" Margin="10,5,10,5"
-=======
-    <Path x:Name="Pause" Fill="{ThemeResource PlayControlsFillColor}" Stretch="Fill" Stroke="{ThemeResource PlayControlsStrokeColor}"
-        Width="{ThemeResource OSDControlWidth}" Height="{ThemeResource OSDControlWidth}" Margin="{ThemeResource OSDControlMargin}"
->>>>>>> 0d312bc3
-        Data="F1 M0.0,0.5 L6,0.5 6,21.5 0.0,21.5 0.0,0.5 z M11.0,0.5 L17.0,0.5 17.0,21.5 11.0,21.5 11.0,0.5 z"/>
-  </ControlTemplate>
-
-  <ControlTemplate x:Key="StopControlTemplate">
-<<<<<<< HEAD
-    <Rectangle x:Name="Stop" Fill="{ThemeResource PlayControlsFillBrush}" Stretch="Fill" Stroke="{ThemeResource PlayControlsStrokeColor}"
-        Width="18" Height="18" Margin="10,5,10,5"/>
-  </ControlTemplate>
-
-  <ControlTemplate x:Key="ForwardControlTemplate">
-    <Path x:Name="Forward" Fill="{ThemeResource PlayControlsFillBrush}" Stretch="Fill" Stroke="{ThemeResource PlayControlsStrokeColor}"
-        Width="18" Height="18" Margin="10,5,10,5"
-=======
-    <Rectangle x:Name="Stop" Fill="{ThemeResource PlayControlsFillColor}" Stretch="Fill" Stroke="{ThemeResource PlayControlsStrokeColor}"
-        Width="{ThemeResource OSDControlWidth}" Height="{ThemeResource OSDControlWidth}" Margin="{ThemeResource OSDControlMargin}"/>
-  </ControlTemplate>
-
-  <ControlTemplate x:Key="ForwardControlTemplate">
-    <Path x:Name="Forward" Fill="{ThemeResource PlayControlsFillColor}" Stretch="Fill" Stroke="{ThemeResource PlayControlsStrokeColor}"
-        Width="{ThemeResource OSDControlWidth}" Height="{ThemeResource OSDControlWidth}" Margin="{ThemeResource OSDControlMargin}"
->>>>>>> 0d312bc3
-        Data="F1 M0.0,0.5 L7.5,9 0.0,17.5 0.0,0.5 z M7.5,0.5 L15,9 7.5,17.5 7.5,0.5 z"/>
-  </ControlTemplate>
-
-  <ControlTemplate x:Key="RewindControlTemplate">
-<<<<<<< HEAD
-    <Path x:Name="Rewind" Fill="{ThemeResource PlayControlsFillBrush}" Stretch="Fill" Stroke="{ThemeResource PlayControlsStrokeColor}"
-        Width="18" Height="18" Margin="10,5,10,5"
-=======
-    <Path x:Name="Rewind" Fill="{ThemeResource PlayControlsFillColor}" Stretch="Fill" Stroke="{ThemeResource PlayControlsStrokeColor}"
-        Width="{ThemeResource OSDControlWidth}" Height="{ThemeResource OSDControlWidth}" Margin="{ThemeResource OSDControlMargin}"
->>>>>>> 0d312bc3
-        Data="F1 M0.0,0.5 L7.5,9 0.0,17.5 0.0,0.5 z M7.5,0.5 L15,9 7.5,17.5 7.5,0.5 z"
-        RenderTransformOrigin="0.5,0.5">
-      <Path.RenderTransform>
-        <RotateTransform Angle="180"/>
-      </Path.RenderTransform>
-    </Path>
-  </ControlTemplate>
-
-  <ControlTemplate x:Key="SkipForwardControlTemplate">
-<<<<<<< HEAD
-    <Path x:Name="SkipForward" Fill="{ThemeResource PlayControlsFillBrush}" Stretch="Fill" Stroke="{ThemeResource PlayControlsStrokeColor}"
-        Width="18" Height="18" Margin="10,5,10,5"
-=======
-    <Path x:Name="SkipForward" Fill="{ThemeResource PlayControlsFillColor}" Stretch="Fill" Stroke="{ThemeResource PlayControlsStrokeColor}"
-        Width="{ThemeResource OSDControlWidth}" Height="{ThemeResource OSDControlWidth}" Margin="{ThemeResource OSDControlMargin}"
->>>>>>> 0d312bc3
-        Data="F1 M0.0,0.5 L7.5,9 0.0,17.5 0.0,0.5 z M7.5,0.5 L13.5,0.5 13.5,17.5 7.5,17.5 7.5,0.5 z"/>
-  </ControlTemplate>
-
-  <ControlTemplate x:Key="SkipBackControlTemplate">
-<<<<<<< HEAD
-    <Path x:Name="SkipBack" Fill="{ThemeResource PlayControlsFillBrush}" Stretch="Fill" Stroke="{ThemeResource PlayControlsStrokeColor}"
-        Width="18" Height="18" Margin="10,5,10,5"
-=======
-    <Path x:Name="SkipBack" Fill="{ThemeResource PlayControlsFillColor}" Stretch="Fill" Stroke="{ThemeResource PlayControlsStrokeColor}"
-        Width="{ThemeResource OSDControlWidth}" Height="{ThemeResource OSDControlWidth}" Margin="{ThemeResource OSDControlMargin}"
->>>>>>> 0d312bc3
-        Data="F1 M0.0,0.5 L7.5,9 0.0,17.5 0.0,0.5 z M7.5,0.5 L13.5,0.5 13.5,17.5 7.5,17.5 7.5,0.5 z"
-        RenderTransformOrigin="0.5,0.5">
-      <Path.RenderTransform>
-        <RotateTransform Angle="180"/>
-      </Path.RenderTransform>
-    </Path>
-  </ControlTemplate>
-
-  <ControlTemplate x:Key="WindowCloseControlTemplate">
-    <Grid>
-      <Grid.ColumnDefinitions>
-        <ColumnDefinition Width="25"/>
-      </Grid.ColumnDefinitions>
-      <Grid.RowDefinitions>
-        <RowDefinition Height="25"/>
-      </Grid.RowDefinitions>
-      <Label Content="X" FontSize="15" Margin="3" Color="{ThemeResource WindowButtonColor}"
-          HorizontalAlignment="Center" VerticalAlignment="Center"/>
-    </Grid>
-  </ControlTemplate>
-
-  <ControlTemplate x:Key="WindowMinimizeControlTemplate">
-    <Grid>
-      <Grid.ColumnDefinitions>
-        <ColumnDefinition Width="25"/>
-      </Grid.ColumnDefinitions>
-      <Grid.RowDefinitions>
-        <RowDefinition Height="25"/>
-      </Grid.RowDefinitions>
-      <Label Content="M" FontSize="15" Margin="3" Color="{ThemeResource WindowButtonColor}"
-          HorizontalAlignment="Center" VerticalAlignment="Center"/>
-    </Grid>
-  </ControlTemplate>
-
-  <ControlTemplate x:Key="HibernateControlTemplate">
-    <Grid>
-      <Grid.ColumnDefinitions>
-        <ColumnDefinition Width="25"/>
-      </Grid.ColumnDefinitions>
-      <Grid.RowDefinitions>
-        <RowDefinition Height="25"/>
-      </Grid.RowDefinitions>
-      <Label Content="H" FontSize="15" Margin="3" Color="{ThemeResource WindowButtonColor}"
-          HorizontalAlignment="Center" VerticalAlignment="Center"/>
-    </Grid>
-  </ControlTemplate>
-
-  <ControlTemplate x:Key="NavigateBackControlTemplate">
-    <Grid>
-      <Grid.ColumnDefinitions>
-        <ColumnDefinition Width="25"/>
-      </Grid.ColumnDefinitions>
-      <Grid.RowDefinitions>
-        <RowDefinition Height="25"/>
-      </Grid.RowDefinitions>
-      <Path x:Name="Play" Fill="{ThemeResource WindowButtonColor}" Stretch="Fill" Stroke="{ThemeResource WindowButtonColor}"
-          HorizontalAlignment="Stretch" VerticalAlignment="Stretch" Margin="5,5,5,5"
-          Data="F1 M22.0,0.0 L11,11.5 22.0,22.0 z"/>
-    </Grid>
-  </ControlTemplate>
-
-</ResourceDictionary>
+<?xml version="1.0" encoding="utf-8"?>
+<ResourceDictionary
+    xmlns="www.team-mediaportal.com/2008/mpf/directx"
+    xmlns:x="http://schemas.microsoft.com/winfx/2006/xaml"
+    xmlns:mp_special_controls="clr-namespace:MediaPortal.UI.SkinEngine.SpecialElements.Controls"
+    DependsOnStyleResources="Colors,Consts,Brushes"
+    >
+
+  <!-- *************************** Play control graphics ****************************** -->
+  <ControlTemplate x:Key="AudioActiveControlTemplate">
+    <Path x:Name="Audio" Fill="{ThemeResource PlayControlsFillBrush}" Stretch="Fill" Stroke="{ThemeResource PlayControlsStrokeColor}"
+        Width="18" Height="18" Margin="8,5,12,5"
+        Data="F1 M0.0,5.0 L3.0,5 3.0,13 0.0,13 z M3.0,6.0 L10.0,2 10.0,16 3.0,12.0 3.0,6.0 z M10.0,0.5 L12.0,0.5 12.0,17.5 10.0,17.5 z"/>
+  </ControlTemplate>
+
+  <ControlTemplate x:Key="AudioInactiveControlTemplate">
+    <Path x:Name="Audio" Fill="{ThemeResource InactivePlayControlsFillBrush}" Stretch="Fill" Stroke="{ThemeResource PlayControlsStrokeColor}"
+        Width="18" Height="18" Margin="8,5,12,5"
+        Data="F1 M0.0,5.0 L3.0,5 3.0,13 0.0,13 z M3.0,6.0 L10.0,2 10.0,16 3.0,12.0 3.0,6.0 z M10.0,0.5 L12.0,0.5 12.0,17.5 10.0,17.5 z"/>
+  </ControlTemplate>
+
+  <ControlTemplate x:Key="MuteOnOffControlTemplate">
+    <Path x:Name="MuteOff" Fill="{ThemeResource PlayControlsMuteOffCrossColor}" Stretch="Fill"
+        Width="30" Height="30" Margin="4,0,4,0"
+		    Data="F1 M0,10 C0,20 20,20 20,10 C20,0 0,0 0,10 L2,10 C2,2 18,2 18,10 C18,18 2,18 2,10 L0,10 z M4,15 L15,4 17,6 6,17 4,15 z"/>
+  </ControlTemplate>
+
+  <ControlTemplate x:Key="PlayControlTemplate">
+    <Path x:Name="Play" Fill="{ThemeResource PlayControlsFillBrush}" Stretch="Fill" Stroke="{ThemeResource PlayControlsStrokeColor}"
+        Width="{ThemeResource OSDControlWidth}" Height="{ThemeResource OSDControlWidth}" Margin="{ThemeResource OSDControlMargin}"
+        Data="F1 M0.5,0.0 L11.5,11.5 0.5,22.0 z"/>
+  </ControlTemplate>
+
+  <ControlTemplate x:Key="PauseControlTemplate">
+    <Path x:Name="Pause" Fill="{ThemeResource PlayControlsFillBrush}" Stretch="Fill" Stroke="{ThemeResource PlayControlsStrokeColor}"
+        Width="{ThemeResource OSDControlWidth}" Height="{ThemeResource OSDControlWidth}" Margin="{ThemeResource OSDControlMargin}"
+        Data="F1 M0.0,0.5 L6,0.5 6,21.5 0.0,21.5 0.0,0.5 z M11.0,0.5 L17.0,0.5 17.0,21.5 11.0,21.5 11.0,0.5 z"/>
+  </ControlTemplate>
+
+  <ControlTemplate x:Key="StopControlTemplate">
+    <Rectangle x:Name="Stop" Fill="{ThemeResource PlayControlsFillBrush}" Stretch="Fill" Stroke="{ThemeResource PlayControlsStrokeColor}"
+        Width="{ThemeResource OSDControlWidth}" Height="{ThemeResource OSDControlWidth}" Margin="{ThemeResource OSDControlMargin}"/>
+  </ControlTemplate>
+
+  <ControlTemplate x:Key="ForwardControlTemplate">
+    <Path x:Name="Forward" Fill="{ThemeResource PlayControlsFillBrush}" Stretch="Fill" Stroke="{ThemeResource PlayControlsStrokeColor}"
+        Width="{ThemeResource OSDControlWidth}" Height="{ThemeResource OSDControlWidth}" Margin="{ThemeResource OSDControlMargin}"
+        Data="F1 M0.0,0.5 L7.5,9 0.0,17.5 0.0,0.5 z M7.5,0.5 L15,9 7.5,17.5 7.5,0.5 z"/>
+  </ControlTemplate>
+
+  <ControlTemplate x:Key="RewindControlTemplate">
+    <Path x:Name="Rewind" Fill="{ThemeResource PlayControlsFillBrush}" Stretch="Fill" Stroke="{ThemeResource PlayControlsStrokeColor}"
+        Width="{ThemeResource OSDControlWidth}" Height="{ThemeResource OSDControlWidth}" Margin="{ThemeResource OSDControlMargin}"
+        Data="F1 M0.0,0.5 L7.5,9 0.0,17.5 0.0,0.5 z M7.5,0.5 L15,9 7.5,17.5 7.5,0.5 z"
+        RenderTransformOrigin="0.5,0.5">
+      <Path.RenderTransform>
+        <RotateTransform Angle="180"/>
+      </Path.RenderTransform>
+    </Path>
+  </ControlTemplate>
+
+  <ControlTemplate x:Key="SkipForwardControlTemplate">
+    <Path x:Name="SkipForward" Fill="{ThemeResource PlayControlsFillBrush}" Stretch="Fill" Stroke="{ThemeResource PlayControlsStrokeColor}"
+        Width="{ThemeResource OSDControlWidth}" Height="{ThemeResource OSDControlWidth}" Margin="{ThemeResource OSDControlMargin}"
+        Data="F1 M0.0,0.5 L7.5,9 0.0,17.5 0.0,0.5 z M7.5,0.5 L13.5,0.5 13.5,17.5 7.5,17.5 7.5,0.5 z"/>
+  </ControlTemplate>
+
+  <ControlTemplate x:Key="SkipBackControlTemplate">
+    <Path x:Name="SkipBack" Fill="{ThemeResource PlayControlsFillBrush}" Stretch="Fill" Stroke="{ThemeResource PlayControlsStrokeColor}"
+        Width="{ThemeResource OSDControlWidth}" Height="{ThemeResource OSDControlWidth}" Margin="{ThemeResource OSDControlMargin}"
+        Data="F1 M0.0,0.5 L7.5,9 0.0,17.5 0.0,0.5 z M7.5,0.5 L13.5,0.5 13.5,17.5 7.5,17.5 7.5,0.5 z"
+        RenderTransformOrigin="0.5,0.5">
+      <Path.RenderTransform>
+        <RotateTransform Angle="180"/>
+      </Path.RenderTransform>
+    </Path>
+  </ControlTemplate>
+
+  <ControlTemplate x:Key="WindowCloseControlTemplate">
+    <Grid>
+      <Grid.ColumnDefinitions>
+        <ColumnDefinition Width="25"/>
+      </Grid.ColumnDefinitions>
+      <Grid.RowDefinitions>
+        <RowDefinition Height="25"/>
+      </Grid.RowDefinitions>
+      <Label Content="X" FontSize="15" Margin="3" Color="{ThemeResource WindowButtonColor}"
+          HorizontalAlignment="Center" VerticalAlignment="Center"/>
+    </Grid>
+  </ControlTemplate>
+
+  <ControlTemplate x:Key="WindowMinimizeControlTemplate">
+    <Grid>
+      <Grid.ColumnDefinitions>
+        <ColumnDefinition Width="25"/>
+      </Grid.ColumnDefinitions>
+      <Grid.RowDefinitions>
+        <RowDefinition Height="25"/>
+      </Grid.RowDefinitions>
+      <Label Content="M" FontSize="15" Margin="3" Color="{ThemeResource WindowButtonColor}"
+          HorizontalAlignment="Center" VerticalAlignment="Center"/>
+    </Grid>
+  </ControlTemplate>
+
+  <ControlTemplate x:Key="HibernateControlTemplate">
+    <Grid>
+      <Grid.ColumnDefinitions>
+        <ColumnDefinition Width="25"/>
+      </Grid.ColumnDefinitions>
+      <Grid.RowDefinitions>
+        <RowDefinition Height="25"/>
+      </Grid.RowDefinitions>
+      <Label Content="H" FontSize="15" Margin="3" Color="{ThemeResource WindowButtonColor}"
+          HorizontalAlignment="Center" VerticalAlignment="Center"/>
+    </Grid>
+  </ControlTemplate>
+
+  <ControlTemplate x:Key="NavigateBackControlTemplate">
+    <Grid>
+      <Grid.ColumnDefinitions>
+        <ColumnDefinition Width="25"/>
+      </Grid.ColumnDefinitions>
+      <Grid.RowDefinitions>
+        <RowDefinition Height="25"/>
+      </Grid.RowDefinitions>
+      <Path x:Name="Play" Fill="{ThemeResource WindowButtonColor}" Stretch="Fill" Stroke="{ThemeResource WindowButtonColor}"
+          HorizontalAlignment="Stretch" VerticalAlignment="Stretch" Margin="5,5,5,5"
+          Data="F1 M22.0,0.0 L11,11.5 22.0,22.0 z"/>
+    </Grid>
+  </ControlTemplate>
+
+</ResourceDictionary>