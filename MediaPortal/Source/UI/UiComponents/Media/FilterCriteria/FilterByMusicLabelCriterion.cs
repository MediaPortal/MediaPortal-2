--- conflicted
+++ resolved
@@ -31,13 +31,8 @@
   public class FilterByMusicLabelCriterion : RelationshipMLFilterCriterion
   {
     public FilterByMusicLabelCriterion() :
-<<<<<<< HEAD
-      base(CompanyAspect.ROLE_MUSIC_LABEL, AudioAlbumAspect.ROLE_ALBUM, Consts.NECESSARY_COMPANY_MIAS, Consts.OPTIONAL_COMPANY_MIAS,
+      base(Consts.NECESSARY_COMPANY_MIAS, Consts.OPTIONAL_COMPANY_MIAS,
         new AttributeSortInformation(CompanyAspect.ATTR_COMPANY_NAME, SortDirection.Ascending))
-=======
-      base(Consts.NECESSARY_COMPANY_MIAS, Consts.OPTIONAL_COMPANY_MIAS,
-        new SortInformation(CompanyAspect.ATTR_COMPANY_NAME, SortDirection.Ascending))
->>>>>>> c8559f20
     {
     }
   }
