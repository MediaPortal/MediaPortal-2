--- conflicted
+++ resolved
@@ -1,183 +1,175 @@
-<Plugin
-    DescriptorVersion="1.0"
-    Name="SkinEngine"
-    PluginId="{D87D92F0-5E71-470a-A2A4-430F90A28BF3}"
-    Author="Frodo, Albert, Baboonanza"
-    Copyright="GPL"
-    AutoActivate="true"
-    Description="DirectX Window Manager">
-
-  <Version
-    PluginVersion="1.0.1"
-    ReleaseDate="2016-12-20 01:00:00 GMT+01:00"
-    MinCompatibleAPI="1"
-    CurrentAPI="4"/>
-
-  <DependsOn>
-    <CoreDependency Name="MediaPortal.Common" CompatibleAPI="2" />
-    <CoreDependency Name="MediaPortal.UI" CompatibleAPI="2" />
-    <CoreDependency Name="MediaPortal.Utilities" CompatibleAPI="1" />
-    <PluginReference PluginId="{1AFF4467-64B0-4ca1-AF28-9AEDF3525BCE}" CompatibleAPI="1"/> <!-- ConfigurationManager -->
-    <PluginReference PluginId="{B765A4B6-F455-4941-BDAE-2CE45208BFEB}" CompatibleAPI="1"/> <!-- Configuration plugin -->
-    <PluginReference PluginId="{94B90D7C-EF2E-466C-9FDE-E9F57472761A}" CompatibleAPI="1"/> <!-- FreeImageLib -->
-  </DependsOn>
-
-  <Runtime>
-    <Assembly FileName="SkinEngine.dll"/>
-    <PluginStateTracker ClassName="MediaPortal.UI.SkinEngine.SkinEnginePlugin"/>
-  </Runtime>
-
-  <Register Location="/Services">
-    <Service Id="DialogManagerService" RegistrationClassName="MediaPortal.UI.Presentation.Screens.IDialogManager"
-        RegistrationClassAssembly="MediaPortal.UI" ServiceClassName="MediaPortal.UI.SkinEngine.ScreenManagement.DialogManager"/>
-  </Register>
-
-  <Register Location="/Resources/Language">
-    <Resource Id="SkinEngineLanguage" Directory="Language" Type="Language"/>
-  </Register>
-
-  <Register Location="/Resources/Skin">
-    <Resource Id="SkinEngineSkin" Directory="Skin" Type="Skin"/>
-  </Register>
-
-  <!-- Root Sections -->
-  <Register Location="/Configuration/Settings">
-    <ConfigSection
-        Id="Players"
-        Sort="E100"
-        Redundant="true"
-        Text="[Settings.Players]"/>
-    <ConfigSection
-        Id="General"
-        Redundant="true"
-        Text="[Settings.General]"
-        IconSmallPath="Resources\ConfigurationImages\general-22.png"
-        IconLargePath="Resources\ConfigurationImages\general-48.png"/>
-  </Register>
-
-  <!-- Contents of '/General' section -->
-  <Register Location="/Configuration/Settings/General">
-    <ConfigGroup
-        Id="System"
-        Redundant="true"
-        Text="[Settings.General.System]"/>
-  </Register>
-
-  <!-- Contents of '/General/System' group -->
-  <Register Location="/Configuration/Settings/General/System">
-    <ConfigSetting
-        Id="ApplicationSuspendLevel"
-        Text="[Settings.General.System.ApplicationSuspendLevel]"
-        HelpText="[Settings.General.System.ApplicationSuspendLevel.Help]"
-        ClassName="MediaPortal.UI.SkinEngine.Settings.Configuration.General.ApplicationSuspendLevel"/>
-  </Register>
-
-  <!-- Contents of '/Appearance' section -->
-  <Register Location="/Configuration/Settings/Appearance">
-    <ConfigSection
-        Id="General"
-        Redundant="true"
-        Text="[Settings.General]"/>
-    <ConfigSection
-        Id="Skin"
-        Redundant="true"
-        Text="[Settings.Appearance.Skin]"/>
-  </Register>
-
-  <!-- Contents of '/Appearance/System' group -->
-  <Register Location="/Configuration/Settings/Appearance/General">
-    <ConfigSetting
-        Id="Fullscreen"
-        Text="[Settings.Appearance.System.Fullscreen]"
-        HelpText="[Settings.Appearance.System.Fullscreen.Help]"
-        ClassName="MediaPortal.UI.SkinEngine.Settings.Configuration.Appearance.Fullscreen"/>
-    <ConfigSetting
-        Id="StartupScreen"
-        Text="[Settings.Appearance.System.StartupScreen]"
-        HelpText="[Settings.Appearance.System.StartupScreen.Help]"
-        ClassName="MediaPortal.UI.SkinEngine.Settings.Configuration.Appearance.StartupScreen"/>
-    <ConfigSetting
-        Id="CellPhoneInputStyle"
-        Text="[Settings.Appearance.System.CellPhoneInputStyle]"
-        HelpText="[Settings.Appearance.System.CellPhoneInputStyle.Help]"
-        ClassName="MediaPortal.UI.SkinEngine.Settings.Configuration.Appearance.CellPhoneInputStyle"/>
-<<<<<<< HEAD
-    <ConfigSetting
-        Id="Antialiasing"
-        Text="[Settings.Appearance.System.Antialiasing]"
-        HelpText="[Settings.Appearance.System.Antialiasing.Help]"
-        ClassName="MediaPortal.UI.SkinEngine.Settings.Configuration.Appearance.Antialiasing"/>
-    <ConfigSetting
-        Id="InterpolationModeImage"
-        Text="[Settings.Appearance.System.InterpolationModeImage]"
-        HelpText="[Settings.Appearance.System.InterpolationModeImage.Help]"
-        ClassName="MediaPortal.UI.SkinEngine.Settings.Configuration.Appearance.InterpolationModeImage"/>
-    <ConfigSetting
-        Id="InterpolationModeVideo"
-        Text="[Settings.Appearance.System.InterpolationModeVideo]"
-        HelpText="[Settings.Appearance.System.InterpolationModeVideo.Help]"
-        ClassName="MediaPortal.UI.SkinEngine.Settings.Configuration.Appearance.InterpolationModeVideo"/>
-=======
->>>>>>> 0e38ec17
-
-    <ConfigSetting
-        Id="ScreenSaverEnabled"
-        Text="[Settings.Appearance.System.ScreenSaverEnabled]"
-        HelpText="[Settings.Appearance.System.ScreenSaverEnabled.Help]"
-        ClassName="MediaPortal.UI.SkinEngine.Settings.Configuration.Appearance.ScreenSaverEnabled"/>
-
-    <ConfigSetting
-        Id="ScreenSaverTimeout"
-        Text="[Settings.Appearance.System.ScreenSaverTimeout]"
-        HelpText="[Settings.Appearance.System.ScreenSaverTimeout.Help]"
-        ClassName="MediaPortal.UI.SkinEngine.Settings.Configuration.Appearance.ScreenSaverTimeout"/>
-
-    <ConfigSetting
-        Id="SkinSounds"
-        Text="[Settings.Appearance.Skin.SkinAndTheme.SkinSounds]"
-        HelpText="[Settings.Appearance.Skin.SkinAndTheme.SkinSounds.Help]"
-        ClassName="MediaPortal.UI.SkinEngine.Settings.Configuration.Appearance.SkinSounds"/>
-  </Register>
-
-  <!-- Contents of '/Appearance/Skin' section -->
-  <Register Location="/Configuration/Settings/Appearance/Skin">
-    <ConfigGroup
-        Id="SkinAndTheme"
-        Redundant="true"
-        Text="[Settings.Appearance.Skin.SkinAndTheme]"/>
-  </Register>
-
-  <!-- Contents of '/Appearance/Skin/SkinAndTheme' group -->
-  <Register Location="/Configuration/Settings/Appearance/Skin/SkinAndTheme">
-    <CustomConfigSetting
-        Id="Skin"
-        Text="[Settings.Appearance.Skin.SkinAndTheme.ChangeSkin]"
-        HelpText="[Settings.Appearance.Skin.SkinAndTheme.ChangeSkin.Help]"
-        ClassName="MediaPortal.UI.SkinEngine.Settings.Configuration.Appearance.Skin.SkinConfigSetting"
-        AdditionalTypes="CustomConfigController=MediaPortal.UI.SkinEngine.Settings.Configuration.Appearance.Skin.SkinConfigurationController,ConfAppPanel=..."/>
-    <CustomConfigSetting
-        Id="Theme"
-        Text="[Settings.Appearance.Skin.SkinAndTheme.ChangeTheme]"
-        HelpText="[Settings.Appearance.Skin.SkinAndTheme.ChangeTheme.Help]"
-        ClassName="MediaPortal.UI.SkinEngine.Settings.Configuration.Appearance.Skin.ThemeConfigSetting"
-        AdditionalTypes="CustomConfigController=MediaPortal.UI.SkinEngine.Settings.Configuration.Appearance.Skin.ThemeConfigurationController,ConfAppPanel=..."/>
-  </Register>
-
-  <!-- Contents of '/Players' section -->
-  <Register Location="/Configuration/Settings/Players/">
-    <ConfigSection
-        Id="VideoPlayer"
-        Sort="E130"
-        Redundant="true"
-        Text="[Settings.Players.VideoPlayer]"/>
-  </Register>
-
-  <!-- Contents of '/Players/Rendering' section -->
-  <Register Location="/Configuration/Settings/Players/VideoPlayer">
-    <ConfigSetting
-        Id="DefaultGeometry"
-        Text="[Settings.Players.Rendering.DefaultGeometry]"
-        HelpText="[Settings.Players.Rendering.DefaultGeometry.Help]"
-        ClassName="MediaPortal.UI.SkinEngine.Settings.Configuration.Players.DefaultGeometry"/>
-  </Register>
-</Plugin>
+<Plugin
+    DescriptorVersion="1.0"
+    Name="SkinEngine"
+    PluginId="{D87D92F0-5E71-470a-A2A4-430F90A28BF3}"
+    Author="Frodo, Albert, Baboonanza"
+    Copyright="GPL"
+    AutoActivate="true"
+    Description="DirectX Window Manager">
+
+  <Version
+    PluginVersion="1.0.1"
+    ReleaseDate="2016-12-20 01:00:00 GMT+01:00"
+    MinCompatibleAPI="1"
+    CurrentAPI="4"/>
+
+  <DependsOn>
+    <CoreDependency Name="MediaPortal.Common" CompatibleAPI="2" />
+    <CoreDependency Name="MediaPortal.UI" CompatibleAPI="2" />
+    <CoreDependency Name="MediaPortal.Utilities" CompatibleAPI="1" />
+    <PluginReference PluginId="{1AFF4467-64B0-4ca1-AF28-9AEDF3525BCE}" CompatibleAPI="1"/> <!-- ConfigurationManager -->
+    <PluginReference PluginId="{B765A4B6-F455-4941-BDAE-2CE45208BFEB}" CompatibleAPI="1"/> <!-- Configuration plugin -->
+    <PluginReference PluginId="{94B90D7C-EF2E-466C-9FDE-E9F57472761A}" CompatibleAPI="1"/> <!-- FreeImageLib -->
+  </DependsOn>
+
+  <Runtime>
+    <Assembly FileName="SkinEngine.dll"/>
+    <PluginStateTracker ClassName="MediaPortal.UI.SkinEngine.SkinEnginePlugin"/>
+  </Runtime>
+
+  <Register Location="/Services">
+    <Service Id="DialogManagerService" RegistrationClassName="MediaPortal.UI.Presentation.Screens.IDialogManager"
+        RegistrationClassAssembly="MediaPortal.UI" ServiceClassName="MediaPortal.UI.SkinEngine.ScreenManagement.DialogManager"/>
+  </Register>
+
+  <Register Location="/Resources/Language">
+    <Resource Id="SkinEngineLanguage" Directory="Language" Type="Language"/>
+  </Register>
+
+  <Register Location="/Resources/Skin">
+    <Resource Id="SkinEngineSkin" Directory="Skin" Type="Skin"/>
+  </Register>
+
+  <!-- Root Sections -->
+  <Register Location="/Configuration/Settings">
+    <ConfigSection
+        Id="Players"
+        Sort="E100"
+        Redundant="true"
+        Text="[Settings.Players]"/>
+    <ConfigSection
+        Id="General"
+        Redundant="true"
+        Text="[Settings.General]"
+        IconSmallPath="Resources\ConfigurationImages\general-22.png"
+        IconLargePath="Resources\ConfigurationImages\general-48.png"/>
+  </Register>
+
+  <!-- Contents of '/General' section -->
+  <Register Location="/Configuration/Settings/General">
+    <ConfigGroup
+        Id="System"
+        Redundant="true"
+        Text="[Settings.General.System]"/>
+  </Register>
+
+  <!-- Contents of '/General/System' group -->
+  <Register Location="/Configuration/Settings/General/System">
+    <ConfigSetting
+        Id="ApplicationSuspendLevel"
+        Text="[Settings.General.System.ApplicationSuspendLevel]"
+        HelpText="[Settings.General.System.ApplicationSuspendLevel.Help]"
+        ClassName="MediaPortal.UI.SkinEngine.Settings.Configuration.General.ApplicationSuspendLevel"/>
+  </Register>
+
+  <!-- Contents of '/Appearance' section -->
+  <Register Location="/Configuration/Settings/Appearance">
+    <ConfigSection
+        Id="General"
+        Redundant="true"
+        Text="[Settings.General]"/>
+    <ConfigSection
+        Id="Skin"
+        Redundant="true"
+        Text="[Settings.Appearance.Skin]"/>
+  </Register>
+
+  <!-- Contents of '/Appearance/System' group -->
+  <Register Location="/Configuration/Settings/Appearance/General">
+    <ConfigSetting
+        Id="Fullscreen"
+        Text="[Settings.Appearance.System.Fullscreen]"
+        HelpText="[Settings.Appearance.System.Fullscreen.Help]"
+        ClassName="MediaPortal.UI.SkinEngine.Settings.Configuration.Appearance.Fullscreen"/>
+    <ConfigSetting
+        Id="StartupScreen"
+        Text="[Settings.Appearance.System.StartupScreen]"
+        HelpText="[Settings.Appearance.System.StartupScreen.Help]"
+        ClassName="MediaPortal.UI.SkinEngine.Settings.Configuration.Appearance.StartupScreen"/>
+    <ConfigSetting
+        Id="CellPhoneInputStyle"
+        Text="[Settings.Appearance.System.CellPhoneInputStyle]"
+        HelpText="[Settings.Appearance.System.CellPhoneInputStyle.Help]"
+        ClassName="MediaPortal.UI.SkinEngine.Settings.Configuration.Appearance.CellPhoneInputStyle"/>
+    <ConfigSetting
+        Id="InterpolationModeImage"
+        Text="[Settings.Appearance.System.InterpolationModeImage]"
+        HelpText="[Settings.Appearance.System.InterpolationModeImage.Help]"
+        ClassName="MediaPortal.UI.SkinEngine.Settings.Configuration.Appearance.InterpolationModeImage"/>
+    <ConfigSetting
+        Id="InterpolationModeVideo"
+        Text="[Settings.Appearance.System.InterpolationModeVideo]"
+        HelpText="[Settings.Appearance.System.InterpolationModeVideo.Help]"
+        ClassName="MediaPortal.UI.SkinEngine.Settings.Configuration.Appearance.InterpolationModeVideo"/>
+
+    <ConfigSetting
+        Id="ScreenSaverEnabled"
+        Text="[Settings.Appearance.System.ScreenSaverEnabled]"
+        HelpText="[Settings.Appearance.System.ScreenSaverEnabled.Help]"
+        ClassName="MediaPortal.UI.SkinEngine.Settings.Configuration.Appearance.ScreenSaverEnabled"/>
+
+    <ConfigSetting
+        Id="ScreenSaverTimeout"
+        Text="[Settings.Appearance.System.ScreenSaverTimeout]"
+        HelpText="[Settings.Appearance.System.ScreenSaverTimeout.Help]"
+        ClassName="MediaPortal.UI.SkinEngine.Settings.Configuration.Appearance.ScreenSaverTimeout"/>
+
+    <ConfigSetting
+        Id="SkinSounds"
+        Text="[Settings.Appearance.Skin.SkinAndTheme.SkinSounds]"
+        HelpText="[Settings.Appearance.Skin.SkinAndTheme.SkinSounds.Help]"
+        ClassName="MediaPortal.UI.SkinEngine.Settings.Configuration.Appearance.SkinSounds"/>
+  </Register>
+
+  <!-- Contents of '/Appearance/Skin' section -->
+  <Register Location="/Configuration/Settings/Appearance/Skin">
+    <ConfigGroup
+        Id="SkinAndTheme"
+        Redundant="true"
+        Text="[Settings.Appearance.Skin.SkinAndTheme]"/>
+  </Register>
+
+  <!-- Contents of '/Appearance/Skin/SkinAndTheme' group -->
+  <Register Location="/Configuration/Settings/Appearance/Skin/SkinAndTheme">
+    <CustomConfigSetting
+        Id="Skin"
+        Text="[Settings.Appearance.Skin.SkinAndTheme.ChangeSkin]"
+        HelpText="[Settings.Appearance.Skin.SkinAndTheme.ChangeSkin.Help]"
+        ClassName="MediaPortal.UI.SkinEngine.Settings.Configuration.Appearance.Skin.SkinConfigSetting"
+        AdditionalTypes="CustomConfigController=MediaPortal.UI.SkinEngine.Settings.Configuration.Appearance.Skin.SkinConfigurationController,ConfAppPanel=..."/>
+    <CustomConfigSetting
+        Id="Theme"
+        Text="[Settings.Appearance.Skin.SkinAndTheme.ChangeTheme]"
+        HelpText="[Settings.Appearance.Skin.SkinAndTheme.ChangeTheme.Help]"
+        ClassName="MediaPortal.UI.SkinEngine.Settings.Configuration.Appearance.Skin.ThemeConfigSetting"
+        AdditionalTypes="CustomConfigController=MediaPortal.UI.SkinEngine.Settings.Configuration.Appearance.Skin.ThemeConfigurationController,ConfAppPanel=..."/>
+  </Register>
+
+  <!-- Contents of '/Players' section -->
+  <Register Location="/Configuration/Settings/Players/">
+    <ConfigSection
+        Id="VideoPlayer"
+        Sort="E130"
+        Redundant="true"
+        Text="[Settings.Players.VideoPlayer]"/>
+  </Register>
+
+  <!-- Contents of '/Players/Rendering' section -->
+  <Register Location="/Configuration/Settings/Players/VideoPlayer">
+    <ConfigSetting
+        Id="DefaultGeometry"
+        Text="[Settings.Players.Rendering.DefaultGeometry]"
+        HelpText="[Settings.Players.Rendering.DefaultGeometry.Help]"
+        ClassName="MediaPortal.UI.SkinEngine.Settings.Configuration.Players.DefaultGeometry"/>
+  </Register>
+</Plugin>