--- conflicted
+++ resolved
@@ -60,8 +60,6 @@
       <Name>CustomActions</Name>
     </ProjectReference>
   </ItemGroup>
-<<<<<<< HEAD
-=======
   <ItemGroup>
     <PackageReference Include="Castle.Core">
       <Version>3.3.3</Version>
@@ -88,25 +86,6 @@
       <Version>2.1.0</Version>
     </PackageReference>
   </ItemGroup>
-  <Choose>
-    <When Condition="'$(VisualStudioVersion)' == '10.0' And '$(IsCodedUITest)' == 'True'">
-      <ItemGroup>
-        <Reference Include="Microsoft.VisualStudio.QualityTools.CodedUITestFramework, Version=10.0.0.0, Culture=neutral, PublicKeyToken=b03f5f7f11d50a3a, processorArchitecture=MSIL">
-          <Private>False</Private>
-        </Reference>
-        <Reference Include="Microsoft.VisualStudio.TestTools.UITest.Common, Version=10.0.0.0, Culture=neutral, PublicKeyToken=b03f5f7f11d50a3a, processorArchitecture=MSIL">
-          <Private>False</Private>
-        </Reference>
-        <Reference Include="Microsoft.VisualStudio.TestTools.UITest.Extension, Version=10.0.0.0, Culture=neutral, PublicKeyToken=b03f5f7f11d50a3a, processorArchitecture=MSIL">
-          <Private>False</Private>
-        </Reference>
-        <Reference Include="Microsoft.VisualStudio.TestTools.UITesting, Version=10.0.0.0, Culture=neutral, PublicKeyToken=b03f5f7f11d50a3a, processorArchitecture=MSIL">
-          <Private>False</Private>
-        </Reference>
-      </ItemGroup>
-    </When>
-  </Choose>
->>>>>>> 8751fcf3
   <Import Project="$(VSToolsPath)\TeamTest\Microsoft.TestTools.targets" Condition="Exists('$(VSToolsPath)\TeamTest\Microsoft.TestTools.targets')" />
   <Import Project="$(MSBuildToolsPath)\Microsoft.CSharp.targets" />
   <!-- To modify your build process, add your task inside one of the targets below and uncomment it. 
