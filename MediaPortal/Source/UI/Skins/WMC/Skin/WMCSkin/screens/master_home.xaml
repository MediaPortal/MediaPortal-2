--- conflicted
+++ resolved
@@ -176,12 +176,9 @@
           <ColumnDefinition Width="Auto"/>
         </Grid.ColumnDefinitions>
 
-<<<<<<< HEAD
-=======
         <Control Grid.Column="1" Grid.Row="0" Style="{ThemeResource NotificationControlStyle}"
           HorizontalAlignment="Left" VerticalAlignment="Center"/>
-
->>>>>>> a38c60a3
+
         <Grid x:Name="HeaderTextPanel" Grid.Column="2" Grid.Row="0" HorizontalAlignment="Right" Margin="0,30,50,0">
           <Grid.Resources>
             <Model x:Key="TimeModel" Id="E821B1C8-0666-4339-8027-AA45A4F6F107"/>
