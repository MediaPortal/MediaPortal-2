#region Copyright (C) 2007-2018 Team MediaPortal

/*
    Copyright (C) 2007-2018 Team MediaPortal
    http://www.team-mediaportal.com

    This file is part of MediaPortal 2

    MediaPortal 2 is free software: you can redistribute it and/or modify
    it under the terms of the GNU General Public License as published by
    the Free Software Foundation, either version 3 of the License, or
    (at your option) any later version.

    MediaPortal 2 is distributed in the hope that it will be useful,
    but WITHOUT ANY WARRANTY; without even the implied warranty of
    MERCHANTABILITY or FITNESS FOR A PARTICULAR PURPOSE. See the
    GNU General Public License for more details.

    You should have received a copy of the GNU General Public License
    along with MediaPortal 2. If not, see <http://www.gnu.org/licenses/>.
*/

#endregion

using System;
using System.Collections.Generic;
using System.Globalization;
using System.Linq;
using System.Runtime.InteropServices;
using DirectShow;
using DirectShow.Helper;
using MediaPortal.Common;
using MediaPortal.Common.Localization;
using MediaPortal.Common.Logging;
using MediaPortal.Common.MediaManagement;
using MediaPortal.Common.MediaManagement.DefaultItemAspects;
using MediaPortal.Common.ResourceAccess;
using MediaPortal.Common.Settings;
using MediaPortal.Common.UserManagement;
using MediaPortal.Common.UserProfileDataManagement;
using MediaPortal.UI.Players.Video.Interfaces;
using MediaPortal.UI.Players.Video.Settings;
using MediaPortal.UI.Players.Video.Subtitles;
using MediaPortal.UI.Players.Video.Teletext;
using MediaPortal.UI.Players.Video.Tools;
using MediaPortal.Utilities.Exceptions;
using SharpDX.Direct3D9;

namespace MediaPortal.UI.Players.Video
{
  public class TsVideoPlayer : VideoPlayer, ITsReaderCallback, ITsReaderCallbackAudioChange
  {
    #region Imports

    [ComImport, Guid(TSREADER_CLSID)]
    protected class TsReader { }

    #endregion

    #region Constants and structs

    public const string TSREADER_CLSID = "b9559486-E1BB-45D3-A2A2-9A7AFE49B23F";
    private const string TSREADER_FILTER_NAME = "TsReader";

    #endregion

    #region Variables

    protected FilterFileWrapper _sourceFilter = null;
    protected ISubtitleRenderer _subtitleRenderer;
    protected IBaseFilter _subtitleFilter;
    protected ITsReader _tsReader;
    protected ChangedMediaType _changedMediaType;
    protected string _oldVideoFormat;
    protected LocalFsResourceAccessorHelper _localFsRaHelper;

    #endregion

    #region Constructor
    /// <summary>
    /// Constructs a TsReader player object.
    /// </summary>
    public TsVideoPlayer()
    {
      PlayerTitle = "TsVideoPlayer"; // for logging
    }
    #endregion

    #region Graph building

    /// <summary>
    /// Frees the audio/video codecs.
    /// </summary>
    protected override void FreeCodecs()
    {
      // Free subtitle filter
      FilterGraphTools.TryDispose(ref _subtitleRenderer);
      FilterGraphTools.TryRelease(ref _subtitleFilter);

      // Free locally mounted remote resources
      FilterGraphTools.TryDispose(ref _localFsRaHelper);

      // Free base class
      base.FreeCodecs();

      // Free file source
      FilterGraphTools.TryDispose(ref _sourceFilter);
    }

    /// <summary>
    /// Adds the TsReader filter to the graph.
    /// </summary>
    protected override void AddSourceFilter()
    {
      _sourceFilter = FilterLoader.LoadFilterFromDll("TsReader.ax", typeof(TsReader).GUID, true);
      var baseFilter = _sourceFilter.GetFilter();

      IFileSourceFilter fileSourceFilter = (IFileSourceFilter)baseFilter;
      _tsReader = (ITsReader)baseFilter;
      _tsReader.SetRelaxedMode(1);
      _tsReader.SetTsReaderCallback(this);
      _tsReader.SetRequestAudioChangeCallback(this);

      _graphBuilder.AddFilter(baseFilter, TSREADER_FILTER_NAME);

      if (_resourceLocator.NativeResourcePath.IsNetworkResource)
      {
        // _resourceAccessor points to an rtsp:// stream or network file
        var sourcePathOrUrl = SourcePathOrUrl;

        if (sourcePathOrUrl == null)
          throw new IllegalCallException("The TsVideoPlayer can only play network resources of type INetworkResourceAccessor");

        ServiceRegistration.Get<ILogger>().Debug("{0}: Initializing for stream '{1}'", PlayerTitle, sourcePathOrUrl);

        IDisposable accessEnsurer = null;
        if (IsLocalFilesystemResource)
          accessEnsurer = ((ILocalFsResourceAccessor)_resourceAccessor).EnsureLocalFileSystemAccess();
        using (accessEnsurer)
        {
          int hr = fileSourceFilter.Load(SourcePathOrUrl, null);
          new HRESULT(hr).Throw();
        }
      }
      else
      {
        // _resourceAccessor points to a local or remote mapped .ts file
        _localFsRaHelper = new LocalFsResourceAccessorHelper(_resourceAccessor);
        var localFileSystemResourceAccessor = _localFsRaHelper.LocalFsResourceAccessor;

        if (localFileSystemResourceAccessor == null)
          throw new IllegalCallException("The TsVideoPlayer can only play file resources of type ILocalFsResourceAccessor");

        using (localFileSystemResourceAccessor.EnsureLocalFileSystemAccess())
        {
          ServiceRegistration.Get<ILogger>().Debug("{0}: Initializing for stream '{1}'", PlayerTitle, localFileSystemResourceAccessor.LocalFileSystemPath);
          int hr = fileSourceFilter.Load(localFileSystemResourceAccessor.LocalFileSystemPath, null);
          new HRESULT(hr).Throw();
        }
      }
      // Init GraphRebuilder
      _graphRebuilder = new GraphRebuilder(_graphBuilder, baseFilter, OnAfterGraphRebuild) { PlayerName = PlayerTitle };
    }

    protected override void AddSubtitleFilter(bool isSourceFilterPresent)
    {
      VideoSettings settings = ServiceRegistration.Get<ISettingsManager>().Load<VideoSettings>() ?? new VideoSettings();

      ISubtitleStream subtitleStream = _tsReader as ISubtitleStream;
      int subtitleStreamCount = 0;
      subtitleStream?.GetSubtitleStreamCount(ref subtitleStreamCount);

      ITeletextSource teletextSource = _tsReader as ITeletextSource;
      int teletextStreamCount = 0;
      teletextSource?.GetTeletextStreamCount(ref teletextStreamCount);

      bool shouldAddDvbFilter = isSourceFilterPresent && subtitleStreamCount >= 1 && settings.EnableDvbSubtitles;
      bool shouldRenderTeletextSubtitles = isSourceFilterPresent && teletextStreamCount >= 1 && settings.EnableTeletextSubtitles;
      bool shouldAddClosedCaptionsFilter = settings.EnableAtscClosedCaptions && (subtitleStreamCount == 0 && teletextStreamCount == 0);
      if (shouldAddDvbFilter)
      {
        _subtitleRenderer.SetPlayer(this);
        _subtitleFilter = _subtitleRenderer.AddDvbSubtitleFilter(_graphBuilder);
        if (_subtitleFilter != null)
        {
          _subtitleRenderer.RenderSubtitles = true;
        }
      }
      else if (shouldRenderTeletextSubtitles)
      {
        _subtitleRenderer.AddTeletextSubtitleDecoder(teletextSource);
        _subtitleRenderer.SetPlayer(this);
        _subtitleRenderer.RenderSubtitles = true;
      }
      else if (shouldAddClosedCaptionsFilter)
      {
        _subtitleRenderer.AddClosedCaptionsFilter(_graphBuilder);
        _closedCaptionsFilterAdded = true;
      }
    }

    protected override void SetSubtitleRenderer()
    {
      _subtitleRenderer = new SubtitleRenderer(OnTextureInvalidated);
    }

    protected override void OnBeforeGraphRunning()
    {
      FilterGraphTools.RenderOutputPins(_graphBuilder, _sourceFilter.GetFilter());
      UpdateVideoFps();
    }

    /// <summary>
    /// Checks if the current MediaItem contains fps information, if not it tries to get it from
    /// the source filter.
    /// </summary>
    protected virtual void UpdateVideoFps()
    {
      IList<MultipleMediaItemAspect> videoAspects;
      // If there are VideoStreamAspects we don't need to fill it.
      if (_mediaItem == null || MediaItemAspect.TryGetAspects(_mediaItem.Aspects, VideoStreamAspect.Metadata, out videoAspects))
        return;

      using (DSFilter d = new DSFilter((IBaseFilter)_tsReader))
      {
        // Would release the filter which causes errors in later access (like stream enumeration)
        d.ReleaseOnDestroy = false;
        var videoOutPin = d.Pins.FirstOrDefault(p => p.Direction == PinDirection.Output && p.ConnectionMediaType?.majorType == MediaType.Video);
        if (videoOutPin != null)
        {
          const long nTenMillion = 10000000;
          long avgTimePerFrameHns = videoOutPin.ConnectionMediaType.GetFrameRate();
          if (avgTimePerFrameHns == 0)
            return;

          float fps = (float)nTenMillion / avgTimePerFrameHns;

          MultipleMediaItemAspect videoStreamAspects = MediaItemAspect.CreateAspect(_mediaItem.Aspects, VideoStreamAspect.Metadata);
          videoStreamAspects.SetAttribute(VideoStreamAspect.ATTR_RESOURCE_INDEX, 0);
          videoStreamAspects.SetAttribute(VideoStreamAspect.ATTR_STREAM_INDEX, 0);
          videoStreamAspects.SetAttribute(VideoStreamAspect.ATTR_FPS, fps);
        }
      }
    }

    #endregion

    #region ITSReaderCallback members

    /// <summary>
    /// Callback when MediaType has changed.
    /// </summary>
    /// <param name="mediaType">new MediaType</param>
    /// <returns>0</returns>
    public int OnMediaTypeChanged(ChangedMediaType mediaType)
    {
      // Graph cannot be rebuilt inside this callback, it would lead to deadlocking when accessing the graphbuilder for rebuild.
      _graphRebuilder.DoAsynchRebuild();
      _changedMediaType = mediaType;
      return 0;
    }

    /// <summary>
    /// Informs the ITsReader that the graph rebuild was done.
    /// </summary>
    protected void OnAfterGraphRebuild()
    {
      _tsReader.OnGraphRebuild(_changedMediaType);
    }

    /// <summary>
    /// Callback when VideoFormat changed.
    /// </summary>
    /// <param name="streamType"></param>
    /// <param name="width"></param>
    /// <param name="height"></param>
    /// <param name="aspectRatioX"></param>
    /// <param name="aspectRatioY"></param>
    /// <param name="bitrate"></param>
    /// <param name="isInterlaced"></param>
    /// <returns></returns>
    public int OnVideoFormatChanged(int streamType, int width, int height, int aspectRatioX, int aspectRatioY, int bitrate, int isInterlaced)
    {
      string newFormat = string.Format("StreamType: {0} {1}x{2} [{3}/{4} @ {5} interlaced: {6}]",
                                       streamType, width, height, aspectRatioX, aspectRatioY, bitrate, isInterlaced);

      ServiceRegistration.Get<ILogger>().Debug("{0}: OnVideoFormatChanged: {1}", PlayerTitle, newFormat);

      if (!string.IsNullOrEmpty(_oldVideoFormat) && newFormat != _oldVideoFormat)
      {
        // Check for new audio/subtitle streams.
        EnumerateStreams(true);
      }
      SetPreferredSubtitle();
      _oldVideoFormat = newFormat;
      return 0;
    }

    public int OnBitRateChanged(int bitrate)
    {
      return 0;
    }

    #endregion

    #region ITSReaderAudioCallback members

    /// <summary>
    /// Callback when Audio change is requested.
    /// </summary>
    /// <returns></returns>
    public int OnRequestAudioChange()
    {
      // This is a special workaround for enumerating streams the first time: the callback happens before _initialized is set usually set to true (in AddFileSource).
      _initialized = true;

      EnumerateStreams(true); // Force re-enumerating of audio streams before selecting new stream
      SetPreferredAudio(true);
      SetPreferredSubtitle();
      return 0;
    }

    #endregion

    #region Subtitles

    protected override bool EnumerateStreams(bool forceRefresh)
    {
      bool refreshed = base.EnumerateStreams(forceRefresh);
      if (refreshed)
      {
        ISubtitleStream subtitleStream = _tsReader as ISubtitleStream;
        int subtitleStreamCount = 0;
        subtitleStream?.GetSubtitleStreamCount(ref subtitleStreamCount);

        if (subtitleStreamCount >= 1)
        {
          _streamInfoSubtitles = new TsReaderStreamInfoHandler(subtitleStream);
          SetPreferredSubtitle();
          return true;
        }
        ITeletextSource teletextSource = _tsReader as ITeletextSource;
        int teletextStreamCount = 0;
        teletextSource?.GetTeletextStreamCount(ref teletextStreamCount);
        if (teletextStreamCount >= 1)
        {
          _streamInfoSubtitles = new TsReaderTeletextInfoHandler(teletextSource);
          SetPreferredSubtitle();
          return true;
        }
      }
      return false;
    }

    public override void SetSubtitle(string subtitle)
    {
      EnumerateStreams();
      if (_streamInfoSubtitles is TsReaderStreamInfoHandler tsStreamInfoHandler)
      {
        _streamInfoSubtitles.EnableStream(subtitle);
        _subtitleRenderer.RenderSubtitles = !tsStreamInfoHandler.DisableSubs;
        SaveSubtitlePreference();
      }
      else if (_streamInfoSubtitles is TsReaderTeletextInfoHandler tsTeletextInfoHandler)
      {
        _streamInfoSubtitles.EnableStream(subtitle);
        _subtitleRenderer.RenderSubtitles = !tsTeletextInfoHandler.DisableSubs;
        SaveSubtitlePreference();
      }
    }

    protected override void SaveSubtitlePreference()
    {
      BaseStreamInfoHandler subtitleStreams;
      lock (SyncObj)
      {
        subtitleStreams = _streamInfoSubtitles;
      }
      if (subtitleStreams == null)
      {
        return;
      }

      VideoSettings settings = ServiceRegistration.Get<ISettingsManager>().Load<VideoSettings>() ?? new VideoSettings();
      settings.PreferredSubtitleStreamName = subtitleStreams.CurrentStreamName;
      // if the subtitle stream has proper LCID, remember it.
      int lcid = subtitleStreams.CurrentStream.IsAutoSubtitle ? 0 : subtitleStreams.CurrentStream.LCID;
      if (lcid != 0)
      {
        settings.PreferredSubtitleLanguage = lcid;
      }

      if (subtitleStreams is TsReaderStreamInfoHandler)
      {
        // if selected stream is "No subtitles" or "forced subtitle", we disable the setting
        settings.EnableDvbSubtitles = subtitleStreams.CurrentStreamName.ToLowerInvariant().Contains(GetNoSubsName().ToLowerInvariant()) == false &&
                                      subtitleStreams.CurrentStreamName.ToLowerInvariant().Contains(FORCED_SUBTITLES.ToLowerInvariant()) == false;
      }
      else if(subtitleStreams is TsReaderTeletextInfoHandler)
      {
        // if selected stream is "No subtitles" or "forced subtitle", we disable the setting
        settings.EnableTeletextSubtitles = subtitleStreams.CurrentStreamName.ToLowerInvariant().Contains(GetNoSubsName().ToLowerInvariant()) == false &&
                                      subtitleStreams.CurrentStreamName.ToLowerInvariant().Contains(FORCED_SUBTITLES.ToLowerInvariant()) == false;
      }
      ServiceRegistration.Get<ISettingsManager>().Save(settings);
    }

    protected override void SetPreferredSubtitle()
    {
      ISubtitleStream subtitleStream = _tsReader as ISubtitleStream;
      ITeletextSource teletextSource = _tsReader as ITeletextSource;
      if (_streamInfoSubtitles == null || (subtitleStream == null && teletextSource == null))
      {
        return;
      }

      VideoSettings settings = ServiceRegistration.Get<ISettingsManager>().Load<VideoSettings>() ?? new VideoSettings();

      // first try to find a stream by it's exact LCID.
<<<<<<< HEAD
      int preferredSubtitleLanguage = settings.PreferredSubtitleLanguage;
      IUserManagement userManagement = ServiceRegistration.Get<IUserManagement>();
      if (userManagement?.CurrentUser != null)
      {
        preferredSubtitleLanguage = 0;
        var cultures = CultureInfo.GetCultures(CultureTypes.SpecificCultures);
        if (userManagement.CurrentUser.TryGetAdditionalData(UserDataKeysKnown.KEY_PREFERRED_SUBTITLE_LANGUAGE, 0, out string subLang))
        {
          int langId = cultures?.FirstOrDefault(c => c.TwoLetterISOLanguageName == subLang)?.LCID ?? 0;
          if (_streamInfoSubtitles.Any(s => s.LCID == langId))
            preferredSubtitleLanguage = langId;
        }
        if (preferredSubtitleLanguage == 0 && userManagement.CurrentUser.TryGetAdditionalData(UserDataKeysKnown.KEY_PREFERRED_SUBTITLE_LANGUAGE, 1, out string subLang2))
        {
          int langId = cultures?.FirstOrDefault(c => c.TwoLetterISOLanguageName == subLang2)?.LCID ?? 0;
          if (_streamInfoSubtitles.Any(s => s.LCID == langId))
            preferredSubtitleLanguage = langId;
        }
        if (preferredSubtitleLanguage == 0)
        {
          preferredSubtitleLanguage = settings.PreferredSubtitleLanguage;
        }
      }

      StreamInfo streamInfo = _streamInfoSubtitles.FindStream(preferredSubtitleLanguage) ?? _streamInfoSubtitles.FindSimilarStream(settings.PreferredSubtitleStreamName);
      if (streamInfo == null || !settings.EnableSubtitles)
=======
      StreamInfo streamInfo = _streamInfoSubtitles.FindStream(settings.PreferredSubtitleLanguage) ?? _streamInfoSubtitles.FindSimilarStream(settings.PreferredSubtitleStreamName);
      if (streamInfo == null || !settings.EnableDvbSubtitles || !settings.EnableTeletextSubtitles)
>>>>>>> ce778fab
      {
        // Tell the renderer it should not render subtitles
        if (_subtitleRenderer != null)
          _subtitleRenderer.RenderSubtitles = false;
      }
      else
      {
        _streamInfoSubtitles.EnableStream(streamInfo.Name);
      }
    }

    #endregion

    /// <summary>
    /// Render subtitles on video texture if enabled and available.
    /// </summary>
    protected override void PostProcessTexture(Texture targetTexture)
    {
      _subtitleRenderer.DrawOverlay(targetTexture);
    }

    public override TimeSpan CurrentTime
    {
      get { return base.CurrentTime; }
      set
      {
        base.CurrentTime = value;
        if (_subtitleRenderer != null)
          _subtitleRenderer.OnSeek(CurrentTime.TotalSeconds);
      }
    }
  }
}
<|MERGE_RESOLUTION|>--- conflicted
+++ resolved
@@ -1,483 +1,478 @@
-#region Copyright (C) 2007-2018 Team MediaPortal
-
-/*
-    Copyright (C) 2007-2018 Team MediaPortal
-    http://www.team-mediaportal.com
-
-    This file is part of MediaPortal 2
-
-    MediaPortal 2 is free software: you can redistribute it and/or modify
-    it under the terms of the GNU General Public License as published by
-    the Free Software Foundation, either version 3 of the License, or
-    (at your option) any later version.
-
-    MediaPortal 2 is distributed in the hope that it will be useful,
-    but WITHOUT ANY WARRANTY; without even the implied warranty of
-    MERCHANTABILITY or FITNESS FOR A PARTICULAR PURPOSE. See the
-    GNU General Public License for more details.
-
-    You should have received a copy of the GNU General Public License
-    along with MediaPortal 2. If not, see <http://www.gnu.org/licenses/>.
-*/
-
-#endregion
-
-using System;
-using System.Collections.Generic;
-using System.Globalization;
-using System.Linq;
-using System.Runtime.InteropServices;
-using DirectShow;
-using DirectShow.Helper;
-using MediaPortal.Common;
-using MediaPortal.Common.Localization;
-using MediaPortal.Common.Logging;
-using MediaPortal.Common.MediaManagement;
-using MediaPortal.Common.MediaManagement.DefaultItemAspects;
-using MediaPortal.Common.ResourceAccess;
-using MediaPortal.Common.Settings;
-using MediaPortal.Common.UserManagement;
-using MediaPortal.Common.UserProfileDataManagement;
-using MediaPortal.UI.Players.Video.Interfaces;
-using MediaPortal.UI.Players.Video.Settings;
-using MediaPortal.UI.Players.Video.Subtitles;
-using MediaPortal.UI.Players.Video.Teletext;
-using MediaPortal.UI.Players.Video.Tools;
-using MediaPortal.Utilities.Exceptions;
-using SharpDX.Direct3D9;
-
-namespace MediaPortal.UI.Players.Video
-{
-  public class TsVideoPlayer : VideoPlayer, ITsReaderCallback, ITsReaderCallbackAudioChange
-  {
-    #region Imports
-
-    [ComImport, Guid(TSREADER_CLSID)]
-    protected class TsReader { }
-
-    #endregion
-
-    #region Constants and structs
-
-    public const string TSREADER_CLSID = "b9559486-E1BB-45D3-A2A2-9A7AFE49B23F";
-    private const string TSREADER_FILTER_NAME = "TsReader";
-
-    #endregion
-
-    #region Variables
-
-    protected FilterFileWrapper _sourceFilter = null;
-    protected ISubtitleRenderer _subtitleRenderer;
-    protected IBaseFilter _subtitleFilter;
-    protected ITsReader _tsReader;
-    protected ChangedMediaType _changedMediaType;
-    protected string _oldVideoFormat;
-    protected LocalFsResourceAccessorHelper _localFsRaHelper;
-
-    #endregion
-
-    #region Constructor
-    /// <summary>
-    /// Constructs a TsReader player object.
-    /// </summary>
-    public TsVideoPlayer()
-    {
-      PlayerTitle = "TsVideoPlayer"; // for logging
-    }
-    #endregion
-
-    #region Graph building
-
-    /// <summary>
-    /// Frees the audio/video codecs.
-    /// </summary>
-    protected override void FreeCodecs()
-    {
-      // Free subtitle filter
-      FilterGraphTools.TryDispose(ref _subtitleRenderer);
-      FilterGraphTools.TryRelease(ref _subtitleFilter);
-
-      // Free locally mounted remote resources
-      FilterGraphTools.TryDispose(ref _localFsRaHelper);
-
-      // Free base class
-      base.FreeCodecs();
-
-      // Free file source
-      FilterGraphTools.TryDispose(ref _sourceFilter);
-    }
-
-    /// <summary>
-    /// Adds the TsReader filter to the graph.
-    /// </summary>
-    protected override void AddSourceFilter()
-    {
-      _sourceFilter = FilterLoader.LoadFilterFromDll("TsReader.ax", typeof(TsReader).GUID, true);
-      var baseFilter = _sourceFilter.GetFilter();
-
-      IFileSourceFilter fileSourceFilter = (IFileSourceFilter)baseFilter;
-      _tsReader = (ITsReader)baseFilter;
-      _tsReader.SetRelaxedMode(1);
-      _tsReader.SetTsReaderCallback(this);
-      _tsReader.SetRequestAudioChangeCallback(this);
-
-      _graphBuilder.AddFilter(baseFilter, TSREADER_FILTER_NAME);
-
-      if (_resourceLocator.NativeResourcePath.IsNetworkResource)
-      {
-        // _resourceAccessor points to an rtsp:// stream or network file
-        var sourcePathOrUrl = SourcePathOrUrl;
-
-        if (sourcePathOrUrl == null)
-          throw new IllegalCallException("The TsVideoPlayer can only play network resources of type INetworkResourceAccessor");
-
-        ServiceRegistration.Get<ILogger>().Debug("{0}: Initializing for stream '{1}'", PlayerTitle, sourcePathOrUrl);
-
-        IDisposable accessEnsurer = null;
-        if (IsLocalFilesystemResource)
-          accessEnsurer = ((ILocalFsResourceAccessor)_resourceAccessor).EnsureLocalFileSystemAccess();
-        using (accessEnsurer)
-        {
-          int hr = fileSourceFilter.Load(SourcePathOrUrl, null);
-          new HRESULT(hr).Throw();
-        }
-      }
-      else
-      {
-        // _resourceAccessor points to a local or remote mapped .ts file
-        _localFsRaHelper = new LocalFsResourceAccessorHelper(_resourceAccessor);
-        var localFileSystemResourceAccessor = _localFsRaHelper.LocalFsResourceAccessor;
-
-        if (localFileSystemResourceAccessor == null)
-          throw new IllegalCallException("The TsVideoPlayer can only play file resources of type ILocalFsResourceAccessor");
-
-        using (localFileSystemResourceAccessor.EnsureLocalFileSystemAccess())
-        {
-          ServiceRegistration.Get<ILogger>().Debug("{0}: Initializing for stream '{1}'", PlayerTitle, localFileSystemResourceAccessor.LocalFileSystemPath);
-          int hr = fileSourceFilter.Load(localFileSystemResourceAccessor.LocalFileSystemPath, null);
-          new HRESULT(hr).Throw();
-        }
-      }
-      // Init GraphRebuilder
-      _graphRebuilder = new GraphRebuilder(_graphBuilder, baseFilter, OnAfterGraphRebuild) { PlayerName = PlayerTitle };
-    }
-
-    protected override void AddSubtitleFilter(bool isSourceFilterPresent)
-    {
-      VideoSettings settings = ServiceRegistration.Get<ISettingsManager>().Load<VideoSettings>() ?? new VideoSettings();
-
-      ISubtitleStream subtitleStream = _tsReader as ISubtitleStream;
-      int subtitleStreamCount = 0;
-      subtitleStream?.GetSubtitleStreamCount(ref subtitleStreamCount);
-
-      ITeletextSource teletextSource = _tsReader as ITeletextSource;
-      int teletextStreamCount = 0;
-      teletextSource?.GetTeletextStreamCount(ref teletextStreamCount);
-
-      bool shouldAddDvbFilter = isSourceFilterPresent && subtitleStreamCount >= 1 && settings.EnableDvbSubtitles;
-      bool shouldRenderTeletextSubtitles = isSourceFilterPresent && teletextStreamCount >= 1 && settings.EnableTeletextSubtitles;
-      bool shouldAddClosedCaptionsFilter = settings.EnableAtscClosedCaptions && (subtitleStreamCount == 0 && teletextStreamCount == 0);
-      if (shouldAddDvbFilter)
-      {
-        _subtitleRenderer.SetPlayer(this);
-        _subtitleFilter = _subtitleRenderer.AddDvbSubtitleFilter(_graphBuilder);
-        if (_subtitleFilter != null)
-        {
-          _subtitleRenderer.RenderSubtitles = true;
-        }
-      }
-      else if (shouldRenderTeletextSubtitles)
-      {
-        _subtitleRenderer.AddTeletextSubtitleDecoder(teletextSource);
-        _subtitleRenderer.SetPlayer(this);
-        _subtitleRenderer.RenderSubtitles = true;
-      }
-      else if (shouldAddClosedCaptionsFilter)
-      {
-        _subtitleRenderer.AddClosedCaptionsFilter(_graphBuilder);
-        _closedCaptionsFilterAdded = true;
-      }
-    }
-
-    protected override void SetSubtitleRenderer()
-    {
-      _subtitleRenderer = new SubtitleRenderer(OnTextureInvalidated);
-    }
-
-    protected override void OnBeforeGraphRunning()
-    {
-      FilterGraphTools.RenderOutputPins(_graphBuilder, _sourceFilter.GetFilter());
-      UpdateVideoFps();
-    }
-
-    /// <summary>
-    /// Checks if the current MediaItem contains fps information, if not it tries to get it from
-    /// the source filter.
-    /// </summary>
-    protected virtual void UpdateVideoFps()
-    {
-      IList<MultipleMediaItemAspect> videoAspects;
-      // If there are VideoStreamAspects we don't need to fill it.
-      if (_mediaItem == null || MediaItemAspect.TryGetAspects(_mediaItem.Aspects, VideoStreamAspect.Metadata, out videoAspects))
-        return;
-
-      using (DSFilter d = new DSFilter((IBaseFilter)_tsReader))
-      {
-        // Would release the filter which causes errors in later access (like stream enumeration)
-        d.ReleaseOnDestroy = false;
-        var videoOutPin = d.Pins.FirstOrDefault(p => p.Direction == PinDirection.Output && p.ConnectionMediaType?.majorType == MediaType.Video);
-        if (videoOutPin != null)
-        {
-          const long nTenMillion = 10000000;
-          long avgTimePerFrameHns = videoOutPin.ConnectionMediaType.GetFrameRate();
-          if (avgTimePerFrameHns == 0)
-            return;
-
-          float fps = (float)nTenMillion / avgTimePerFrameHns;
-
-          MultipleMediaItemAspect videoStreamAspects = MediaItemAspect.CreateAspect(_mediaItem.Aspects, VideoStreamAspect.Metadata);
-          videoStreamAspects.SetAttribute(VideoStreamAspect.ATTR_RESOURCE_INDEX, 0);
-          videoStreamAspects.SetAttribute(VideoStreamAspect.ATTR_STREAM_INDEX, 0);
-          videoStreamAspects.SetAttribute(VideoStreamAspect.ATTR_FPS, fps);
-        }
-      }
-    }
-
-    #endregion
-
-    #region ITSReaderCallback members
-
-    /// <summary>
-    /// Callback when MediaType has changed.
-    /// </summary>
-    /// <param name="mediaType">new MediaType</param>
-    /// <returns>0</returns>
-    public int OnMediaTypeChanged(ChangedMediaType mediaType)
-    {
-      // Graph cannot be rebuilt inside this callback, it would lead to deadlocking when accessing the graphbuilder for rebuild.
-      _graphRebuilder.DoAsynchRebuild();
-      _changedMediaType = mediaType;
-      return 0;
-    }
-
-    /// <summary>
-    /// Informs the ITsReader that the graph rebuild was done.
-    /// </summary>
-    protected void OnAfterGraphRebuild()
-    {
-      _tsReader.OnGraphRebuild(_changedMediaType);
-    }
-
-    /// <summary>
-    /// Callback when VideoFormat changed.
-    /// </summary>
-    /// <param name="streamType"></param>
-    /// <param name="width"></param>
-    /// <param name="height"></param>
-    /// <param name="aspectRatioX"></param>
-    /// <param name="aspectRatioY"></param>
-    /// <param name="bitrate"></param>
-    /// <param name="isInterlaced"></param>
-    /// <returns></returns>
-    public int OnVideoFormatChanged(int streamType, int width, int height, int aspectRatioX, int aspectRatioY, int bitrate, int isInterlaced)
-    {
-      string newFormat = string.Format("StreamType: {0} {1}x{2} [{3}/{4} @ {5} interlaced: {6}]",
-                                       streamType, width, height, aspectRatioX, aspectRatioY, bitrate, isInterlaced);
-
-      ServiceRegistration.Get<ILogger>().Debug("{0}: OnVideoFormatChanged: {1}", PlayerTitle, newFormat);
-
-      if (!string.IsNullOrEmpty(_oldVideoFormat) && newFormat != _oldVideoFormat)
-      {
-        // Check for new audio/subtitle streams.
-        EnumerateStreams(true);
-      }
-      SetPreferredSubtitle();
-      _oldVideoFormat = newFormat;
-      return 0;
-    }
-
-    public int OnBitRateChanged(int bitrate)
-    {
-      return 0;
-    }
-
-    #endregion
-
-    #region ITSReaderAudioCallback members
-
-    /// <summary>
-    /// Callback when Audio change is requested.
-    /// </summary>
-    /// <returns></returns>
-    public int OnRequestAudioChange()
-    {
-      // This is a special workaround for enumerating streams the first time: the callback happens before _initialized is set usually set to true (in AddFileSource).
-      _initialized = true;
-
-      EnumerateStreams(true); // Force re-enumerating of audio streams before selecting new stream
-      SetPreferredAudio(true);
-      SetPreferredSubtitle();
-      return 0;
-    }
-
-    #endregion
-
-    #region Subtitles
-
-    protected override bool EnumerateStreams(bool forceRefresh)
-    {
-      bool refreshed = base.EnumerateStreams(forceRefresh);
-      if (refreshed)
-      {
-        ISubtitleStream subtitleStream = _tsReader as ISubtitleStream;
-        int subtitleStreamCount = 0;
-        subtitleStream?.GetSubtitleStreamCount(ref subtitleStreamCount);
-
-        if (subtitleStreamCount >= 1)
-        {
-          _streamInfoSubtitles = new TsReaderStreamInfoHandler(subtitleStream);
-          SetPreferredSubtitle();
-          return true;
-        }
-        ITeletextSource teletextSource = _tsReader as ITeletextSource;
-        int teletextStreamCount = 0;
-        teletextSource?.GetTeletextStreamCount(ref teletextStreamCount);
-        if (teletextStreamCount >= 1)
-        {
-          _streamInfoSubtitles = new TsReaderTeletextInfoHandler(teletextSource);
-          SetPreferredSubtitle();
-          return true;
-        }
-      }
-      return false;
-    }
-
-    public override void SetSubtitle(string subtitle)
-    {
-      EnumerateStreams();
-      if (_streamInfoSubtitles is TsReaderStreamInfoHandler tsStreamInfoHandler)
-      {
-        _streamInfoSubtitles.EnableStream(subtitle);
-        _subtitleRenderer.RenderSubtitles = !tsStreamInfoHandler.DisableSubs;
-        SaveSubtitlePreference();
-      }
-      else if (_streamInfoSubtitles is TsReaderTeletextInfoHandler tsTeletextInfoHandler)
-      {
-        _streamInfoSubtitles.EnableStream(subtitle);
-        _subtitleRenderer.RenderSubtitles = !tsTeletextInfoHandler.DisableSubs;
-        SaveSubtitlePreference();
-      }
-    }
-
-    protected override void SaveSubtitlePreference()
-    {
-      BaseStreamInfoHandler subtitleStreams;
-      lock (SyncObj)
-      {
-        subtitleStreams = _streamInfoSubtitles;
-      }
-      if (subtitleStreams == null)
-      {
-        return;
-      }
-
-      VideoSettings settings = ServiceRegistration.Get<ISettingsManager>().Load<VideoSettings>() ?? new VideoSettings();
-      settings.PreferredSubtitleStreamName = subtitleStreams.CurrentStreamName;
-      // if the subtitle stream has proper LCID, remember it.
-      int lcid = subtitleStreams.CurrentStream.IsAutoSubtitle ? 0 : subtitleStreams.CurrentStream.LCID;
-      if (lcid != 0)
-      {
-        settings.PreferredSubtitleLanguage = lcid;
-      }
-
-      if (subtitleStreams is TsReaderStreamInfoHandler)
-      {
-        // if selected stream is "No subtitles" or "forced subtitle", we disable the setting
-        settings.EnableDvbSubtitles = subtitleStreams.CurrentStreamName.ToLowerInvariant().Contains(GetNoSubsName().ToLowerInvariant()) == false &&
-                                      subtitleStreams.CurrentStreamName.ToLowerInvariant().Contains(FORCED_SUBTITLES.ToLowerInvariant()) == false;
-      }
-      else if(subtitleStreams is TsReaderTeletextInfoHandler)
-      {
-        // if selected stream is "No subtitles" or "forced subtitle", we disable the setting
-        settings.EnableTeletextSubtitles = subtitleStreams.CurrentStreamName.ToLowerInvariant().Contains(GetNoSubsName().ToLowerInvariant()) == false &&
-                                      subtitleStreams.CurrentStreamName.ToLowerInvariant().Contains(FORCED_SUBTITLES.ToLowerInvariant()) == false;
-      }
-      ServiceRegistration.Get<ISettingsManager>().Save(settings);
-    }
-
-    protected override void SetPreferredSubtitle()
-    {
-      ISubtitleStream subtitleStream = _tsReader as ISubtitleStream;
-      ITeletextSource teletextSource = _tsReader as ITeletextSource;
-      if (_streamInfoSubtitles == null || (subtitleStream == null && teletextSource == null))
-      {
-        return;
-      }
-
-      VideoSettings settings = ServiceRegistration.Get<ISettingsManager>().Load<VideoSettings>() ?? new VideoSettings();
-
-      // first try to find a stream by it's exact LCID.
-<<<<<<< HEAD
-      int preferredSubtitleLanguage = settings.PreferredSubtitleLanguage;
-      IUserManagement userManagement = ServiceRegistration.Get<IUserManagement>();
-      if (userManagement?.CurrentUser != null)
-      {
-        preferredSubtitleLanguage = 0;
-        var cultures = CultureInfo.GetCultures(CultureTypes.SpecificCultures);
-        if (userManagement.CurrentUser.TryGetAdditionalData(UserDataKeysKnown.KEY_PREFERRED_SUBTITLE_LANGUAGE, 0, out string subLang))
-        {
-          int langId = cultures?.FirstOrDefault(c => c.TwoLetterISOLanguageName == subLang)?.LCID ?? 0;
-          if (_streamInfoSubtitles.Any(s => s.LCID == langId))
-            preferredSubtitleLanguage = langId;
-        }
-        if (preferredSubtitleLanguage == 0 && userManagement.CurrentUser.TryGetAdditionalData(UserDataKeysKnown.KEY_PREFERRED_SUBTITLE_LANGUAGE, 1, out string subLang2))
-        {
-          int langId = cultures?.FirstOrDefault(c => c.TwoLetterISOLanguageName == subLang2)?.LCID ?? 0;
-          if (_streamInfoSubtitles.Any(s => s.LCID == langId))
-            preferredSubtitleLanguage = langId;
-        }
-        if (preferredSubtitleLanguage == 0)
-        {
-          preferredSubtitleLanguage = settings.PreferredSubtitleLanguage;
-        }
-      }
-
-      StreamInfo streamInfo = _streamInfoSubtitles.FindStream(preferredSubtitleLanguage) ?? _streamInfoSubtitles.FindSimilarStream(settings.PreferredSubtitleStreamName);
-      if (streamInfo == null || !settings.EnableSubtitles)
-=======
-      StreamInfo streamInfo = _streamInfoSubtitles.FindStream(settings.PreferredSubtitleLanguage) ?? _streamInfoSubtitles.FindSimilarStream(settings.PreferredSubtitleStreamName);
-      if (streamInfo == null || !settings.EnableDvbSubtitles || !settings.EnableTeletextSubtitles)
->>>>>>> ce778fab
-      {
-        // Tell the renderer it should not render subtitles
-        if (_subtitleRenderer != null)
-          _subtitleRenderer.RenderSubtitles = false;
-      }
-      else
-      {
-        _streamInfoSubtitles.EnableStream(streamInfo.Name);
-      }
-    }
-
-    #endregion
-
-    /// <summary>
-    /// Render subtitles on video texture if enabled and available.
-    /// </summary>
-    protected override void PostProcessTexture(Texture targetTexture)
-    {
-      _subtitleRenderer.DrawOverlay(targetTexture);
-    }
-
-    public override TimeSpan CurrentTime
-    {
-      get { return base.CurrentTime; }
-      set
-      {
-        base.CurrentTime = value;
-        if (_subtitleRenderer != null)
-          _subtitleRenderer.OnSeek(CurrentTime.TotalSeconds);
-      }
-    }
-  }
-}
+#region Copyright (C) 2007-2018 Team MediaPortal
+
+/*
+    Copyright (C) 2007-2018 Team MediaPortal
+    http://www.team-mediaportal.com
+
+    This file is part of MediaPortal 2
+
+    MediaPortal 2 is free software: you can redistribute it and/or modify
+    it under the terms of the GNU General Public License as published by
+    the Free Software Foundation, either version 3 of the License, or
+    (at your option) any later version.
+
+    MediaPortal 2 is distributed in the hope that it will be useful,
+    but WITHOUT ANY WARRANTY; without even the implied warranty of
+    MERCHANTABILITY or FITNESS FOR A PARTICULAR PURPOSE. See the
+    GNU General Public License for more details.
+
+    You should have received a copy of the GNU General Public License
+    along with MediaPortal 2. If not, see <http://www.gnu.org/licenses/>.
+*/
+
+#endregion
+
+using System;
+using System.Collections.Generic;
+using System.Globalization;
+using System.Linq;
+using System.Runtime.InteropServices;
+using DirectShow;
+using DirectShow.Helper;
+using MediaPortal.Common;
+using MediaPortal.Common.Localization;
+using MediaPortal.Common.Logging;
+using MediaPortal.Common.MediaManagement;
+using MediaPortal.Common.MediaManagement.DefaultItemAspects;
+using MediaPortal.Common.ResourceAccess;
+using MediaPortal.Common.Settings;
+using MediaPortal.Common.UserManagement;
+using MediaPortal.Common.UserProfileDataManagement;
+using MediaPortal.UI.Players.Video.Interfaces;
+using MediaPortal.UI.Players.Video.Settings;
+using MediaPortal.UI.Players.Video.Subtitles;
+using MediaPortal.UI.Players.Video.Teletext;
+using MediaPortal.UI.Players.Video.Tools;
+using MediaPortal.Utilities.Exceptions;
+using SharpDX.Direct3D9;
+
+namespace MediaPortal.UI.Players.Video
+{
+  public class TsVideoPlayer : VideoPlayer, ITsReaderCallback, ITsReaderCallbackAudioChange
+  {
+    #region Imports
+
+    [ComImport, Guid(TSREADER_CLSID)]
+    protected class TsReader { }
+
+    #endregion
+
+    #region Constants and structs
+
+    public const string TSREADER_CLSID = "b9559486-E1BB-45D3-A2A2-9A7AFE49B23F";
+    private const string TSREADER_FILTER_NAME = "TsReader";
+
+    #endregion
+
+    #region Variables
+
+    protected FilterFileWrapper _sourceFilter = null;
+    protected ISubtitleRenderer _subtitleRenderer;
+    protected IBaseFilter _subtitleFilter;
+    protected ITsReader _tsReader;
+    protected ChangedMediaType _changedMediaType;
+    protected string _oldVideoFormat;
+    protected LocalFsResourceAccessorHelper _localFsRaHelper;
+
+    #endregion
+
+    #region Constructor
+    /// <summary>
+    /// Constructs a TsReader player object.
+    /// </summary>
+    public TsVideoPlayer()
+    {
+      PlayerTitle = "TsVideoPlayer"; // for logging
+    }
+    #endregion
+
+    #region Graph building
+
+    /// <summary>
+    /// Frees the audio/video codecs.
+    /// </summary>
+    protected override void FreeCodecs()
+    {
+      // Free subtitle filter
+      FilterGraphTools.TryDispose(ref _subtitleRenderer);
+      FilterGraphTools.TryRelease(ref _subtitleFilter);
+
+      // Free locally mounted remote resources
+      FilterGraphTools.TryDispose(ref _localFsRaHelper);
+
+      // Free base class
+      base.FreeCodecs();
+
+      // Free file source
+      FilterGraphTools.TryDispose(ref _sourceFilter);
+    }
+
+    /// <summary>
+    /// Adds the TsReader filter to the graph.
+    /// </summary>
+    protected override void AddSourceFilter()
+    {
+      _sourceFilter = FilterLoader.LoadFilterFromDll("TsReader.ax", typeof(TsReader).GUID, true);
+      var baseFilter = _sourceFilter.GetFilter();
+
+      IFileSourceFilter fileSourceFilter = (IFileSourceFilter)baseFilter;
+      _tsReader = (ITsReader)baseFilter;
+      _tsReader.SetRelaxedMode(1);
+      _tsReader.SetTsReaderCallback(this);
+      _tsReader.SetRequestAudioChangeCallback(this);
+
+      _graphBuilder.AddFilter(baseFilter, TSREADER_FILTER_NAME);
+
+      if (_resourceLocator.NativeResourcePath.IsNetworkResource)
+      {
+        // _resourceAccessor points to an rtsp:// stream or network file
+        var sourcePathOrUrl = SourcePathOrUrl;
+
+        if (sourcePathOrUrl == null)
+          throw new IllegalCallException("The TsVideoPlayer can only play network resources of type INetworkResourceAccessor");
+
+        ServiceRegistration.Get<ILogger>().Debug("{0}: Initializing for stream '{1}'", PlayerTitle, sourcePathOrUrl);
+
+        IDisposable accessEnsurer = null;
+        if (IsLocalFilesystemResource)
+          accessEnsurer = ((ILocalFsResourceAccessor)_resourceAccessor).EnsureLocalFileSystemAccess();
+        using (accessEnsurer)
+        {
+          int hr = fileSourceFilter.Load(SourcePathOrUrl, null);
+          new HRESULT(hr).Throw();
+        }
+      }
+      else
+      {
+        // _resourceAccessor points to a local or remote mapped .ts file
+        _localFsRaHelper = new LocalFsResourceAccessorHelper(_resourceAccessor);
+        var localFileSystemResourceAccessor = _localFsRaHelper.LocalFsResourceAccessor;
+
+        if (localFileSystemResourceAccessor == null)
+          throw new IllegalCallException("The TsVideoPlayer can only play file resources of type ILocalFsResourceAccessor");
+
+        using (localFileSystemResourceAccessor.EnsureLocalFileSystemAccess())
+        {
+          ServiceRegistration.Get<ILogger>().Debug("{0}: Initializing for stream '{1}'", PlayerTitle, localFileSystemResourceAccessor.LocalFileSystemPath);
+          int hr = fileSourceFilter.Load(localFileSystemResourceAccessor.LocalFileSystemPath, null);
+          new HRESULT(hr).Throw();
+        }
+      }
+      // Init GraphRebuilder
+      _graphRebuilder = new GraphRebuilder(_graphBuilder, baseFilter, OnAfterGraphRebuild) { PlayerName = PlayerTitle };
+    }
+
+    protected override void AddSubtitleFilter(bool isSourceFilterPresent)
+    {
+      VideoSettings settings = ServiceRegistration.Get<ISettingsManager>().Load<VideoSettings>() ?? new VideoSettings();
+
+      ISubtitleStream subtitleStream = _tsReader as ISubtitleStream;
+      int subtitleStreamCount = 0;
+      subtitleStream?.GetSubtitleStreamCount(ref subtitleStreamCount);
+
+      ITeletextSource teletextSource = _tsReader as ITeletextSource;
+      int teletextStreamCount = 0;
+      teletextSource?.GetTeletextStreamCount(ref teletextStreamCount);
+
+      bool shouldAddDvbFilter = isSourceFilterPresent && subtitleStreamCount >= 1 && settings.EnableDvbSubtitles;
+      bool shouldRenderTeletextSubtitles = isSourceFilterPresent && teletextStreamCount >= 1 && settings.EnableTeletextSubtitles;
+      bool shouldAddClosedCaptionsFilter = settings.EnableAtscClosedCaptions && (subtitleStreamCount == 0 && teletextStreamCount == 0);
+      if (shouldAddDvbFilter)
+      {
+        _subtitleRenderer.SetPlayer(this);
+        _subtitleFilter = _subtitleRenderer.AddDvbSubtitleFilter(_graphBuilder);
+        if (_subtitleFilter != null)
+        {
+          _subtitleRenderer.RenderSubtitles = true;
+        }
+      }
+      else if (shouldRenderTeletextSubtitles)
+      {
+        _subtitleRenderer.AddTeletextSubtitleDecoder(teletextSource);
+        _subtitleRenderer.SetPlayer(this);
+        _subtitleRenderer.RenderSubtitles = true;
+      }
+      else if (shouldAddClosedCaptionsFilter)
+      {
+        _subtitleRenderer.AddClosedCaptionsFilter(_graphBuilder);
+        _closedCaptionsFilterAdded = true;
+      }
+    }
+
+    protected override void SetSubtitleRenderer()
+    {
+      _subtitleRenderer = new SubtitleRenderer(OnTextureInvalidated);
+    }
+
+    protected override void OnBeforeGraphRunning()
+    {
+      FilterGraphTools.RenderOutputPins(_graphBuilder, _sourceFilter.GetFilter());
+      UpdateVideoFps();
+    }
+
+    /// <summary>
+    /// Checks if the current MediaItem contains fps information, if not it tries to get it from
+    /// the source filter.
+    /// </summary>
+    protected virtual void UpdateVideoFps()
+    {
+      IList<MultipleMediaItemAspect> videoAspects;
+      // If there are VideoStreamAspects we don't need to fill it.
+      if (_mediaItem == null || MediaItemAspect.TryGetAspects(_mediaItem.Aspects, VideoStreamAspect.Metadata, out videoAspects))
+        return;
+
+      using (DSFilter d = new DSFilter((IBaseFilter)_tsReader))
+      {
+        // Would release the filter which causes errors in later access (like stream enumeration)
+        d.ReleaseOnDestroy = false;
+        var videoOutPin = d.Pins.FirstOrDefault(p => p.Direction == PinDirection.Output && p.ConnectionMediaType?.majorType == MediaType.Video);
+        if (videoOutPin != null)
+        {
+          const long nTenMillion = 10000000;
+          long avgTimePerFrameHns = videoOutPin.ConnectionMediaType.GetFrameRate();
+          if (avgTimePerFrameHns == 0)
+            return;
+
+          float fps = (float)nTenMillion / avgTimePerFrameHns;
+
+          MultipleMediaItemAspect videoStreamAspects = MediaItemAspect.CreateAspect(_mediaItem.Aspects, VideoStreamAspect.Metadata);
+          videoStreamAspects.SetAttribute(VideoStreamAspect.ATTR_RESOURCE_INDEX, 0);
+          videoStreamAspects.SetAttribute(VideoStreamAspect.ATTR_STREAM_INDEX, 0);
+          videoStreamAspects.SetAttribute(VideoStreamAspect.ATTR_FPS, fps);
+        }
+      }
+    }
+
+    #endregion
+
+    #region ITSReaderCallback members
+
+    /// <summary>
+    /// Callback when MediaType has changed.
+    /// </summary>
+    /// <param name="mediaType">new MediaType</param>
+    /// <returns>0</returns>
+    public int OnMediaTypeChanged(ChangedMediaType mediaType)
+    {
+      // Graph cannot be rebuilt inside this callback, it would lead to deadlocking when accessing the graphbuilder for rebuild.
+      _graphRebuilder.DoAsynchRebuild();
+      _changedMediaType = mediaType;
+      return 0;
+    }
+
+    /// <summary>
+    /// Informs the ITsReader that the graph rebuild was done.
+    /// </summary>
+    protected void OnAfterGraphRebuild()
+    {
+      _tsReader.OnGraphRebuild(_changedMediaType);
+    }
+
+    /// <summary>
+    /// Callback when VideoFormat changed.
+    /// </summary>
+    /// <param name="streamType"></param>
+    /// <param name="width"></param>
+    /// <param name="height"></param>
+    /// <param name="aspectRatioX"></param>
+    /// <param name="aspectRatioY"></param>
+    /// <param name="bitrate"></param>
+    /// <param name="isInterlaced"></param>
+    /// <returns></returns>
+    public int OnVideoFormatChanged(int streamType, int width, int height, int aspectRatioX, int aspectRatioY, int bitrate, int isInterlaced)
+    {
+      string newFormat = string.Format("StreamType: {0} {1}x{2} [{3}/{4} @ {5} interlaced: {6}]",
+                                       streamType, width, height, aspectRatioX, aspectRatioY, bitrate, isInterlaced);
+
+      ServiceRegistration.Get<ILogger>().Debug("{0}: OnVideoFormatChanged: {1}", PlayerTitle, newFormat);
+
+      if (!string.IsNullOrEmpty(_oldVideoFormat) && newFormat != _oldVideoFormat)
+      {
+        // Check for new audio/subtitle streams.
+        EnumerateStreams(true);
+      }
+      SetPreferredSubtitle();
+      _oldVideoFormat = newFormat;
+      return 0;
+    }
+
+    public int OnBitRateChanged(int bitrate)
+    {
+      return 0;
+    }
+
+    #endregion
+
+    #region ITSReaderAudioCallback members
+
+    /// <summary>
+    /// Callback when Audio change is requested.
+    /// </summary>
+    /// <returns></returns>
+    public int OnRequestAudioChange()
+    {
+      // This is a special workaround for enumerating streams the first time: the callback happens before _initialized is set usually set to true (in AddFileSource).
+      _initialized = true;
+
+      EnumerateStreams(true); // Force re-enumerating of audio streams before selecting new stream
+      SetPreferredAudio(true);
+      SetPreferredSubtitle();
+      return 0;
+    }
+
+    #endregion
+
+    #region Subtitles
+
+    protected override bool EnumerateStreams(bool forceRefresh)
+    {
+      bool refreshed = base.EnumerateStreams(forceRefresh);
+      if (refreshed)
+      {
+        ISubtitleStream subtitleStream = _tsReader as ISubtitleStream;
+        int subtitleStreamCount = 0;
+        subtitleStream?.GetSubtitleStreamCount(ref subtitleStreamCount);
+
+        if (subtitleStreamCount >= 1)
+        {
+          _streamInfoSubtitles = new TsReaderStreamInfoHandler(subtitleStream);
+          SetPreferredSubtitle();
+          return true;
+        }
+        ITeletextSource teletextSource = _tsReader as ITeletextSource;
+        int teletextStreamCount = 0;
+        teletextSource?.GetTeletextStreamCount(ref teletextStreamCount);
+        if (teletextStreamCount >= 1)
+        {
+          _streamInfoSubtitles = new TsReaderTeletextInfoHandler(teletextSource);
+          SetPreferredSubtitle();
+          return true;
+        }
+      }
+      return false;
+    }
+
+    public override void SetSubtitle(string subtitle)
+    {
+      EnumerateStreams();
+      if (_streamInfoSubtitles is TsReaderStreamInfoHandler tsStreamInfoHandler)
+      {
+        _streamInfoSubtitles.EnableStream(subtitle);
+        _subtitleRenderer.RenderSubtitles = !tsStreamInfoHandler.DisableSubs;
+        SaveSubtitlePreference();
+      }
+      else if (_streamInfoSubtitles is TsReaderTeletextInfoHandler tsTeletextInfoHandler)
+      {
+        _streamInfoSubtitles.EnableStream(subtitle);
+        _subtitleRenderer.RenderSubtitles = !tsTeletextInfoHandler.DisableSubs;
+        SaveSubtitlePreference();
+      }
+    }
+
+    protected override void SaveSubtitlePreference()
+    {
+      BaseStreamInfoHandler subtitleStreams;
+      lock (SyncObj)
+      {
+        subtitleStreams = _streamInfoSubtitles;
+      }
+      if (subtitleStreams == null)
+      {
+        return;
+      }
+
+      VideoSettings settings = ServiceRegistration.Get<ISettingsManager>().Load<VideoSettings>() ?? new VideoSettings();
+      settings.PreferredSubtitleStreamName = subtitleStreams.CurrentStreamName;
+      // if the subtitle stream has proper LCID, remember it.
+      int lcid = subtitleStreams.CurrentStream.IsAutoSubtitle ? 0 : subtitleStreams.CurrentStream.LCID;
+      if (lcid != 0)
+      {
+        settings.PreferredSubtitleLanguage = lcid;
+      }
+
+      if (subtitleStreams is TsReaderStreamInfoHandler)
+      {
+        // if selected stream is "No subtitles" or "forced subtitle", we disable the setting
+        settings.EnableDvbSubtitles = subtitleStreams.CurrentStreamName.ToLowerInvariant().Contains(GetNoSubsName().ToLowerInvariant()) == false &&
+                                      subtitleStreams.CurrentStreamName.ToLowerInvariant().Contains(FORCED_SUBTITLES.ToLowerInvariant()) == false;
+      }
+      else if(subtitleStreams is TsReaderTeletextInfoHandler)
+      {
+        // if selected stream is "No subtitles" or "forced subtitle", we disable the setting
+        settings.EnableTeletextSubtitles = subtitleStreams.CurrentStreamName.ToLowerInvariant().Contains(GetNoSubsName().ToLowerInvariant()) == false &&
+                                      subtitleStreams.CurrentStreamName.ToLowerInvariant().Contains(FORCED_SUBTITLES.ToLowerInvariant()) == false;
+      }
+      ServiceRegistration.Get<ISettingsManager>().Save(settings);
+    }
+
+    protected override void SetPreferredSubtitle()
+    {
+      ISubtitleStream subtitleStream = _tsReader as ISubtitleStream;
+      ITeletextSource teletextSource = _tsReader as ITeletextSource;
+      if (_streamInfoSubtitles == null || (subtitleStream == null && teletextSource == null))
+      {
+        return;
+      }
+
+      VideoSettings settings = ServiceRegistration.Get<ISettingsManager>().Load<VideoSettings>() ?? new VideoSettings();
+
+      // first try to find a stream by it's exact LCID.
+      int preferredSubtitleLanguage = settings.PreferredSubtitleLanguage;
+      IUserManagement userManagement = ServiceRegistration.Get<IUserManagement>();
+      if (userManagement?.CurrentUser != null)
+      {
+        preferredSubtitleLanguage = 0;
+        var cultures = CultureInfo.GetCultures(CultureTypes.SpecificCultures);
+        if (userManagement.CurrentUser.TryGetAdditionalData(UserDataKeysKnown.KEY_PREFERRED_SUBTITLE_LANGUAGE, 0, out string subLang))
+        {
+          int langId = cultures?.FirstOrDefault(c => c.TwoLetterISOLanguageName == subLang)?.LCID ?? 0;
+          if (_streamInfoSubtitles.Any(s => s.LCID == langId))
+            preferredSubtitleLanguage = langId;
+        }
+        if (preferredSubtitleLanguage == 0 && userManagement.CurrentUser.TryGetAdditionalData(UserDataKeysKnown.KEY_PREFERRED_SUBTITLE_LANGUAGE, 1, out string subLang2))
+        {
+          int langId = cultures?.FirstOrDefault(c => c.TwoLetterISOLanguageName == subLang2)?.LCID ?? 0;
+          if (_streamInfoSubtitles.Any(s => s.LCID == langId))
+            preferredSubtitleLanguage = langId;
+        }
+        if (preferredSubtitleLanguage == 0)
+        {
+          preferredSubtitleLanguage = settings.PreferredSubtitleLanguage;
+        }
+      }
+
+      StreamInfo streamInfo = _streamInfoSubtitles.FindStream(preferredSubtitleLanguage) ?? _streamInfoSubtitles.FindSimilarStream(settings.PreferredSubtitleStreamName);
+      if (streamInfo == null || !settings.EnableDvbSubtitles || !settings.EnableTeletextSubtitles)
+      {
+        // Tell the renderer it should not render subtitles
+        if (_subtitleRenderer != null)
+          _subtitleRenderer.RenderSubtitles = false;
+      }
+      else
+      {
+        _streamInfoSubtitles.EnableStream(streamInfo.Name);
+      }
+    }
+
+    #endregion
+
+    /// <summary>
+    /// Render subtitles on video texture if enabled and available.
+    /// </summary>
+    protected override void PostProcessTexture(Texture targetTexture)
+    {
+      _subtitleRenderer.DrawOverlay(targetTexture);
+    }
+
+    public override TimeSpan CurrentTime
+    {
+      get { return base.CurrentTime; }
+      set
+      {
+        base.CurrentTime = value;
+        if (_subtitleRenderer != null)
+          _subtitleRenderer.OnSeek(CurrentTime.TotalSeconds);
+      }
+    }
+  }
+}