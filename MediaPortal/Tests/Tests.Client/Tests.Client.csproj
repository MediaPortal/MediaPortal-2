﻿<?xml version="1.0" encoding="utf-8"?>
<Project ToolsVersion="14.0" DefaultTargets="Build" xmlns="http://schemas.microsoft.com/developer/msbuild/2003">
  <PropertyGroup>
    <Configuration Condition=" '$(Configuration)' == '' ">Debug</Configuration>
    <Platform Condition=" '$(Platform)' == '' ">AnyCPU</Platform>
    <ProjectGuid>{9B2DA988-87CE-421F-A4A3-679A45163599}</ProjectGuid>
    <OutputType>Library</OutputType>
    <AppDesignerFolder>Properties</AppDesignerFolder>
    <RootNamespace>Tests.Client</RootNamespace>
    <AssemblyName>Tests.Client</AssemblyName>
    <TargetFrameworkVersion>v4.7</TargetFrameworkVersion>
    <FileAlignment>512</FileAlignment>
    <ProjectTypeGuids>{3AC096D0-A1C2-E12C-1390-A8335801FDAB};{FAE04EC0-301F-11D3-BF4B-00C04F79EFBC}</ProjectTypeGuids>
    <VisualStudioVersion Condition="'$(VisualStudioVersion)' == ''">10.0</VisualStudioVersion>
    <VSToolsPath Condition="'$(VSToolsPath)' == ''">$(MSBuildExtensionsPath32)\Microsoft\VisualStudio\v$(VisualStudioVersion)</VSToolsPath>
    <ReferencePath>$(ProgramFiles)\Common Files\microsoft shared\VSTT\$(VisualStudioVersion)\UITestExtensionPackages</ReferencePath>
    <IsCodedUITest>False</IsCodedUITest>
    <TestProjectType>UnitTest</TestProjectType>
    <NuGetPackageImportStamp>
    </NuGetPackageImportStamp>
    <RestoreProjectStyle>PackageReference</RestoreProjectStyle>
  </PropertyGroup>
  <PropertyGroup>
    <AutoGenerateBindingRedirects>true</AutoGenerateBindingRedirects>
    <GenerateBindingRedirectsOutputType>true</GenerateBindingRedirectsOutputType>
  </PropertyGroup>
  <PropertyGroup Condition="'$(Configuration)|$(Platform)' == 'Debug|x86'">
    <DebugSymbols>true</DebugSymbols>
    <OutputPath>bin\x86\Debug\</OutputPath>
    <DefineConstants>DEBUG;TRACE</DefineConstants>
    <DebugType>full</DebugType>
    <PlatformTarget>x86</PlatformTarget>
    <ErrorReport>prompt</ErrorReport>
    <CodeAnalysisRuleSet>MinimumRecommendedRules.ruleset</CodeAnalysisRuleSet>
  </PropertyGroup>
  <PropertyGroup Condition="'$(Configuration)|$(Platform)' == 'Release|x86'">
    <OutputPath>bin\x86\Release\</OutputPath>
    <DefineConstants>TRACE</DefineConstants>
    <Optimize>true</Optimize>
    <DebugType>pdbonly</DebugType>
    <PlatformTarget>x86</PlatformTarget>
    <ErrorReport>prompt</ErrorReport>
    <CodeAnalysisRuleSet>MinimumRecommendedRules.ruleset</CodeAnalysisRuleSet>
  </PropertyGroup>
  <ItemGroup>
    <Reference Include="System" />
    <Reference Include="System.Xml" />
  </ItemGroup>
  <ItemGroup>
    <Compile Include="Common\TestGenres.cs" />
    <Compile Include="Common\TestHelpers.cs" />
    <Compile Include="Common\TestMediaItem.cs" />
    <Compile Include="Common\TestMediaItemAspectTypeRegistration.cs" />
    <Compile Include="Common\TestMediaItemQuery.cs" />
    <Compile Include="Common\TestRelationshipExtraction.cs" />
    <Compile Include="Common\Thumbnailer.cs" />
    <Compile Include="Media\TestMediaViews.cs" />
    <Compile Include="UPnP\HttpHeaders.cs" />
    <Compile Include="VideoPlayers\ComSkip\ComSkipChaptersTests.cs" />
    <Compile Include="Properties\AssemblyInfo.cs" />
    <Compile Include="VideoPlayers\ComSkip\VideoPlayerForComSkipTests.cs" />
  </ItemGroup>
  <ItemGroup>
    <EmbeddedResource Include="VideoPlayers\ComSkip\TestData\Video.With.Invalid.ComSkip.Chapters.zip">
      <CopyToOutputDirectory>Always</CopyToOutputDirectory>
    </EmbeddedResource>
    <EmbeddedResource Include="VideoPlayers\ComSkip\TestData\Video.With.Missing.ComSkip.Chapters.zip">
      <CopyToOutputDirectory>Always</CopyToOutputDirectory>
    </EmbeddedResource>
    <EmbeddedResource Include="VideoPlayers\ComSkip\TestData\Video.With.Valid.ComSkip.Chapters.zip">
      <CopyToOutputDirectory>Always</CopyToOutputDirectory>
    </EmbeddedResource>
  </ItemGroup>
  <ItemGroup>
<<<<<<< HEAD
    <ProjectReference Include="..\..\Source\Extensions\MetadataExtractors\GenreProvider\GenreProvider.csproj">
      <Project>{1973ad5b-ef7e-41da-a668-58ac37e1154e}</Project>
      <Name>GenreProvider</Name>
    </ProjectReference>
    <ProjectReference Include="..\..\Tests\MediaPortal.Mock\MediaPortal.Mock.csproj">
      <Project>{f1a04140-5c63-4688-8a9e-a195aaf95de1}</Project>
      <Name>MediaPortal.Mock</Name>
    </ProjectReference>
=======
>>>>>>> 9bbd2a0e
    <ProjectReference Include="..\..\Source\Core\MediaPortal.Common\MediaPortal.Common.csproj">
      <Project>{ecf060e7-caa1-4466-851f-f80b857641ea}</Project>
      <Name>MediaPortal.Common</Name>
    </ProjectReference>
    <ProjectReference Include="..\..\Source\Core\MediaPortal.UI\MediaPortal.UI.csproj">
      <Project>{52e587d0-a274-44da-8846-8eeaf5414923}</Project>
      <Name>MediaPortal.UI</Name>
    </ProjectReference>
    <ProjectReference Include="..\..\Source\Core\UPnP\UPnP.csproj">
      <Project>{455e7d70-1c85-4d7f-9f01-dc801b8b8c34}</Project>
      <Name>UPnP</Name>
    </ProjectReference>
    <ProjectReference Include="..\..\Source\Extensions\MetadataExtractors\GDIThumbnailProvider\GDIThumbnailProvider.csproj">
      <Project>{65cf3575-ac34-4e46-92c3-84e6eda9bacd}</Project>
      <Name>GDIThumbnailProvider</Name>
    </ProjectReference>
    <ProjectReference Include="..\..\Source\Extensions\MetadataExtractors\WICThumbnailProvider\WICThumbnailProvider.csproj">
      <Project>{7f790d8d-3a5a-499f-b9d3-8d9a1ef4f73a}</Project>
      <Name>WICThumbnailProvider</Name>
    </ProjectReference>
    <ProjectReference Include="..\..\Source\Extensions\ResourceProviders\ZipResourceProvider\ZipResourceProvider.csproj">
      <Project>{33721bc7-193a-4b80-9cff-dc8a50700443}</Project>
      <Name>ZipResourceProvider</Name>
    </ProjectReference>
    <ProjectReference Include="..\..\Source\UI\Players\DirectShowWrapper\DirectShowWrapper.csproj">
      <Project>{c4a45fa7-bcd1-4b14-b6d5-051a780eb83b}</Project>
      <Name>DirectShowWrapper</Name>
    </ProjectReference>
    <ProjectReference Include="..\..\Source\UI\Players\VideoPlayer\VideoPlayers.csproj">
      <Project>{ed9a8a29-91dd-4b21-8cb8-a8b0f3eff61c}</Project>
      <Name>VideoPlayers</Name>
    </ProjectReference>
    <ProjectReference Include="..\..\Source\UI\SkinEngine\SkinEngine.csproj">
      <Project>{7e943389-3589-40c9-b481-2e223554cc49}</Project>
      <Name>SkinEngine</Name>
    </ProjectReference>
    <ProjectReference Include="..\..\Source\UI\UiComponents\Media\Media.csproj">
      <Project>{cd37e2ff-4cf7-4f96-8c73-c6764988d408}</Project>
      <Name>Media</Name>
    </ProjectReference>
  </ItemGroup>
  <ItemGroup>
    <PackageReference Include="MediaPortal.Test.Thumbnail">
      <Version>2.2.0</Version>
    </PackageReference>
    <PackageReference Include="Moq">
      <Version>4.8.2</Version>
    </PackageReference>
    <PackageReference Include="NUnit">
      <Version>3.10.1</Version>
    </PackageReference>
  </ItemGroup>
  <ItemGroup />
  <Import Project="$(VSToolsPath)\TeamTest\Microsoft.TestTools.targets" Condition="Exists('$(VSToolsPath)\TeamTest\Microsoft.TestTools.targets')" />
  <Import Project="$(MSBuildToolsPath)\Microsoft.CSharp.targets" />
  <!-- To modify your build process, add your task inside one of the targets below and uncomment it. 
       Other similar extension points exist, see Microsoft.Common.targets.
  <Target Name="BeforeBuild">
  </Target>
  <Target Name="AfterBuild">
  </Target>
  -->
</Project><|MERGE_RESOLUTION|>--- conflicted
+++ resolved
@@ -72,17 +72,6 @@
     </EmbeddedResource>
   </ItemGroup>
   <ItemGroup>
-<<<<<<< HEAD
-    <ProjectReference Include="..\..\Source\Extensions\MetadataExtractors\GenreProvider\GenreProvider.csproj">
-      <Project>{1973ad5b-ef7e-41da-a668-58ac37e1154e}</Project>
-      <Name>GenreProvider</Name>
-    </ProjectReference>
-    <ProjectReference Include="..\..\Tests\MediaPortal.Mock\MediaPortal.Mock.csproj">
-      <Project>{f1a04140-5c63-4688-8a9e-a195aaf95de1}</Project>
-      <Name>MediaPortal.Mock</Name>
-    </ProjectReference>
-=======
->>>>>>> 9bbd2a0e
     <ProjectReference Include="..\..\Source\Core\MediaPortal.Common\MediaPortal.Common.csproj">
       <Project>{ecf060e7-caa1-4466-851f-f80b857641ea}</Project>
       <Name>MediaPortal.Common</Name>
