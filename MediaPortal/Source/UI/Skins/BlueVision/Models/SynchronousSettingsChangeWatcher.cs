--- conflicted
+++ resolved
@@ -22,88 +22,28 @@
 
 #endregion
 
-<<<<<<< HEAD
-using System;
-using MediaPortal.Common;
-=======
->>>>>>> 2dd0ce49
 using MediaPortal.Common.Messaging;
 using MediaPortal.Common.Services.Settings;
-using MediaPortal.Common.Settings;
 
 namespace MediaPortal.UiComponents.BlueVision.Models
 {
-  public class SynchronousSettingsChangeWatcher<T>: IDisposable where T : class
+  public class SynchronousSettingsChangeWatcher<T>: SettingsChangeWatcher<T> where T : class
   {
-    private readonly AsynchronousMessageQueue _messageQueue;
-    private T _settings;
-
     public SynchronousSettingsChangeWatcher()
     {
+      if (_messageQueue != null)
+      {
+        _messageQueue.Shutdown();
+      }
       _messageQueue = new AsynchronousMessageQueue(this, new string[] { SettingsManagerMessaging.CHANNEL });
-      _messageQueue.PreviewMessage += OnPreviewMessage;
+      _messageQueue.PreviewMessage += OnMessageReceived;
       _messageQueue.Start();
     }
 
-<<<<<<< HEAD
-    protected void OnPreviewMessage(AsynchronousMessageQueue queue, SystemMessage message)
-    {
-      if (message.ChannelName == SettingsManagerMessaging.CHANNEL)
-      {
-        SettingsManagerMessaging.MessageType messageType = (SettingsManagerMessaging.MessageType)message.MessageType;
-        switch (messageType)
-        {
-          case SettingsManagerMessaging.MessageType.SettingsChanged:
-            Type settingsType = (Type)message.MessageData[SettingsManagerMessaging.SETTINGSTYPE];
-            // If our contained Type has been changed, clear the cache and reload it
-            if (typeof(T) == settingsType)
-              Refresh();
-            break;
-        }
-      }
-    }
-
-    /// <summary>
-    /// Informs listeners that the current setting has been changed.
-    /// </summary>
-    public EventHandler SettingsChanged;
-
-    /// <summary>
-    /// Gets the current setting. This property will automatically return new values after changes.
-    /// </summary>
-    public T Settings
-    {
-      get
-      {
-        return _settings ?? (_settings = ServiceRegistration.Get<ISettingsManager>().Load<T>());
-      }
-    }
-
-    /// <summary>
-    /// Forces the refresh of the settings.
-    /// </summary>
-    public void Refresh()
-    {
-      _settings = null;
-      if (SettingsChanged != null)
-        SettingsChanged(this, EventArgs.Empty);
-    }
-
-    #region IDisposable members
-
-    public void Dispose()
-    {
-      _messageQueue.PreviewMessage -= OnPreviewMessage;
-      _messageQueue.Shutdown();
-    }
-
-    #endregion
-=======
     public new void Dispose()
     {
       _messageQueue.PreviewMessage -= OnMessageReceived;
       base.Dispose();
     }
->>>>>>> 2dd0ce49
   }
 }