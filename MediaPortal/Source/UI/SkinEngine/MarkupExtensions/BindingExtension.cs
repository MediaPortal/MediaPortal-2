#region Copyright (C) 2007-2017 Team MediaPortal

/*
    Copyright (C) 2007-2017 Team MediaPortal
    http://www.team-mediaportal.com

    This file is part of MediaPortal 2

    MediaPortal 2 is free software: you can redistribute it and/or modify
    it under the terms of the GNU General Public License as published by
    the Free Software Foundation, either version 3 of the License, or
    (at your option) any later version.

    MediaPortal 2 is distributed in the hope that it will be useful,
    but WITHOUT ANY WARRANTY; without even the implied warranty of
    MERCHANTABILITY or FITNESS FOR A PARTICULAR PURPOSE. See the
    GNU General Public License for more details.

    You should have received a copy of the GNU General Public License
    along with MediaPortal 2. If not, see <http://www.gnu.org/licenses/>.
*/

#endregion

// Define DEBUG_BINDINGS to log binding activities. Setting that switch will slow down the UI significantly but can be
// used to find problems or bugs related to bindings.
//#define DEBUG_BINDINGS

using System;
using System.Collections.Generic;
using MediaPortal.Common;
using MediaPortal.Common.General;
using MediaPortal.Common.Localization;
using MediaPortal.UI.SkinEngine.MpfElements;
using MediaPortal.UI.SkinEngine.Xaml.Exceptions;
using MediaPortal.Utilities;
using MediaPortal.Utilities.DeepCopy;
using MediaPortal.UI.SkinEngine.Xaml;
using MediaPortal.UI.SkinEngine.Xaml.Interfaces;
using MediaPortal.UI.SkinEngine.Controls.Visuals;

namespace MediaPortal.UI.SkinEngine.MarkupExtensions
{
  public enum BindingMode
  {
    OneWay,
    TwoWay,
    OneWayToSource,
    OneTime,
    Default
  }

  public enum UpdateSourceTrigger
  {
    PropertyChanged,
    LostFocus,
    Explicit
  }

  /// <summary>
  /// Implements the MPF Binding markup extension.
  /// </summary>
  /// <remarks>
  /// This class has two main functions:
  /// <list type="bullet">
  /// <item>It can work as a data context for other bindings</item>
  /// <item>It can bind directly to a target property</item>
  /// </list>
  /// <para>
  /// In both cases, the class has to evaluate a <i>source value</i> which is specified
  /// by the binding properties and the binding's context, and which will
  /// be used by subordinated bindings, which use this binding as data context, or as
  /// source value for the target property bound with this binding. Be careful
  /// with the term <i>source value</i> (or <i>evaluated source value</i>). There
  /// are three terms which sound similar but have a different meaning:
  /// The term <i>binding source property</i> refers directly to the property
  /// <see cref="BindingExtension.Source"/>.
  /// The term <i>binding source</i> refers to the object which is derived from
  /// the binding's properties and context; depending on the values of
  /// the <see cref="BindingExtension.Source"/>,
  /// <see cref="BindingExtension.RelativeSource"/> and
  /// <see cref="BindingExtension.ElementName"/> properties and the next
  /// available parent, the binding source is the value the
  /// <see cref="BindingExtension.Path"/> will be based on.
  /// The <i>(evaluated) source value</i> is the value which is computed
  /// by applying the specified <see cref="BindingExtension.Path"/> to
  /// the binding source value.
  /// </para>
  /// <para>
  /// When used to bind to a target property, this class will create a
  /// <see cref="BindingDependency"/> to handle updates between the two
  /// referenced properties/values, if all required parameters are specified.
  /// The update strategy depends on the settings of the properties
  /// <see cref="BindingExtension.Mode"/> and
  /// <see cref="BindingExtension.UpdateSourceTrigger"/>.
  /// </para>
  /// </remarks>

  // Implementation hint about multithreading/locking:
  // Actually, all bindings suffer from the potential to be called from multiple threads because we cannot avoid that multiple threads
  // update model properties we're bound to. But currently, we only synchronize the MultiBinding against multithreading problems
  // because the probability that a MultiBinding is updated by multiple threads is much higher than the probability for a normal Binding.
  // This comment can also be found in MultiBindingMarkupExtension.
  public class BindingExtension : BindingBase
  {
    #region Enums

    protected enum SourceType
    {
      DataContext,
      SourceProperty,
      ElementName,
      RelativeSource
    }

    protected enum FindParentMode
    {
      LogicalTree,
      HybridPreferVisualTree,
      HybridPreferLogicalTree
    }

    #endregion

    #region Protected fields

#if DEBUG_BINDINGS
    protected static IDictionary<object, int> _bindingIDs = new Dictionary<object, int>();
    protected static int _idCounter = 0;
#endif

    // Binding configuration properties
    protected SourceType _typeOfSource = SourceType.DataContext;
    protected AbstractProperty _sourceProperty = new SProperty(typeof(object), null);
    protected AbstractProperty _elementNameProperty = new SProperty(typeof(string), null);
    protected AbstractProperty _relativeSourceProperty = new SProperty(typeof(RelativeSourceExtension), null);
    protected AbstractProperty _pathProperty = new SProperty(typeof(string), null);
    protected AbstractProperty _modeProperty = new SProperty(typeof(BindingMode), BindingMode.Default);
    protected AbstractProperty _updateSourceTriggerProperty =
        new SProperty(typeof(UpdateSourceTrigger), UpdateSourceTrigger.PropertyChanged);
    protected IValueConverter _valueConverter = null;
    protected object _converterParameter = null;

    // State variables
    protected bool _valueAssigned = false; // Our BindingDependency could not be established because there were problems evaluating the binding source value -> UpdateBinding has to be called again
    protected AbstractProperty _sourceValueValidProperty = new SProperty(typeof(bool), false); // Cache-valid flag to avoid unnecessary calls to UpdateSourceValue()
    protected bool _isUpdatingBinding = false; // Used to avoid recursive calls to method UpdateBinding
    protected IDataDescriptor _attachedSource = null; // To which source data are we attached?
    protected IObservable _attachedSourceObservable = null; // To which observable source data are we attached?
    protected ICollection<AbstractProperty> _attachedPropertiesCollection = new List<AbstractProperty>(); // To which data contexts and other properties are we attached?

    // Derived properties
    protected PathExpression _compiledPath = null;
    protected BindingDependency _bindingDependency = null;
    protected DataDescriptorRepeater _evaluatedSourceValue = new DataDescriptorRepeater();

    protected IDataDescriptor _lastUpdatedValue = null;

    private readonly object _syncObj = new object();

    #endregion

    #region Ctor

    /// <summary>
    /// Creates a new <see cref="BindingExtension"/> for the use as
    /// <i>Binding</i>.
    /// </summary>
    public BindingExtension()
    {
#if DEBUG_BINDINGS
      _bindingIDs.Add(this, _idCounter++);
#endif
      Attach();
    }

    /// <summary>
    /// Creates a new <see cref="BindingExtension"/> for the use as
    /// <i>data context</i>.
    /// </summary>
    public BindingExtension(DependencyObject contextObject) :
      base(contextObject)
    {
#if DEBUG_BINDINGS
      _bindingIDs.Add(this, _idCounter++);
#endif
      Attach();
    }

    /// <summary>
    /// Creates a new <see cref="BindingExtension"/> for the use as
    /// <i>Binding</i>. Works like <see cref="BindingExtension()"/> with additionally
    /// setting the <see cref="Path"/> property.
    /// </summary>
    /// <param name="path">Path value for this Binding.</param>
    public BindingExtension(string path)
    {
#if DEBUG_BINDINGS
      _bindingIDs.Add(this, _idCounter++);
#endif
      Path = path;
      Attach();
    }

    protected void Attach()
    {
      _sourceProperty.Attach(OnBindingPropertyChanged);
      _elementNameProperty.Attach(OnBindingPropertyChanged);
      _relativeSourceProperty.Attach(OnBindingPropertyChanged);
      _pathProperty.Attach(OnBindingPropertyChanged);
      _modeProperty.Attach(OnBindingPropertyChanged);
      _updateSourceTriggerProperty.Attach(OnBindingPropertyChanged);

      _evaluatedSourceValue.Attach(OnSourceValueChanged);
    }

    protected void Detach()
    {
      _sourceProperty.Detach(OnBindingPropertyChanged);
      _elementNameProperty.Detach(OnBindingPropertyChanged);
      _relativeSourceProperty.Detach(OnBindingPropertyChanged);
      _pathProperty.Detach(OnBindingPropertyChanged);
      _modeProperty.Detach(OnBindingPropertyChanged);
      _updateSourceTriggerProperty.Detach(OnBindingPropertyChanged);

      _evaluatedSourceValue.Detach(OnSourceValueChanged);
    }

    public override void Dispose()
    {
      Dispose(false);
    }

    public void Dispose(bool passSourceToContextObject)
    {
      Detach();
      if (_bindingDependency != null)
      {
        _bindingDependency.Detach();
        _bindingDependency = null;
      }
      ResetChangeHandlerAttachments();
      MPF.TryCleanupAndDispose(_valueConverter);
      object source = Source;
      if (passSourceToContextObject && source != null)
        _contextObject.TakeOverOwnership(source);
      else
        MPF.TryCleanupAndDispose(source);
      base.Dispose();
    }

    public override void DeepCopy(IDeepCopyable source, ICopyManager copyManager)
    {
      Detach();
      base.DeepCopy(source, copyManager);
      BindingExtension bme = (BindingExtension)source;
      Source = copyManager.GetCopy(bme.Source);
      ElementName = bme.ElementName;
      RelativeSource = bme.RelativeSource;
      CheckTypeOfSource();
      Path = bme.Path;
      Mode = bme.Mode;
      UpdateSourceTrigger = bme.UpdateSourceTrigger;
      Converter = copyManager.GetCopy(bme.Converter);
      ConverterParameter = copyManager.GetCopy(bme.ConverterParameter);

      _compiledPath = bme._compiledPath;
      Attach();
    }

    #endregion

    /// <summary>
    /// Evaluates an <see cref="IDataDescriptor"/> instance which is our
    /// evaluated source value (or value object). This data descriptor
    /// will be the source endpoint for the binding operation, if any.
    /// If this binding is used as a parent binding in a superior data context,
    /// the returned data descriptor is the starting point for subordinated bindings.
    /// If this binding is used to update a target property, the returned data descriptor
    /// is used as value for the assignment to the target property.
    /// </summary>
    /// <param name="result">Returns the data descriptor for the binding's source value.
    /// This value is only valid if this method returns <c>true</c>.</param>
    /// <returns><c>true</c>, if the source value could be resolved,
    /// <c>false</c> if it could not be resolved (yet).</returns>
    public bool Evaluate(out IDataDescriptor result)
    {
      result = null;
      try
      {
        if (!IsSourceValueValid && !UpdateSourceValue())
          return false;
        result = _evaluatedSourceValue;
        return true;
      }
      catch
      {
        return false;
      }
    }

    #region Properties

    public AbstractProperty SourceProperty
    {
      get { return _sourceProperty; }
    }

    /// <summary>
    /// Specifies an object to be used as binding source object.
    /// Only one of the properties <see cref="Source"/>, <see cref="RelativeSource"/>
    /// and <see cref="ElementName"/> can be set on this instance.
    /// </summary>
    public object Source
    {
      get { return SourceProperty.GetValue(); }
      set { SourceProperty.SetValue(value); }
    }

    public AbstractProperty @RelativeSourceProperty
    {
      get { return _relativeSourceProperty; }
    }

    /// <summary>
    /// Specifies a binding source object relative to our
    /// <see cref="BindingBase._contextObject">context object</see>. The context object is
    /// the target object this binding is applied to.
    /// Only one of the properties <see cref="Source"/>, <see cref="RelativeSource"/>
    /// and <see cref="ElementName"/> can be set on this instance.
    /// </summary>
    public RelativeSourceExtension @RelativeSource
    {
      get { return (RelativeSourceExtension)RelativeSourceProperty.GetValue(); }
      set { RelativeSourceProperty.SetValue(value); }
    }

    //    public string XPath // TODO: Not implemented yet
    //    { }

    public AbstractProperty ElementNameProperty
    {
      get { return _elementNameProperty; }
    }

    /// <summary>
    /// Specifies an object with the given name to be used as binding source object.
    /// Only one of the properties <see cref="Source"/>, <see cref="RelativeSource"/>
    /// and <see cref="ElementName"/> can be set on this instance.
    /// </summary>
    public string ElementName
    {
      get { return (string)ElementNameProperty.GetValue(); }
      set { ElementNameProperty.SetValue(value); }
    }

    public AbstractProperty PathProperty
    {
      get { return _pathProperty; }
    }

    /// <summary>
    /// Specifies a property evaluation path starting at the binding source
    /// object. The path syntax is the syntax used and defined by the class
    /// <see cref="PathExpression"/>.
    /// </summary>
    public string Path
    {
      get { return (string)PathProperty.GetValue(); }
      set
      {
        if (_compiledPath != null)
          throw new XamlBindingException("The path of a Binding which was already prepared cannot be changed (binding {0})", ToString());
        PathProperty.SetValue(value);
      }
    }

    public AbstractProperty ModeProperty
    {
      get { return _modeProperty; }
    }

    public BindingMode Mode
    {
      get { return (BindingMode)_modeProperty.GetValue(); }
      set { _modeProperty.SetValue(value); }
    }

    public AbstractProperty UpdateSourceTriggerProperty
    {
      get { return _updateSourceTriggerProperty; }
    }

    public UpdateSourceTrigger UpdateSourceTrigger
    {
      get { return (UpdateSourceTrigger)UpdateSourceTriggerProperty.GetValue(); }
      set { UpdateSourceTriggerProperty.SetValue(value); }
    }

    /// <summary>
    /// Gets or sets a custom type converter.
    /// </summary>
    public IValueConverter Converter
    {
      get { return _valueConverter; }
      set
      {
        _valueConverter = value;
        OnBindingPropertyChanged(null, null);
      }
    }

    /// <summary>
    /// Gets or sets the parameter for the custom type converter.
    /// </summary>
    public object ConverterParameter
    {
      get { return _converterParameter; }
      set
      {
        _converterParameter = value;
        OnBindingPropertyChanged(null, null);
      }
    }

    /// <summary>
    /// Holds the evaluated source value for this binding. Clients may attach change handlers to the returned
    /// data descriptor; if the evaluated source value changes, this data descriptor will keep its identity,
    /// only the value will change.
    /// </summary>
    public IDataDescriptor EvaluatedSourceValue
    {
      get { return _evaluatedSourceValue; }
    }

    public AbstractProperty IsSourceValueValidProperty
    {
      get { return _sourceValueValidProperty; }
    }

    /// <summary>
    /// Returns the information if the <see cref="EvaluatedSourceValue"/> data descriptor contains a correctly
    /// bound value. This is the case, if the last call to <see cref="Evaluate"/> was successful.
    /// </summary>
    public bool IsSourceValueValid
    {
      get { return (bool)_sourceValueValidProperty.GetValue(); }
      set { _sourceValueValidProperty.SetValue(value); }
    }

    #endregion

    #region Event handlers

    /// <summary>
    /// Called when some of our binding properties changed.
    /// Will trigger an update of our source value here.
    /// </summary>
    /// <param name="property">The binding property which changed.</param>
    /// <param name="oldValue">The old value of the property.</param>
    protected void OnBindingPropertyChanged(AbstractProperty property, object oldValue)
    {
      CheckTypeOfSource();
      if (_active)
        UpdateSourceValue();
    }

    /// <summary>
    /// Called when our binding source changed.
    /// Will trigger an update of our source value here.
    /// </summary>
    /// <param name="observable">The observable source value which fired its <see cref="IObservable.ObjectChanged"/> event.</param>
    protected void OnBindingSourceChange(IObservable observable)
    {
      if (_active)
        UpdateSourceValue();
    }

    /// <summary>
    /// Called when our binding source changed.
    /// Will trigger an update of our source value here.
    /// </summary>
    /// <param name="dd">The source data descriptor which changed.</param>
    protected void OnBindingSourceChange(IDataDescriptor dd)
    {
      if (_active)
        UpdateSourceValue();
    }

    /// <summary>
    /// Called when the data context changed where we bound to.
    /// Will trigger an update of our source value here.
    /// </summary>
    /// <param name="property">The data context property which changed its value.</param>
    /// <param name="oldValue">The old value of the property.</param>
    protected void OnDataContextChanged(AbstractProperty property, object oldValue)
    {
      if (_active)
        UpdateSourceValue();
    }

    /// <summary>
    /// Called after a new source value was evaluated for this binding.
    /// We will update our binding here, if necessary.
    /// </summary>
    /// <param name="sourceValue">Our <see cref="_evaluatedSourceValue"/> data descriptor.</param>
    protected void OnSourceValueChanged(IDataDescriptor sourceValue)
    {
      if (_active && !_valueAssigned)
        UpdateBinding();
    }

    #endregion

    #region Protected properties and methods

    /// <summary>
    /// Returns the XAML name of this binding.
    /// This is for debugging purposes only - ToString() method.
    /// </summary>
    protected virtual string BindingTypeName
    {
      get { return "Binding"; }
    }

    protected bool UsedAsDataContext
    {
      get { return _targetDataDescriptor != null && typeof(IBinding).IsAssignableFrom(_targetDataDescriptor.DataType); }
    }

    /// <summary>
    /// Will check if the property settings affecting the binding source
    /// aren't conflicting.
    /// </summary>
    /// <exception name="XamlBindingException">If the binding's properties
    /// affecting the binding source (<see cref="Source"/>, <see cref="RelativeSource"/>
    /// and <see cref="ElementName"/>) are conflicting.</exception>
    protected void CheckTypeOfSource()
    {
      int sourcePropertiesSet = 0;
      _typeOfSource = SourceType.DataContext;
      if (Source != null)
      {
        sourcePropertiesSet++;
        _typeOfSource = SourceType.SourceProperty;
      }
      if (RelativeSource != null)
      {
        sourcePropertiesSet++;
        _typeOfSource = SourceType.RelativeSource;
      }
      if (!string.IsNullOrEmpty(ElementName))
      {
        sourcePropertiesSet++;
        _typeOfSource = SourceType.ElementName;
      }
      if (sourcePropertiesSet > 1)
        throw new XamlBindingException("Conflicting binding property configuration: More than one source property is set (binding {0})", ToString());
    }

    /// <summary>
    /// Attaches a change handler to the specified data descriptor
    /// <paramref name="source"/>, which will be used as binding source.
    /// </summary>
    protected void AttachToSource(IDataDescriptor source)
    {
      if (source != null && source.SupportsChangeNotification)
      {
        _attachedSource = source;
        _attachedSource.Attach(OnBindingSourceChange);
      }
    }

    /// <summary>
    /// Attaches a change handler to the specified observable
    /// <paramref name="source"/>, which will be used as binding source.
    /// </summary>
    protected void AttachToSourceObservable(IObservable source)
    {
      if (source != null)
      {
        _attachedSourceObservable = source;
        _attachedSourceObservable.ObjectChanged += OnBindingSourceChange;
      }
    }

    /// <summary>
    /// Attaches a change handler to the specified <paramref name="sourcePathProperty"/>,
    /// which is located in the resolving path to the source value. We will attach
    /// a change handler to every property, whose change will potentially affect
    /// the object evaluated as binding source.
    /// </summary>
    protected void AttachToSourcePathProperty(AbstractProperty sourcePathProperty)
    {
      if (sourcePathProperty != null)
      {
        lock (_syncObj)
          _attachedPropertiesCollection.Add(sourcePathProperty);
        sourcePathProperty.Attach(OnDataContextChanged);
      }
    }

    /// <summary>
    /// Will reset all change handler attachments to source property and
    /// source path properties. This should be called before the evaluation path
    /// to the binding's source will be processed again.
    /// </summary>
    protected void ResetChangeHandlerAttachments()
    {
      lock (_syncObj)
<<<<<<< HEAD
      {
        foreach (AbstractProperty property in _attachedPropertiesCollection)
          property.Detach(OnDataContextChanged);

        _attachedPropertiesCollection.Clear();
      }
      if (_attachedSource != null)
      {
        _attachedSource.Detach(OnBindingSourceChange);
        _attachedSource = null;
      }
      if (_attachedSourceObservable != null)
=======
>>>>>>> ad9cc841
      {
        foreach (AbstractProperty property in _attachedPropertiesCollection)
          property.Detach(OnDataContextChanged);

        _attachedPropertiesCollection.Clear();
        if (_attachedSource != null)
        {
          _attachedSource.Detach(OnBindingSourceChange);
          _attachedSource = null;
        }
        if (_attachedSourceObservable != null)
        {
          _attachedSourceObservable.ObjectChanged -= OnBindingSourceChange;
          _attachedSourceObservable = null;
        }
      }
    }

#if DEBUG_BINDINGS

    protected int GetDebugId()
    {
      return _bindingIDs[this];
    }

    protected void DebugOutput(string output, params object[] objs)
    {
      System.Diagnostics.Trace.WriteLine(string.Format("Binding #{0} ({1}): {2}", GetDebugId(), ToString(), string.Format(output, objs)));
    }

#endif

    /// <summary>
    /// Returns the data context of the specified <paramref name="obj"/>.
    /// </summary>
    /// <param name="obj">The target object to search the data context.</param>
    /// <param name="dataContext">The data context on object <paramref name="obj"/> or
    /// <c>null</c>, if no data context is present on the object.</param>
    /// <returns><c>true</c>, if a data context was found. In this case, the returned
    /// <paramref name="dataContext"/> is not-null. <c>false</c> else.</returns>
    /// <remarks>
    /// This method attaches change handlers to all relevant properties on the searched path.
    /// </remarks>
    protected bool GetDataContext(object obj, out BindingExtension dataContext)
    {
      DependencyObject current = obj as DependencyObject;
      if (current == null)
      {
        dataContext = null;
        return false;
      }
      AbstractProperty dataContextProperty = current.DataContextProperty;
      AttachToSourcePathProperty(dataContextProperty);
      dataContext = dataContextProperty.GetValue() as BindingExtension;
      return dataContext != null;
    }

    protected bool FindAncestor(DependencyObject current, out DependencyObject ancestor, FindParentMode mode, int ancestorLevel, Type ancestorType)
    {
      ancestor = null;
      if (!FindParent(current, out current, mode)) // Start from the first ancestor
        return false;
      int ct = ancestorLevel;
      while (current != null)
      {
        if (ancestorType == null ||
            ancestorType.IsAssignableFrom(current.GetType()))
          ct -= 1;
        if (ct == 0)
        {
          ancestor = current;
          return true;
        }
        if (!FindParent(current, out current, mode))
          return false;
      }
      return false;
    }

    /// <summary>
    /// This method does the walk in the visual or logical tree, depending on the existance
    /// of the visual tree for the specified <paramref name="obj"/>.
    /// </summary>
    /// <remarks>
    /// The tree walk will use the visual tree if the specified <paramref name="obj"/>
    /// is a <see cref="Visual"/>, else it will use its logical tree.
    /// This method attaches change handlers to all relevant properties on the searched path.
    /// </remarks>
    /// <param name="obj">The object to get the parent of.</param>
    /// <param name="parent">The parent which was found navigating the visual or
    /// logical tree.</param>
    /// <param name="findParentMode">Specifies, which tree will be used to find the parent
    /// object.</param>
    /// <returns><c>true</c>, if a valid parent was found. In this case, the
    /// <paramref name="parent"/> parameter references a not-<c>null</c> parent.
    /// <c>false</c>, if no valid parent was found.</returns>
    protected bool FindParent(DependencyObject obj, out DependencyObject parent,
        FindParentMode findParentMode)
    {
      bool result;
      switch (findParentMode)
      {
        case FindParentMode.HybridPreferVisualTree:
          result = FindParent_VT(obj, out parent) || FindParent_LT(obj, out parent);
#if DEBUG_BINDINGS
          if (!result)
            DebugOutput("FindParent didn't find a parent in VT or LT for object '{0}'", obj);
#endif
          return result;
        case FindParentMode.HybridPreferLogicalTree:
          result = FindParent_LT(obj, out parent) || FindParent_VT(obj, out parent);
#if DEBUG_BINDINGS
          if (!result)
            DebugOutput("FindParent didn't find a parent in LT or VT for object '{0}'", obj);
#endif
          return result;
        case FindParentMode.LogicalTree:
          result = FindParent_LT(obj, out parent);
#if DEBUG_BINDINGS
          if (!result)
            DebugOutput("FindParent didn't find a parent in LT for object '{0}'", obj);
#endif
          return result;
        default:
          // Should never occur. If so, we have forgotten to handle a SourceType
          throw new NotImplementedException(
              string.Format("FindParentMode '{0}' is not implemented", findParentMode));
      }
    }

    protected bool FindParent_VT(DependencyObject obj, out DependencyObject parent)
    {
      parent = null;
      Visual v = obj as Visual;
      if (v == null)
        return false;
      AbstractProperty parentProperty = v.VisualParentProperty;
      AttachToSourcePathProperty(parentProperty);
      parent = parentProperty.GetValue() as DependencyObject;
      return parent != null;
    }

    protected bool FindParent_LT(DependencyObject obj, out DependencyObject parent)
    {
      AbstractProperty parentProperty = obj.LogicalParentProperty;
      AttachToSourcePathProperty(parentProperty);
      parent = parentProperty.GetValue() as DependencyObject;
      return parent != null;
    }

    /// <summary>
    /// Returns an <see cref="IDataDescriptor"/> for the binding in the nearest available
    /// data context of a parent element in the visual or logical tree.
    /// </summary>
    /// <param name="result">Returns the data descriptor for the data context, if it
    /// could be resolved.</param>
    /// <returns><c>true</c>, if a data context could be found and the data context
    /// could evaluate, <c>false</c> if it could not be resolved (yet).</returns>
    protected bool FindDataContext(out IDataDescriptor result)
    {
      result = null;
      DependencyObject current = _contextObject;
      if (current == null)
      {
#if DEBUG_BINDINGS
        DebugOutput("FindDataContext doesn't have a current context");
#endif
        return false;
      }
      if (UsedAsDataContext)
      {
        // If we are already the data context, step one level up and start the search at our parent
        if (!FindParent(current, out current, FindParentMode.HybridPreferVisualTree))
          return false;
      }
      while (current != null)
      {
        BindingExtension parentBinding;
        if (GetDataContext(current, out parentBinding))
        { // Data context found
          if (parentBinding.Evaluate(out result))
            return true;
#if DEBUG_BINDINGS
          DebugOutput("FindDataContext found parent binding '{0}' but that binding could not evaluate", parentBinding);
#endif
          AttachToSource(parentBinding.EvaluatedSourceValue);
          result = null;
          return false;
        }
        if (!FindParent(current, out current, FindParentMode.HybridPreferVisualTree))
          return false;
      }
      return false;
    }

    /// <summary>
    /// Returns the nearest element implementing <see cref="INameScope"/>, stepping up the
    /// logical tree from our context object.
    /// </summary>
    /// <param name="result">Returns the nearest name scope element, if there is one.</param>
    /// <returns><c>true</c>, if a name scope could be found, <c>false</c> if it could not
    /// be found (yet).</returns>
    protected bool FindNameScope(out INameScope result)
    {
      result = null;
      DependencyObject current = _contextObject;
      if (current == null)
      {
#if DEBUG_BINDINGS
        DebugOutput("FindNameScope doesn't have a current context");
#endif
        return false;
      }
      while (current != null)
      {
        if (current is INameScope)
        {
          result = current as INameScope;
          return true;
        }
        if (current is UIElement)
        {
          UIElement uiElement = (UIElement)current;
          AbstractProperty templateNameScopeProperty = uiElement.TemplateNameScopeProperty;
          AttachToSourcePathProperty(templateNameScopeProperty);
          if ((result = ((INameScope)templateNameScopeProperty.GetValue())) != null)
            return true;
        }
        if (!FindParent(current, out current, FindParentMode.HybridPreferLogicalTree))
          return false;
      }
      return false;
    }

    /// <summary>
    /// Does the lookup for our binding source data. This includes evaluation of our source
    /// properties and the lookup for the data context.
    /// </summary>
    /// <remarks>
    /// During the lookup, change handlers will be attached to all relevant properties
    /// on the search path to the binding source. If one of the properties changes,
    /// this binding will re-evaluate.
    /// </remarks>
    /// <param name="result">Resulting source descriptor, if it could be resolved.</param>
    /// <returns><c>true</c>, if the binding source could be found and evaluated,
    /// <c>false</c> if it could not be resolved (yet).</returns>
    protected bool GetSourceDataDescriptor(out IDataDescriptor result)
    {
      ResetChangeHandlerAttachments();
      result = null;
      try
      {
        switch (_typeOfSource)
        {
          case SourceType.DataContext:
            return FindDataContext(out result);
          case SourceType.SourceProperty:
#if DEBUG_BINDINGS
            if (Source == null)
              DebugOutput("GetSourceDataDescriptor doesn't have a Source", Source);
#endif
            result = new DependencyPropertyDataDescriptor(this, "Source", _sourceProperty);
            return true;
          case SourceType.RelativeSource:
            DependencyObject current = _contextObject;
            if (current == null)
              return false;
            switch (RelativeSource.Mode)
            {
              case RelativeSourceMode.Self:
                result = new ValueDataDescriptor(current);
                return true;
              case RelativeSourceMode.TemplatedParent:
                while (current != null)
                {
                  DependencyObject last = current;
                  FindParent(last, out current, FindParentMode.HybridPreferVisualTree);
                  UIElement lastUIElement = last as UIElement;
                  if (lastUIElement != null)
                  {
                    AttachToSourcePathProperty(lastUIElement.TemplateNameScopeProperty);
                    if (lastUIElement.IsTemplateControlRoot)
                    {
                      result = new ValueDataDescriptor(current);
                      return true;
                    }
                  }
                }
#if DEBUG_BINDINGS
            DebugOutput("GetSourceDataDescriptor didn't find TemplateParent");
#endif
                return false;
              case RelativeSourceMode.FindAncestor:
                if (FindAncestor(current, out current, FindParentMode.HybridPreferVisualTree,
                    RelativeSource.AncestorLevel, RelativeSource.AncestorType))
                {
                  result = new ValueDataDescriptor(current);
                  return true;
                }
                return false;
              //case RelativeSourceMode.PreviousData:
              //  // TODO: implement this
              //  throw new NotImplementedException(RelativeSourceMode.PreviousData.ToString());
              default:
                // Should never occur. If so, we have forgotten to handle a RelativeSourceMode
                throw new NotImplementedException(
                    string.Format("RelativeSourceMode '{0}' is not implemented", RelativeSource.Mode));
            }
          case SourceType.ElementName:
            INameScope nameScope;
            if (!FindNameScope(out nameScope))
              return false;
            object obj = nameScope.FindName(ElementName) as UIElement;
            if (obj == null)
            {
#if DEBUG_BINDINGS
              DebugOutput("GetSourceDataDescriptor didn't find object with name '{0}'", ElementName);
#endif
              return false;
            }
            result = new ValueDataDescriptor(obj);
            return true;
          default:
            // Should never occur. If so, we have forgotten to handle a SourceType
            throw new NotImplementedException(
                string.Format("SourceType '{0}' is not implemented", _typeOfSource));
        }
      }
      finally
      {
        AttachToSource(result);
        IObservable observable = result == null ? null : result.Value as IObservable;
        if (observable != null)
          AttachToSourceObservable(observable);
      }
    }

    /// <summary>
    /// Will be called to evaluate our source value based on all available
    /// property and context states.
    /// This method will also be automatically re-called when any object involved in the
    /// evaluation process of our source value was changed.
    /// </summary>
    /// <returns><c>true</c>, if the source value based on all input data
    /// could be evaluated, else <c>false</c>.</returns>
    protected virtual bool UpdateSourceValue()
    {
      bool sourceValueValid = false;
      try
      {
        IDataDescriptor evaluatedValue;
        if (!GetSourceDataDescriptor(out evaluatedValue))
          // Do nothing if not all necessary properties can be resolved at the current time
          return false;
        if (_compiledPath != null)
          try
          {
            if (!_compiledPath.Evaluate(evaluatedValue, out evaluatedValue))
              return false;
          }
          catch (XamlBindingException)
          {
            return false;
          }
        // If no path is specified, evaluatedValue will be the source value
        IsSourceValueValid = sourceValueValid = true;
        _evaluatedSourceValue.SourceValue = evaluatedValue;
        return true;
      }
      finally
      {
        IsSourceValueValid = sourceValueValid;
      }
    }

    protected bool Convert(object val, Type targetType, out object result)
    {
      if (_valueConverter != null)
        return _valueConverter.Convert(val, targetType, _converterParameter, ServiceRegistration.Get<ILocalization>().CurrentCulture, out result);
      return TypeConverter.Convert(val, targetType, out result);
    }

    protected virtual bool UpdateBinding()
    {
      // Avoid recursive calls: For instance, this can occur when
      // the later call to Evaluate will change our evaluated source value, which
      // will cause a recursive call to UpdateBinding.
      if (_isUpdatingBinding)
        return false;
      _isUpdatingBinding = true;
      try
      {
        if (KeepBinding) // This is the case if our target descriptor has a binding type
        { // In this case, this instance should be used rather than the evaluated source value
          if (_targetDataDescriptor != null)
            _contextObject.SetBindingValue(_targetDataDescriptor, this);
          _valueAssigned = true;
          return true;
        }
        IDataDescriptor sourceDd;
        if (!Evaluate(out sourceDd))
        {
          _valueAssigned = false;
          return false;
        }

        // We're called multiple times, for example when a resource dictionary changes.
        // To avoid too many updates, we remember the last updated value.
        if (ReferenceEquals(sourceDd, _lastUpdatedValue) && !_valueAssigned)
          return true;
        _lastUpdatedValue = sourceDd;

#if DEBUG_BINDINGS
        DebugOutput("UpdateBinding: Binding evaluated to '{0}'", sourceDd.Value);
#endif

        if (_bindingDependency != null)
          _bindingDependency.Detach();

        bool attachToSource = false;
        bool attachToTarget = false;
        switch (Mode)
        {
          case BindingMode.Default:
          case BindingMode.OneWay:
            // Currently, we don't really support the Default binding mode in
            // MediaPortal skin engine. Maybe we will support it in future -
            // then we'll be able to initialize the mode with a default value
            // implied by our target data endpoint.
            attachToSource = true;
            break;
          case BindingMode.TwoWay:
            attachToSource = true;
            attachToTarget = true;
            break;
          case BindingMode.OneWayToSource:
            attachToTarget = true;
            break;
          case BindingMode.OneTime:
            object value = sourceDd.Value;
            object convertedValue;
            if (!Convert(value, _targetDataDescriptor.DataType, out convertedValue))
              return false;
            _contextObject.SetBindingValue(_targetDataDescriptor,
                ReferenceEquals(value, convertedValue) ? MpfCopyManager.DeepCopyCutLVPs(convertedValue) : convertedValue);
            _valueAssigned = true;
            Dispose(true);
            return true; // In this case, we have finished with only assigning the value
        }
        DependencyObject parent;
        if (UpdateSourceTrigger != UpdateSourceTrigger.LostFocus ||
            !FindAncestor(_contextObject, out parent, FindParentMode.HybridPreferVisualTree, -1, typeof(UIElement)))
          parent = null;
        _bindingDependency = new BindingDependency(sourceDd, _targetDataDescriptor, attachToSource,
            attachToTarget ? UpdateSourceTrigger : UpdateSourceTrigger.Explicit,
            parent as UIElement, _valueConverter, _converterParameter);
        _valueAssigned = true;
        return true;
      }
      finally
      {
        _isUpdatingBinding = false;
      }
    }

    #endregion

    #region Base overrides

    public override void FinishInitialization(IParserContext context)
    {
      base.FinishInitialization(context);
      string path = Path ?? "";
      _compiledPath = string.IsNullOrEmpty(path) ? null : PathExpression.Compile(context, path);
    }

    public override void Activate()
    {
      if (_active)
        return;
      base.Activate();
      UpdateBinding();
    }

    public override string ToString()
    {
      IList<string> l = new List<string>();
      if (Source != null)
        l.Add("Source=" + Source);
      if (RelativeSource != null)
        l.Add("RelativeSource=" + RelativeSource);
      if (ElementName != null)
        l.Add("ElementName=" + ElementName);
      if (!string.IsNullOrEmpty(Path))
        l.Add("Path=" + Path);
      return "{" + BindingTypeName + " " + StringUtils.Join(",", l) + "}";
    }

    #endregion
  }
}<|MERGE_RESOLUTION|>--- conflicted
+++ resolved
@@ -608,26 +608,12 @@
     protected void ResetChangeHandlerAttachments()
     {
       lock (_syncObj)
-<<<<<<< HEAD
       {
         foreach (AbstractProperty property in _attachedPropertiesCollection)
           property.Detach(OnDataContextChanged);
 
         _attachedPropertiesCollection.Clear();
-      }
-      if (_attachedSource != null)
-      {
-        _attachedSource.Detach(OnBindingSourceChange);
-        _attachedSource = null;
-      }
-      if (_attachedSourceObservable != null)
-=======
->>>>>>> ad9cc841
-      {
-        foreach (AbstractProperty property in _attachedPropertiesCollection)
-          property.Detach(OnDataContextChanged);
-
-        _attachedPropertiesCollection.Clear();
+
         if (_attachedSource != null)
         {
           _attachedSource.Detach(OnBindingSourceChange);
