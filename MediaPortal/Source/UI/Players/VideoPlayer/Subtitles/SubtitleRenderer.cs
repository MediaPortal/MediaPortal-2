--- conflicted
+++ resolved
@@ -1,909 +1,770 @@
-#region Copyright (C) 2007-2018 Team MediaPortal
-
-/*
-    Copyright (C) 2007-2018 Team MediaPortal
-    http://www.team-mediaportal.com
-
-    This file is part of MediaPortal 2
-
-    MediaPortal 2 is free software: you can redistribute it and/or modify
-    it under the terms of the GNU General Public License as published by
-    the Free Software Foundation, either version 3 of the License, or
-    (at your option) any later version.
-
-    MediaPortal 2 is distributed in the hope that it will be useful,
-    but WITHOUT ANY WARRANTY; without even the implied warranty of
-    MERCHANTABILITY or FITNESS FOR A PARTICULAR PURPOSE. See the
-    GNU General Public License for more details.
-
-    You should have received a copy of the GNU General Public License
-    along with MediaPortal 2. If not, see <http://www.gnu.org/licenses/>.
-*/
-
-#endregion
-
-using System;
-using System.Collections.Generic;
-using System.Linq;
-using System.Runtime.InteropServices;
-using System.Threading;
-using DirectShow;
-using MediaPortal.Common;
-using MediaPortal.Common.Logging;
-using MediaPortal.Common.Settings;
-using MediaPortal.UI.Players.Video.Settings;
-using MediaPortal.UI.Players.Video.Teletext;
-using MediaPortal.UI.Players.Video.Tools;
-using MediaPortal.UI.Presentation;
-using MediaPortal.UI.Presentation.Players;
-<<<<<<< HEAD
-using MediaPortal.UI.SkinEngine.ContentManagement;
-using MediaPortal.UI.SkinEngine.DirectX11;
-using MediaPortal.UI.SkinEngine.Rendering;
-using MediaPortal.UI.SkinEngine.SkinManagement;
-using SharpDX;
-using SharpDX.Direct2D1;
-using SharpDX.DirectWrite;
-using SharpDX.DXGI;
-using AlphaMode = SharpDX.Direct2D1.AlphaMode;
-=======
-using MediaPortal.UI.SkinEngine.Fonts;
-using MediaPortal.UI.SkinEngine.Rendering;
-using MediaPortal.UI.SkinEngine.SkinManagement;
-using SharpDX;
-using SharpDX.Direct3D9;
-using Color = System.Drawing.Color;
-using NativeMethods = MediaPortal.Utilities.SystemAPI.NativeMethods;
-using Rectangle = System.Drawing.Rectangle;
-using RectangleF = SharpDX.RectangleF;
->>>>>>> 88ffaddd
-
-namespace MediaPortal.UI.Players.Video.Subtitles
-{
-  #region Structs and helper classes
-
-  /// <summary>
-  /// Structure used in communication with subtitle v3 filter.
-  /// </summary>
-  [StructLayout(LayoutKind.Sequential, Pack = 1)]
-  public struct NativeSubtitle
-  {
-    // Start of bitmap fields
-    public Int32 Type;
-    public Int32 Width;
-    public Int32 Height;
-    public Int32 WidthBytes;
-    public UInt16 Planes;
-    public UInt16 BitsPixel;
-    public IntPtr Bits;
-    // End of bitmap fields
-
-    // Start of screen size definition
-    public Int32 ScreenWidth;
-    public Int32 ScreenHeight;
-
-    // Subtitle timestmap
-    public UInt64 TimeStamp;
-
-    // How long to display subtitle
-    public UInt64 TimeOut; // in seconds
-    public Int32 FirstScanLine;
-    public Int32 HorizontalPosition;
-  }
-
-  /*
-   * int character_table;
-  LPCSTR language;
-  int page;
-  LPCSTR text;
-  int firstLine;  // can be 0 to (totalLines - 1)
-  int totalLines; // for teletext this is 25 lines
-
-  unsigned    __int64 timestamp;
-  unsigned    __int64 timeOut;
-
-  */
-  [StructLayout(LayoutKind.Sequential, Pack = 1)]
-  public struct TextSubtitle
-  {
-    public int Encoding;
-    public string Language;
-
-    public int Page;
-    public string Text; // subtitle lines seperated by newline characters
-    public LineContent[] LineContents;
-    public UInt64 TimeStamp;
-    public UInt64 TimeOut; // in seconds
-  }
-
-  public enum TeletextCharTable
-  {
-    English = 1,
-    Swedish = 2,
-    Third = 3,
-    Fourth = 4,
-    Fifth = 5,
-    Sixth = 6
-  }
-
-  public class TeletextPageEntry
-  {
-    public TeletextPageEntry() { }
-
-    public TeletextPageEntry(TeletextPageEntry e)
-    {
-      Page = e.Page;
-      Encoding = e.Encoding;
-      Language = String.Copy(e.Language);
-    }
-
-    public int Page = -1; // indicates not valid
-    public TeletextCharTable Encoding;
-    public string Language;
-  }
-
-<<<<<<< HEAD
-  public class Subtitle : IDisposable
-  {
-    public static int IdCount = 0;
-
-    public Subtitle()
-    {
-      Id = IdCount++;
-    }
-
-    public uint Width;
-    public uint Height;
-    public double PresentTime;  // NOTE: in seconds
-    public double TimeOut;      // NOTE: in seconds
-    public int FirstScanLine;
-    public long Id = 0;
-    public bool ShouldDraw;
-    public Int32 ScreenHeight; // Required for aspect ratio correction
-    public Int32 ScreenWidth; // Required for aspect ratio correction
-    public Int32 HorizontalPosition;
-    public Bitmap1 SubTexture;
-
-    public override string ToString()
-    {
-      return "Subtitle " + Id + " meta data: Timeout=" + TimeOut + " timestamp=" + PresentTime;
-    }
-
-    public void Dispose()
-    {
-      if (SubTexture != null)
-        SubTexture.Dispose();
-      SubTexture = null;
-    }
-  }
-
-=======
->>>>>>> 88ffaddd
-  #endregion
-
-  #region DVBSub2(3) interfaces
-
-  /// <summary>
-  /// Interface to the subtitle filter, which allows us to get notified of subtitles and retrieve them.
-  /// </summary>
-  [Guid("4A4fAE7C-6095-11DC-8314-0800200C9A66"),
-  InterfaceType(ComInterfaceType.InterfaceIsIUnknown)]
-  public interface IDVBSubtitleSource
-  {
-    void SetBitmapCallback(IntPtr callBack);
-    void SetResetCallback(IntPtr callBack);
-    void SetUpdateTimeoutCallback(IntPtr callBack);
-    void StatusTest(int status);
-  }
-
-  [UnmanagedFunctionPointer(CallingConvention.StdCall)]
-  public delegate int SubtitleCallback(IntPtr sub);
-  public delegate int ResetCallback();
-  public delegate int UpdateTimeoutCallback(ref Int64 timeOut);
-
-  #endregion
-
-  /// <summary>
-  /// SubtitleRenderer uses the DVBSub2 direct show filter in the video graph to retrieve subtitles.
-  /// The subtitles are handled by drawing bitmap to the video frame (<see cref="DrawOverlay"/>).
-  /// </summary>
-  public class SubtitleRenderer : ISubtitleRenderer, IDisposable
-  {
-    #region Constants
-
-    private const int MAX_SUBTITLES_IN_QUEUE = 20;
-    public static Guid CLSID_DVBSUB2 = new Guid("{1CF3606B-6F89-4813-9D05-F9CA324CF2EA}");
-    public static Guid CLSID_DVBSUB3 = new Guid("{3B4C4F66-739F-452c-AFC4-1C039BED3299}");
-
-    // ClosedCaptions parser
-    private const string CCFILTER_CLSID = "{6F0B7D9C-7548-49A9-AC4C-1DA1927E6C15}";
-    private const string CCFILTER_NAME = "Core CC Parser";
-    private const string CCFILTER_FILENAME = "cccp.ax";
-
-    #endregion
-
-    #region Fields
-
-    // DirectX DeviceEx to handle graphic operations
-<<<<<<< HEAD
-    // protected DeviceEx _device;
-=======
-    protected DeviceEx _device;
-    protected Sprite _sprite;
->>>>>>> 88ffaddd
-    protected IDVBSubtitleSource _subFilter = null;
-
-    /// <summary>
-    /// Reference to the DirectShow DVBSub filter, which 
-    /// is the source of our subtitle bitmaps
-    /// </summary>
-    protected FilterFileWrapper _filter = null;
-
-    // The current player associated with this instance
-    protected IMediaPlaybackControl _player = null;
-
-    // important, these delegates must NOT be garbage collected
-    // or horrible things will happen when the native code tries to call those!
-    protected SubtitleCallback _callBack;
-    protected readonly ResetCallback _resetCallBack;
-    protected readonly UpdateTimeoutCallback _updateTimeoutCallBack;
-    protected TeletextReceiver _ttxtReceiver = null;
-    protected TextBuffer _textBuffer;
-
-    // Timestamp offset in MILLISECONDS
-    protected double _startPos = 0;
-
-    protected readonly LinkedList<Subtitle> _subtitles;
-    protected readonly object _syncObj = new object();
-
-    protected double _currentTime; // File position on last render
-    protected bool _useBitmap = true; // If false use teletext
-    protected long _subCounter = 0;
-    protected bool _clearOnNextRender = false;
-    protected bool _renderSubtitles = true;
-    protected int _activeSubPage; // If use teletext, what page
-
-    protected readonly Action _onTextureInvalidated;
-    protected Thread _subtitleSyncThread;
-
-    // Morpheus, 2014-05-08: TODO: this is a special workaround for a strange DVBSub3 behavior: the very first subtitle is a black rectangle that covers nearly full screen.
-    // Remove this when the DirectShow filter has been fixed!
-    protected bool _firstCallback = true;
-
-    #endregion
-
-    #region Properties
-
-    /// <summary>
-    /// Gets or Sets a flag if subtitles should be rendered.
-    /// </summary>
-    public bool RenderSubtitles
-    {
-      get
-      {
-        lock (_syncObj)
-          return _renderSubtitles;
-      }
-      set
-      {
-        if (value)
-          EnableSubtitleHandling();
-        else
-          DisableSubtitleHandling();
-      }
-    }
-
-    #endregion
-
-    #region Constructor and initialization
-
-    /// <summary>
-    /// Constructs a <see cref="SubtitleRenderer"/> instance.
-    /// </summary>
-    public SubtitleRenderer(Action onTextureInvalidated)
-    {
-      string absolutePlatformDir;
-      if (!NativeMethods.SetPlatformSearchDirectories(out absolutePlatformDir))
-        throw new Exception("Error adding dll probe path");
-
-      _onTextureInvalidated = onTextureInvalidated;
-      _subtitles = new LinkedList<Subtitle>();
-      //instance.textCallBack = new TextSubtitleCallback(instance.OnTextSubtitle);
-      _resetCallBack = Reset;
-      _updateTimeoutCallBack = UpdateTimeout;
-<<<<<<< HEAD
-=======
-      _device = SkinContext.Device;
-      _sprite = new Sprite(_device);
->>>>>>> 88ffaddd
-    }
-
-    public void SetPlayer(IMediaPlaybackControl p)
-    {
-      lock (_syncObj)
-      {
-        _subtitles.Clear();
-        _clearOnNextRender = true;
-        _player = p;
-      }
-    }
-
-    public void SetSubtitleOption(SubtitleOption option)
-    {
-      if (option.type == SubtitleType.None)
-      {
-        _useBitmap = false;
-        _activeSubPage = 0;
-      }
-      else if (option.type == SubtitleType.Teletext)
-      {
-        _useBitmap = false;
-        _activeSubPage = option.entry.Page;
-        ServiceRegistration.Get<ILogger>().Debug("SubtitleRender: Now rendering {0} teletext subtitle page {1}", option.language, _activeSubPage);
-      }
-      else if (option.type == SubtitleType.Bitmap)
-      {
-        _useBitmap = true;
-        ServiceRegistration.Get<ILogger>().Debug("SubtitleRender: Now rendering bitmap subtitles in language {0}", option.language);
-      }
-      else
-      {
-        ServiceRegistration.Get<ILogger>().Error("Unknown subtitle option " + option);
-      }
-    }
-
-    #endregion
-
-    #region Callback and event handling
-
-    /// <summary>
-    /// Alerts the subtitle render that a seek has just been performed.
-    /// Stops displaying the current subtitle and removes any cached subtitles.
-    /// Furthermore updates the time that playback starts after the seek.
-    /// </summary>
-    /// <returns></returns>
-    public int OnSeek(double startPos)
-    {
-      ServiceRegistration.Get<ILogger>().Debug("SubtitleRenderer: OnSeek - clear subtitles");
-      // Remove all previously received subtitles
-      lock (_syncObj)
-      {
-        _subtitles.Clear();
-        // Fixed seeking, currently TsPlayer & TsReader is not reseting the base time when seeking
-        //this.startPos = startPos;
-        _clearOnNextRender = true;
-        //posOnLastTextSub = -1;
-      }
-      ServiceRegistration.Get<ILogger>().Debug("New StartPos is " + startPos);
-      return 0;
-    }
-
-    /// <summary>
-    /// Callback from subtitle filter. Updates the latest subtitle timeout.
-    /// </summary>
-    /// <returns>The return value is always <c>0</c>.</returns>
-    public int UpdateTimeout(ref Int64 timeOut)
-    {
-      ServiceRegistration.Get<ILogger>().Debug("SubtitleRenderer: UpdateTimeout");
-      Subtitle latest;
-      lock (_syncObj)
-        latest = _subtitles.Count > 0 ? _subtitles.Last.Value : null;
-
-      if (latest != null)
-      {
-        latest.TimeOut = (double)timeOut / 1000.0f;
-        ServiceRegistration.Get<ILogger>().Debug("  new timeOut = {0}", latest.TimeOut);
-      }
-      return 0;
-    }
-
-    /// <summary>
-    /// Callback from subtitle filter, alerting us that a new subtitle is available.
-    /// It receives the new subtitle as the argument sub, which data is only valid for the duration of OnSubtitleV2.
-    /// </summary>
-    /// <returns>The return value is always <c>0</c>.</returns>
-    public int OnSubtitle(IntPtr sub)
-    {
-      if (_firstCallback)
-      {
-        // See field comment for reason
-        _firstCallback = false;
-        return 0;
-      }
-      if (!_useBitmap)
-        return 0; // TODO: Might be good to let this cache and then check in Render method because bitmap subs arrive a while before display
-
-      ServiceRegistration.Get<ILogger>().Debug("OnSubtitle - stream position " + TimeSpan.FromSeconds(_currentTime));
-      lock (_syncObj)
-      {
-        try
-        {
-          Subtitle subtitle = ToSubtitle(sub);
-          //subtitle.SubBitmap.Save(string.Format("C:\\temp\\sub{0}.png", subtitle.Id), ImageFormat.Png); // debug
-          ServiceRegistration.Get<ILogger>().Debug("SubtitleRenderer: to = " + subtitle.TimeOut + " ts=" + subtitle.PresentTime + " fsl=" + subtitle.FirstScanLine + " (startPos = " + _startPos + ")");
-
-          while (_subtitles.Count >= MAX_SUBTITLES_IN_QUEUE)
-          {
-            ServiceRegistration.Get<ILogger>().Debug("SubtitleRenderer: Subtitle queue too big, discarding first element");
-            _subtitles.RemoveFirst();
-          }
-          _subtitles.AddLast(subtitle);
-          ServiceRegistration.Get<ILogger>().Debug("SubtitleRenderer: Subtitle added, now have {0} subtitles in cache", _subtitles.Count);
-        }
-        catch (Exception e)
-        {
-          ServiceRegistration.Get<ILogger>().Error(e);
-        }
-      }
-      return 0;
-    }
-
-    // Currently unused, teletext subtitles are not yet (re-)implemented!
-    public void OnTextSubtitle(TextSubtitle sub)
-    {
-      ServiceRegistration.Get<ILogger>().Debug("On TextSubtitle called");
-      try
-      {
-        // if (sub.Page == _activeSubPage)
-        // {
-        ServiceRegistration.Get<ILogger>().Debug("Page: " + sub.Page);
-        ServiceRegistration.Get<ILogger>().Debug("Character table: " + sub.Encoding);
-        ServiceRegistration.Get<ILogger>().Debug("Timeout: " + sub.TimeOut);
-        ServiceRegistration.Get<ILogger>().Debug("Timestamp" + sub.TimeStamp);
-        ServiceRegistration.Get<ILogger>().Debug("Language: " + sub.Language);
-
-        String content = sub.Text;
-        if (content == null)
-        {
-          ServiceRegistration.Get<ILogger>().Error("OnTextSubtitle: sub.txt == null!");
-          return;
-        }
-        // }
-      }
-      catch (Exception e)
-      {
-        ServiceRegistration.Get<ILogger>().Error("Problem with TEXT_SUBTITLE");
-        ServiceRegistration.Get<ILogger>().Error(e);
-      }
-
-      try
-      {
-        // if we dont need the subtitle
-        if (!_renderSubtitles /*|| _useBitmap || (_activeSubPage != sub.Page)*/)
-        {
-          ServiceRegistration.Get<ILogger>().Debug("Text subtitle (page {0}) discarded: useBitmap is {1} and activeSubPage is {2}", sub.Page, _useBitmap, _activeSubPage);
-          return;
-        }
-        ServiceRegistration.Get<ILogger>().Debug("Text subtitle (page {0}) ACCEPTED: useBitmap is {1} and activeSubPage is {2}", sub.Page, _useBitmap, _activeSubPage);
-
-<<<<<<< HEAD
-        Subtitle subtitle = new Subtitle
-                              {
-                                SubTexture = RenderText(sub.LineContents),
-                                TimeOut = sub.TimeOut,
-                                PresentTime = sub.TimeStamp / 90000.0f + _startPos,
-                              };
-=======
-        Subtitle subtitle = new Subtitle(_device)
-        {
-          Text = sub.Text,
-          TimeOut = sub.TimeOut,
-          PresentTime = sub.TimeStamp / 90000.0f + _startPos,
-          Height = (uint)SkinContext.SkinResources.SkinHeight,
-          Width = (uint)SkinContext.SkinResources.SkinWidth,
-          ScreenWidth = SkinContext.SkinResources.SkinWidth,
-          ScreenHeight = SkinContext.SkinResources.SkinHeight,
-          FirstScanLine = 0,
-          HorizontalPosition = 0
-        };
->>>>>>> 88ffaddd
-
-        if (subtitle.SubTexture != null)
-        {
-          subtitle.Height = (uint)subtitle.SubTexture.PixelSize.Height;
-          subtitle.Width = (uint)subtitle.SubTexture.PixelSize.Width;
-          subtitle.FirstScanLine = (int)(SkinContext.SkinResources.SkinHeight - 50 - subtitle.Height);
-          subtitle.HorizontalPosition = (int)((SkinContext.SkinResources.SkinWidth - subtitle.Width) / 2);
-        }
-
-        lock (_subtitles)
-        {
-          while (_subtitles.Count >= MAX_SUBTITLES_IN_QUEUE)
-          {
-            ServiceRegistration.Get<ILogger>().Debug("SubtitleRenderer: Subtitle queue too big, discarding first element");
-            _subtitles.RemoveFirst();
-          }
-          _subtitles.AddLast(subtitle);
-
-          ServiceRegistration.Get<ILogger>().Debug("SubtitleRenderer: Text subtitle added, now have {0} subtitles in cache {1} pos on last render was {2}", _subtitles.Count, subtitle, _currentTime);
-        }
-      }
-      catch (Exception e)
-      {
-        ServiceRegistration.Get<ILogger>().Error("Problem processing text subtitle");
-        ServiceRegistration.Get<ILogger>().Error(e);
-      }
-    }
-
-    #endregion
-
-    #region Filter handling
-
-    /// <summary>
-    /// Adds the subtitle filter to the graph. The caller need to call <see cref="Marshal.ReleaseComObject"/> on the
-    /// returned instance when done.
-    /// </summary>
-    /// <param name="graphBuilder">The IGraphBuilder</param>
-    /// <returns>DvbSub2(3) filter instance</returns>
-    public IBaseFilter AddDvbSubtitleFilter(IGraphBuilder graphBuilder)
-    {
-      IBaseFilter baseFilter = null;
-      try
-      {
-        var platform = IntPtr.Size > 4 ? "x64" : "x86";
-        _filter = FilterLoader.LoadFilterFromDll($"{platform}\\DVBSub3.ax", CLSID_DVBSUB3, true);
-        baseFilter = _filter.GetFilter();
-        _subFilter = baseFilter as IDVBSubtitleSource;
-        ServiceRegistration.Get<ILogger>().Debug("SubtitleRenderer: CreateFilter success: " + (_filter != null) + " & " + (_subFilter != null));
-      }
-      catch (Exception e)
-      {
-        ServiceRegistration.Get<ILogger>().Error(e);
-      }
-      if (_subFilter != null)
-      {
-        graphBuilder.AddFilter(baseFilter, "MediaPortal DVBSub3");
-        _subFilter.StatusTest(111);
-        _callBack = OnSubtitle;
-
-        IntPtr pCallback = Marshal.GetFunctionPointerForDelegate(_callBack);
-        _subFilter.SetBitmapCallback(pCallback);
-
-        _subFilter.StatusTest(222);
-
-        IntPtr pResetCallBack = Marshal.GetFunctionPointerForDelegate(_resetCallBack);
-        _subFilter.SetResetCallback(pResetCallBack);
-
-        IntPtr pUpdateTimeoutCallBack = Marshal.GetFunctionPointerForDelegate(_updateTimeoutCallBack);
-        _subFilter.SetUpdateTimeoutCallback(pUpdateTimeoutCallBack);
-      }
-      return baseFilter;
-    }
-
-    public IBaseFilter AddClosedCaptionsFilter(IGraphBuilder graphBuilder)
-    {
-      // ClosedCaptions filter
-      var platform = IntPtr.Size > 4 ? "x64" : "x86";
-      FilterFileWrapper ccFilter = FilterLoader.LoadFilterFromDll($"{platform}\\{CCFILTER_FILENAME}", new Guid(CCFILTER_CLSID), true);
-      IBaseFilter baseFilter = ccFilter.GetFilter();
-      if (baseFilter != null)
-      {
-        graphBuilder.AddFilter(baseFilter, CCFILTER_NAME);
-      }
-      else
-      {
-        ccFilter.Dispose();
-        ServiceRegistration.Get<ILogger>().Warn("SubtitleRenderer: Failed to add {1} to graph", CCFILTER_FILENAME);
-      }
-      return baseFilter;
-    }
-
-
-    public void AddTeletextSubtitleDecoder(ITeletextSource teletextSource)
-    {
-      TeletextSubtitleDecoder ttxtDecoder = new TeletextSubtitleDecoder(this);
-      _ttxtReceiver = new TeletextReceiver(teletextSource, ttxtDecoder);
-    }
-
-    protected virtual void EnableSubtitleHandling()
-    {
-      lock (_syncObj)
-      {
-        _renderSubtitles = true;
-        if (_subtitleSyncThread == null)
-        {
-          _subtitleSyncThread = new Thread(SubtitleSync) { Name = "SubtitleSync", IsBackground = true, Priority = ThreadPriority.BelowNormal };
-          _subtitleSyncThread.Start();
-        }
-        _useBitmap = true;
-      }
-    }
-
-    /// <summary>
-    /// <see cref="SubtitleSync"/> runs in a separated thread if <see cref="RenderSubtitles"/> is set to <c>true</c>. It watches the active player
-    /// position and sets the subtitle that is to be shown.
-    /// </summary>
-    protected void SubtitleSync()
-    {
-      for (; ; )
-      {
-        bool enabled;
-        lock (_syncObj)
-          enabled = _renderSubtitles;
-
-        if (!enabled)
-          break;
-
-        SetMatchingSubTitle();
-        Thread.Sleep(20);
-      }
-    }
-
-
-    protected virtual void DisableSubtitleHandling()
-    {
-      Thread subSyncThread;
-      lock (_syncObj)
-      {
-        _renderSubtitles = false;
-        subSyncThread = _subtitleSyncThread;
-      }
-
-      if (subSyncThread != null)
-        subSyncThread.Join(1000);
-
-      lock (_syncObj)
-      {
-        _activeSubPage = -1;
-        _useBitmap = false;
-        _clearOnNextRender = true;
-        _subtitleSyncThread = null;
-        SetMatchingSubTitle();
-      }
-    }
-
-    protected virtual Subtitle ToSubtitle(IntPtr nativeSubPtr)
-    {
-      NativeSubtitle nativeSub = (NativeSubtitle)Marshal.PtrToStructure(nativeSubPtr, typeof(NativeSubtitle));
-      PixelFormat format = new PixelFormat(Format.B8G8R8A8_UNorm, AlphaMode.Premultiplied);
-      BitmapProperties1 properties = new BitmapProperties1(format);
-      Subtitle subtitle = new Subtitle
-      {
-        SubTexture = new Bitmap1(GraphicsDevice11.Instance.Context2D1, new Size2(nativeSub.Width, nativeSub.Height), properties),
-        TimeOut = nativeSub.TimeOut,
-        PresentTime = ((double)nativeSub.TimeStamp / 1000.0f) + _startPos,
-        Height = (uint)nativeSub.Height,
-        Width = (uint)nativeSub.Width,
-        ScreenWidth = nativeSub.ScreenWidth,
-        ScreenHeight = nativeSub.ScreenHeight,
-        FirstScanLine = nativeSub.FirstScanLine,
-        HorizontalPosition = nativeSub.HorizontalPosition,
-        Id = _subCounter++
-      };
-      subtitle.SubTexture.CopyFromMemory(nativeSub.Bits, nativeSub.WidthBytes);
-      //subtitle.SubTexture.Save("subtitle" + (si++) + ".png");
-      return subtitle;
-    }
-    //private static int si = 0;
-
-    #endregion
-
-    #region Subtitle rendering
-
-    public void DrawOverlay(IBitmapAsset2D targetSurface)
-    {
-      Subtitle currentSubtitle;
-      Bitmap1 subTexture;
-      lock (_syncObj)
-      {
-        currentSubtitle = _subtitles.ToList().FirstOrDefault(s => s.ShouldDraw);
-        if (currentSubtitle == null)
-          return;
-<<<<<<< HEAD
-        subTexture = currentSubtitle.SubTexture;
-        if (targetSurface == null || !targetSurface.IsAllocated || subTexture == null || subTexture.IsDisposed)
-        {
-          if (_drawCount > 0)
-            ServiceRegistration.Get<ILogger>().Debug("Draw count for last sub: {0}", _drawCount);
-          _drawCount = 0;
-          return;
-        }
-        _drawCount++;
-      }
-
-      try
-      {
-        // Check the target texture dimensions and adjust scaling and translation
-        var desc = targetSurface.Bitmap.Size;
-        Matrix3x2 transform = Matrix.Identity;
-
-          // Position subtitle and scale it to match video frame size, if required
-        transform *= Matrix.Translation(currentSubtitle.HorizontalPosition, currentSubtitle.FirstScanLine, 0);
-
-        // TODO: Check scaling requirements for SD and HD sources
-        // Subtitle could be smaller for 16:9 anamorphic video (subtitle width: 720, video texture: 1024)
-        // then we need to scale the subtitle width also.
-        if (currentSubtitle.ScreenWidth != desc.Width)
-          transform *= Matrix.Scaling((float)desc.Width / currentSubtitle.ScreenWidth, 1, 1);
-
-        using (new TemporaryRenderTarget2D(targetSurface.Bitmap))
-        {
-          GraphicsDevice11.Instance.Context2D1.Transform = transform;
-          GraphicsDevice11.Instance.Context2D1.DrawBitmap(subTexture, 1f, InterpolationMode.Linear);
-          GraphicsDevice11.Instance.Context2D1.Flush();
-        }
-        if (_onTextureInvalidated != null)
-          _onTextureInvalidated();
-      }
-      catch (Exception ex)
-      {
-        ServiceRegistration.Get<ILogger>().Debug("Error in DrawOverlay", ex);
-      }
-    }
-
-    public static Bitmap1 RenderText(LineContent[] lc)
-    {
-      if (lc.Length == 0)
-        return null;
-
-      // Concat all text into one block and let DirectWrite do the layouting
-      string textBlock = lc.Select(l => l.line).Aggregate((a, b) => string.Format("{0}\r\n{1}", a, b));
-
-      using (SolidColorBrush shadowBrush = new SolidColorBrush(GraphicsDevice11.Instance.Context2D1, Color.Black))
-      using (SolidColorBrush textBrush = new SolidColorBrush(GraphicsDevice11.Instance.Context2D1, Color.White))
-      {
-        using (var format = new TextFormat(GraphicsDevice11.Instance.FactoryDW, "Calibri", FontWeight.Bold, FontStyle.Normal, lc[0].doubleHeight ? 48 : 36))
-        using (var layout = new TextLayout(GraphicsDevice11.Instance.FactoryDW, textBlock, format, GraphicsDevice11.Instance.BackBuffer.Description.Width, GraphicsDevice11.Instance.BackBuffer.Description.Height))
-        {
-          Size2 size = new Size2((int)layout.Metrics.Width, (int)layout.Metrics.Height);
-          BitmapProperties1 props = new BitmapProperties1(GraphicsDevice11.Instance.Context2D1.PixelFormat) { BitmapOptions = BitmapOptions.Target };
-          Bitmap1 bmp = new Bitmap1(GraphicsDevice11.Instance.Context2D1, size, props);
-          using (new TemporaryRenderTarget2D(bmp))
-          {
-            GraphicsDevice11.Instance.Context2D1.DrawTextLayout(new Vector2(1, 0), layout, shadowBrush);
-            GraphicsDevice11.Instance.Context2D1.DrawTextLayout(new Vector2(0, 1), layout, shadowBrush);
-            GraphicsDevice11.Instance.Context2D1.DrawTextLayout(new Vector2(-1, 0), layout, shadowBrush);
-            GraphicsDevice11.Instance.Context2D1.DrawTextLayout(new Vector2(0, -1), layout, shadowBrush);
-            GraphicsDevice11.Instance.Context2D1.DrawTextLayout(Vector2.Zero, layout, textBrush);
-            return bmp;
-          }
-=======
-
-        try
-        {
-          // TemporaryRenderTarget changes RenderTarget to texture and restores settings when done (Dispose)
-          using (new TemporaryRenderTarget(targetTexture))
-          {
-            Matrix transform = Matrix.Identity;
-
-            // Position subtitle
-            transform *= Matrix.Translation(currentSubtitle.HorizontalPosition, currentSubtitle.FirstScanLine, 0);
-
-            if (!string.IsNullOrWhiteSpace(currentSubtitle.Text))
-            {
-              // Calculate font size by the available target height divided by the number of teletext lines (25).
-              float fontSize = (float)Math.Floor(SkinContext.WindowSize.Height / 25f);
-              if (_textBuffer == null)
-                _textBuffer = new TextBuffer(FontManager.DefaultFontFamily, fontSize);
-              _textBuffer.Text = currentSubtitle.Text;
-              
-              RectangleF rectangleF = new RectangleF(0, 0, SkinContext.WindowSize.Width, SkinContext.WindowSize.Height);
-
-              HorizontalTextAlignEnum horzAlign = HorizontalTextAlignEnum.Center;
-              VerticalTextAlignEnum vertAlign = VerticalTextAlignEnum.Top;
-
-              // Render "glow"
-              var offset = 1f;
-              _textBuffer.Render(rectangleF, horzAlign, vertAlign, 0, Color4.Black, 0, transform * Matrix.Translation(-offset, 0f, 0));
-              _textBuffer.Render(rectangleF, horzAlign, vertAlign, 0, Color4.Black, 0, transform * Matrix.Translation(-offset, -offset, 0));
-              _textBuffer.Render(rectangleF, horzAlign, vertAlign, 0, Color4.Black, 0, transform * Matrix.Translation(0.0f, offset, 0));
-              _textBuffer.Render(rectangleF, horzAlign, vertAlign, 0, Color4.Black, 0, transform * Matrix.Translation(offset, offset, 0));
-              // Text
-              _textBuffer.Render(rectangleF, horzAlign, vertAlign, 0, Color4.White, 0, transform);
-            }
-            else
-            {
-              using (TemporaryRenderState temporaryRenderState = new TemporaryRenderState())
-              {
-                // No alpha test here, allow all values
-                temporaryRenderState.SetTemporaryRenderState(RenderState.AlphaTestEnable, 0);
-
-                // Use the SourceAlpha channel and InverseSourceAlpha for destination
-                temporaryRenderState.SetTemporaryRenderState(RenderState.BlendOperation, (int)BlendOperation.Add);
-                temporaryRenderState.SetTemporaryRenderState(RenderState.SourceBlend, (int)Blend.SourceAlpha);
-                temporaryRenderState.SetTemporaryRenderState(RenderState.DestinationBlend, (int)Blend.InverseSourceAlpha);
-
-                if (currentSubtitle.SubTexture != null && !currentSubtitle.SubTexture.IsDisposed)
-                {
-                  _sprite.Begin(SpriteFlags.AlphaBlend);
-                  _sprite.Transform = transform;
-                  _sprite.Draw(currentSubtitle.SubTexture, SharpDX.Color.White);
-                  _sprite.End();
-                }
-              }
-            }
-          }
-        }
-        catch (Exception ex)
-        {
-          ServiceRegistration.Get<ILogger>().Debug("Error in DrawOverlay", ex);
->>>>>>> 88ffaddd
-        }
-
-        _onTextureInvalidated?.Invoke();
-      }
-    }
-    
-    #endregion
-
-    #region Subtitle queue handling
-
-    private void SetMatchingSubTitle()
-    {
-      if (_player == null)
-        return;
-
-      double currentTime = _player.CurrentTime.TotalSeconds;
-      lock (_syncObj)
-      {
-        if (_clearOnNextRender)
-        {
-          _clearOnNextRender = false;
-          _subtitles.ToList().ForEach(s => s.Dispose());
-          _subtitles.Clear();
-        }
-
-        if (_renderSubtitles == false)
-          return;
-
-        bool shouldOneDraw = false;
-        // Enumerate from back of list, later subtitles will remove former
-        foreach (Subtitle subtitle in _subtitles.Reverse())
-        {
-          subtitle.ShouldDraw = !shouldOneDraw && subtitle.PresentTime <= currentTime && currentTime <= subtitle.PresentTime + subtitle.TimeOut;
-          if (subtitle.ShouldDraw)
-          {
-            shouldOneDraw = true;
-          }
-        }
-
-        // Remove overdue subs
-        _subtitles
-          .Where(subtitle => subtitle.PresentTime + subtitle.TimeOut <= currentTime)
-          .ToList()
-          .ForEach(subtitle =>
-          {
-            subtitle.Dispose();
-            _subtitles.Remove(subtitle);
-          });
-      }
-    }
-
-    /// <summary>
-    /// Alerts the subtitle render that a reset has just been performed.
-    /// Stops displaying the current subtitle and removes any cached subtitles.
-    /// </summary>
-    /// <returns></returns>
-    public int Reset()
-    {
-      ServiceRegistration.Get<ILogger>().Debug("SubtitleRenderer: RESET");
-      // Remove all previously received subtitles
-      lock (_syncObj)
-      {
-        _subtitles.ToList().ForEach(s => s.Dispose());
-        _subtitles.Clear();
-        _clearOnNextRender = true;
-      }
-      return 0;
-    }
-
-    #endregion
-
-    #region IDisposable Member
-
-    public void Dispose()
-    {
-      lock (_subtitles)
-      {
-        _sprite?.Dispose();
-        _sprite = null;
-        _subtitles.ToList().ForEach(s => s.Dispose());
-        _subtitles.Clear();
-        _textBuffer?.Dispose();
-      }
-      DisableSubtitleHandling();
-    }
-
-    #endregion
-  }
-}
+#region Copyright (C) 2007-2018 Team MediaPortal
+
+/*
+    Copyright (C) 2007-2018 Team MediaPortal
+    http://www.team-mediaportal.com
+
+    This file is part of MediaPortal 2
+
+    MediaPortal 2 is free software: you can redistribute it and/or modify
+    it under the terms of the GNU General Public License as published by
+    the Free Software Foundation, either version 3 of the License, or
+    (at your option) any later version.
+
+    MediaPortal 2 is distributed in the hope that it will be useful,
+    but WITHOUT ANY WARRANTY; without even the implied warranty of
+    MERCHANTABILITY or FITNESS FOR A PARTICULAR PURPOSE. See the
+    GNU General Public License for more details.
+
+    You should have received a copy of the GNU General Public License
+    along with MediaPortal 2. If not, see <http://www.gnu.org/licenses/>.
+*/
+
+#endregion
+
+using System;
+using System.Collections.Generic;
+using System.Linq;
+using System.Runtime.InteropServices;
+using System.Threading;
+using DirectShow;
+using MediaPortal.Common;
+using MediaPortal.Common.Logging;
+using MediaPortal.Common.Settings;
+using MediaPortal.UI.Players.Video.Settings;
+using MediaPortal.UI.Players.Video.Teletext;
+using MediaPortal.UI.Players.Video.Tools;
+using MediaPortal.UI.Presentation;
+using MediaPortal.UI.Presentation.Players;
+using MediaPortal.UI.SkinEngine.ContentManagement;
+using MediaPortal.UI.SkinEngine.DirectX11;
+using MediaPortal.UI.SkinEngine.Rendering;
+using MediaPortal.UI.SkinEngine.SkinManagement;
+using SharpDX;
+using SharpDX.Direct2D1;
+using SharpDX.DirectWrite;
+using SharpDX.DXGI;
+using NativeMethods = MediaPortal.Utilities.SystemAPI.NativeMethods;
+using AlphaMode = SharpDX.Direct2D1.AlphaMode;
+using RectangleF = SharpDX.RectangleF;
+
+namespace MediaPortal.UI.Players.Video.Subtitles
+{
+  #region Structs and helper classes
+
+  /// <summary>
+  /// Structure used in communication with subtitle v3 filter.
+  /// </summary>
+  [StructLayout(LayoutKind.Sequential, Pack = 1)]
+  public struct NativeSubtitle
+  {
+    // Start of bitmap fields
+    public Int32 Type;
+    public Int32 Width;
+    public Int32 Height;
+    public Int32 WidthBytes;
+    public UInt16 Planes;
+    public UInt16 BitsPixel;
+    public IntPtr Bits;
+    // End of bitmap fields
+
+    // Start of screen size definition
+    public Int32 ScreenWidth;
+    public Int32 ScreenHeight;
+
+    // Subtitle timestmap
+    public UInt64 TimeStamp;
+
+    // How long to display subtitle
+    public UInt64 TimeOut; // in seconds
+    public Int32 FirstScanLine;
+    public Int32 HorizontalPosition;
+  }
+
+  /*
+   * int character_table;
+  LPCSTR language;
+  int page;
+  LPCSTR text;
+  int firstLine;  // can be 0 to (totalLines - 1)
+  int totalLines; // for teletext this is 25 lines
+
+  unsigned    __int64 timestamp;
+  unsigned    __int64 timeOut;
+
+  */
+  [StructLayout(LayoutKind.Sequential, Pack = 1)]
+  public struct TextSubtitle
+  {
+    public int Encoding;
+    public string Language;
+
+    public int Page;
+    public string Text; // subtitle lines seperated by newline characters
+    public LineContent[] LineContents;
+    public UInt64 TimeStamp;
+    public UInt64 TimeOut; // in seconds
+  }
+
+  public enum TeletextCharTable
+  {
+    English = 1,
+    Swedish = 2,
+    Third = 3,
+    Fourth = 4,
+    Fifth = 5,
+    Sixth = 6
+  }
+
+  public class TeletextPageEntry
+  {
+    public TeletextPageEntry() { }
+
+    public TeletextPageEntry(TeletextPageEntry e)
+    {
+      Page = e.Page;
+      Encoding = e.Encoding;
+      Language = String.Copy(e.Language);
+    }
+
+    public int Page = -1; // indicates not valid
+    public TeletextCharTable Encoding;
+    public string Language;
+  }
+
+  #endregion
+
+  #region DVBSub2(3) interfaces
+
+  /// <summary>
+  /// Interface to the subtitle filter, which allows us to get notified of subtitles and retrieve them.
+  /// </summary>
+  [Guid("4A4fAE7C-6095-11DC-8314-0800200C9A66"),
+  InterfaceType(ComInterfaceType.InterfaceIsIUnknown)]
+  public interface IDVBSubtitleSource
+  {
+    void SetBitmapCallback(IntPtr callBack);
+    void SetResetCallback(IntPtr callBack);
+    void SetUpdateTimeoutCallback(IntPtr callBack);
+    void StatusTest(int status);
+  }
+
+  [UnmanagedFunctionPointer(CallingConvention.StdCall)]
+  public delegate int SubtitleCallback(IntPtr sub);
+  public delegate int ResetCallback();
+  public delegate int UpdateTimeoutCallback(ref Int64 timeOut);
+
+  #endregion
+
+  /// <summary>
+  /// SubtitleRenderer uses the DVBSub2 direct show filter in the video graph to retrieve subtitles.
+  /// The subtitles are handled by drawing bitmap to the video frame (<see cref="DrawOverlay"/>).
+  /// </summary>
+  public class SubtitleRenderer : ISubtitleRenderer, IDisposable
+  {
+    #region Constants
+
+    private const int MAX_SUBTITLES_IN_QUEUE = 20;
+    public static Guid CLSID_DVBSUB2 = new Guid("{1CF3606B-6F89-4813-9D05-F9CA324CF2EA}");
+    public static Guid CLSID_DVBSUB3 = new Guid("{3B4C4F66-739F-452c-AFC4-1C039BED3299}");
+
+    // ClosedCaptions parser
+    private const string CCFILTER_CLSID = "{6F0B7D9C-7548-49A9-AC4C-1DA1927E6C15}";
+    private const string CCFILTER_NAME = "Core CC Parser";
+    private const string CCFILTER_FILENAME = "cccp.ax";
+
+    #endregion
+
+    #region Fields
+
+    // DirectX DeviceEx to handle graphic operations
+    // protected DeviceEx _device;
+    protected IDVBSubtitleSource _subFilter = null;
+
+    /// <summary>
+    /// Reference to the DirectShow DVBSub filter, which 
+    /// is the source of our subtitle bitmaps
+    /// </summary>
+    protected FilterFileWrapper _filter = null;
+
+    // The current player associated with this instance
+    protected IMediaPlaybackControl _player = null;
+
+    // important, these delegates must NOT be garbage collected
+    // or horrible things will happen when the native code tries to call those!
+    protected SubtitleCallback _callBack;
+    protected readonly ResetCallback _resetCallBack;
+    protected readonly UpdateTimeoutCallback _updateTimeoutCallBack;
+    protected TeletextReceiver _ttxtReceiver = null;
+
+    // Timestamp offset in MILLISECONDS
+    protected double _startPos = 0;
+
+    protected readonly LinkedList<Subtitle> _subtitles;
+    protected readonly object _syncObj = new object();
+
+    protected double _currentTime; // File position on last render
+    protected bool _useBitmap = true; // If false use teletext
+    protected long _subCounter = 0;
+    protected bool _clearOnNextRender = false;
+    protected bool _renderSubtitles = true;
+    protected int _activeSubPage; // If use teletext, what page
+
+    protected readonly Action _onTextureInvalidated;
+    protected Thread _subtitleSyncThread;
+
+    // Morpheus, 2014-05-08: TODO: this is a special workaround for a strange DVBSub3 behavior: the very first subtitle is a black rectangle that covers nearly full screen.
+    // Remove this when the DirectShow filter has been fixed!
+    protected bool _firstCallback = true;
+    private int _drawCount;
+
+    #endregion
+
+    #region Properties
+
+    /// <summary>
+    /// Gets or Sets a flag if subtitles should be rendered.
+    /// </summary>
+    public bool RenderSubtitles
+    {
+      get
+      {
+        lock (_syncObj)
+          return _renderSubtitles;
+      }
+      set
+      {
+        if (value)
+          EnableSubtitleHandling();
+        else
+          DisableSubtitleHandling();
+      }
+    }
+
+    #endregion
+
+    #region Constructor and initialization
+
+    /// <summary>
+    /// Constructs a <see cref="SubtitleRenderer"/> instance.
+    /// </summary>
+    public SubtitleRenderer(Action onTextureInvalidated)
+    {
+      string absolutePlatformDir;
+      if (!NativeMethods.SetPlatformSearchDirectories(out absolutePlatformDir))
+        throw new Exception("Error adding dll probe path");
+
+      _onTextureInvalidated = onTextureInvalidated;
+      _subtitles = new LinkedList<Subtitle>();
+      //instance.textCallBack = new TextSubtitleCallback(instance.OnTextSubtitle);
+      _resetCallBack = Reset;
+      _updateTimeoutCallBack = UpdateTimeout;
+    }
+
+    public void SetPlayer(IMediaPlaybackControl p)
+    {
+      lock (_syncObj)
+      {
+        _subtitles.Clear();
+        _clearOnNextRender = true;
+        _player = p;
+      }
+    }
+
+    public void SetSubtitleOption(SubtitleOption option)
+    {
+      if (option.type == SubtitleType.None)
+      {
+        _useBitmap = false;
+        _activeSubPage = 0;
+      }
+      else if (option.type == SubtitleType.Teletext)
+      {
+        _useBitmap = false;
+        _activeSubPage = option.entry.Page;
+        ServiceRegistration.Get<ILogger>().Debug("SubtitleRender: Now rendering {0} teletext subtitle page {1}", option.language, _activeSubPage);
+      }
+      else if (option.type == SubtitleType.Bitmap)
+      {
+        _useBitmap = true;
+        ServiceRegistration.Get<ILogger>().Debug("SubtitleRender: Now rendering bitmap subtitles in language {0}", option.language);
+      }
+      else
+      {
+        ServiceRegistration.Get<ILogger>().Error("Unknown subtitle option " + option);
+      }
+    }
+
+    #endregion
+
+    #region Callback and event handling
+
+    /// <summary>
+    /// Alerts the subtitle render that a seek has just been performed.
+    /// Stops displaying the current subtitle and removes any cached subtitles.
+    /// Furthermore updates the time that playback starts after the seek.
+    /// </summary>
+    /// <returns></returns>
+    public int OnSeek(double startPos)
+    {
+      ServiceRegistration.Get<ILogger>().Debug("SubtitleRenderer: OnSeek - clear subtitles");
+      // Remove all previously received subtitles
+      lock (_syncObj)
+      {
+        _subtitles.Clear();
+        // Fixed seeking, currently TsPlayer & TsReader is not reseting the base time when seeking
+        //this.startPos = startPos;
+        _clearOnNextRender = true;
+        //posOnLastTextSub = -1;
+      }
+      ServiceRegistration.Get<ILogger>().Debug("New StartPos is " + startPos);
+      return 0;
+    }
+
+    /// <summary>
+    /// Callback from subtitle filter. Updates the latest subtitle timeout.
+    /// </summary>
+    /// <returns>The return value is always <c>0</c>.</returns>
+    public int UpdateTimeout(ref Int64 timeOut)
+    {
+      ServiceRegistration.Get<ILogger>().Debug("SubtitleRenderer: UpdateTimeout");
+      Subtitle latest;
+      lock (_syncObj)
+        latest = _subtitles.Count > 0 ? _subtitles.Last.Value : null;
+
+      if (latest != null)
+      {
+        latest.TimeOut = (double)timeOut / 1000.0f;
+        ServiceRegistration.Get<ILogger>().Debug("  new timeOut = {0}", latest.TimeOut);
+      }
+      return 0;
+    }
+
+    /// <summary>
+    /// Callback from subtitle filter, alerting us that a new subtitle is available.
+    /// It receives the new subtitle as the argument sub, which data is only valid for the duration of OnSubtitleV2.
+    /// </summary>
+    /// <returns>The return value is always <c>0</c>.</returns>
+    public int OnSubtitle(IntPtr sub)
+    {
+      if (_firstCallback)
+      {
+        // See field comment for reason
+        _firstCallback = false;
+        return 0;
+      }
+      if (!_useBitmap)
+        return 0; // TODO: Might be good to let this cache and then check in Render method because bitmap subs arrive a while before display
+
+      ServiceRegistration.Get<ILogger>().Debug("OnSubtitle - stream position " + TimeSpan.FromSeconds(_currentTime));
+      lock (_syncObj)
+      {
+        try
+        {
+          Subtitle subtitle = ToSubtitle(sub);
+          //subtitle.SubBitmap.Save(string.Format("C:\\temp\\sub{0}.png", subtitle.Id), ImageFormat.Png); // debug
+          ServiceRegistration.Get<ILogger>().Debug("SubtitleRenderer: to = " + subtitle.TimeOut + " ts=" + subtitle.PresentTime + " fsl=" + subtitle.FirstScanLine + " (startPos = " + _startPos + ")");
+
+          while (_subtitles.Count >= MAX_SUBTITLES_IN_QUEUE)
+          {
+            ServiceRegistration.Get<ILogger>().Debug("SubtitleRenderer: Subtitle queue too big, discarding first element");
+            _subtitles.RemoveFirst();
+          }
+          _subtitles.AddLast(subtitle);
+          ServiceRegistration.Get<ILogger>().Debug("SubtitleRenderer: Subtitle added, now have {0} subtitles in cache", _subtitles.Count);
+        }
+        catch (Exception e)
+        {
+          ServiceRegistration.Get<ILogger>().Error(e);
+        }
+      }
+      return 0;
+    }
+
+    // Currently unused, teletext subtitles are not yet (re-)implemented!
+    public void OnTextSubtitle(TextSubtitle sub)
+    {
+      ServiceRegistration.Get<ILogger>().Debug("On TextSubtitle called");
+      try
+      {
+        // if (sub.Page == _activeSubPage)
+        // {
+        ServiceRegistration.Get<ILogger>().Debug("Page: " + sub.Page);
+        ServiceRegistration.Get<ILogger>().Debug("Character table: " + sub.Encoding);
+        ServiceRegistration.Get<ILogger>().Debug("Timeout: " + sub.TimeOut);
+        ServiceRegistration.Get<ILogger>().Debug("Timestamp" + sub.TimeStamp);
+        ServiceRegistration.Get<ILogger>().Debug("Language: " + sub.Language);
+
+        String content = sub.Text;
+        if (content == null)
+        {
+          ServiceRegistration.Get<ILogger>().Error("OnTextSubtitle: sub.txt == null!");
+          return;
+        }
+        // }
+      }
+      catch (Exception e)
+      {
+        ServiceRegistration.Get<ILogger>().Error("Problem with TEXT_SUBTITLE");
+        ServiceRegistration.Get<ILogger>().Error(e);
+      }
+
+      try
+      {
+        // if we dont need the subtitle
+        if (!_renderSubtitles /*|| _useBitmap || (_activeSubPage != sub.Page)*/)
+        {
+          ServiceRegistration.Get<ILogger>().Debug("Text subtitle (page {0}) discarded: useBitmap is {1} and activeSubPage is {2}", sub.Page, _useBitmap, _activeSubPage);
+          return;
+        }
+        ServiceRegistration.Get<ILogger>().Debug("Text subtitle (page {0}) ACCEPTED: useBitmap is {1} and activeSubPage is {2}", sub.Page, _useBitmap, _activeSubPage);
+
+        Subtitle subtitle = new Subtitle
+        {
+          SubTexture = RenderText(sub.LineContents),
+          TimeOut = sub.TimeOut,
+          PresentTime = sub.TimeStamp / 90000.0f + _startPos,
+        };
+
+        if (subtitle.SubTexture != null)
+        {
+          subtitle.Height = (uint)subtitle.SubTexture.PixelSize.Height;
+          subtitle.Width = (uint)subtitle.SubTexture.PixelSize.Width;
+          subtitle.FirstScanLine = (int)(SkinContext.SkinResources.SkinHeight - 50 - subtitle.Height);
+          subtitle.HorizontalPosition = (int)((SkinContext.SkinResources.SkinWidth - subtitle.Width) / 2);
+        }
+
+        lock (_subtitles)
+        {
+          while (_subtitles.Count >= MAX_SUBTITLES_IN_QUEUE)
+          {
+            ServiceRegistration.Get<ILogger>().Debug("SubtitleRenderer: Subtitle queue too big, discarding first element");
+            _subtitles.RemoveFirst();
+          }
+          _subtitles.AddLast(subtitle);
+
+          ServiceRegistration.Get<ILogger>().Debug("SubtitleRenderer: Text subtitle added, now have {0} subtitles in cache {1} pos on last render was {2}", _subtitles.Count, subtitle, _currentTime);
+        }
+      }
+      catch (Exception e)
+      {
+        ServiceRegistration.Get<ILogger>().Error("Problem processing text subtitle");
+        ServiceRegistration.Get<ILogger>().Error(e);
+      }
+    }
+
+    #endregion
+
+    #region Filter handling
+
+    /// <summary>
+    /// Adds the subtitle filter to the graph. The caller need to call <see cref="Marshal.ReleaseComObject"/> on the
+    /// returned instance when done.
+    /// </summary>
+    /// <param name="graphBuilder">The IGraphBuilder</param>
+    /// <returns>DvbSub2(3) filter instance</returns>
+    public IBaseFilter AddDvbSubtitleFilter(IGraphBuilder graphBuilder)
+    {
+      IBaseFilter baseFilter = null;
+      try
+      {
+        var platform = IntPtr.Size > 4 ? "x64" : "x86";
+        _filter = FilterLoader.LoadFilterFromDll($"{platform}\\DVBSub3.ax", CLSID_DVBSUB3, true);
+        baseFilter = _filter.GetFilter();
+        _subFilter = baseFilter as IDVBSubtitleSource;
+        ServiceRegistration.Get<ILogger>().Debug("SubtitleRenderer: CreateFilter success: " + (_filter != null) + " & " + (_subFilter != null));
+      }
+      catch (Exception e)
+      {
+        ServiceRegistration.Get<ILogger>().Error(e);
+      }
+      if (_subFilter != null)
+      {
+        graphBuilder.AddFilter(baseFilter, "MediaPortal DVBSub3");
+        _subFilter.StatusTest(111);
+        _callBack = OnSubtitle;
+
+        IntPtr pCallback = Marshal.GetFunctionPointerForDelegate(_callBack);
+        _subFilter.SetBitmapCallback(pCallback);
+
+        _subFilter.StatusTest(222);
+
+        IntPtr pResetCallBack = Marshal.GetFunctionPointerForDelegate(_resetCallBack);
+        _subFilter.SetResetCallback(pResetCallBack);
+
+        IntPtr pUpdateTimeoutCallBack = Marshal.GetFunctionPointerForDelegate(_updateTimeoutCallBack);
+        _subFilter.SetUpdateTimeoutCallback(pUpdateTimeoutCallBack);
+      }
+      return baseFilter;
+    }
+
+    public IBaseFilter AddClosedCaptionsFilter(IGraphBuilder graphBuilder)
+    {
+      // ClosedCaptions filter
+      var platform = IntPtr.Size > 4 ? "x64" : "x86";
+      FilterFileWrapper ccFilter = FilterLoader.LoadFilterFromDll($"{platform}\\{CCFILTER_FILENAME}", new Guid(CCFILTER_CLSID), true);
+      IBaseFilter baseFilter = ccFilter.GetFilter();
+      if (baseFilter != null)
+      {
+        graphBuilder.AddFilter(baseFilter, CCFILTER_NAME);
+      }
+      else
+      {
+        ccFilter.Dispose();
+        ServiceRegistration.Get<ILogger>().Warn("SubtitleRenderer: Failed to add {1} to graph", CCFILTER_FILENAME);
+      }
+      return baseFilter;
+    }
+
+
+    public void AddTeletextSubtitleDecoder(ITeletextSource teletextSource)
+    {
+      TeletextSubtitleDecoder ttxtDecoder = new TeletextSubtitleDecoder(this);
+      _ttxtReceiver = new TeletextReceiver(teletextSource, ttxtDecoder);
+    }
+
+    protected virtual void EnableSubtitleHandling()
+    {
+      lock (_syncObj)
+      {
+        _renderSubtitles = true;
+        if (_subtitleSyncThread == null)
+        {
+          _subtitleSyncThread = new Thread(SubtitleSync) { Name = "SubtitleSync", IsBackground = true, Priority = ThreadPriority.BelowNormal };
+          _subtitleSyncThread.Start();
+        }
+        _useBitmap = true;
+      }
+    }
+
+    /// <summary>
+    /// <see cref="SubtitleSync"/> runs in a separated thread if <see cref="RenderSubtitles"/> is set to <c>true</c>. It watches the active player
+    /// position and sets the subtitle that is to be shown.
+    /// </summary>
+    protected void SubtitleSync()
+    {
+      for (; ; )
+      {
+        bool enabled;
+        lock (_syncObj)
+          enabled = _renderSubtitles;
+
+        if (!enabled)
+          break;
+
+        SetMatchingSubTitle();
+        Thread.Sleep(20);
+      }
+    }
+
+
+    protected virtual void DisableSubtitleHandling()
+    {
+      Thread subSyncThread;
+      lock (_syncObj)
+      {
+        _renderSubtitles = false;
+        subSyncThread = _subtitleSyncThread;
+      }
+
+      if (subSyncThread != null)
+        subSyncThread.Join(1000);
+
+      lock (_syncObj)
+      {
+        _activeSubPage = -1;
+        _useBitmap = false;
+        _clearOnNextRender = true;
+        _subtitleSyncThread = null;
+        SetMatchingSubTitle();
+      }
+    }
+
+    protected virtual Subtitle ToSubtitle(IntPtr nativeSubPtr)
+    {
+      NativeSubtitle nativeSub = (NativeSubtitle)Marshal.PtrToStructure(nativeSubPtr, typeof(NativeSubtitle));
+      PixelFormat format = new PixelFormat(Format.B8G8R8A8_UNorm, AlphaMode.Premultiplied);
+      BitmapProperties1 properties = new BitmapProperties1(format);
+      Subtitle subtitle = new Subtitle
+      {
+        SubTexture = new Bitmap1(GraphicsDevice11.Instance.Context2D1, new Size2(nativeSub.Width, nativeSub.Height), properties),
+        TimeOut = nativeSub.TimeOut,
+        PresentTime = ((double)nativeSub.TimeStamp / 1000.0f) + _startPos,
+        Height = (uint)nativeSub.Height,
+        Width = (uint)nativeSub.Width,
+        ScreenWidth = nativeSub.ScreenWidth,
+        ScreenHeight = nativeSub.ScreenHeight,
+        FirstScanLine = nativeSub.FirstScanLine,
+        HorizontalPosition = nativeSub.HorizontalPosition,
+        Id = _subCounter++
+      };
+      subtitle.SubTexture.CopyFromMemory(nativeSub.Bits, nativeSub.WidthBytes);
+      //subtitle.SubTexture.Save("subtitle" + (si++) + ".png");
+      return subtitle;
+    }
+    //private static int si = 0;
+
+    #endregion
+
+    #region Subtitle rendering
+
+    public void DrawOverlay(IBitmapAsset2D targetSurface)
+    {
+      Subtitle currentSubtitle;
+      Bitmap1 subTexture;
+      lock (_syncObj)
+      {
+        currentSubtitle = _subtitles.ToList().FirstOrDefault(s => s.ShouldDraw);
+        if (currentSubtitle == null)
+          return;
+        subTexture = currentSubtitle.SubTexture;
+        if (targetSurface == null || !targetSurface.IsAllocated || subTexture == null || subTexture.IsDisposed)
+        {
+          if (_drawCount > 0)
+            ServiceRegistration.Get<ILogger>().Debug("Draw count for last sub: {0}", _drawCount);
+          _drawCount = 0;
+          return;
+        }
+        _drawCount++;
+      }
+
+      try
+      {
+        // Check the target texture dimensions and adjust scaling and translation
+        var desc = targetSurface.Bitmap.Size;
+        Matrix3x2 transform = Matrix.Identity;
+
+        // Position subtitle and scale it to match video frame size, if required
+        transform *= Matrix.Translation(currentSubtitle.HorizontalPosition, currentSubtitle.FirstScanLine, 0);
+
+        // TODO: Check scaling requirements for SD and HD sources
+        // Subtitle could be smaller for 16:9 anamorphic video (subtitle width: 720, video texture: 1024)
+        // then we need to scale the subtitle width also.
+        if (currentSubtitle.ScreenWidth != desc.Width)
+          transform *= Matrix.Scaling((float)desc.Width / currentSubtitle.ScreenWidth, 1, 1);
+
+        using (new TemporaryRenderTarget2D(targetSurface.Bitmap))
+        {
+          GraphicsDevice11.Instance.Context2D1.Transform = transform;
+          GraphicsDevice11.Instance.Context2D1.DrawBitmap(subTexture, 1f, InterpolationMode.Linear);
+          GraphicsDevice11.Instance.Context2D1.Flush();
+        }
+        if (_onTextureInvalidated != null)
+          _onTextureInvalidated();
+      }
+      catch (Exception ex)
+      {
+        ServiceRegistration.Get<ILogger>().Debug("Error in DrawOverlay", ex);
+      }
+    }
+
+    public static Bitmap1 RenderText(LineContent[] lc)
+    {
+      if (lc.Length == 0)
+        return null;
+
+      // Concat all text into one block and let DirectWrite do the layouting
+      string textBlock = lc.Select(l => l.line).Aggregate((a, b) => string.Format("{0}\r\n{1}", a, b));
+
+      using (SolidColorBrush shadowBrush = new SolidColorBrush(GraphicsDevice11.Instance.Context2D1, Color.Black))
+      using (SolidColorBrush textBrush = new SolidColorBrush(GraphicsDevice11.Instance.Context2D1, Color.White))
+      {
+        using (var format = new TextFormat(GraphicsDevice11.Instance.FactoryDW, "Calibri", FontWeight.Bold, FontStyle.Normal, lc[0].doubleHeight ? 48 : 36))
+        using (var layout = new TextLayout(GraphicsDevice11.Instance.FactoryDW, textBlock, format, GraphicsDevice11.Instance.BackBuffer.Description.Width, GraphicsDevice11.Instance.BackBuffer.Description.Height))
+        {
+          Size2 size = new Size2((int)layout.Metrics.Width, (int)layout.Metrics.Height);
+          BitmapProperties1 props = new BitmapProperties1(GraphicsDevice11.Instance.Context2D1.PixelFormat) { BitmapOptions = BitmapOptions.Target };
+          Bitmap1 bmp = new Bitmap1(GraphicsDevice11.Instance.Context2D1, size, props);
+          using (new TemporaryRenderTarget2D(bmp))
+          {
+            GraphicsDevice11.Instance.Context2D1.DrawTextLayout(new Vector2(1, 0), layout, shadowBrush);
+            GraphicsDevice11.Instance.Context2D1.DrawTextLayout(new Vector2(0, 1), layout, shadowBrush);
+            GraphicsDevice11.Instance.Context2D1.DrawTextLayout(new Vector2(-1, 0), layout, shadowBrush);
+            GraphicsDevice11.Instance.Context2D1.DrawTextLayout(new Vector2(0, -1), layout, shadowBrush);
+            GraphicsDevice11.Instance.Context2D1.DrawTextLayout(Vector2.Zero, layout, textBrush);
+            return bmp;
+          }
+        }
+      }
+    }
+
+    #endregion
+
+    #region Subtitle queue handling
+
+    private void SetMatchingSubTitle()
+    {
+      if (_player == null)
+        return;
+
+      double currentTime = _player.CurrentTime.TotalSeconds;
+      lock (_syncObj)
+      {
+        if (_clearOnNextRender)
+        {
+          _clearOnNextRender = false;
+          _subtitles.ToList().ForEach(s => s.Dispose());
+          _subtitles.Clear();
+        }
+
+        if (_renderSubtitles == false)
+          return;
+
+        bool shouldOneDraw = false;
+        // Enumerate from back of list, later subtitles will remove former
+        foreach (Subtitle subtitle in _subtitles.Reverse())
+        {
+          subtitle.ShouldDraw = !shouldOneDraw && subtitle.PresentTime <= currentTime && currentTime <= subtitle.PresentTime + subtitle.TimeOut;
+          if (subtitle.ShouldDraw)
+          {
+            shouldOneDraw = true;
+          }
+        }
+
+        // Remove overdue subs
+        _subtitles
+          .Where(subtitle => subtitle.PresentTime + subtitle.TimeOut <= currentTime)
+          .ToList()
+          .ForEach(subtitle =>
+          {
+            subtitle.Dispose();
+            _subtitles.Remove(subtitle);
+          });
+      }
+    }
+
+    /// <summary>
+    /// Alerts the subtitle render that a reset has just been performed.
+    /// Stops displaying the current subtitle and removes any cached subtitles.
+    /// </summary>
+    /// <returns></returns>
+    public int Reset()
+    {
+      ServiceRegistration.Get<ILogger>().Debug("SubtitleRenderer: RESET");
+      // Remove all previously received subtitles
+      lock (_syncObj)
+      {
+        _subtitles.ToList().ForEach(s => s.Dispose());
+        _subtitles.Clear();
+        _clearOnNextRender = true;
+      }
+      return 0;
+    }
+
+    #endregion
+
+    #region IDisposable Member
+
+    public void Dispose()
+    {
+      lock (_subtitles)
+      {
+        _subtitles.ToList().ForEach(s => s.Dispose());
+        _subtitles.Clear();
+      }
+      DisableSubtitleHandling();
+    }
+
+    #endregion
+  }
+}