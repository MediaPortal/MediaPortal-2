--- conflicted
+++ resolved
@@ -1,1283 +1,1248 @@
-<?xml version="1.0" encoding="utf-8"?>
-<ResourceDictionary
-    xmlns="www.team-mediaportal.com/2008/mpf/directx"
-    xmlns:x="http://schemas.microsoft.com/winfx/2006/xaml"
-    xmlns:system="clr-namespace:System"
-    xmlns:collections="clr-namespace:MediaPortal.UI.Presentation.DataObjects;assembly=MediaPortal.UI"
-    xmlns:mp_special_controls="clr-namespace:MediaPortal.UI.SkinEngine.SpecialElements.Controls"
-    DependsOnStyleResources="Colors,Buttons,Consts,Brushes"
-    >
-
-  <!-- ************************** Default conversions ****************************** -->
-  <DataTemplate DataType="{x:Type system:String}">
-    <Label Content="{Binding}" Color="{ThemeResource TextColor}"/>
-  </DataTemplate>
-
-  <!-- ***************************** Converters ********************************* -->
-
-  <ExpressionMultiValueConverter x:Key="ExpressionMultiValueConverter"/>
-  <ExpressionValueConverter x:Key="ExpressionValueConverter"/>
-  <CommaSeparatedValuesConverter x:Key="CommaSeparatedValuesConverter"/>
-<<<<<<< HEAD
-  <ReferenceNotNull_BoolConverter x:Key="ReferenceToBoolConverter"/>
-
-  <!-- ******************* Screen/dialog animation storyboards ****************** -->
-
-  <Storyboard x:Key="ShowScreenStoryboard" FillBehavior="Stop">
-    <DoubleAnimationUsingKeyFrames BeginTime="00:00:00" FillBehavior="HoldEnd" Storyboard.TargetName="ScreenAnimationElement" Storyboard.TargetProperty="Opacity">
-      <SplineDoubleKeyFrame KeyTime="00:00:00" Value="0"/>
-      <SplineDoubleKeyFrame KeyTime="{ThemeResource ScreenTransitionEndTime}" Value="1"/>
-    </DoubleAnimationUsingKeyFrames>    
-  </Storyboard>
-
-  <Storyboard x:Key="HideScreenStoryboard" FillBehavior="HoldEnd">
-    <DoubleAnimationUsingKeyFrames BeginTime="00:00:00" FillBehavior="HoldEnd" Storyboard.TargetName="ScreenAnimationElement" Storyboard.TargetProperty="Opacity">
-      <SplineDoubleKeyFrame KeyTime="00:00:00" Value="1"/>
-      <SplineDoubleKeyFrame KeyTime="{ThemeResource ScreenTransitionEndTime}" Value="0"/>
-    </DoubleAnimationUsingKeyFrames>
-  </Storyboard>
-
-  <Storyboard x:Key="ShowDialogStoryboard" FillBehavior="Stop">
-    <DoubleAnimationUsingKeyFrames BeginTime="00:00:00" FillBehavior="HoldEnd" Storyboard.TargetName="ScreenAnimationElement" Storyboard.TargetProperty="Opacity">
-      <SplineDoubleKeyFrame KeyTime="00:00:00" Value="0"/>
-      <SplineDoubleKeyFrame KeyTime="{ThemeResource DialogTransitionEndTime}" Value="1"/>
-    </DoubleAnimationUsingKeyFrames>
-  </Storyboard>
-
-  <Storyboard x:Key="HideDialogStoryboard" FillBehavior="HoldEnd">
-    <DoubleAnimationUsingKeyFrames BeginTime="00:00:00" FillBehavior="HoldEnd" Storyboard.TargetName="ScreenAnimationElement" Storyboard.TargetProperty="Opacity">
-      <SplineDoubleKeyFrame KeyTime="00:00:00" Value="1"/>
-      <SplineDoubleKeyFrame KeyTime="{ThemeResource DialogTransitionEndTime}" Value="0"/>
-    </DoubleAnimationUsingKeyFrames>
-  </Storyboard>
-=======
-  <DateFormatConverter x:Key="DateFormatConverter"/>
-  
-  <!-- ***************************** Brushes ******************************** -->
-
-  <!-- default brush used to paint the background of a page/window -->
-  <ResourceWrapper x:Key="BackgroundBrush" Freezable="true">
-    <RadialGradientBrush GradientOrigin="0.186,0.311">
-      <GradientStop Color="{ThemeResource BackgroundGradientLightColor}" Offset="0"/>
-      <GradientStop Color="{ThemeResource BackgroundGradientDarkColor}" Offset="1"/>
-    </RadialGradientBrush>
-  </ResourceWrapper>
-
-  <!-- default brush used to paint the background of a dialog -->
-  <ResourceWrapper x:Key="DialogBackgroundBrush" Freezable="true">
-    <RadialGradientBrush GradientOrigin="0.186,0.311">
-      <RadialGradientBrush.RelativeTransform>
-        <TransformGroup>
-          <ScaleTransform CenterX="0.5" CenterY="0.5" ScaleX="1.071" ScaleY="1.29"/>
-          <TranslateTransform X="-0.036" Y="-0.146"/>
-        </TransformGroup>
-      </RadialGradientBrush.RelativeTransform>
-      <GradientStop Color="{ThemeResource DialogBackgroundGradientLightColor}" Offset="0"/>
-      <GradientStop Color="{ThemeResource DialogBackgroundGradientDarkColor}" Offset="1"/>
-    </RadialGradientBrush>
-  </ResourceWrapper>
-
-  <ResourceWrapper x:Key="KeyBindingsPanelBackgroundBrush" Freezable="true">
-  	<LinearGradientBrush EndPoint="0,1" StartPoint="0,0">
-  		<GradientStop Color="{ThemeResource KeyBindingsPanelBackgroundGradient1Color}" Offset="0"/>
-  		<GradientStop Color="{ThemeResource KeyBindingsPanelBackgroundGradient2Color}" Offset="0.3"/>
-  		<GradientStop Color="{ThemeResource KeyBindingsPanelBackgroundGradient3Color}" Offset="1"/>
-  	</LinearGradientBrush>
-  </ResourceWrapper>
->>>>>>> 0d312bc3
-
-  <!-- ***************************** Progress bar ******************************** -->
-
-  <Style x:Key="ProgressBarStyle" TargetType="{x:Type ProgressBar}">
-    <Setter Property="Template">
-      <Setter.Value>
-        <ControlTemplate TargetType="{x:Type ProgressBar}">
-          <Grid x:Name="ProgressBarGrid">
-            <Grid.ColumnDefinitions>
-              <ColumnDefinition Width="*"/>
-            </Grid.ColumnDefinitions>
-            <Grid.RowDefinitions>
-              <RowDefinition Height="*"/>
-            </Grid.RowDefinitions>
-            <Rectangle x:Name="ProgressBarTrack" HorizontalAlignment="Left" Fill="{ThemeResource ProgressBarBorderColor}"/>
-            <Rectangle x:Name="ProgressBarIndicator" Width="{TemplateBinding PartIndicatorWidth}" HorizontalAlignment="Left" Fill="{ThemeResource ProgressBarFillColor}"/>
-          </Grid>
-        </ControlTemplate>
-      </Setter.Value>
-    </Setter>
-  </Style>
-
-  <!-- ***************************** ScrollViewer styles ********************************* -->
-
-  <Style x:Key="DefaultScrollViewerStyle" TargetType="{x:Type ScrollViewer}">
-    <Setter Property="Template">
-      <Setter.Value>
-        <ControlTemplate TargetType="{x:Type ScrollViewer}">
-          <Grid VerticalAlignment="Stretch" HorizontalAlignment="Stretch">
-            <Grid.ColumnDefinitions>
-              <ColumnDefinition Width="*"/>
-              <ColumnDefinition Width="Auto"/>
-            </Grid.ColumnDefinitions>
-            <Grid.RowDefinitions>
-              <RowDefinition Height="*"/>
-              <RowDefinition Height="Auto"/>
-            </Grid.RowDefinitions>
-            <!-- Content -->
-            <!-- The opacity mask is necessary to avoid drawing children outside the ScrollContentPresenter's range -->
-            <ScrollContentPresenter Grid.Row="0" Grid.Column="0" Content="{TemplateBinding Content}"
-                VerticalAlignment="Stretch" HorizontalAlignment="Stretch"/>
-            <!-- ScrollBar X -->
-            <Grid x:Name="ScrollBarX" IsVisible="{TemplateBinding ScrollBarXVisible}" Grid.Row="1" Grid.Column="0" Margin="2">
-              <Grid.ColumnDefinitions>
-                <ColumnDefinition Width="*"/>
-              </Grid.ColumnDefinitions>
-              <Grid.RowDefinitions>
-                <RowDefinition Height="Auto"/>
-              </Grid.RowDefinitions>
-              <!-- Background -->
-              <Rectangle x:Name="ScrollBarXBackground" Grid.Row="0" Grid.Column="0"
-                  Stroke="{ThemeResource ScrollBarStrokeColor}" RadiusX="4" RadiusY="4"
-                  ActualWidth="{TemplateBinding Path=ScrollBarXSize,Mode=OneWayToSource}">
-                <Rectangle.Fill>
-                  <SolidColorBrush Color="{ThemeResource ScrollBarBackgroundColor}"/>
-                </Rectangle.Fill>
-              </Rectangle>
-              <!-- Knob -->
-              <StackPanel Grid.Row="0" Grid.Column="0" Orientation="Horizontal">
-                <StackPanel Width="{TemplateBinding ScrollBarXKnobPos}"/>
-                <Rectangle x:Name="ScrollBarXKnob" Width="{TemplateBinding ScrollBarXKnobWidth}" Height="{ThemeResource ScrollBarWidth}"
-                    Stroke="{ThemeResource ScrollBarKnobStrokeColor}" RadiusX="4" RadiusY="4">
-                  <Rectangle.Fill>
-                    <SolidColorBrush Color="{ThemeResource ScrollBarKnobBackgroundColor}"/>
-                  </Rectangle.Fill>
-                </Rectangle>
-              </StackPanel>
-            </Grid>
-            <!-- ScrollBar Y -->
-            <Grid x:Name="ScrollBarY" IsVisible="{TemplateBinding ScrollBarYVisible}" Grid.Row="0" Grid.Column="1" Margin="2">
-              <Grid.ColumnDefinitions>
-                <ColumnDefinition Width="Auto"/>
-              </Grid.ColumnDefinitions>
-              <Grid.RowDefinitions>
-                <RowDefinition Height="*"/>
-              </Grid.RowDefinitions>
-              <!-- Background -->
-              <Rectangle x:Name="ScrollBarYBackground" Grid.Row="0" Grid.Column="0"
-                  Stroke="{ThemeResource ScrollBarStrokeColor}" RadiusX="4" RadiusY="4"
-                  ActualHeight="{TemplateBinding Path=ScrollBarYSize,Mode=OneWayToSource}">
-                <Rectangle.Fill>
-                  <SolidColorBrush Color="{ThemeResource ScrollBarBackgroundColor}"/>
-                </Rectangle.Fill>
-              </Rectangle>
-              <!-- Knob -->
-              <StackPanel Grid.Row="0" Grid.Column="0" Orientation="Vertical">
-                <StackPanel Height="{TemplateBinding ScrollBarYKnobPos}"/>
-                <Rectangle x:Name="ScrollBarYKnob" Width="{ThemeResource ScrollBarWidth}" Height="{TemplateBinding ScrollBarYKnobHeight}"
-                    Stroke="{ThemeResource ScrollBarKnobStrokeColor}" RadiusX="4" RadiusY="4">
-                  <Rectangle.Fill>
-                    <SolidColorBrush Color="{ThemeResource ScrollBarKnobBackgroundColor}"/>
-                  </Rectangle.Fill>
-                </Rectangle>
-              </StackPanel>
-            </Grid>
-          </Grid>
-        </ControlTemplate>
-      </Setter.Value>
-    </Setter>
-  </Style>
-
-  <!-- *********************************** TextBox style ********************************* -->
-
-  <Style x:Key="TextBoxStyle" TargetType="{x:Type TextBox}">
-    <Setter Property="Template">
-      <Setter.Value>
-        <ControlTemplate TargetType="{x:Type TextBox}">
-          <Border Background="{ThemeResource TextBoxBackgroundColor}" BorderBrush="{ThemeResource TextBoxBorderColor}"
-              BorderThickness="{ThemeResource TextBoxBorderThickness}" CornerRadius="{ThemeResource TextBoxCornerRadius}">
-            <TextControl x:Name="TextControl" PreferredTextLength="{TemplateBinding Path=PreferredTextLength}"
-                CaretIndex="{TemplateBinding Path=CaretIndex,Mode=TwoWay}" Text="{TemplateBinding Path=Text,Mode=TwoWay}"
-                Color="{TemplateBinding Path=Color}" TextAlign="{TemplateBinding Path=TextAlign}"/>
-            <Border.Triggers>
-              <DataTrigger Binding="{Binding ElementName=TextControl,Path=HasFocus}" Value="True">
-                <Setter Property="BorderBrush" Value="{ThemeResource TextBoxBorderFocusColor}"/>
-              </DataTrigger>
-            </Border.Triggers>
-          </Border>
-        </ControlTemplate>
-      </Setter.Value>
-    </Setter>
-  </Style>
-
-  <!-- *********************************** Content GroupBox style ********************************* -->
-
-  <Style x:Key="ContentGroupBoxStyle" TargetType="{x:Type GroupBox}">
-    <Setter Property="HeaderColor" Value="{ThemeResource ContentGroupBoxHeaderColor}"/>
-    <Setter Property="BorderBrush" Value="{ThemeResource ContentGroupBoxBorderColor}"/>
-    <Setter Property="Background" Value="{ThemeResource ContentGroupBoxBackgroundBrush}"/>
-    <Setter Property="CornerRadius" Value="{ThemeResource ContentGroupBoxCornerRadius}"/>
-  </Style>
-
-  <!-- ************************* ListView item container styles ************************** -->
-
-  <!-- An item list container represented by a standard "Button", scrolling its "ItemLabel" label when focused -->
-  <Style x:Key="DefaultMenuItemContainerStyle" TargetType="{x:Type ListViewItem}">
-    <Setter Property="Template">
-      <Setter.Value>
-        <ControlTemplate TargetType="{x:Type ListViewItem}">
-          <Button Style="{ThemeResource ButtonWideStyle}"
-              Command="{DynamicResource ResourceKey=Menu_Command,TreeSearchMode=Hybrid,AssignmentMode=Copy}"
-              IsEnabled="{Binding Enabled}">
-            <Button.Triggers>
-              <Trigger Property="HasFocus" Value="True">
-                <Setter TargetName="ItemLabel" Property="Scroll" Value="Auto"/>
-              </Trigger>
-            </Button.Triggers>
-          </Button>
-        </ControlTemplate>
-      </Setter.Value>
-    </Setter>
-  </Style>
-
-  <!-- Container style for a simple list item -->
-  <Style x:Key="DefaultItemContainerStyle" TargetType="{x:Type ListViewItem}">
-    <Setter Property="Template">
-      <Setter.Value>
-        <ControlTemplate TargetType="{x:Type ListViewItem}">
-          <ContentPresenter/>
-        </ControlTemplate>
-      </Setter.Value>
-    </Setter>
-  </Style>
-
-  <!-- Container style for a simple highlightable list item -->
-  <Style x:Key="DefaultHighlightableItemContainerStyle" TargetType="{x:Type ListViewItem}">
-    <Setter Property="Template">
-      <Setter.Value>
-        <ControlTemplate TargetType="{x:Type ListViewItem}">
-          <Control Focusable="true"
-              VerticalAlignment="Center" HorizontalAlignment="Stretch">
-            <Control.Triggers>
-              <Trigger Property="HasFocus" Value="True">
-                <Setter TargetName="ItemLabel" Property="Scroll" Value="Auto"/>
-                <Setter TargetName="ItemControl" Property="Background">
-                  <Setter.Value>
-                    <SolidColorBrush Color="{ThemeResource PassiveFocusBackgroundColor}"/>
-                  </Setter.Value>
-                </Setter>
-              </Trigger>
-            </Control.Triggers>
-            <Control.TemplateControl>
-              <ContentPresenter/>
-            </Control.TemplateControl>
-          </Control>
-        </ControlTemplate>
-      </Setter.Value>
-    </Setter>
-  </Style>
-
-  <!-- Container style for dialog buttons which have a command associated in the ListItem -->
-  <Style x:Key="DialogButtonContainerStyle" TargetType="{x:Type ListViewItem}">
-    <Setter Property="Template">
-      <Setter.Value>
-        <ControlTemplate TargetType="{x:Type ListViewItem}">
-          <Button Style="{ThemeResource DialogButtonStyle}" Margin="5,0,5,0"
-              Command="{Binding Command}" IsDefault="{Binding AdditionalProperties[IsDefault]}">
-            <Button.Triggers>
-              <Trigger Property="HasFocus" Value="True">
-                <Setter TargetName="ItemLabel" Property="Scroll" Value="Auto"/>
-              </Trigger>
-            </Button.Triggers>
-          </Button>
-        </ControlTemplate>
-      </Setter.Value>
-    </Setter>
-    <Setter Property="HorizontalContentAlignment" Value="Center"/>
-  </Style>
-
-  <!-- Container style for an entry markable with a checkbox -->
-  <Style x:Key="DefaultMultiMarkableItemContainerStyle" TargetType="{x:Type ListViewItem}">
-    <Setter Property="Template">
-      <Setter.Value>
-        <ControlTemplate TargetType="{x:Type ListViewItem}">
-          <CheckBox x:Name="NameMarker" Grid.Column="0" Margin="2,1,0,1" Style="{ThemeResource CheckBoxStyle}"
-              VerticalAlignment="Center" HorizontalAlignment="Stretch"
-              IsChecked="{Binding Path=Selected,Mode=TwoWay}"
-              Content="{Binding}">
-            <CheckBox.Triggers>
-              <Trigger Property="HasFocus" Value="True">
-                <Setter TargetName="ItemLabel" Property="Scroll" Value="Auto"/>
-                <Setter TargetName="ItemControl" Property="Background">
-                  <Setter.Value>
-                    <SolidColorBrush Color="{ThemeResource PassiveFocusBackgroundColor}"/>
-                  </Setter.Value>
-                </Setter>
-              </Trigger>
-            </CheckBox.Triggers>
-          </CheckBox>
-        </ControlTemplate>
-      </Setter.Value>
-    </Setter>
-  </Style>
-
-  <!-- Data template for an entry markable with a radio button -->
-  <Style x:Key="DefaultSingleMarkableItemContainerStyle" TargetType="{x:Type ListViewItem}">
-    <Setter Property="Template">
-      <Setter.Value>
-        <ControlTemplate TargetType="{x:Type ListViewItem}">
-          <RadioButton x:Name="NameMarker" Grid.Column="0" Margin="2,1,0,1" Style="{ThemeResource RadioButtonStyle}"
-              VerticalAlignment="Center" HorizontalAlignment="Stretch"
-              IsChecked="{Binding Path=Selected,Mode=TwoWay}" GroupName="RadioButtonGroup"
-              Content="{Binding}">
-            <RadioButton.Triggers>
-              <Trigger Property="HasFocus" Value="True">
-                <Setter TargetName="ItemLabel" Property="Scroll" Value="Auto"/>
-                <Setter TargetName="ItemControl" Property="Background">
-                  <Setter.Value>
-                    <SolidColorBrush Color="{ThemeResource PassiveFocusBackgroundColor}"/>
-                  </Setter.Value>
-                </Setter>
-              </Trigger>
-            </RadioButton.Triggers>
-          </RadioButton>
-        </ControlTemplate>
-      </Setter.Value>
-    </Setter>
-  </Style>
-
-  <!-- Container style for a simple highlightable share -->
-  <!-- Currently not used any more -->
-  <Style x:Key="HighlightableShareContainerStyle" TargetType="{x:Type ListViewItem}">
-    <Setter Property="Template">
-      <Setter.Value>
-        <ControlTemplate TargetType="{x:Type ListViewItem}">
-          <Control Focusable="true" VerticalAlignment="Center" HorizontalAlignment="Stretch">
-            <Control.Triggers>
-              <Trigger Property="HasFocus" Value="True">
-                <Setter TargetName="ShareName" Property="Scroll" Value="Auto"/>
-                <Setter TargetName="SharePath" Property="Scroll" Value="Auto"/>
-                <Setter TargetName="ItemControl" Property="Background">
-                  <Setter.Value>
-                    <SolidColorBrush Color="{ThemeResource PassiveFocusBackgroundColor}"/>
-                  </Setter.Value>
-                </Setter>
-              </Trigger>
-            </Control.Triggers>
-            <Control.TemplateControl>
-              <ContentPresenter VerticalAlignment="Center" HorizontalAlignment="Stretch"/>
-            </Control.TemplateControl>
-          </Control>
-        </ControlTemplate>
-      </Setter.Value>
-    </Setter>
-  </Style>
-
-  <!-- Container style for a share item in a button -->
-  <Style x:Key="SelectableShareContainerStyle" TargetType="{x:Type ListViewItem}">
-    <Setter Property="Template">
-      <Setter.Value>
-        <ControlTemplate TargetType="{x:Type ListViewItem}">
-          <Button Style="{ThemeResource ButtonWideStyle}"
-              VerticalAlignment="Center" HorizontalAlignment="Stretch"
-              Command="{Binding Command}">
-            <Button.Triggers>
-              <Trigger Property="HasFocus" Value="True">
-                <Setter TargetName="ShareName" Property="Scroll" Value="Auto"/>
-                <Setter TargetName="SharePath" Property="Scroll" Value="Auto"/>
-              </Trigger>
-            </Button.Triggers>
-          </Button>
-        </ControlTemplate>
-      </Setter.Value>
-    </Setter>
-  </Style>
-
-  <!-- Container style for a share entry markable with a checkbox in the shares list -->
-  <Style x:Key="MultiMarkableShareContainerStyle" TargetType="{x:Type ListViewItem}">
-    <Setter Property="Template">
-      <Setter.Value>
-        <ControlTemplate TargetType="{x:Type ListViewItem}">
-          <CheckBox x:Name="ShareMarker" Grid.Column="0" Margin="2,1,0,1" Style="{ThemeResource CheckBoxStyle}"
-              VerticalAlignment="Center" HorizontalAlignment="Stretch"
-              IsChecked="{Binding Path=Selected,Mode=TwoWay}"
-              Content="{Binding}">
-            <CheckBox.Triggers>
-              <Trigger Property="HasFocus" Value="True">
-                <Setter TargetName="ShareName" Property="Scroll" Value="Auto"/>
-                <Setter TargetName="SharePath" Property="Scroll" Value="Auto"/>
-                <Setter TargetName="ItemControl" Property="Background">
-                  <Setter.Value>
-                    <SolidColorBrush Color="{ThemeResource PassiveFocusBackgroundColor}"/>
-                  </Setter.Value>
-                </Setter>
-              </Trigger>
-            </CheckBox.Triggers>
-          </CheckBox>
-        </ControlTemplate>
-      </Setter.Value>
-    </Setter>
-  </Style>
-
-  <!-- Container style for a share entry markable with a radio button in the shares list -->
-  <Style x:Key="SingleMarkableShareContainerStyle" TargetType="{x:Type ListViewItem}">
-    <Setter Property="Template">
-      <Setter.Value>
-        <ControlTemplate TargetType="{x:Type ListViewItem}">
-          <RadioButton x:Name="ShareMarker" Grid.Column="0" Margin="2,1,0,1" Style="{ThemeResource RadioButtonStyle}"
-              VerticalAlignment="Center" HorizontalAlignment="Stretch"
-              IsChecked="{Binding Path=Selected,Mode=TwoWay}" GroupName="RadioButtonGroup"
-              Content="{Binding}">
-            <RadioButton.Triggers>
-              <Trigger Property="HasFocus" Value="True">
-                <Setter TargetName="ShareName" Property="Scroll" Value="Auto"/>
-                <Setter TargetName="SharePath" Property="Scroll" Value="Auto"/>
-                <Setter TargetName="ItemControl" Property="Background">
-                  <Setter.Value>
-                    <SolidColorBrush Color="{ThemeResource PassiveFocusBackgroundColor}"/>
-                  </Setter.Value>
-                </Setter>
-              </Trigger>
-            </RadioButton.Triggers>
-          </RadioButton>
-        </ControlTemplate>
-      </Setter.Value>
-    </Setter>
-  </Style>
-
-  <!-- ******************************* ListItem data templates for ListViews ********************************* -->
-
-  <!-- A simple data template to show the Name of the ListItem in a Label -->
-  <DataTemplate x:Key="DefaultItemDataTemplate" DataType="{x:Type collections:ListItem}">
-    <Grid x:Name="ItemControl" VerticalAlignment="Center" HorizontalAlignment="Stretch">
-      <Label x:Name="ItemLabel" Content="{Binding [Name]}" FontSize="{ThemeResource SmallFontSize}" Color="{ThemeResource TextColor}"/>
-    </Grid>
-  </DataTemplate>
-
-  <DataStringProvider x:Key="DefaultItemDataStringProvider" Path="[Name]"/>
-
-  <DataTemplate x:Key="MainMenuItemDataTemplate" DataType="{x:Type collections:ListItem}">
-    <Grid x:Name="ItemControl" VerticalAlignment="Center" HorizontalAlignment="Stretch">
-      <Label x:Name="ItemLabel" Content="{Binding [Name]}" Color="{ThemeResource TextColor}"/>
-    </Grid>
-  </DataTemplate>
-
-  <DataStringProvider x:Key="MainMenuItemDataStringProvider" Path="[Name]"/>
-
-  <!-- A data template which shows the CoverArt/defaulticon, the Name and the Size of the ListItem -->
-  <DataTemplate x:Key="ContentsMenuItemDataTemplate" DataType="{x:Type collections:ListItem}">
-    <Grid x:Name="ItemControl" VerticalAlignment="Center" HorizontalAlignment="Stretch">
-      <Grid.ColumnDefinitions>
-        <ColumnDefinition Width="Auto"/>
-        <ColumnDefinition Width="*"/>
-      </Grid.ColumnDefinitions>
-      <Grid.RowDefinitions>
-        <RowDefinition Height="*"/>
-      </Grid.RowDefinitions>
-      <Image Thumbnail="True" Stretch="Uniform" Grid.Row="0" Grid.Column="0" Height="32" Width="32"
-          Source="{Binding [ImageSrc]}" FallbackSource="{Binding [DefaultIconSrc]}"/>
-      <Label x:Name="ItemLabel" Grid.Row="0" Grid.Column="1" Content="{Binding [Name]}"
-          HorizontalAlignment="Left" VerticalAlignment="Center" FontSize="{ThemeResource SmallFontSize}" Color="{ThemeResource TextColor}"/>
-    </Grid>
-  </DataTemplate>
-
-  <DataStringProvider x:Key="ContentsMenuItemDataStringProvider" Path="[Name]"/>
-
-   <!-- A data template for a dialog menu item in list mode (each row has an image and a label) -->
-  <DataTemplate x:Key="ImageDialogItemDataTemplate" DataType="{x:Type collections:ListItem}">
-    <Grid x:Name="ItemControl" VerticalAlignment="Center" HorizontalAlignment="Stretch">
-      <Grid.ColumnDefinitions>
-        <ColumnDefinition Width="Auto"/>
-        <ColumnDefinition Width="*"/>
-      </Grid.ColumnDefinitions>
-      <Image x:Name="Image" Thumbnail="True" Width="100" Height="100" Grid.Row="0" Grid.Column="0" Stretch="Uniform"
-          Source="{Binding [ImageSrc]}" FallbackSource="{Binding [DefaultIconSrc]}"/>
-      <Label x:Name="ItemLabel" Grid.Row="0" Grid.Column="1" Margin="10,0,0,0" Content="{Binding [Name]}"
-          FontSize="{ThemeResource SmallFontSize}" Color="{ThemeResource TextColor}"/>
-    </Grid>
-  </DataTemplate>
-
-  <DataStringProvider x:Key="ImageDialogItemDataStringProvider" Path="[Name]"/>
-
-  <!-- Data template for a simple share entry in the shares list -->
-  <DataTemplate x:Key="ShareItemDataTemplate" DataType="{x:Type collections:ListItem}">
-    <Grid x:Name="ItemControl" VerticalAlignment="Center" HorizontalAlignment="Stretch">
-      <Grid.RowDefinitions>
-        <RowDefinition Height="*"/>
-      </Grid.RowDefinitions>
-      <Grid.ColumnDefinitions>
-        <ColumnDefinition Width="200"/>
-        <ColumnDefinition Width="*"/>
-      </Grid.ColumnDefinitions>
-      <Label x:Name="ShareName" Grid.Column="0" Content="{Binding [Name]}" FontSize="{ThemeResource SmallFontSize}" Color="{ThemeResource TextColor}"/>
-      <Label x:Name="SharePath" Grid.Column="1" Content="{Binding [Path]}" FontSize="{ThemeResource SmallFontSize}" Color="{ThemeResource TextColor}"/>
-<!-- Additionally available properties to show here:
-      <Label x:Name="ShareProvider" Grid.Column="2" Content="{Binding AdditionalProperties[MediaProviderMetadata].Name}"
-          FontSize="{ThemeResource SmallFontSize}"/>
-      <Label x:Name="Categories" Grid.Column="3" Content="{Binding [Categories]}" FontSize="{ThemeResource SmallFontSize}"/>
--->
-    </Grid>
-  </DataTemplate>
-
-  <DataStringProvider x:Key="ShareItemDataStringProvider" Path="[Name]"/>
-
-  <!-- ***************************** ListView styles ********************************* -->
-
-  <!-- Standard ListView properties. The properties "ItemTemplate", "ItemContainerStyle" and "DataStringProvider" have to be completed. -->
-  <Style x:Key="DefaultListViewStyle" TargetType="{x:Type ListView}">
-    <Setter Property="Template">
-      <Setter.Value>
-        <ControlTemplate TargetType="{x:Type ListView}">
-          <ScrollViewer Style="{ThemeResource DefaultScrollViewerStyle}" CanContentScroll="true"
-              HorizontalAlignment="Stretch" VerticalAlignment="Stretch">
-            <ItemsPresenter VerticalAlignment="Stretch" HorizontalAlignment="Stretch"/>
-          </ScrollViewer>
-        </ControlTemplate>
-      </Setter.Value>
-    </Setter>
-    <Setter Property="ItemsPanel">
-      <Setter.Value>
-        <ItemsPanelTemplate>
-          <StackPanel x:Name="ListItemsHost" IsItemsHost="True" Margin="10" HorizontalAlignment="Stretch" VerticalAlignment="Stretch"/>
-        </ItemsPanelTemplate>
-      </Setter.Value>
-    </Setter>
-  </Style>
-
-  <!-- ListView style to be used for main menu -->
-  <Style x:Key="MainMenuListViewStyle" BasedOn="{ThemeResource DefaultListViewStyle}">
-    <Setter Property="ItemTemplate" Value="{ThemeResource MainMenuItemDataTemplate}"/>
-    <Setter Property="DataStringProvider" Value="{ThemeResource MainMenuItemDataStringProvider}"/>
-    <Setter Property="ItemContainerStyle" Value="{ThemeResource DefaultMenuItemContainerStyle}"/>
-  </Style>
-
-  <!-- ListView style to be used for all menus (main menu, dialog menus, context menus, ...) -->
-  <Style x:Key="MenuListViewStyle" BasedOn="{ThemeResource DefaultListViewStyle}">
-    <Setter Property="ItemTemplate" Value="{ThemeResource DefaultItemDataTemplate}"/>
-    <Setter Property="DataStringProvider" Value="{ThemeResource DefaultItemDataStringProvider}"/>
-    <Setter Property="ItemContainerStyle" Value="{ThemeResource DefaultMenuItemContainerStyle}"/>
-  </Style>
-
-  <!-- ListView style to be used in the content area of the screens -->
-  <Style x:Key="ContentsMenuListViewStyle" BasedOn="{ThemeResource DefaultListViewStyle}">
-    <Setter Property="ItemTemplate" Value="{ThemeResource ContentsMenuItemDataTemplate}"/>
-    <Setter Property="DataStringProvider" Value="{ThemeResource ContentsMenuItemDataStringProvider}"/>
-    <Setter Property="ItemContainerStyle" Value="{ThemeResource DefaultMenuItemContainerStyle}"/>
-    <Setter Property="ItemsPanel">
-      <Setter.Value>
-        <ItemsPanelTemplate>
-          <VirtualizingStackPanel x:Name="ListItemsHost" IsItemsHost="True" Margin="10" HorizontalAlignment="Stretch" VerticalAlignment="Stretch"/>
-        </ItemsPanelTemplate>
-      </Setter.Value>
-    </Setter>
-  </Style>
-
-  <!-- ListView style to be used for the shares list -->
-  <Style x:Key="SharesListViewStyle" BasedOn="{ThemeResource ContentsMenuListViewStyle}">
-    <Setter Property="Template">
-      <Setter.Value>
-        <ControlTemplate TargetType="{x:Type ListView}">
-          <Grid>
-            <Grid.RowDefinitions>
-              <RowDefinition Height="*"/>
-            </Grid.RowDefinitions>
-            <Grid.ColumnDefinitions>
-              <ColumnDefinition Width="*"/>
-            </Grid.ColumnDefinitions>
-            <ScrollViewer Style="{ThemeResource DefaultScrollViewerStyle}" CanContentScroll="true"
-                HorizontalAlignment="Stretch" VerticalAlignment="Stretch"
-                IsVisible="{Binding RelativeSource={RelativeSource TemplatedParent},Path=!IsEmpty}"
-                Background="{ThemeResource ItemsControlShadowBackgroundColor}">
-              <ItemsPresenter VerticalAlignment="Stretch" HorizontalAlignment="Stretch"/>
-            </ScrollViewer>
-            <Label Content="[SharesConfig.NoSharesInThisView]" IsVisible="{Binding RelativeSource={RelativeSource TemplatedParent},Path=IsEmpty}"
-                Color="{ThemeResource HintTextColor}" FontSize="{ThemeResource SmallFontSize}"/>
-          </Grid>
-        </ControlTemplate>
-      </Setter.Value>
-    </Setter>
-    <Setter Property="ItemTemplate" Value="{ThemeResource ShareItemDataTemplate}"/>
-    <Setter Property="DataStringProvider" Value="{ThemeResource ShareItemDataStringProvider}"/>
-    <Setter Property="ItemContainerStyle" Value="{ThemeResource SelectableShareContainerStyle}"/>
-  </Style>
-
-  <!-- ListView style to be used for the shares list -->
-  <Style x:Key="MultiMarkableSharesListViewStyle" BasedOn="{ThemeResource ContentsMenuListViewStyle}">
-    <Setter Property="Template">
-      <Setter.Value>
-        <ControlTemplate TargetType="{x:Type ListView}">
-          <Grid>
-            <Grid.RowDefinitions>
-              <RowDefinition Height="*"/>
-            </Grid.RowDefinitions>
-            <Grid.ColumnDefinitions>
-              <ColumnDefinition Width="*"/>
-            </Grid.ColumnDefinitions>
-            <ScrollViewer Style="{ThemeResource DefaultScrollViewerStyle}" CanContentScroll="true"
-                HorizontalAlignment="Stretch" VerticalAlignment="Stretch"
-                IsVisible="{Binding RelativeSource={RelativeSource TemplatedParent},Path=!IsEmpty}"
-                Background="{ThemeResource ItemsControlShadowBackgroundColor}">
-              <ItemsPresenter VerticalAlignment="Stretch" HorizontalAlignment="Stretch"/>
-            </ScrollViewer>
-            <Label Content="[SharesConfig.NoSharesInThisView]" IsVisible="{Binding RelativeSource={RelativeSource TemplatedParent},Path=IsEmpty}"
-                Color="{ThemeResource HintTextColor}" FontSize="{ThemeResource SmallFontSize}"/>
-          </Grid>
-        </ControlTemplate>
-      </Setter.Value>
-    </Setter>
-    <Setter Property="ItemTemplate" Value="{ThemeResource ShareItemDataTemplate}"/>
-    <Setter Property="DataStringProvider" Value="{ThemeResource ShareItemDataStringProvider}"/>
-    <Setter Property="ItemContainerStyle" Value="{ThemeResource MultiMarkableShareContainerStyle}"/>
-  </Style>
-
-  <!-- ListView style to be used for the shares list -->
-  <Style x:Key="SingleMarkableSharesListViewStyle" BasedOn="{ThemeResource ContentsMenuListViewStyle}">
-    <Setter Property="Template">
-      <Setter.Value>
-        <ControlTemplate TargetType="{x:Type ListView}">
-          <Grid>
-            <Grid.RowDefinitions>
-              <RowDefinition Height="*"/>
-            </Grid.RowDefinitions>
-            <Grid.ColumnDefinitions>
-              <ColumnDefinition Width="*"/>
-            </Grid.ColumnDefinitions>
-            <ScrollViewer Style="{ThemeResource DefaultScrollViewerStyle}" CanContentScroll="true"
-                HorizontalAlignment="Stretch" VerticalAlignment="Stretch"
-                IsVisible="{Binding RelativeSource={RelativeSource TemplatedParent},Path=!IsEmpty}"
-                Background="{ThemeResource ItemsControlShadowBackgroundColor}">
-              <ItemsPresenter VerticalAlignment="Stretch" HorizontalAlignment="Stretch"/>
-            </ScrollViewer>
-            <Label Content="[SharesConfig.NoSharesInThisView]" IsVisible="{Binding RelativeSource={RelativeSource TemplatedParent},Path=IsEmpty}"
-                Color="{ThemeResource HintTextColor}" FontSize="{ThemeResource SmallFontSize}"/>
-          </Grid>
-        </ControlTemplate>
-      </Setter.Value>
-    </Setter>
-    <Setter Property="ItemTemplate" Value="{ThemeResource ShareItemDataTemplate}"/>
-    <Setter Property="DataStringProvider" Value="{ThemeResource ShareItemDataStringProvider}"/>
-    <Setter Property="ItemContainerStyle" Value="{ThemeResource SingleMarkableShareContainerStyle}"/>
-  </Style>
-
-  <!-- ListView style to be used for lists where multiple items can be marked -->
-  <Style x:Key="MultiMarkableListViewStyle" BasedOn="{ThemeResource ContentsMenuListViewStyle}">
-    <Setter Property="ItemTemplate" Value="{ThemeResource DefaultItemDataTemplate}"/>
-    <Setter Property="DataStringProvider" Value="{ThemeResource DefaultItemDataStringProvider}"/>
-    <Setter Property="ItemContainerStyle" Value="{ThemeResource DefaultMultiMarkableItemContainerStyle}"/>
-    <Setter Property="Background" Value="{ThemeResource ItemsControlShadowBackgroundColor}"/>
-  </Style>
-
-  <!-- ListView style to be used for lists where a single item can be marked -->
-  <Style x:Key="SingleMarkableListViewStyle" BasedOn="{ThemeResource ContentsMenuListViewStyle}">
-    <Setter Property="ItemTemplate" Value="{ThemeResource DefaultItemDataTemplate}"/>
-    <Setter Property="DataStringProvider" Value="{ThemeResource DefaultItemDataStringProvider}"/>
-    <Setter Property="ItemContainerStyle" Value="{ThemeResource DefaultSingleMarkableItemContainerStyle}"/>
-    <Setter Property="Background" Value="{ThemeResource ItemsControlShadowBackgroundColor}"/>
-  </Style>
-
-  <!-- ListView style to be used for menus which display an image with a label -->
-  <Style x:Key="ImageDialogListViewStyle" BasedOn="{ThemeResource MenuListViewStyle}">
-    <Setter Property="ItemTemplate" Value="{ThemeResource ImageDialogItemDataTemplate}"/>
-    <Setter Property="DataStringProvider" Value="{ThemeResource ImageDialogItemDataStringProvider}"/>
-    <Setter Property="ItemContainerStyle" Value="{ThemeResource DefaultMenuItemContainerStyle}"/>
-  </Style>
-
-  <!-- ************************** TreeView item container styles ***************************** -->
-
-  <!-- Tree item container which shows a PlusMinus button and the item content, in expanded state a sub stack panel unter the first line -->
-  <Style x:Key="DefaultTreeItemContainerStyle" TargetType="{x:Type HeaderedItemsControl}">
-    <Setter Property="Template">
-      <Setter.Value>
-        <ControlTemplate TargetType="{x:Type HeaderedItemsControl}">
-          <Grid HorizontalAlignment="Stretch" VerticalAlignment="Stretch">
-            <Grid.ColumnDefinitions>
-              <ColumnDefinition Width="Auto"/>
-              <ColumnDefinition Width="*"/>
-            </Grid.ColumnDefinitions>
-            <Grid.RowDefinitions>
-              <RowDefinition Height="Auto"/>
-              <RowDefinition Height="Auto"/>
-            </Grid.RowDefinitions>
-            <CheckBox x:Name="Expander" Grid.Column="0" Grid.Row="0" Style="{ThemeResource PlusMinusButtonStyle}"
-                IsVisible="{Binding RelativeSource={RelativeSource AncestorType={x:Type HeaderedItemsControl}},Path=IsExpandable}"
-                IsChecked="{Binding RelativeSource={RelativeSource AncestorType={x:Type HeaderedItemsControl}},Path=IsExpanded,Mode=TwoWay}"
-                Command="{DynamicResource ResourceKey=Expander_Command,TreeSearchMode=Hybrid,AssignmentMode=Copy}"
-                VerticalAlignment="Top"/>
-            <ContentPresenter x:Name="TreeItemContentPresenter" Grid.Column="1" Grid.Row="0" VerticalAlignment="Center" HorizontalAlignment="Stretch"/>
-            <StackPanel x:Name="SubItemsHost" Grid.Column="1" Grid.Row="1"
-                VerticalAlignment="Stretch" HorizontalAlignment="Stretch"
-                IsVisible="{Binding RelativeSource={RelativeSource AncestorType={x:Type HeaderedItemsControl}},Path=IsExpanded}">
-              <ItemsPresenter HorizontalAlignment="Stretch" VerticalAlignment="Top"/>
-            </StackPanel>
-          </Grid>
-        </ControlTemplate>
-      </Setter.Value>
-    </Setter>
-    <BindingSetter Property="IsExpanded" BindingWrapper="{DynamicResource ResourceKey=Expander_Binding,TreeSearchMode=Hybrid,AssignmentMode=Copy}"/>
-  </Style>
-
-  <!-- Tree item container which shows a PlusMinus button and a radio button in front of the item content, in expanded state a sub stack panel unter the first line -->
-  <Style x:Key="DefaultSingleMarkableTreeItemContainerStyle" TargetType="{x:Type HeaderedItemsControl}">
-    <Setter Property="Template">
-      <Setter.Value>
-        <ControlTemplate TargetType="{x:Type HeaderedItemsControl}">
-          <Grid HorizontalAlignment="Stretch" VerticalAlignment="Stretch">
-            <Grid.ColumnDefinitions>
-              <ColumnDefinition Width="Auto"/>
-              <ColumnDefinition Width="*"/>
-            </Grid.ColumnDefinitions>
-            <Grid.RowDefinitions>
-              <RowDefinition Height="Auto"/>
-              <RowDefinition Height="Auto"/>
-            </Grid.RowDefinitions>
-            <CheckBox x:Name="Expander" Grid.Column="0" Grid.Row="0" Style="{ThemeResource PlusMinusButtonStyle}"
-                IsVisible="{Binding RelativeSource={RelativeSource AncestorType={x:Type HeaderedItemsControl}},Path=IsExpandable}"
-                IsChecked="{Binding RelativeSource={RelativeSource AncestorType={x:Type HeaderedItemsControl}},Path=IsExpanded,Mode=TwoWay}"
-                Command="{DynamicResource ResourceKey=Expander_Command,TreeSearchMode=Hybrid,AssignmentMode=Copy}"
-                VerticalAlignment="Center"/>
-            <RadioButton x:Name="Checker" GroupName="RadioButtonGroup" Grid.Column="1" Grid.Row="0"
-                Style="{ThemeResource RadioButtonStyle}" VerticalAlignment="Center" HorizontalAlignment="Stretch"
-                IsChecked="{PickupBinding Source={DynamicResource ResourceKey=IsChecked_Binding,TreeSearchMode=Hybrid,AssignmentMode=Copy}}"
-                Command="{DynamicResource ResourceKey=Checker_Command,TreeSearchMode=Hybrid,AssignmentMode=Copy}">
-              <RadioButton.Triggers>
-                <Trigger Property="HasFocus" Value="True">
-                  <Setter TargetName="ItemLabel" Property="Scroll" Value="Auto"/>
-                  <Setter TargetName="ItemControl" Property="Background">
-                    <Setter.Value>
-                      <SolidColorBrush Color="{ThemeResource PassiveFocusBackgroundColor}"/>
-                    </Setter.Value>
-                  </Setter>
-                </Trigger>
-              </RadioButton.Triggers>
-            </RadioButton>
-            <StackPanel x:Name="SubItemsHost" Grid.Column="1" Grid.Row="1"
-                VerticalAlignment="Stretch" HorizontalAlignment="Stretch"
-                IsVisible="{Binding RelativeSource={RelativeSource AncestorType={x:Type HeaderedItemsControl}},Path=IsExpanded}">
-              <ItemsPresenter HorizontalAlignment="Stretch" VerticalAlignment="Top"/>
-            </StackPanel>
-          </Grid>
-        </ControlTemplate>
-      </Setter.Value>
-    </Setter>
-    <BindingSetter Property="IsExpanded" BindingWrapper="{DynamicResource ResourceKey=Expander_Binding,TreeSearchMode=Hybrid,AssignmentMode=Copy}"/>
-  </Style>
-
-  <!-- Tree item container which shows a PlusMinus button and a checkbox in front of the item content, in expanded state a sub stack panel unter the first line -->
-  <Style x:Key="DefaultMultiMarkableTreeItemContainerStyle" TargetType="{x:Type HeaderedItemsControl}">
-    <Setter Property="Template">
-      <Setter.Value>
-        <ControlTemplate TargetType="{x:Type HeaderedItemsControl}">
-          <Grid HorizontalAlignment="Stretch" VerticalAlignment="Stretch">
-            <Grid.ColumnDefinitions>
-              <ColumnDefinition Width="Auto"/>
-              <ColumnDefinition Width="*"/>
-            </Grid.ColumnDefinitions>
-            <Grid.RowDefinitions>
-              <RowDefinition Height="Auto"/>
-              <RowDefinition Height="Auto"/>
-            </Grid.RowDefinitions>
-            <CheckBox x:Name="Expander" Grid.Column="0" Grid.Row="0" Style="{ThemeResource PlusMinusButtonStyle}"
-                IsVisible="{Binding RelativeSource={RelativeSource AncestorType={x:Type HeaderedItemsControl}},Path=IsExpandable}"
-                IsChecked="{Binding RelativeSource={RelativeSource AncestorType={x:Type HeaderedItemsControl}},Path=IsExpanded,Mode=TwoWay}"
-                Command="{DynamicResource ResourceKey=Expander_Command,TreeSearchMode=Hybrid,AssignmentMode=Copy}"
-                VerticalAlignment="Center"/>
-            <CheckBox x:Name="Checker" Style="{ThemeResource CheckBoxStyle}"
-                Grid.Column="1" Grid.Row="0" VerticalAlignment="Center" HorizontalAlignment="Stretch"
-                IsChecked="{PickupBinding Source={DynamicResource ResourceKey=IsChecked_Binding,TreeSearchMode=Hybrid,AssignmentMode=Copy}}"
-                Command="{DynamicResource ResourceKey=Checker_Command,TreeSearchMode=Hybrid,AssignmentMode=Copy}">
-              <CheckBox.Triggers>
-                <Trigger Property="HasFocus" Value="True">
-                  <Setter TargetName="ItemLabel" Property="Scroll" Value="Auto"/>
-                  <Setter TargetName="ItemControl" Property="Background">
-                    <Setter.Value>
-                      <SolidColorBrush Color="{ThemeResource PassiveFocusBackgroundColor}"/>
-                    </Setter.Value>
-                  </Setter>
-                </Trigger>
-              </CheckBox.Triggers>
-            </CheckBox>
-            <StackPanel x:Name="SubItemsHost" Grid.Column="1" Grid.Row="1"
-                VerticalAlignment="Stretch" HorizontalAlignment="Stretch"
-                IsVisible="{Binding RelativeSource={RelativeSource AncestorType={x:Type HeaderedItemsControl}},Path=IsExpanded}">
-              <ItemsPresenter HorizontalAlignment="Stretch" VerticalAlignment="Top"/>
-            </StackPanel>
-          </Grid>
-        </ControlTemplate>
-      </Setter.Value>
-    </Setter>
-    <BindingSetter Property="IsExpanded" BindingWrapper="{DynamicResource ResourceKey=Expander_Binding,TreeSearchMode=Hybrid,AssignmentMode=Copy}"/>
-  </Style>
-
-  <!-- ************************ TreeItem data templates for TreeViews *************************** -->
-
-  <!-- A data template for a default TreeItem -->
-  <DataTemplate x:Key="DefaultTreeItemDataTemplate" DataType="{x:Type collections:TreeItem}">
-    <!-- Extra grid necessary because we need a label (ItemLabel) to scroll and a panel (ItemControl) to
-         set the background color when selected -->
-    <Grid x:Name="ItemControl" VerticalAlignment="Center" HorizontalAlignment="Stretch">
-      <Label x:Name="ItemLabel" Content="{Binding [Name]}" FontSize="{ThemeResource SmallFontSize}" Color="{ThemeResource TextColor}"/>
-    </Grid>
-  </DataTemplate>
-
-  <DataStringProvider x:Key="DefaultTreeItemDataStringProvider" Path="[Name]"/>
-  <SubItemsProvider x:Key="DefaultTreeItemSubItemsProvider" Path="SubItems"/>
-
-  <!-- ****************************** TreeView styles ********************************** -->
-
-  <!-- Standard TreeView properties. Property "ItemContainerStyle" has to be completed. -->
-  <Style x:Key="DefaultTreeViewStyle" TargetType="{x:Type TreeView}">
-    <Setter Property="Template">
-      <Setter.Value>
-        <ControlTemplate TargetType="{x:Type TreeView}">
-          <ScrollViewer Style="{ThemeResource DefaultScrollViewerStyle}" CanContentScroll="false"
-              HorizontalAlignment="Stretch" VerticalAlignment="Stretch">
-            <ItemsPresenter HorizontalAlignment="Stretch" VerticalAlignment="Stretch"/>
-          </ScrollViewer>
-        </ControlTemplate>
-      </Setter.Value>
-    </Setter>
-    <Setter Property="ItemsPanel">
-      <Setter.Value>
-        <ItemsPanelTemplate>
-          <StackPanel x:Name="TreeItemsHost" IsItemsHost="True" Margin="10" HorizontalAlignment="Stretch" VerticalAlignment="Stretch"/>
-        </ItemsPanelTemplate>
-      </Setter.Value>
-    </Setter>
-    <Setter Property="ItemTemplate" Value="{ThemeResource DefaultTreeItemDataTemplate}"/>
-    <Setter Property="DataStringProvider" Value="{ThemeResource DefaultTreeItemDataStringProvider}"/>
-    <Setter Property="SubItemsProvider" Value="{ThemeResource DefaultTreeItemSubItemsProvider}"/>
-    <Setter Property="Background" Value="{ThemeResource ItemsControlShadowBackgroundColor}"/>
-  </Style>
-
-  <Style x:Key="DefaultMultiMarkableTreeViewStyle" BasedOn="{ThemeResource DefaultTreeViewStyle}">
-    <Setter Property="ItemContainerStyle" Value="{ThemeResource DefaultMultiMarkableTreeItemContainerStyle}"/>
-  </Style>
-
-  <Style x:Key="DefaultSingleMarkableTreeViewStyle" BasedOn="{ThemeResource DefaultTreeViewStyle}">
-    <Setter Property="ItemContainerStyle" Value="{ThemeResource DefaultSingleMarkableTreeItemContainerStyle}"/>
-    <Setter Property="RadioButton.GroupContext" Value="RadioButtonGroup"/>
-  </Style>
-
-  <!-- ****************************** Keybindings ListView ********************************** -->
-
-  <Style x:Key="KeyBindingContainerStyle" TargetType="{x:Type ListViewItem}">
-    <Setter Property="Template">
-      <Setter.Value>
-        <ControlTemplate TargetType="{x:Type ListViewItem}">
-          <StackPanel>
-            <ContentPresenter Margin="5"/>
-          </StackPanel>
-        </ControlTemplate>
-      </Setter.Value>
-    </Setter>
-  </Style>
-
-  <DataTemplate x:Key="KeyBindingItemDataTemplate" DataType="{x:Type KeyBindingControl}">
-    <ContentPresenter Content="{Binding}"/>
-  </DataTemplate>
-
-  <DataStringProvider x:Key="KeyBindingItemDataStringProvider" Path="Key.Name"/>
-
-  <Style x:Key="KeyBindingsListViewStyle" TargetType="{x:Type ListView}">
-    <Setter Property="Template">
-      <Setter.Value>
-        <ControlTemplate TargetType="{x:Type ListView}">
-          <ItemsPresenter/>
-        </ControlTemplate>
-      </Setter.Value>
-    </Setter>
-    <Setter Property="ItemsPanel">
-      <Setter.Value>
-        <ItemsPanelTemplate>
-          <WrapPanel x:Name="KeyBindingsPanel" IsItemsHost="True" Orientation="Vertical"/>
-        </ItemsPanelTemplate>
-      </Setter.Value>
-    </Setter>
-    <Setter Property="ItemTemplate" Value="{ThemeResource KeyBindingItemDataTemplate}"/>
-    <Setter Property="DataStringProvider" Value="{ThemeResource KeyBindingItemDataStringProvider}"/>
-    <Setter Property="ItemContainerStyle" Value="{ThemeResource KeyBindingContainerStyle}"/>
-    <Setter Property="Background" Value="{ThemeResource KeyBindingsPanelBackgroundBrush}"/>
-  </Style>
-
-  <!-- ****************************** PlayerControl ********************************** -->
-
-  <Style x:Key="PlayerControlGroupBoxStyle">
-    <Setter Property="BorderBrush">
-      <Setter.Value>
-        <SolidColorBrush Color="{ThemeResource PlayerControlBorderColor}"/>
-      </Setter.Value>
-    </Setter>
-    <Setter Property="BorderThickness" Value="{ThemeResource DefaultPlayerControlBorderThickness}"/>
-    <Setter Property="CornerRadius" Value="{ThemeResource DefaultPlayerControlCornerRadius}"/>
-    <Setter Property="HeaderColor" Value="{ThemeResource PlayerControlTitleColor}"/>
-    <Setter Property="FontSize" Value="{ThemeResource SmallFontSize}"/>
-  </Style>
-
-  <Storyboard x:Key="NavigationScreenCurrentPlayerControlStoryboard" FillBehavior="Stop">
-    <!-- TODO: nicer background cycle effect -->
-    <ColorAnimationUsingKeyFrames RepeatBehavior="Forever" AutoReverse="true" BeginTime="00:00:00" Storyboard.TargetName="PCGroupBox" Storyboard.TargetProperty="BorderBrush.Color">
-      <SplineColorKeyFrame KeyTime="00:00:00" Value="{ThemeResource CurrentPlayerControlBorderColor}"/>
-    </ColorAnimationUsingKeyFrames>
-    <ColorAnimationUsingKeyFrames RepeatBehavior="Forever" AutoReverse="true" BeginTime="00:00:00" Storyboard.TargetName="PCGroupBox" Storyboard.TargetProperty="HeaderColor">
-      <SplineColorKeyFrame KeyTime="00:00:00" Value="{ThemeResource CurrentPlayerControlTitleColor}"/>
-    </ColorAnimationUsingKeyFrames>
-    <ColorAnimationUsingKeyFrames RepeatBehavior="Forever" AutoReverse="true" BeginTime="00:00:00" Storyboard.TargetName="PCGroupBox" Storyboard.TargetProperty="Background.GradientStops[0].Color">
-      <SplineColorKeyFrame KeyTime="00:00:00" Value="{ThemeResource CurrentPlayerControlBackgroundColor1}"/>
-    </ColorAnimationUsingKeyFrames>
-    <ColorAnimationUsingKeyFrames RepeatBehavior="Forever" AutoReverse="true" BeginTime="00:00:00" Storyboard.TargetName="PCGroupBox" Storyboard.TargetProperty="Background.GradientStops[1].Color">
-      <SplineColorKeyFrame KeyTime="00:00:00" Value="{ThemeResource CurrentPlayerControlBackgroundColor2}"/>
-    </ColorAnimationUsingKeyFrames>
-    <ColorAnimationUsingKeyFrames RepeatBehavior="Forever" AutoReverse="true" BeginTime="00:00:00" Storyboard.TargetName="PCGroupBox" Storyboard.TargetProperty="Background.GradientStops[2].Color">
-      <SplineColorKeyFrame KeyTime="00:00:00" Value="{ThemeResource CurrentPlayerControlBackgroundColor3}"/>
-    </ColorAnimationUsingKeyFrames>
-  </Storyboard>
-
-  <Storyboard x:Key="PlayerControlShowMouseControlsStoryboard" FillBehavior="HoldEnd">
-    <DoubleAnimationUsingKeyFrames Storyboard.TargetName="MouseControlsPanel" Storyboard.TargetProperty="LayoutTransform.Children[0].ScaleY">
-      <SplineDoubleKeyFrame KeyTime="00:00:00" Value="0"/>
-      <SplineDoubleKeyFrame KeyTime="00:00:00.03" Value="0.4"/>
-      <SplineDoubleKeyFrame KeyTime="00:00:00.06" Value="0.7"/>
-      <SplineDoubleKeyFrame KeyTime="00:00:00.09" Value="0.9"/>
-      <SplineDoubleKeyFrame KeyTime="00:00:00.12" Value="0.97"/>
-      <SplineDoubleKeyFrame KeyTime="00:00:00.15" Value="1"/>
-    </DoubleAnimationUsingKeyFrames>
-  </Storyboard>
-
-  <Storyboard x:Key="PlayerControlHideMouseControlsStoryboard" FillBehavior="Stop">
-    <DoubleAnimationUsingKeyFrames Storyboard.TargetName="MouseControlsPanel" Storyboard.TargetProperty="LayoutTransform.Children[0].ScaleY">
-      <SplineDoubleKeyFrame KeyTime="00:00:00" Value="1"/>
-      <SplineDoubleKeyFrame KeyTime="00:00:00.05" Value="0"/>
-    </DoubleAnimationUsingKeyFrames>
-  </Storyboard>
-
-  <Style x:Key="NavigationScreenPlayerControlStyle" TargetType="{x:Type mp_special_controls:PlayerControl}">
-    <Setter Property="Template">
-      <Setter.Value>
-        <ControlTemplate TargetType="{x:Type mp_special_controls:PlayerControl}">
-          <GroupBox x:Name="PCGroupBox" Style="{ThemeResource PlayerControlGroupBoxStyle}"
-              DataContext="{Binding RelativeSource={RelativeSource TemplatedParent}}"
-              Header="{Binding Title}">
-            <GroupBox.Background>
-              <LinearGradientBrush StartPoint="0.5,0" EndPoint="0.5,1">
-                <GradientStop Color="{ThemeResource PlayerControlBackgroundColor}" Offset="0"/>
-                <GradientStop Color="{ThemeResource PlayerControlBackgroundColor}" Offset="0.5"/>
-                <GradientStop Color="{ThemeResource PlayerControlBackgroundColor}" Offset="1"/>
-              </LinearGradientBrush>
-            </GroupBox.Background>
-            <GroupBox.Triggers>
-              <Trigger Property="IsMouseOver" Value="True">
-                <Trigger.EnterActions>
-                  <BeginStoryboard x:Name="PlayerControlShowMouseControls_BeginStoryboard" Storyboard="{ThemeResource PlayerControlShowMouseControlsStoryboard}"/>
-                </Trigger.EnterActions>
-                <Trigger.ExitActions>
-                  <BeginStoryboard x:Name="PlayerControlHideMouseControls_BeginStoryboard" Storyboard="{ThemeResource PlayerControlHideMouseControlsStoryboard}"/>
-                </Trigger.ExitActions>
-                <Trigger.Setters>
-                  <Setter TargetName="AudioIndicatorNoMouse" Property="IsVisible" Value="False"/>
-                  <Setter TargetName="AudioIndicatorButton" Property="IsVisible" Value="True"/>
-                </Trigger.Setters>
-              </Trigger>
-              <DataTrigger Binding="{Binding IsPlayerPresent}" Value="False">
-                <Setter Property="OpacityMask" Value="{ThemeResource PlayerControlInactiveOpacityMaskColor}"/>
-              </DataTrigger>
-            </GroupBox.Triggers>
-            <StackPanel Orientation="Vertical">
-              <Grid x:Name="MediaInfoPanel" Margin="5" HorizontalAlignment="Stretch">
-                <Grid.RowDefinitions>
-                  <RowDefinition Height="Auto"/>
-                </Grid.RowDefinitions>
-                <Grid.ColumnDefinitions>
-                  <ColumnDefinition Width="Auto"/>
-                  <ColumnDefinition Width="*"/>
-                  <ColumnDefinition Width="Auto"/>
-                </Grid.ColumnDefinitions>
-                <Grid x:Name="PlayerStatePanel" Grid.Row="0" Grid.Column="0">
-                  <Control x:Name="StatePlay" IsVisible="{Binding IsPlaying}" Template="{ThemeResource PlayControlTemplate}"
-                      VerticalAlignment="Center"/>
-                  <Control x:Name="StatePause" IsVisible="{Binding IsPaused}" Template="{ThemeResource PauseControlTemplate}"
-                      VerticalAlignment="Center"/>
-                  <Control x:Name="StateForward" IsVisible="{Binding IsSeekingForward}" Template="{ThemeResource ForwardControlTemplate}"
-                      VerticalAlignment="Center"/>
-                  <Control x:Name="StateRewind" IsVisible="{Binding IsSeekingBackward}" Template="{ThemeResource RewindControlTemplate}"
-                      VerticalAlignment="Center"/>
-                  <Label x:Name="SeekHint" FontSize="{ThemeResource TinyFontSize}" Content="{Binding SeekHint}" Color="{ThemeResource TextColor}"/>
-                </Grid>
-                <Label x:Name="MediaItemTitle" Grid.Row="0" Grid.Column="1" Color="{ThemeResource PlayerControlMediaItemColor}"
-                    Content="{Binding MediaItemTitle}" HorizontalAlignment="Stretch" VerticalAlignment="Center">
-                  <Label.Triggers>
-                    <DataTrigger Binding="{Binding IsPlayerPresent}" Value="False">
-                      <Setter Property="Color" Value="{ThemeResource PlayerControlInactiveMediaItemColor}"/>
-                    </DataTrigger>
-                  </Label.Triggers>
-                </Label>
-                <Grid x:Name="AudioPanel" Grid.Row="0" Grid.Column="2" Margin="5,0,0,0" VerticalAlignment="Center" HorizontalAlignment="Center"
-                    IsVisible="{Binding HasAudio}">
-                  <Grid Name="AudioIndicatorNoMouse">
-                    <Control x:Name="AudioSimple" IsVisible="{Binding IsAudio}" Template="{ThemeResource AudioActiveControlTemplate}"
-                        VerticalAlignment="Center" HorizontalAlignment="Center"/>
-                    <Control x:Name="MuteOnOffSimple" Template="{ThemeResource MuteOnOffControlTemplate}"
-                        VerticalAlignment="Center" HorizontalAlignment="Center">
-                      <Control.IsVisible>
-                        <MultiBinding Converter="{StaticResource ExpressionMultiValueConverter}" ConverterParameter="{}{0} &amp;&amp; {1}">
-                          <Binding Path="IsAudio"/>
-                          <Binding Path="IsMuted"/>
-                        </MultiBinding>
-                      </Control.IsVisible>
-                    </Control>
-                  </Grid>
-                  <Grid Name="AudioIndicatorButton" IsVisible="False">
-                    <Button x:Name="AudioActiveButton" IsVisible="{Binding IsAudio}" Style="{ThemeResource AudioActiveButtonStyle}"
-                        Command="{Command AudioButtonPressed}"/>
-                    <Button x:Name="AudioInactiveButton" IsVisible="{Binding !IsAudio}" Style="{ThemeResource AudioInactiveButtonStyle}"
-                        Command="{Command AudioButtonPressed}"/>
-                  </Grid>
-                </Grid>
-              </Grid>
-              <StackPanel HorizontalAlignment="Stretch" Orientation="Horizontal" Margin="0,5,0,5"> <!-- Workaround to avoid layouting problems with LayoutTransform -->
-                <StackPanel x:Name="MouseControlsPanel" Orientation="Horizontal" IsVisible="{Binding ShowMouseControls}">
-                  <StackPanel.LayoutTransform>
-                    <TransformGroup>
-                      <ScaleTransform ScaleX="1" ScaleY="0"/>
-                    </TransformGroup>
-                  </StackPanel.LayoutTransform>
-                  <Button x:Name="SkipBackButton" Style="{ThemeResource SkipBackButtonStyle}" Margin="5,0,5,0" IsVisible="{Binding CanSkipBack}"
-                      Command="{Command Previous}"/>
-                  <Button x:Name="RewindButton" Style="{ThemeResource RewindButtonStyle}" Margin="5,0,5,0" IsVisible="{Binding CanSeekBackward}"
-                      Command="{Command SeekBackward}"/>
-                  <Button x:Name="PlayButton" Style="{ThemeResource PlayButtonStyle}" Margin="5,0,5,0" IsVisible="{Binding CanPlay}"
-                      Command="{Command Play}"/>
-                  <Button x:Name="PauseButton" Style="{ThemeResource PauseButtonStyle}" Margin="5,0,5,0" IsVisible="{Binding CanPause}"
-                      Command="{Command Pause}"/>
-                  <Button x:Name="StopButton" Style="{ThemeResource StopButtonStyle}" Margin="5,0,5,0" IsVisible="{Binding CanStop}"
-                      Command="{Command Stop}"/>
-                  <Button x:Name="ForwardButton" Style="{ThemeResource ForwardButtonStyle}" Margin="5,0,5,0" IsVisible="{Binding CanSeekForward}"
-                      Command="{Command SeekForward}"/>
-                  <Button x:Name="SkipForwardButton" Style="{ThemeResource SkipForwardButtonStyle}" Margin="5,0,5,0" IsVisible="{Binding CanSkipForward}"
-                      Command="{Command Next}"/>
-                </StackPanel>
-              </StackPanel>
-            </StackPanel>
-          </GroupBox>
-          <ControlTemplate.Triggers>
-            <Trigger Property="IsCurrentPlayer" Value="True">
-              <Trigger.EnterActions>
-                <BeginStoryboard x:Name="CurrentPlayer_BeginStoryboard" Storyboard="{ThemeResource NavigationScreenCurrentPlayerControlStoryboard}"/>
-              </Trigger.EnterActions>
-              <Trigger.ExitActions>
-                <StopStoryboard BeginStoryboardName="CurrentPlayer_BeginStoryboard"/>
-              </Trigger.ExitActions>
-            </Trigger>
-          </ControlTemplate.Triggers>
-        </ControlTemplate>
-      </Setter.Value>
-    </Setter>
-  </Style>
-
-  <!-- ****************************** Workflow navigation bar ********************************** -->
-
-  <Storyboard x:Key="FocusedNavbarContainerStoryboard" FillBehavior="HoldEnd">
-    <ColorAnimationUsingKeyFrames BeginTime="00:00:00" FillBehavior="HoldEnd" Storyboard.TargetName="WorkflowNavigationBarItemContainer_LineLeft" Storyboard.TargetProperty="Stroke">
-      <SplineColorKeyFrame KeyTime="00:00:00" Value="{ThemeResource WorkflowNavigationBarItemContainerStrokeColor}"/>
-      <SplineColorKeyFrame KeyTime="00:00:00.4" Value="{ThemeResource FocusedWorkflowNavigationBarItemContainerStrokeColor}"/>
-    </ColorAnimationUsingKeyFrames>
-    <ColorAnimationUsingKeyFrames BeginTime="00:00:00" FillBehavior="HoldEnd" Storyboard.TargetName="WorkflowNavigationBarItemContainer_LineLeft" Storyboard.TargetProperty="Fill">
-      <SplineColorKeyFrame KeyTime="00:00:00" Value="{ThemeResource WorkflowNavigationBarItemContainerFillColor}"/>
-      <SplineColorKeyFrame KeyTime="00:00:00.4" Value="{ThemeResource FocusedWorkflowNavigationBarItemContainerFillColor}"/>
-    </ColorAnimationUsingKeyFrames>
-    <ColorAnimationUsingKeyFrames BeginTime="00:00:00" FillBehavior="HoldEnd" Storyboard.TargetName="WorkflowNavigationBarItemContainer_ArrowLeft" Storyboard.TargetProperty="Stroke">
-      <SplineColorKeyFrame KeyTime="00:00:00" Value="{ThemeResource WorkflowNavigationBarItemContainerStrokeColor}"/>
-      <SplineColorKeyFrame KeyTime="00:00:00.4" Value="{ThemeResource FocusedWorkflowNavigationBarItemContainerStrokeColor}"/>
-    </ColorAnimationUsingKeyFrames>
-    <ColorAnimationUsingKeyFrames BeginTime="00:00:00" FillBehavior="HoldEnd" Storyboard.TargetName="WorkflowNavigationBarItemContainer_ArrowLeft" Storyboard.TargetProperty="Fill">
-      <SplineColorKeyFrame KeyTime="00:00:00" Value="{ThemeResource WorkflowNavigationBarItemContainerFillColor}"/>
-      <SplineColorKeyFrame KeyTime="00:00:00.4" Value="{ThemeResource FocusedWorkflowNavigationBarItemContainerFillColor}"/>
-    </ColorAnimationUsingKeyFrames>
-    <ColorAnimationUsingKeyFrames BeginTime="00:00:00" FillBehavior="HoldEnd" Storyboard.TargetName="WorkflowNavigationBarItemContainer_Center_Back" Storyboard.TargetProperty="Fill">
-      <SplineColorKeyFrame KeyTime="00:00:00" Value="{ThemeResource WorkflowNavigationBarItemContainerFillColor}"/>
-      <SplineColorKeyFrame KeyTime="00:00:00.4" Value="{ThemeResource FocusedWorkflowNavigationBarItemContainerFillColor}"/>
-    </ColorAnimationUsingKeyFrames>
-    <ColorAnimationUsingKeyFrames BeginTime="00:00:00" FillBehavior="HoldEnd" Storyboard.TargetName="WorkflowNavigationBarItemContainer_Center_Border" Storyboard.TargetProperty="Stroke">
-      <SplineColorKeyFrame KeyTime="00:00:00" Value="{ThemeResource WorkflowNavigationBarItemContainerStrokeColor}"/>
-      <SplineColorKeyFrame KeyTime="00:00:00.4" Value="{ThemeResource FocusedWorkflowNavigationBarItemContainerStrokeColor}"/>
-    </ColorAnimationUsingKeyFrames>
-    <ColorAnimationUsingKeyFrames BeginTime="00:00:00" FillBehavior="HoldEnd" Storyboard.TargetName="WorkflowNavigationBarItemContainer_ArrowRight" Storyboard.TargetProperty="Stroke">
-      <SplineColorKeyFrame KeyTime="00:00:00" Value="{ThemeResource WorkflowNavigationBarItemContainerStrokeColor}"/>
-      <SplineColorKeyFrame KeyTime="00:00:00.4" Value="{ThemeResource FocusedWorkflowNavigationBarItemContainerStrokeColor}"/>
-    </ColorAnimationUsingKeyFrames>
-    <ColorAnimationUsingKeyFrames BeginTime="00:00:00" FillBehavior="HoldEnd" Storyboard.TargetName="WorkflowNavigationBarItemContainer_ArrowRight" Storyboard.TargetProperty="Fill">
-      <SplineColorKeyFrame KeyTime="00:00:00" Value="{ThemeResource WorkflowNavigationBarItemContainerFillColor}"/>
-      <SplineColorKeyFrame KeyTime="00:00:00.4" Value="{ThemeResource FocusedWorkflowNavigationBarItemContainerFillColor}"/>
-    </ColorAnimationUsingKeyFrames>
-  </Storyboard>
-
-  <!-- Container style for the entries in the workflow navigation bar -->
-  <Style x:Key="WorkflowNavigationBarContainerStyle" TargetType="{x:Type ListViewItem}">
-    <Setter Property="Template">
-      <Setter.Value>
-        <ControlTemplate TargetType="{x:Type ListViewItem}">
-          <!-- Available data in the given ListViewItem:
-               - AdditionalProperties[IsFirst] is true for the first item
-               - Executing the Command will navigate the workflow to the underlaying workflow state
-          -->
-          <Button Command="{Binding Command}">
-            <Button.TemplateControl>
-              <Grid>
-                <Grid.RowDefinitions>
-                  <RowDefinition Height="Auto"/>
-                </Grid.RowDefinitions>
-                <Grid.ColumnDefinitions>
-                  <ColumnDefinition Width="15"/>
-                  <ColumnDefinition Width="Auto"/>
-                  <ColumnDefinition Width="15"/>
-                </Grid.ColumnDefinitions>
-                <Path x:Name="WorkflowNavigationBarItemContainer_LineLeft" Grid.Row="0" Grid.Column="0" Stretch="Fill"
-                    IsVisible="{Binding AdditionalProperties[IsFirst]}"
-                    Stroke="{ThemeResource WorkflowNavigationBarItemContainerStrokeColor}"
-                    Fill="{ThemeResource WorkflowNavigationBarItemContainerFillColor}"
-                    Data="M20,0 L0,0 0,20 20,20"/>
-                <Path x:Name="WorkflowNavigationBarItemContainer_ArrowLeft" Grid.Row="0" Grid.Column="0" Stretch="Fill"
-                    IsVisible="{Binding !AdditionalProperties[IsFirst]}"
-                    Stroke="{ThemeResource WorkflowNavigationBarItemContainerStrokeColor}"
-                    Fill="{ThemeResource WorkflowNavigationBarItemContainerFillColor}"
-                    Data="M30,0 L0,0 20,10 0,20 30,20"/>
-                <Path x:Name="WorkflowNavigationBarItemContainer_Center_Back" Grid.Row="0" Grid.Column="1" Stretch="Fill"
-                    Fill="{ThemeResource WorkflowNavigationBarItemContainerFillColor}"
-                    Data="M0,0 L100,0 L100,20 0,20 z"/>
-                <Path x:Name="WorkflowNavigationBarItemContainer_Center_Border" Grid.Row="0" Grid.Column="1" Stretch="Fill"
-                    Stroke="{ThemeResource WorkflowNavigationBarItemContainerStrokeColor}"
-                    Data="M100,0 L0,0 M0,20 L100,20"/>
-                <Path x:Name="WorkflowNavigationBarItemContainer_ArrowRight" Grid.Row="0" Grid.Column="2" Stretch="Fill"
-                    Stroke="{ThemeResource WorkflowNavigationBarItemContainerStrokeColor}"
-                    Fill="{ThemeResource WorkflowNavigationBarItemContainerFillColor}"
-                    Data="M0,0 L10,0 30,10 10,20 0,20"/>
-                <ContentPresenter Grid.Row="0" Grid.Column="1" x:Name="WorkflowNavibationItemContentPresenter" HorizontalAlignment="Stretch"/>
-              </Grid>
-            </Button.TemplateControl>
-            <Button.Triggers>
-              <Trigger Property="HasFocus" Value="True">
-                <Trigger.EnterActions>
-                  <BeginStoryboard x:Name="Focused_BeginStoryboard" Storyboard="{ThemeResource FocusedNavbarContainerStoryboard}"/>
-                </Trigger.EnterActions>
-                <Trigger.ExitActions>
-                  <StopStoryboard BeginStoryboardName="Focused_BeginStoryboard"/>
-                </Trigger.ExitActions>
-              </Trigger>
-            </Button.Triggers>
-          </Button>
-        </ControlTemplate>
-      </Setter.Value>
-    </Setter>
-  </Style>
-
-  <!-- Data template for contents of workflow navigation bar entries -->
-  <DataTemplate x:Key="WorkflowNavigationBarItemDataTemplate" DataType="{x:Type collections:ListItem}">
-    <Grid x:Name="ItemControl" VerticalAlignment="Center" HorizontalAlignment="Stretch">
-      <Label x:Name="ItemLabel" Margin="2" Content="{Binding [Name]}" Color="{ThemeResource WorkflowNavigationBarFontColor}"/>
-    </Grid>
-  </DataTemplate>
-
-  <!-- Control which is used to symbolize the ellipsis of some entries when the workflow navigation bar is too long for the available space -->
-  <Style x:Key="WorkflowNavigationBarEllipsisControlStyle" TargetType="{x:Type Control}">
-    <Setter Property="Template">
-      <Setter.Value>
-        <ControlTemplate>
-          <Label Content="..." Margin="10,2,10,2" Color="{ThemeResource WorkflowNavigationBarFontColor}"/>
-        </ControlTemplate>
-      </Setter.Value>
-    </Setter>
-  </Style>
-
-  <Style x:Key="WorkflowNavigationBarListViewStyle" TargetType="{x:Type ListView}">
-    <Setter Property="Template">
-      <Setter.Value>
-        <ControlTemplate>
-          <ItemsPresenter VerticalAlignment="Stretch" HorizontalAlignment="Stretch"/>
-        </ControlTemplate>
-      </Setter.Value>
-    </Setter>
-    <Setter Property="ItemTemplate" Value="{ThemeResource WorkflowNavigationBarItemDataTemplate}"/>
-    <Setter Property="ItemContainerStyle" Value="{ThemeResource WorkflowNavigationBarContainerStyle}"/>
-    <Setter Property="ItemsPanel">
-      <Setter.Value>
-        <ItemsPanelTemplate>
-          <mp_special_controls:WorkflowNavigationBarPanel x:Name="WorkflowNavigationBarItemsHost" IsItemsHost="True"
-              Margin="10" Orientation="Horizontal" VerticalAlignment="Top"
-              EllipsisControlStyle="{ThemeResource WorkflowNavigationBarEllipsisControlStyle}"/>
-        </ItemsPanelTemplate>
-      </Setter.Value>
-    </Setter>
-  </Style>
-
-  <Style x:Key="WorkflowNavigationBarStyle" TargetType="{x:Type mp_special_controls:WorkflowNavigationBar}">
-    <Setter Property="Template">
-      <Setter.Value>
-        <ControlTemplate>
-          <ListView x:Name="WorkflowNavigationBarListView" ItemsSource="{TemplateBinding NavigationItems}" Style="{ThemeResource WorkflowNavigationBarListViewStyle}"/>
-        </ControlTemplate>
-      </Setter.Value>
-    </Setter>
-  </Style>
-
-  <!-- ****************************** Players ********************************** -->
-
-  <Style x:Key="PipControlStyle" TargetType="{x:Type Control}">
-    <Setter Property="Template">
-      <Setter.Value>
-        <ControlTemplate>
-          <mp_special_controls:PlayerControl x:Name="PiPControl" AutoVisibility="True" PlayerContext="SecondaryPlayer"
-              FixedVideoWidth="{ThemeResource PiPVideoWidth}">
-            <mp_special_controls:PlayerControl.TemplateControl>
-              <Border x:Name="PiPControlBorder"
-                  IsVisible="{Binding IsPip}"
-                  DataContext="{Binding RelativeSource={RelativeSource TemplatedParent}}"
-                  BorderBrush="{ThemeResource PipBorderColor}" BorderThickness="{ThemeResource PipBorderThickness}">
-                <Grid>
-                  <Grid.ColumnDefinitions>
-                    <ColumnDefinition Width="Auto"/>
-                  </Grid.ColumnDefinitions>
-                  <Grid.RowDefinitions>
-                    <RowDefinition Height="Auto"/>
-                  </Grid.RowDefinitions>
-                  <Control IsVisible="{Binding IsVideoPlayerPresent}" Width="{Binding VideoWidth}" Height="{Binding VideoHeight}">
-                    <Control.Background>
-                      <VideoBrush Stream="1"/>
-                    </Control.Background>
-                  </Control>
-                  <Image IsVisible="{Binding IsPicturePlayerPresent}" Width="{ThemeResource PiPVideoWidth}" Stretch="Uniform"
-                      Source="{Binding PictureSourcePath}"/>
-                </Grid>
-              </Border>
-            </mp_special_controls:PlayerControl.TemplateControl>
-          </mp_special_controls:PlayerControl>
-        </ControlTemplate>
-      </Setter.Value>
-    </Setter>
-  </Style>
-
-  <!-- ****************************** Notification area ********************************** -->
-
-  <Model x:Key="NotificationsModel" Id="843F373D-0B4B-47ba-8DD1-0D18F00FAAD3"/>
-
-  <Style x:Key="NotificationControlStyle" TargetType="{x:Type ContentPresenter}">
-    <Setter Property="Template">
-      <Setter.Value>
-        <ControlTemplate TargetType="{x:Type ContentPresenter}">
-          <StackPanel Context="{StaticResource NotificationsModel}" IsVisible="{Binding IsNotificationsHintVisible}" Orientation="Horizontal">
-            <Button Command="{Command GoToNotification}" Style="{ThemeResource ButtonStyle}">
-              <Grid> <!-- Outer grid is needed because of DataContext used by Button -->
-                <Grid Context="{StaticResource NotificationsModel}"> <!-- Need to repeat the context here because the Button (ContentControl) sets the DataContext on the Content element -->
-                  <Image Source="{Binding NotificationSymbolRelFilePath}" Width="48" Stretch="Uniform"/>
-                  <StackPanel Orientation="Horizontal" IsVisible="{Binding IsMoreThanOneNotificationAvailable}"
-                      HorizontalAlignment="Right" VerticalAlignment="Bottom">
-                    <Label Content="(" FontSize="{ThemeResource TinyFontSize}" Color="{ThemeResource TextColor}"/>
-                    <Label Content="{Binding NumNotificationsTotal}" FontSize="{ThemeResource TinyFontSize}" Color="{ThemeResource TextColor}"/>
-                    <Label Content=")" FontSize="{ThemeResource TinyFontSize}" Color="{ThemeResource TextColor}"/>
-                  </StackPanel>
-                </Grid>
-              </Grid>
-            </Button>
-          </StackPanel>
-        </ControlTemplate>
-      </Setter.Value>
-    </Setter>
-  </Style>
-
-</ResourceDictionary>
+<?xml version="1.0" encoding="utf-8"?>
+<ResourceDictionary
+    xmlns="www.team-mediaportal.com/2008/mpf/directx"
+    xmlns:x="http://schemas.microsoft.com/winfx/2006/xaml"
+    xmlns:system="clr-namespace:System"
+    xmlns:collections="clr-namespace:MediaPortal.UI.Presentation.DataObjects;assembly=MediaPortal.UI"
+    xmlns:mp_special_controls="clr-namespace:MediaPortal.UI.SkinEngine.SpecialElements.Controls"
+    DependsOnStyleResources="Colors,Buttons,Consts,Brushes"
+    >
+
+  <!-- ************************** Default conversions ****************************** -->
+  <DataTemplate DataType="{x:Type system:String}">
+    <Label Content="{Binding}" Color="{ThemeResource TextColor}"/>
+  </DataTemplate>
+
+  <!-- ***************************** Converters ********************************* -->
+
+  <ExpressionMultiValueConverter x:Key="ExpressionMultiValueConverter"/>
+  <ExpressionValueConverter x:Key="ExpressionValueConverter"/>
+  <CommaSeparatedValuesConverter x:Key="CommaSeparatedValuesConverter"/>
+  <ReferenceNotNull_BoolConverter x:Key="ReferenceToBoolConverter"/>
+  <DateFormatConverter x:Key="DateFormatConverter"/>
+  
+  <!-- ******************* Screen/dialog animation storyboards ****************** -->
+
+  <Storyboard x:Key="ShowScreenStoryboard" FillBehavior="Stop">
+    <DoubleAnimationUsingKeyFrames BeginTime="00:00:00" FillBehavior="HoldEnd" Storyboard.TargetName="ScreenAnimationElement" Storyboard.TargetProperty="Opacity">
+      <SplineDoubleKeyFrame KeyTime="00:00:00" Value="0"/>
+      <SplineDoubleKeyFrame KeyTime="{ThemeResource ScreenTransitionEndTime}" Value="1"/>
+    </DoubleAnimationUsingKeyFrames>    
+  </Storyboard>
+
+  <Storyboard x:Key="HideScreenStoryboard" FillBehavior="HoldEnd">
+    <DoubleAnimationUsingKeyFrames BeginTime="00:00:00" FillBehavior="HoldEnd" Storyboard.TargetName="ScreenAnimationElement" Storyboard.TargetProperty="Opacity">
+      <SplineDoubleKeyFrame KeyTime="00:00:00" Value="1"/>
+      <SplineDoubleKeyFrame KeyTime="{ThemeResource ScreenTransitionEndTime}" Value="0"/>
+    </DoubleAnimationUsingKeyFrames>
+  </Storyboard>
+
+  <Storyboard x:Key="ShowDialogStoryboard" FillBehavior="Stop">
+    <DoubleAnimationUsingKeyFrames BeginTime="00:00:00" FillBehavior="HoldEnd" Storyboard.TargetName="ScreenAnimationElement" Storyboard.TargetProperty="Opacity">
+      <SplineDoubleKeyFrame KeyTime="00:00:00" Value="0"/>
+      <SplineDoubleKeyFrame KeyTime="{ThemeResource DialogTransitionEndTime}" Value="1"/>
+    </DoubleAnimationUsingKeyFrames>
+  </Storyboard>
+
+  <Storyboard x:Key="HideDialogStoryboard" FillBehavior="HoldEnd">
+    <DoubleAnimationUsingKeyFrames BeginTime="00:00:00" FillBehavior="HoldEnd" Storyboard.TargetName="ScreenAnimationElement" Storyboard.TargetProperty="Opacity">
+      <SplineDoubleKeyFrame KeyTime="00:00:00" Value="1"/>
+      <SplineDoubleKeyFrame KeyTime="{ThemeResource DialogTransitionEndTime}" Value="0"/>
+    </DoubleAnimationUsingKeyFrames>
+  </Storyboard>
+
+  <!-- ***************************** Progress bar ******************************** -->
+
+  <Style x:Key="ProgressBarStyle" TargetType="{x:Type ProgressBar}">
+    <Setter Property="Template">
+      <Setter.Value>
+        <ControlTemplate TargetType="{x:Type ProgressBar}">
+          <Grid x:Name="ProgressBarGrid">
+            <Grid.ColumnDefinitions>
+              <ColumnDefinition Width="*"/>
+            </Grid.ColumnDefinitions>
+            <Grid.RowDefinitions>
+              <RowDefinition Height="*"/>
+            </Grid.RowDefinitions>
+            <Rectangle x:Name="ProgressBarTrack" HorizontalAlignment="Left" Fill="{ThemeResource ProgressBarBorderColor}"/>
+            <Rectangle x:Name="ProgressBarIndicator" Width="{TemplateBinding PartIndicatorWidth}" HorizontalAlignment="Left" Fill="{ThemeResource ProgressBarFillColor}"/>
+          </Grid>
+        </ControlTemplate>
+      </Setter.Value>
+    </Setter>
+  </Style>
+
+  <!-- ***************************** ScrollViewer styles ********************************* -->
+
+  <Style x:Key="DefaultScrollViewerStyle" TargetType="{x:Type ScrollViewer}">
+    <Setter Property="Template">
+      <Setter.Value>
+        <ControlTemplate TargetType="{x:Type ScrollViewer}">
+          <Grid VerticalAlignment="Stretch" HorizontalAlignment="Stretch">
+            <Grid.ColumnDefinitions>
+              <ColumnDefinition Width="*"/>
+              <ColumnDefinition Width="Auto"/>
+            </Grid.ColumnDefinitions>
+            <Grid.RowDefinitions>
+              <RowDefinition Height="*"/>
+              <RowDefinition Height="Auto"/>
+            </Grid.RowDefinitions>
+            <!-- Content -->
+            <!-- The opacity mask is necessary to avoid drawing children outside the ScrollContentPresenter's range -->
+            <ScrollContentPresenter Grid.Row="0" Grid.Column="0" Content="{TemplateBinding Content}"
+                VerticalAlignment="Stretch" HorizontalAlignment="Stretch"/>
+            <!-- ScrollBar X -->
+            <Grid x:Name="ScrollBarX" IsVisible="{TemplateBinding ScrollBarXVisible}" Grid.Row="1" Grid.Column="0" Margin="2">
+              <Grid.ColumnDefinitions>
+                <ColumnDefinition Width="*"/>
+              </Grid.ColumnDefinitions>
+              <Grid.RowDefinitions>
+                <RowDefinition Height="Auto"/>
+              </Grid.RowDefinitions>
+              <!-- Background -->
+              <Rectangle x:Name="ScrollBarXBackground" Grid.Row="0" Grid.Column="0"
+                  Stroke="{ThemeResource ScrollBarStrokeColor}" RadiusX="4" RadiusY="4"
+                  ActualWidth="{TemplateBinding Path=ScrollBarXSize,Mode=OneWayToSource}">
+                <Rectangle.Fill>
+                  <SolidColorBrush Color="{ThemeResource ScrollBarBackgroundColor}"/>
+                </Rectangle.Fill>
+              </Rectangle>
+              <!-- Knob -->
+              <StackPanel Grid.Row="0" Grid.Column="0" Orientation="Horizontal">
+                <StackPanel Width="{TemplateBinding ScrollBarXKnobPos}"/>
+                <Rectangle x:Name="ScrollBarXKnob" Width="{TemplateBinding ScrollBarXKnobWidth}" Height="{ThemeResource ScrollBarWidth}"
+                    Stroke="{ThemeResource ScrollBarKnobStrokeColor}" RadiusX="4" RadiusY="4">
+                  <Rectangle.Fill>
+                    <SolidColorBrush Color="{ThemeResource ScrollBarKnobBackgroundColor}"/>
+                  </Rectangle.Fill>
+                </Rectangle>
+              </StackPanel>
+            </Grid>
+            <!-- ScrollBar Y -->
+            <Grid x:Name="ScrollBarY" IsVisible="{TemplateBinding ScrollBarYVisible}" Grid.Row="0" Grid.Column="1" Margin="2">
+              <Grid.ColumnDefinitions>
+                <ColumnDefinition Width="Auto"/>
+              </Grid.ColumnDefinitions>
+              <Grid.RowDefinitions>
+                <RowDefinition Height="*"/>
+              </Grid.RowDefinitions>
+              <!-- Background -->
+              <Rectangle x:Name="ScrollBarYBackground" Grid.Row="0" Grid.Column="0"
+                  Stroke="{ThemeResource ScrollBarStrokeColor}" RadiusX="4" RadiusY="4"
+                  ActualHeight="{TemplateBinding Path=ScrollBarYSize,Mode=OneWayToSource}">
+                <Rectangle.Fill>
+                  <SolidColorBrush Color="{ThemeResource ScrollBarBackgroundColor}"/>
+                </Rectangle.Fill>
+              </Rectangle>
+              <!-- Knob -->
+              <StackPanel Grid.Row="0" Grid.Column="0" Orientation="Vertical">
+                <StackPanel Height="{TemplateBinding ScrollBarYKnobPos}"/>
+                <Rectangle x:Name="ScrollBarYKnob" Width="{ThemeResource ScrollBarWidth}" Height="{TemplateBinding ScrollBarYKnobHeight}"
+                    Stroke="{ThemeResource ScrollBarKnobStrokeColor}" RadiusX="4" RadiusY="4">
+                  <Rectangle.Fill>
+                    <SolidColorBrush Color="{ThemeResource ScrollBarKnobBackgroundColor}"/>
+                  </Rectangle.Fill>
+                </Rectangle>
+              </StackPanel>
+            </Grid>
+          </Grid>
+        </ControlTemplate>
+      </Setter.Value>
+    </Setter>
+  </Style>
+
+  <!-- *********************************** TextBox style ********************************* -->
+
+  <Style x:Key="TextBoxStyle" TargetType="{x:Type TextBox}">
+    <Setter Property="Template">
+      <Setter.Value>
+        <ControlTemplate TargetType="{x:Type TextBox}">
+          <Border Background="{ThemeResource TextBoxBackgroundColor}" BorderBrush="{ThemeResource TextBoxBorderColor}"
+              BorderThickness="{ThemeResource TextBoxBorderThickness}" CornerRadius="{ThemeResource TextBoxCornerRadius}">
+            <TextControl x:Name="TextControl" PreferredTextLength="{TemplateBinding Path=PreferredTextLength}"
+                CaretIndex="{TemplateBinding Path=CaretIndex,Mode=TwoWay}" Text="{TemplateBinding Path=Text,Mode=TwoWay}"
+                Color="{TemplateBinding Path=Color}" TextAlign="{TemplateBinding Path=TextAlign}"/>
+            <Border.Triggers>
+              <DataTrigger Binding="{Binding ElementName=TextControl,Path=HasFocus}" Value="True">
+                <Setter Property="BorderBrush" Value="{ThemeResource TextBoxBorderFocusColor}"/>
+              </DataTrigger>
+            </Border.Triggers>
+          </Border>
+        </ControlTemplate>
+      </Setter.Value>
+    </Setter>
+  </Style>
+
+  <!-- *********************************** Content GroupBox style ********************************* -->
+
+  <Style x:Key="ContentGroupBoxStyle" TargetType="{x:Type GroupBox}">
+    <Setter Property="HeaderColor" Value="{ThemeResource ContentGroupBoxHeaderColor}"/>
+    <Setter Property="BorderBrush" Value="{ThemeResource ContentGroupBoxBorderColor}"/>
+    <Setter Property="Background" Value="{ThemeResource ContentGroupBoxBackgroundBrush}"/>
+    <Setter Property="CornerRadius" Value="{ThemeResource ContentGroupBoxCornerRadius}"/>
+  </Style>
+
+  <!-- ************************* ListView item container styles ************************** -->
+
+  <!-- An item list container represented by a standard "Button", scrolling its "ItemLabel" label when focused -->
+  <Style x:Key="DefaultMenuItemContainerStyle" TargetType="{x:Type ListViewItem}">
+    <Setter Property="Template">
+      <Setter.Value>
+        <ControlTemplate TargetType="{x:Type ListViewItem}">
+          <Button Style="{ThemeResource ButtonWideStyle}"
+              Command="{DynamicResource ResourceKey=Menu_Command,TreeSearchMode=Hybrid,AssignmentMode=Copy}"
+              IsEnabled="{Binding Enabled}">
+            <Button.Triggers>
+              <Trigger Property="HasFocus" Value="True">
+                <Setter TargetName="ItemLabel" Property="Scroll" Value="Auto"/>
+              </Trigger>
+            </Button.Triggers>
+          </Button>
+        </ControlTemplate>
+      </Setter.Value>
+    </Setter>
+  </Style>
+
+  <!-- Container style for a simple list item -->
+  <Style x:Key="DefaultItemContainerStyle" TargetType="{x:Type ListViewItem}">
+    <Setter Property="Template">
+      <Setter.Value>
+        <ControlTemplate TargetType="{x:Type ListViewItem}">
+          <ContentPresenter/>
+        </ControlTemplate>
+      </Setter.Value>
+    </Setter>
+  </Style>
+
+  <!-- Container style for a simple highlightable list item -->
+  <Style x:Key="DefaultHighlightableItemContainerStyle" TargetType="{x:Type ListViewItem}">
+    <Setter Property="Template">
+      <Setter.Value>
+        <ControlTemplate TargetType="{x:Type ListViewItem}">
+          <Control Focusable="true"
+              VerticalAlignment="Center" HorizontalAlignment="Stretch">
+            <Control.Triggers>
+              <Trigger Property="HasFocus" Value="True">
+                <Setter TargetName="ItemLabel" Property="Scroll" Value="Auto"/>
+                <Setter TargetName="ItemControl" Property="Background">
+                  <Setter.Value>
+                    <SolidColorBrush Color="{ThemeResource PassiveFocusBackgroundColor}"/>
+                  </Setter.Value>
+                </Setter>
+              </Trigger>
+            </Control.Triggers>
+            <Control.TemplateControl>
+              <ContentPresenter/>
+            </Control.TemplateControl>
+          </Control>
+        </ControlTemplate>
+      </Setter.Value>
+    </Setter>
+  </Style>
+
+  <!-- Container style for dialog buttons which have a command associated in the ListItem -->
+  <Style x:Key="DialogButtonContainerStyle" TargetType="{x:Type ListViewItem}">
+    <Setter Property="Template">
+      <Setter.Value>
+        <ControlTemplate TargetType="{x:Type ListViewItem}">
+          <Button Style="{ThemeResource DialogButtonStyle}" Margin="5,0,5,0"
+              Command="{Binding Command}" IsDefault="{Binding AdditionalProperties[IsDefault]}">
+            <Button.Triggers>
+              <Trigger Property="HasFocus" Value="True">
+                <Setter TargetName="ItemLabel" Property="Scroll" Value="Auto"/>
+              </Trigger>
+            </Button.Triggers>
+          </Button>
+        </ControlTemplate>
+      </Setter.Value>
+    </Setter>
+    <Setter Property="HorizontalContentAlignment" Value="Center"/>
+  </Style>
+
+  <!-- Container style for an entry markable with a checkbox -->
+  <Style x:Key="DefaultMultiMarkableItemContainerStyle" TargetType="{x:Type ListViewItem}">
+    <Setter Property="Template">
+      <Setter.Value>
+        <ControlTemplate TargetType="{x:Type ListViewItem}">
+          <CheckBox x:Name="NameMarker" Grid.Column="0" Margin="2,1,0,1" Style="{ThemeResource CheckBoxStyle}"
+              VerticalAlignment="Center" HorizontalAlignment="Stretch"
+              IsChecked="{Binding Path=Selected,Mode=TwoWay}"
+              Content="{Binding}">
+            <CheckBox.Triggers>
+              <Trigger Property="HasFocus" Value="True">
+                <Setter TargetName="ItemLabel" Property="Scroll" Value="Auto"/>
+                <Setter TargetName="ItemControl" Property="Background">
+                  <Setter.Value>
+                    <SolidColorBrush Color="{ThemeResource PassiveFocusBackgroundColor}"/>
+                  </Setter.Value>
+                </Setter>
+              </Trigger>
+            </CheckBox.Triggers>
+          </CheckBox>
+        </ControlTemplate>
+      </Setter.Value>
+    </Setter>
+  </Style>
+
+  <!-- Data template for an entry markable with a radio button -->
+  <Style x:Key="DefaultSingleMarkableItemContainerStyle" TargetType="{x:Type ListViewItem}">
+    <Setter Property="Template">
+      <Setter.Value>
+        <ControlTemplate TargetType="{x:Type ListViewItem}">
+          <RadioButton x:Name="NameMarker" Grid.Column="0" Margin="2,1,0,1" Style="{ThemeResource RadioButtonStyle}"
+              VerticalAlignment="Center" HorizontalAlignment="Stretch"
+              IsChecked="{Binding Path=Selected,Mode=TwoWay}" GroupName="RadioButtonGroup"
+              Content="{Binding}">
+            <RadioButton.Triggers>
+              <Trigger Property="HasFocus" Value="True">
+                <Setter TargetName="ItemLabel" Property="Scroll" Value="Auto"/>
+                <Setter TargetName="ItemControl" Property="Background">
+                  <Setter.Value>
+                    <SolidColorBrush Color="{ThemeResource PassiveFocusBackgroundColor}"/>
+                  </Setter.Value>
+                </Setter>
+              </Trigger>
+            </RadioButton.Triggers>
+          </RadioButton>
+        </ControlTemplate>
+      </Setter.Value>
+    </Setter>
+  </Style>
+
+  <!-- Container style for a simple highlightable share -->
+  <!-- Currently not used any more -->
+  <Style x:Key="HighlightableShareContainerStyle" TargetType="{x:Type ListViewItem}">
+    <Setter Property="Template">
+      <Setter.Value>
+        <ControlTemplate TargetType="{x:Type ListViewItem}">
+          <Control Focusable="true" VerticalAlignment="Center" HorizontalAlignment="Stretch">
+            <Control.Triggers>
+              <Trigger Property="HasFocus" Value="True">
+                <Setter TargetName="ShareName" Property="Scroll" Value="Auto"/>
+                <Setter TargetName="SharePath" Property="Scroll" Value="Auto"/>
+                <Setter TargetName="ItemControl" Property="Background">
+                  <Setter.Value>
+                    <SolidColorBrush Color="{ThemeResource PassiveFocusBackgroundColor}"/>
+                  </Setter.Value>
+                </Setter>
+              </Trigger>
+            </Control.Triggers>
+            <Control.TemplateControl>
+              <ContentPresenter VerticalAlignment="Center" HorizontalAlignment="Stretch"/>
+            </Control.TemplateControl>
+          </Control>
+        </ControlTemplate>
+      </Setter.Value>
+    </Setter>
+  </Style>
+
+  <!-- Container style for a share item in a button -->
+  <Style x:Key="SelectableShareContainerStyle" TargetType="{x:Type ListViewItem}">
+    <Setter Property="Template">
+      <Setter.Value>
+        <ControlTemplate TargetType="{x:Type ListViewItem}">
+          <Button Style="{ThemeResource ButtonWideStyle}"
+              VerticalAlignment="Center" HorizontalAlignment="Stretch"
+              Command="{Binding Command}">
+            <Button.Triggers>
+              <Trigger Property="HasFocus" Value="True">
+                <Setter TargetName="ShareName" Property="Scroll" Value="Auto"/>
+                <Setter TargetName="SharePath" Property="Scroll" Value="Auto"/>
+              </Trigger>
+            </Button.Triggers>
+          </Button>
+        </ControlTemplate>
+      </Setter.Value>
+    </Setter>
+  </Style>
+
+  <!-- Container style for a share entry markable with a checkbox in the shares list -->
+  <Style x:Key="MultiMarkableShareContainerStyle" TargetType="{x:Type ListViewItem}">
+    <Setter Property="Template">
+      <Setter.Value>
+        <ControlTemplate TargetType="{x:Type ListViewItem}">
+          <CheckBox x:Name="ShareMarker" Grid.Column="0" Margin="2,1,0,1" Style="{ThemeResource CheckBoxStyle}"
+              VerticalAlignment="Center" HorizontalAlignment="Stretch"
+              IsChecked="{Binding Path=Selected,Mode=TwoWay}"
+              Content="{Binding}">
+            <CheckBox.Triggers>
+              <Trigger Property="HasFocus" Value="True">
+                <Setter TargetName="ShareName" Property="Scroll" Value="Auto"/>
+                <Setter TargetName="SharePath" Property="Scroll" Value="Auto"/>
+                <Setter TargetName="ItemControl" Property="Background">
+                  <Setter.Value>
+                    <SolidColorBrush Color="{ThemeResource PassiveFocusBackgroundColor}"/>
+                  </Setter.Value>
+                </Setter>
+              </Trigger>
+            </CheckBox.Triggers>
+          </CheckBox>
+        </ControlTemplate>
+      </Setter.Value>
+    </Setter>
+  </Style>
+
+  <!-- Container style for a share entry markable with a radio button in the shares list -->
+  <Style x:Key="SingleMarkableShareContainerStyle" TargetType="{x:Type ListViewItem}">
+    <Setter Property="Template">
+      <Setter.Value>
+        <ControlTemplate TargetType="{x:Type ListViewItem}">
+          <RadioButton x:Name="ShareMarker" Grid.Column="0" Margin="2,1,0,1" Style="{ThemeResource RadioButtonStyle}"
+              VerticalAlignment="Center" HorizontalAlignment="Stretch"
+              IsChecked="{Binding Path=Selected,Mode=TwoWay}" GroupName="RadioButtonGroup"
+              Content="{Binding}">
+            <RadioButton.Triggers>
+              <Trigger Property="HasFocus" Value="True">
+                <Setter TargetName="ShareName" Property="Scroll" Value="Auto"/>
+                <Setter TargetName="SharePath" Property="Scroll" Value="Auto"/>
+                <Setter TargetName="ItemControl" Property="Background">
+                  <Setter.Value>
+                    <SolidColorBrush Color="{ThemeResource PassiveFocusBackgroundColor}"/>
+                  </Setter.Value>
+                </Setter>
+              </Trigger>
+            </RadioButton.Triggers>
+          </RadioButton>
+        </ControlTemplate>
+      </Setter.Value>
+    </Setter>
+  </Style>
+
+  <!-- ******************************* ListItem data templates for ListViews ********************************* -->
+
+  <!-- A simple data template to show the Name of the ListItem in a Label -->
+  <DataTemplate x:Key="DefaultItemDataTemplate" DataType="{x:Type collections:ListItem}">
+    <Grid x:Name="ItemControl" VerticalAlignment="Center" HorizontalAlignment="Stretch">
+      <Label x:Name="ItemLabel" Content="{Binding [Name]}" FontSize="{ThemeResource SmallFontSize}" Color="{ThemeResource TextColor}"/>
+    </Grid>
+  </DataTemplate>
+
+  <DataStringProvider x:Key="DefaultItemDataStringProvider" Path="[Name]"/>
+
+  <DataTemplate x:Key="MainMenuItemDataTemplate" DataType="{x:Type collections:ListItem}">
+    <Grid x:Name="ItemControl" VerticalAlignment="Center" HorizontalAlignment="Stretch">
+      <Label x:Name="ItemLabel" Content="{Binding [Name]}" Color="{ThemeResource TextColor}"/>
+    </Grid>
+  </DataTemplate>
+
+  <DataStringProvider x:Key="MainMenuItemDataStringProvider" Path="[Name]"/>
+
+  <!-- A data template which shows the CoverArt/defaulticon, the Name and the Size of the ListItem -->
+  <DataTemplate x:Key="ContentsMenuItemDataTemplate" DataType="{x:Type collections:ListItem}">
+    <Grid x:Name="ItemControl" VerticalAlignment="Center" HorizontalAlignment="Stretch">
+      <Grid.ColumnDefinitions>
+        <ColumnDefinition Width="Auto"/>
+        <ColumnDefinition Width="*"/>
+      </Grid.ColumnDefinitions>
+      <Grid.RowDefinitions>
+        <RowDefinition Height="*"/>
+      </Grid.RowDefinitions>
+      <Image Thumbnail="True" Stretch="Uniform" Grid.Row="0" Grid.Column="0" Height="32" Width="32"
+          Source="{Binding [ImageSrc]}" FallbackSource="{Binding [DefaultIconSrc]}"/>
+      <Label x:Name="ItemLabel" Grid.Row="0" Grid.Column="1" Content="{Binding [Name]}"
+          HorizontalAlignment="Left" VerticalAlignment="Center" FontSize="{ThemeResource SmallFontSize}" Color="{ThemeResource TextColor}"/>
+    </Grid>
+  </DataTemplate>
+
+  <DataStringProvider x:Key="ContentsMenuItemDataStringProvider" Path="[Name]"/>
+
+   <!-- A data template for a dialog menu item in list mode (each row has an image and a label) -->
+  <DataTemplate x:Key="ImageDialogItemDataTemplate" DataType="{x:Type collections:ListItem}">
+    <Grid x:Name="ItemControl" VerticalAlignment="Center" HorizontalAlignment="Stretch">
+      <Grid.ColumnDefinitions>
+        <ColumnDefinition Width="Auto"/>
+        <ColumnDefinition Width="*"/>
+      </Grid.ColumnDefinitions>
+      <Image x:Name="Image" Thumbnail="True" Width="100" Height="100" Grid.Row="0" Grid.Column="0" Stretch="Uniform"
+          Source="{Binding [ImageSrc]}" FallbackSource="{Binding [DefaultIconSrc]}"/>
+      <Label x:Name="ItemLabel" Grid.Row="0" Grid.Column="1" Margin="10,0,0,0" Content="{Binding [Name]}"
+          FontSize="{ThemeResource SmallFontSize}" Color="{ThemeResource TextColor}"/>
+    </Grid>
+  </DataTemplate>
+
+  <DataStringProvider x:Key="ImageDialogItemDataStringProvider" Path="[Name]"/>
+
+  <!-- Data template for a simple share entry in the shares list -->
+  <DataTemplate x:Key="ShareItemDataTemplate" DataType="{x:Type collections:ListItem}">
+    <Grid x:Name="ItemControl" VerticalAlignment="Center" HorizontalAlignment="Stretch">
+      <Grid.RowDefinitions>
+        <RowDefinition Height="*"/>
+      </Grid.RowDefinitions>
+      <Grid.ColumnDefinitions>
+        <ColumnDefinition Width="200"/>
+        <ColumnDefinition Width="*"/>
+      </Grid.ColumnDefinitions>
+      <Label x:Name="ShareName" Grid.Column="0" Content="{Binding [Name]}" FontSize="{ThemeResource SmallFontSize}" Color="{ThemeResource TextColor}"/>
+      <Label x:Name="SharePath" Grid.Column="1" Content="{Binding [Path]}" FontSize="{ThemeResource SmallFontSize}" Color="{ThemeResource TextColor}"/>
+<!-- Additionally available properties to show here:
+      <Label x:Name="ShareProvider" Grid.Column="2" Content="{Binding AdditionalProperties[MediaProviderMetadata].Name}"
+          FontSize="{ThemeResource SmallFontSize}"/>
+      <Label x:Name="Categories" Grid.Column="3" Content="{Binding [Categories]}" FontSize="{ThemeResource SmallFontSize}"/>
+-->
+    </Grid>
+  </DataTemplate>
+
+  <DataStringProvider x:Key="ShareItemDataStringProvider" Path="[Name]"/>
+
+  <!-- ***************************** ListView styles ********************************* -->
+
+  <!-- Standard ListView properties. The properties "ItemTemplate", "ItemContainerStyle" and "DataStringProvider" have to be completed. -->
+  <Style x:Key="DefaultListViewStyle" TargetType="{x:Type ListView}">
+    <Setter Property="Template">
+      <Setter.Value>
+        <ControlTemplate TargetType="{x:Type ListView}">
+          <ScrollViewer Style="{ThemeResource DefaultScrollViewerStyle}" CanContentScroll="true"
+              HorizontalAlignment="Stretch" VerticalAlignment="Stretch">
+            <ItemsPresenter VerticalAlignment="Stretch" HorizontalAlignment="Stretch"/>
+          </ScrollViewer>
+        </ControlTemplate>
+      </Setter.Value>
+    </Setter>
+    <Setter Property="ItemsPanel">
+      <Setter.Value>
+        <ItemsPanelTemplate>
+          <StackPanel x:Name="ListItemsHost" IsItemsHost="True" Margin="10" HorizontalAlignment="Stretch" VerticalAlignment="Stretch"/>
+        </ItemsPanelTemplate>
+      </Setter.Value>
+    </Setter>
+  </Style>
+
+  <!-- ListView style to be used for main menu -->
+  <Style x:Key="MainMenuListViewStyle" BasedOn="{ThemeResource DefaultListViewStyle}">
+    <Setter Property="ItemTemplate" Value="{ThemeResource MainMenuItemDataTemplate}"/>
+    <Setter Property="DataStringProvider" Value="{ThemeResource MainMenuItemDataStringProvider}"/>
+    <Setter Property="ItemContainerStyle" Value="{ThemeResource DefaultMenuItemContainerStyle}"/>
+  </Style>
+
+  <!-- ListView style to be used for all menus (main menu, dialog menus, context menus, ...) -->
+  <Style x:Key="MenuListViewStyle" BasedOn="{ThemeResource DefaultListViewStyle}">
+    <Setter Property="ItemTemplate" Value="{ThemeResource DefaultItemDataTemplate}"/>
+    <Setter Property="DataStringProvider" Value="{ThemeResource DefaultItemDataStringProvider}"/>
+    <Setter Property="ItemContainerStyle" Value="{ThemeResource DefaultMenuItemContainerStyle}"/>
+  </Style>
+
+  <!-- ListView style to be used in the content area of the screens -->
+  <Style x:Key="ContentsMenuListViewStyle" BasedOn="{ThemeResource DefaultListViewStyle}">
+    <Setter Property="ItemTemplate" Value="{ThemeResource ContentsMenuItemDataTemplate}"/>
+    <Setter Property="DataStringProvider" Value="{ThemeResource ContentsMenuItemDataStringProvider}"/>
+    <Setter Property="ItemContainerStyle" Value="{ThemeResource DefaultMenuItemContainerStyle}"/>
+    <Setter Property="ItemsPanel">
+      <Setter.Value>
+        <ItemsPanelTemplate>
+          <VirtualizingStackPanel x:Name="ListItemsHost" IsItemsHost="True" Margin="10" HorizontalAlignment="Stretch" VerticalAlignment="Stretch"/>
+        </ItemsPanelTemplate>
+      </Setter.Value>
+    </Setter>
+  </Style>
+
+  <!-- ListView style to be used for the shares list -->
+  <Style x:Key="SharesListViewStyle" BasedOn="{ThemeResource ContentsMenuListViewStyle}">
+    <Setter Property="Template">
+      <Setter.Value>
+        <ControlTemplate TargetType="{x:Type ListView}">
+          <Grid>
+            <Grid.RowDefinitions>
+              <RowDefinition Height="*"/>
+            </Grid.RowDefinitions>
+            <Grid.ColumnDefinitions>
+              <ColumnDefinition Width="*"/>
+            </Grid.ColumnDefinitions>
+            <ScrollViewer Style="{ThemeResource DefaultScrollViewerStyle}" CanContentScroll="true"
+                HorizontalAlignment="Stretch" VerticalAlignment="Stretch"
+                IsVisible="{Binding RelativeSource={RelativeSource TemplatedParent},Path=!IsEmpty}"
+                Background="{ThemeResource ItemsControlShadowBackgroundColor}">
+              <ItemsPresenter VerticalAlignment="Stretch" HorizontalAlignment="Stretch"/>
+            </ScrollViewer>
+            <Label Content="[SharesConfig.NoSharesInThisView]" IsVisible="{Binding RelativeSource={RelativeSource TemplatedParent},Path=IsEmpty}"
+                Color="{ThemeResource HintTextColor}" FontSize="{ThemeResource SmallFontSize}"/>
+          </Grid>
+        </ControlTemplate>
+      </Setter.Value>
+    </Setter>
+    <Setter Property="ItemTemplate" Value="{ThemeResource ShareItemDataTemplate}"/>
+    <Setter Property="DataStringProvider" Value="{ThemeResource ShareItemDataStringProvider}"/>
+    <Setter Property="ItemContainerStyle" Value="{ThemeResource SelectableShareContainerStyle}"/>
+  </Style>
+
+  <!-- ListView style to be used for the shares list -->
+  <Style x:Key="MultiMarkableSharesListViewStyle" BasedOn="{ThemeResource ContentsMenuListViewStyle}">
+    <Setter Property="Template">
+      <Setter.Value>
+        <ControlTemplate TargetType="{x:Type ListView}">
+          <Grid>
+            <Grid.RowDefinitions>
+              <RowDefinition Height="*"/>
+            </Grid.RowDefinitions>
+            <Grid.ColumnDefinitions>
+              <ColumnDefinition Width="*"/>
+            </Grid.ColumnDefinitions>
+            <ScrollViewer Style="{ThemeResource DefaultScrollViewerStyle}" CanContentScroll="true"
+                HorizontalAlignment="Stretch" VerticalAlignment="Stretch"
+                IsVisible="{Binding RelativeSource={RelativeSource TemplatedParent},Path=!IsEmpty}"
+                Background="{ThemeResource ItemsControlShadowBackgroundColor}">
+              <ItemsPresenter VerticalAlignment="Stretch" HorizontalAlignment="Stretch"/>
+            </ScrollViewer>
+            <Label Content="[SharesConfig.NoSharesInThisView]" IsVisible="{Binding RelativeSource={RelativeSource TemplatedParent},Path=IsEmpty}"
+                Color="{ThemeResource HintTextColor}" FontSize="{ThemeResource SmallFontSize}"/>
+          </Grid>
+        </ControlTemplate>
+      </Setter.Value>
+    </Setter>
+    <Setter Property="ItemTemplate" Value="{ThemeResource ShareItemDataTemplate}"/>
+    <Setter Property="DataStringProvider" Value="{ThemeResource ShareItemDataStringProvider}"/>
+    <Setter Property="ItemContainerStyle" Value="{ThemeResource MultiMarkableShareContainerStyle}"/>
+  </Style>
+
+  <!-- ListView style to be used for the shares list -->
+  <Style x:Key="SingleMarkableSharesListViewStyle" BasedOn="{ThemeResource ContentsMenuListViewStyle}">
+    <Setter Property="Template">
+      <Setter.Value>
+        <ControlTemplate TargetType="{x:Type ListView}">
+          <Grid>
+            <Grid.RowDefinitions>
+              <RowDefinition Height="*"/>
+            </Grid.RowDefinitions>
+            <Grid.ColumnDefinitions>
+              <ColumnDefinition Width="*"/>
+            </Grid.ColumnDefinitions>
+            <ScrollViewer Style="{ThemeResource DefaultScrollViewerStyle}" CanContentScroll="true"
+                HorizontalAlignment="Stretch" VerticalAlignment="Stretch"
+                IsVisible="{Binding RelativeSource={RelativeSource TemplatedParent},Path=!IsEmpty}"
+                Background="{ThemeResource ItemsControlShadowBackgroundColor}">
+              <ItemsPresenter VerticalAlignment="Stretch" HorizontalAlignment="Stretch"/>
+            </ScrollViewer>
+            <Label Content="[SharesConfig.NoSharesInThisView]" IsVisible="{Binding RelativeSource={RelativeSource TemplatedParent},Path=IsEmpty}"
+                Color="{ThemeResource HintTextColor}" FontSize="{ThemeResource SmallFontSize}"/>
+          </Grid>
+        </ControlTemplate>
+      </Setter.Value>
+    </Setter>
+    <Setter Property="ItemTemplate" Value="{ThemeResource ShareItemDataTemplate}"/>
+    <Setter Property="DataStringProvider" Value="{ThemeResource ShareItemDataStringProvider}"/>
+    <Setter Property="ItemContainerStyle" Value="{ThemeResource SingleMarkableShareContainerStyle}"/>
+  </Style>
+
+  <!-- ListView style to be used for lists where multiple items can be marked -->
+  <Style x:Key="MultiMarkableListViewStyle" BasedOn="{ThemeResource ContentsMenuListViewStyle}">
+    <Setter Property="ItemTemplate" Value="{ThemeResource DefaultItemDataTemplate}"/>
+    <Setter Property="DataStringProvider" Value="{ThemeResource DefaultItemDataStringProvider}"/>
+    <Setter Property="ItemContainerStyle" Value="{ThemeResource DefaultMultiMarkableItemContainerStyle}"/>
+    <Setter Property="Background" Value="{ThemeResource ItemsControlShadowBackgroundColor}"/>
+  </Style>
+
+  <!-- ListView style to be used for lists where a single item can be marked -->
+  <Style x:Key="SingleMarkableListViewStyle" BasedOn="{ThemeResource ContentsMenuListViewStyle}">
+    <Setter Property="ItemTemplate" Value="{ThemeResource DefaultItemDataTemplate}"/>
+    <Setter Property="DataStringProvider" Value="{ThemeResource DefaultItemDataStringProvider}"/>
+    <Setter Property="ItemContainerStyle" Value="{ThemeResource DefaultSingleMarkableItemContainerStyle}"/>
+    <Setter Property="Background" Value="{ThemeResource ItemsControlShadowBackgroundColor}"/>
+  </Style>
+
+  <!-- ListView style to be used for menus which display an image with a label -->
+  <Style x:Key="ImageDialogListViewStyle" BasedOn="{ThemeResource MenuListViewStyle}">
+    <Setter Property="ItemTemplate" Value="{ThemeResource ImageDialogItemDataTemplate}"/>
+    <Setter Property="DataStringProvider" Value="{ThemeResource ImageDialogItemDataStringProvider}"/>
+    <Setter Property="ItemContainerStyle" Value="{ThemeResource DefaultMenuItemContainerStyle}"/>
+  </Style>
+
+  <!-- ************************** TreeView item container styles ***************************** -->
+
+  <!-- Tree item container which shows a PlusMinus button and the item content, in expanded state a sub stack panel unter the first line -->
+  <Style x:Key="DefaultTreeItemContainerStyle" TargetType="{x:Type HeaderedItemsControl}">
+    <Setter Property="Template">
+      <Setter.Value>
+        <ControlTemplate TargetType="{x:Type HeaderedItemsControl}">
+          <Grid HorizontalAlignment="Stretch" VerticalAlignment="Stretch">
+            <Grid.ColumnDefinitions>
+              <ColumnDefinition Width="Auto"/>
+              <ColumnDefinition Width="*"/>
+            </Grid.ColumnDefinitions>
+            <Grid.RowDefinitions>
+              <RowDefinition Height="Auto"/>
+              <RowDefinition Height="Auto"/>
+            </Grid.RowDefinitions>
+            <CheckBox x:Name="Expander" Grid.Column="0" Grid.Row="0" Style="{ThemeResource PlusMinusButtonStyle}"
+                IsVisible="{Binding RelativeSource={RelativeSource AncestorType={x:Type HeaderedItemsControl}},Path=IsExpandable}"
+                IsChecked="{Binding RelativeSource={RelativeSource AncestorType={x:Type HeaderedItemsControl}},Path=IsExpanded,Mode=TwoWay}"
+                Command="{DynamicResource ResourceKey=Expander_Command,TreeSearchMode=Hybrid,AssignmentMode=Copy}"
+                VerticalAlignment="Top"/>
+            <ContentPresenter x:Name="TreeItemContentPresenter" Grid.Column="1" Grid.Row="0" VerticalAlignment="Center" HorizontalAlignment="Stretch"/>
+            <StackPanel x:Name="SubItemsHost" Grid.Column="1" Grid.Row="1"
+                VerticalAlignment="Stretch" HorizontalAlignment="Stretch"
+                IsVisible="{Binding RelativeSource={RelativeSource AncestorType={x:Type HeaderedItemsControl}},Path=IsExpanded}">
+              <ItemsPresenter HorizontalAlignment="Stretch" VerticalAlignment="Top"/>
+            </StackPanel>
+          </Grid>
+        </ControlTemplate>
+      </Setter.Value>
+    </Setter>
+    <BindingSetter Property="IsExpanded" BindingWrapper="{DynamicResource ResourceKey=Expander_Binding,TreeSearchMode=Hybrid,AssignmentMode=Copy}"/>
+  </Style>
+
+  <!-- Tree item container which shows a PlusMinus button and a radio button in front of the item content, in expanded state a sub stack panel unter the first line -->
+  <Style x:Key="DefaultSingleMarkableTreeItemContainerStyle" TargetType="{x:Type HeaderedItemsControl}">
+    <Setter Property="Template">
+      <Setter.Value>
+        <ControlTemplate TargetType="{x:Type HeaderedItemsControl}">
+          <Grid HorizontalAlignment="Stretch" VerticalAlignment="Stretch">
+            <Grid.ColumnDefinitions>
+              <ColumnDefinition Width="Auto"/>
+              <ColumnDefinition Width="*"/>
+            </Grid.ColumnDefinitions>
+            <Grid.RowDefinitions>
+              <RowDefinition Height="Auto"/>
+              <RowDefinition Height="Auto"/>
+            </Grid.RowDefinitions>
+            <CheckBox x:Name="Expander" Grid.Column="0" Grid.Row="0" Style="{ThemeResource PlusMinusButtonStyle}"
+                IsVisible="{Binding RelativeSource={RelativeSource AncestorType={x:Type HeaderedItemsControl}},Path=IsExpandable}"
+                IsChecked="{Binding RelativeSource={RelativeSource AncestorType={x:Type HeaderedItemsControl}},Path=IsExpanded,Mode=TwoWay}"
+                Command="{DynamicResource ResourceKey=Expander_Command,TreeSearchMode=Hybrid,AssignmentMode=Copy}"
+                VerticalAlignment="Center"/>
+            <RadioButton x:Name="Checker" GroupName="RadioButtonGroup" Grid.Column="1" Grid.Row="0"
+                Style="{ThemeResource RadioButtonStyle}" VerticalAlignment="Center" HorizontalAlignment="Stretch"
+                IsChecked="{PickupBinding Source={DynamicResource ResourceKey=IsChecked_Binding,TreeSearchMode=Hybrid,AssignmentMode=Copy}}"
+                Command="{DynamicResource ResourceKey=Checker_Command,TreeSearchMode=Hybrid,AssignmentMode=Copy}">
+              <RadioButton.Triggers>
+                <Trigger Property="HasFocus" Value="True">
+                  <Setter TargetName="ItemLabel" Property="Scroll" Value="Auto"/>
+                  <Setter TargetName="ItemControl" Property="Background">
+                    <Setter.Value>
+                      <SolidColorBrush Color="{ThemeResource PassiveFocusBackgroundColor}"/>
+                    </Setter.Value>
+                  </Setter>
+                </Trigger>
+              </RadioButton.Triggers>
+            </RadioButton>
+            <StackPanel x:Name="SubItemsHost" Grid.Column="1" Grid.Row="1"
+                VerticalAlignment="Stretch" HorizontalAlignment="Stretch"
+                IsVisible="{Binding RelativeSource={RelativeSource AncestorType={x:Type HeaderedItemsControl}},Path=IsExpanded}">
+              <ItemsPresenter HorizontalAlignment="Stretch" VerticalAlignment="Top"/>
+            </StackPanel>
+          </Grid>
+        </ControlTemplate>
+      </Setter.Value>
+    </Setter>
+    <BindingSetter Property="IsExpanded" BindingWrapper="{DynamicResource ResourceKey=Expander_Binding,TreeSearchMode=Hybrid,AssignmentMode=Copy}"/>
+  </Style>
+
+  <!-- Tree item container which shows a PlusMinus button and a checkbox in front of the item content, in expanded state a sub stack panel unter the first line -->
+  <Style x:Key="DefaultMultiMarkableTreeItemContainerStyle" TargetType="{x:Type HeaderedItemsControl}">
+    <Setter Property="Template">
+      <Setter.Value>
+        <ControlTemplate TargetType="{x:Type HeaderedItemsControl}">
+          <Grid HorizontalAlignment="Stretch" VerticalAlignment="Stretch">
+            <Grid.ColumnDefinitions>
+              <ColumnDefinition Width="Auto"/>
+              <ColumnDefinition Width="*"/>
+            </Grid.ColumnDefinitions>
+            <Grid.RowDefinitions>
+              <RowDefinition Height="Auto"/>
+              <RowDefinition Height="Auto"/>
+            </Grid.RowDefinitions>
+            <CheckBox x:Name="Expander" Grid.Column="0" Grid.Row="0" Style="{ThemeResource PlusMinusButtonStyle}"
+                IsVisible="{Binding RelativeSource={RelativeSource AncestorType={x:Type HeaderedItemsControl}},Path=IsExpandable}"
+                IsChecked="{Binding RelativeSource={RelativeSource AncestorType={x:Type HeaderedItemsControl}},Path=IsExpanded,Mode=TwoWay}"
+                Command="{DynamicResource ResourceKey=Expander_Command,TreeSearchMode=Hybrid,AssignmentMode=Copy}"
+                VerticalAlignment="Center"/>
+            <CheckBox x:Name="Checker" Style="{ThemeResource CheckBoxStyle}"
+                Grid.Column="1" Grid.Row="0" VerticalAlignment="Center" HorizontalAlignment="Stretch"
+                IsChecked="{PickupBinding Source={DynamicResource ResourceKey=IsChecked_Binding,TreeSearchMode=Hybrid,AssignmentMode=Copy}}"
+                Command="{DynamicResource ResourceKey=Checker_Command,TreeSearchMode=Hybrid,AssignmentMode=Copy}">
+              <CheckBox.Triggers>
+                <Trigger Property="HasFocus" Value="True">
+                  <Setter TargetName="ItemLabel" Property="Scroll" Value="Auto"/>
+                  <Setter TargetName="ItemControl" Property="Background">
+                    <Setter.Value>
+                      <SolidColorBrush Color="{ThemeResource PassiveFocusBackgroundColor}"/>
+                    </Setter.Value>
+                  </Setter>
+                </Trigger>
+              </CheckBox.Triggers>
+            </CheckBox>
+            <StackPanel x:Name="SubItemsHost" Grid.Column="1" Grid.Row="1"
+                VerticalAlignment="Stretch" HorizontalAlignment="Stretch"
+                IsVisible="{Binding RelativeSource={RelativeSource AncestorType={x:Type HeaderedItemsControl}},Path=IsExpanded}">
+              <ItemsPresenter HorizontalAlignment="Stretch" VerticalAlignment="Top"/>
+            </StackPanel>
+          </Grid>
+        </ControlTemplate>
+      </Setter.Value>
+    </Setter>
+    <BindingSetter Property="IsExpanded" BindingWrapper="{DynamicResource ResourceKey=Expander_Binding,TreeSearchMode=Hybrid,AssignmentMode=Copy}"/>
+  </Style>
+
+  <!-- ************************ TreeItem data templates for TreeViews *************************** -->
+
+  <!-- A data template for a default TreeItem -->
+  <DataTemplate x:Key="DefaultTreeItemDataTemplate" DataType="{x:Type collections:TreeItem}">
+    <!-- Extra grid necessary because we need a label (ItemLabel) to scroll and a panel (ItemControl) to
+         set the background color when selected -->
+    <Grid x:Name="ItemControl" VerticalAlignment="Center" HorizontalAlignment="Stretch">
+      <Label x:Name="ItemLabel" Content="{Binding [Name]}" FontSize="{ThemeResource SmallFontSize}" Color="{ThemeResource TextColor}"/>
+    </Grid>
+  </DataTemplate>
+
+  <DataStringProvider x:Key="DefaultTreeItemDataStringProvider" Path="[Name]"/>
+  <SubItemsProvider x:Key="DefaultTreeItemSubItemsProvider" Path="SubItems"/>
+
+  <!-- ****************************** TreeView styles ********************************** -->
+
+  <!-- Standard TreeView properties. Property "ItemContainerStyle" has to be completed. -->
+  <Style x:Key="DefaultTreeViewStyle" TargetType="{x:Type TreeView}">
+    <Setter Property="Template">
+      <Setter.Value>
+        <ControlTemplate TargetType="{x:Type TreeView}">
+          <ScrollViewer Style="{ThemeResource DefaultScrollViewerStyle}" CanContentScroll="false"
+              HorizontalAlignment="Stretch" VerticalAlignment="Stretch">
+            <ItemsPresenter HorizontalAlignment="Stretch" VerticalAlignment="Stretch"/>
+          </ScrollViewer>
+        </ControlTemplate>
+      </Setter.Value>
+    </Setter>
+    <Setter Property="ItemsPanel">
+      <Setter.Value>
+        <ItemsPanelTemplate>
+          <StackPanel x:Name="TreeItemsHost" IsItemsHost="True" Margin="10" HorizontalAlignment="Stretch" VerticalAlignment="Stretch"/>
+        </ItemsPanelTemplate>
+      </Setter.Value>
+    </Setter>
+    <Setter Property="ItemTemplate" Value="{ThemeResource DefaultTreeItemDataTemplate}"/>
+    <Setter Property="DataStringProvider" Value="{ThemeResource DefaultTreeItemDataStringProvider}"/>
+    <Setter Property="SubItemsProvider" Value="{ThemeResource DefaultTreeItemSubItemsProvider}"/>
+    <Setter Property="Background" Value="{ThemeResource ItemsControlShadowBackgroundColor}"/>
+  </Style>
+
+  <Style x:Key="DefaultMultiMarkableTreeViewStyle" BasedOn="{ThemeResource DefaultTreeViewStyle}">
+    <Setter Property="ItemContainerStyle" Value="{ThemeResource DefaultMultiMarkableTreeItemContainerStyle}"/>
+  </Style>
+
+  <Style x:Key="DefaultSingleMarkableTreeViewStyle" BasedOn="{ThemeResource DefaultTreeViewStyle}">
+    <Setter Property="ItemContainerStyle" Value="{ThemeResource DefaultSingleMarkableTreeItemContainerStyle}"/>
+    <Setter Property="RadioButton.GroupContext" Value="RadioButtonGroup"/>
+  </Style>
+
+  <!-- ****************************** Keybindings ListView ********************************** -->
+
+  <Style x:Key="KeyBindingContainerStyle" TargetType="{x:Type ListViewItem}">
+    <Setter Property="Template">
+      <Setter.Value>
+        <ControlTemplate TargetType="{x:Type ListViewItem}">
+          <StackPanel>
+            <ContentPresenter Margin="5"/>
+          </StackPanel>
+        </ControlTemplate>
+      </Setter.Value>
+    </Setter>
+  </Style>
+
+  <DataTemplate x:Key="KeyBindingItemDataTemplate" DataType="{x:Type KeyBindingControl}">
+    <ContentPresenter Content="{Binding}"/>
+  </DataTemplate>
+
+  <DataStringProvider x:Key="KeyBindingItemDataStringProvider" Path="Key.Name"/>
+
+  <Style x:Key="KeyBindingsListViewStyle" TargetType="{x:Type ListView}">
+    <Setter Property="Template">
+      <Setter.Value>
+        <ControlTemplate TargetType="{x:Type ListView}">
+          <ItemsPresenter/>
+        </ControlTemplate>
+      </Setter.Value>
+    </Setter>
+    <Setter Property="ItemsPanel">
+      <Setter.Value>
+        <ItemsPanelTemplate>
+          <WrapPanel x:Name="KeyBindingsPanel" IsItemsHost="True" Orientation="Vertical"/>
+        </ItemsPanelTemplate>
+      </Setter.Value>
+    </Setter>
+    <Setter Property="ItemTemplate" Value="{ThemeResource KeyBindingItemDataTemplate}"/>
+    <Setter Property="DataStringProvider" Value="{ThemeResource KeyBindingItemDataStringProvider}"/>
+    <Setter Property="ItemContainerStyle" Value="{ThemeResource KeyBindingContainerStyle}"/>
+    <Setter Property="Background" Value="{ThemeResource KeyBindingsPanelBackgroundBrush}"/>
+  </Style>
+
+  <!-- ****************************** PlayerControl ********************************** -->
+
+  <Style x:Key="PlayerControlGroupBoxStyle">
+    <Setter Property="BorderBrush">
+      <Setter.Value>
+        <SolidColorBrush Color="{ThemeResource PlayerControlBorderColor}"/>
+      </Setter.Value>
+    </Setter>
+    <Setter Property="BorderThickness" Value="{ThemeResource DefaultPlayerControlBorderThickness}"/>
+    <Setter Property="CornerRadius" Value="{ThemeResource DefaultPlayerControlCornerRadius}"/>
+    <Setter Property="HeaderColor" Value="{ThemeResource PlayerControlTitleColor}"/>
+    <Setter Property="FontSize" Value="{ThemeResource SmallFontSize}"/>
+  </Style>
+
+  <Storyboard x:Key="NavigationScreenCurrentPlayerControlStoryboard" FillBehavior="Stop">
+    <!-- TODO: nicer background cycle effect -->
+    <ColorAnimationUsingKeyFrames RepeatBehavior="Forever" AutoReverse="true" BeginTime="00:00:00" Storyboard.TargetName="PCGroupBox" Storyboard.TargetProperty="BorderBrush.Color">
+      <SplineColorKeyFrame KeyTime="00:00:00" Value="{ThemeResource CurrentPlayerControlBorderColor}"/>
+    </ColorAnimationUsingKeyFrames>
+    <ColorAnimationUsingKeyFrames RepeatBehavior="Forever" AutoReverse="true" BeginTime="00:00:00" Storyboard.TargetName="PCGroupBox" Storyboard.TargetProperty="HeaderColor">
+      <SplineColorKeyFrame KeyTime="00:00:00" Value="{ThemeResource CurrentPlayerControlTitleColor}"/>
+    </ColorAnimationUsingKeyFrames>
+    <ColorAnimationUsingKeyFrames RepeatBehavior="Forever" AutoReverse="true" BeginTime="00:00:00" Storyboard.TargetName="PCGroupBox" Storyboard.TargetProperty="Background.GradientStops[0].Color">
+      <SplineColorKeyFrame KeyTime="00:00:00" Value="{ThemeResource CurrentPlayerControlBackgroundColor1}"/>
+    </ColorAnimationUsingKeyFrames>
+    <ColorAnimationUsingKeyFrames RepeatBehavior="Forever" AutoReverse="true" BeginTime="00:00:00" Storyboard.TargetName="PCGroupBox" Storyboard.TargetProperty="Background.GradientStops[1].Color">
+      <SplineColorKeyFrame KeyTime="00:00:00" Value="{ThemeResource CurrentPlayerControlBackgroundColor2}"/>
+    </ColorAnimationUsingKeyFrames>
+    <ColorAnimationUsingKeyFrames RepeatBehavior="Forever" AutoReverse="true" BeginTime="00:00:00" Storyboard.TargetName="PCGroupBox" Storyboard.TargetProperty="Background.GradientStops[2].Color">
+      <SplineColorKeyFrame KeyTime="00:00:00" Value="{ThemeResource CurrentPlayerControlBackgroundColor3}"/>
+    </ColorAnimationUsingKeyFrames>
+  </Storyboard>
+
+  <Storyboard x:Key="PlayerControlShowMouseControlsStoryboard" FillBehavior="HoldEnd">
+    <DoubleAnimationUsingKeyFrames Storyboard.TargetName="MouseControlsPanel" Storyboard.TargetProperty="LayoutTransform.Children[0].ScaleY">
+      <SplineDoubleKeyFrame KeyTime="00:00:00" Value="0"/>
+      <SplineDoubleKeyFrame KeyTime="00:00:00.03" Value="0.4"/>
+      <SplineDoubleKeyFrame KeyTime="00:00:00.06" Value="0.7"/>
+      <SplineDoubleKeyFrame KeyTime="00:00:00.09" Value="0.9"/>
+      <SplineDoubleKeyFrame KeyTime="00:00:00.12" Value="0.97"/>
+      <SplineDoubleKeyFrame KeyTime="00:00:00.15" Value="1"/>
+    </DoubleAnimationUsingKeyFrames>
+  </Storyboard>
+
+  <Storyboard x:Key="PlayerControlHideMouseControlsStoryboard" FillBehavior="Stop">
+    <DoubleAnimationUsingKeyFrames Storyboard.TargetName="MouseControlsPanel" Storyboard.TargetProperty="LayoutTransform.Children[0].ScaleY">
+      <SplineDoubleKeyFrame KeyTime="00:00:00" Value="1"/>
+      <SplineDoubleKeyFrame KeyTime="00:00:00.05" Value="0"/>
+    </DoubleAnimationUsingKeyFrames>
+  </Storyboard>
+
+  <Style x:Key="NavigationScreenPlayerControlStyle" TargetType="{x:Type mp_special_controls:PlayerControl}">
+    <Setter Property="Template">
+      <Setter.Value>
+        <ControlTemplate TargetType="{x:Type mp_special_controls:PlayerControl}">
+          <GroupBox x:Name="PCGroupBox" Style="{ThemeResource PlayerControlGroupBoxStyle}"
+              DataContext="{Binding RelativeSource={RelativeSource TemplatedParent}}"
+              Header="{Binding Title}">
+            <GroupBox.Background>
+              <LinearGradientBrush StartPoint="0.5,0" EndPoint="0.5,1">
+                <GradientStop Color="{ThemeResource PlayerControlBackgroundColor}" Offset="0"/>
+                <GradientStop Color="{ThemeResource PlayerControlBackgroundColor}" Offset="0.5"/>
+                <GradientStop Color="{ThemeResource PlayerControlBackgroundColor}" Offset="1"/>
+              </LinearGradientBrush>
+            </GroupBox.Background>
+            <GroupBox.Triggers>
+              <Trigger Property="IsMouseOver" Value="True">
+                <Trigger.EnterActions>
+                  <BeginStoryboard x:Name="PlayerControlShowMouseControls_BeginStoryboard" Storyboard="{ThemeResource PlayerControlShowMouseControlsStoryboard}"/>
+                </Trigger.EnterActions>
+                <Trigger.ExitActions>
+                  <BeginStoryboard x:Name="PlayerControlHideMouseControls_BeginStoryboard" Storyboard="{ThemeResource PlayerControlHideMouseControlsStoryboard}"/>
+                </Trigger.ExitActions>
+                <Trigger.Setters>
+                  <Setter TargetName="AudioIndicatorNoMouse" Property="IsVisible" Value="False"/>
+                  <Setter TargetName="AudioIndicatorButton" Property="IsVisible" Value="True"/>
+                </Trigger.Setters>
+              </Trigger>
+              <DataTrigger Binding="{Binding IsPlayerPresent}" Value="False">
+                <Setter Property="OpacityMask" Value="{ThemeResource PlayerControlInactiveOpacityMaskColor}"/>
+              </DataTrigger>
+            </GroupBox.Triggers>
+            <StackPanel Orientation="Vertical">
+              <Grid x:Name="MediaInfoPanel" Margin="5" HorizontalAlignment="Stretch">
+                <Grid.RowDefinitions>
+                  <RowDefinition Height="Auto"/>
+                </Grid.RowDefinitions>
+                <Grid.ColumnDefinitions>
+                  <ColumnDefinition Width="Auto"/>
+                  <ColumnDefinition Width="*"/>
+                  <ColumnDefinition Width="Auto"/>
+                </Grid.ColumnDefinitions>
+                <Grid x:Name="PlayerStatePanel" Grid.Row="0" Grid.Column="0">
+                  <Control x:Name="StatePlay" IsVisible="{Binding IsPlaying}" Template="{ThemeResource PlayControlTemplate}"
+                      VerticalAlignment="Center"/>
+                  <Control x:Name="StatePause" IsVisible="{Binding IsPaused}" Template="{ThemeResource PauseControlTemplate}"
+                      VerticalAlignment="Center"/>
+                  <Control x:Name="StateForward" IsVisible="{Binding IsSeekingForward}" Template="{ThemeResource ForwardControlTemplate}"
+                      VerticalAlignment="Center"/>
+                  <Control x:Name="StateRewind" IsVisible="{Binding IsSeekingBackward}" Template="{ThemeResource RewindControlTemplate}"
+                      VerticalAlignment="Center"/>
+                  <Label x:Name="SeekHint" FontSize="{ThemeResource TinyFontSize}" Content="{Binding SeekHint}" Color="{ThemeResource TextColor}"/>
+                </Grid>
+                <Label x:Name="MediaItemTitle" Grid.Row="0" Grid.Column="1" Color="{ThemeResource PlayerControlMediaItemColor}"
+                    Content="{Binding MediaItemTitle}" HorizontalAlignment="Stretch" VerticalAlignment="Center">
+                  <Label.Triggers>
+                    <DataTrigger Binding="{Binding IsPlayerPresent}" Value="False">
+                      <Setter Property="Color" Value="{ThemeResource PlayerControlInactiveMediaItemColor}"/>
+                    </DataTrigger>
+                  </Label.Triggers>
+                </Label>
+                <Grid x:Name="AudioPanel" Grid.Row="0" Grid.Column="2" Margin="5,0,0,0" VerticalAlignment="Center" HorizontalAlignment="Center"
+                    IsVisible="{Binding HasAudio}">
+                  <Grid Name="AudioIndicatorNoMouse">
+                    <Control x:Name="AudioSimple" IsVisible="{Binding IsAudio}" Template="{ThemeResource AudioActiveControlTemplate}"
+                        VerticalAlignment="Center" HorizontalAlignment="Center"/>
+                    <Control x:Name="MuteOnOffSimple" Template="{ThemeResource MuteOnOffControlTemplate}"
+                        VerticalAlignment="Center" HorizontalAlignment="Center">
+                      <Control.IsVisible>
+                        <MultiBinding Converter="{StaticResource ExpressionMultiValueConverter}" ConverterParameter="{}{0} &amp;&amp; {1}">
+                          <Binding Path="IsAudio"/>
+                          <Binding Path="IsMuted"/>
+                        </MultiBinding>
+                      </Control.IsVisible>
+                    </Control>
+                  </Grid>
+                  <Grid Name="AudioIndicatorButton" IsVisible="False">
+                    <Button x:Name="AudioActiveButton" IsVisible="{Binding IsAudio}" Style="{ThemeResource AudioActiveButtonStyle}"
+                        Command="{Command AudioButtonPressed}"/>
+                    <Button x:Name="AudioInactiveButton" IsVisible="{Binding !IsAudio}" Style="{ThemeResource AudioInactiveButtonStyle}"
+                        Command="{Command AudioButtonPressed}"/>
+                  </Grid>
+                </Grid>
+              </Grid>
+              <StackPanel HorizontalAlignment="Stretch" Orientation="Horizontal" Margin="0,5,0,5"> <!-- Workaround to avoid layouting problems with LayoutTransform -->
+                <StackPanel x:Name="MouseControlsPanel" Orientation="Horizontal" IsVisible="{Binding ShowMouseControls}">
+                  <StackPanel.LayoutTransform>
+                    <TransformGroup>
+                      <ScaleTransform ScaleX="1" ScaleY="0"/>
+                    </TransformGroup>
+                  </StackPanel.LayoutTransform>
+                  <Button x:Name="SkipBackButton" Style="{ThemeResource SkipBackButtonStyle}" Margin="5,0,5,0" IsVisible="{Binding CanSkipBack}"
+                      Command="{Command Previous}"/>
+                  <Button x:Name="RewindButton" Style="{ThemeResource RewindButtonStyle}" Margin="5,0,5,0" IsVisible="{Binding CanSeekBackward}"
+                      Command="{Command SeekBackward}"/>
+                  <Button x:Name="PlayButton" Style="{ThemeResource PlayButtonStyle}" Margin="5,0,5,0" IsVisible="{Binding CanPlay}"
+                      Command="{Command Play}"/>
+                  <Button x:Name="PauseButton" Style="{ThemeResource PauseButtonStyle}" Margin="5,0,5,0" IsVisible="{Binding CanPause}"
+                      Command="{Command Pause}"/>
+                  <Button x:Name="StopButton" Style="{ThemeResource StopButtonStyle}" Margin="5,0,5,0" IsVisible="{Binding CanStop}"
+                      Command="{Command Stop}"/>
+                  <Button x:Name="ForwardButton" Style="{ThemeResource ForwardButtonStyle}" Margin="5,0,5,0" IsVisible="{Binding CanSeekForward}"
+                      Command="{Command SeekForward}"/>
+                  <Button x:Name="SkipForwardButton" Style="{ThemeResource SkipForwardButtonStyle}" Margin="5,0,5,0" IsVisible="{Binding CanSkipForward}"
+                      Command="{Command Next}"/>
+                </StackPanel>
+              </StackPanel>
+            </StackPanel>
+          </GroupBox>
+          <ControlTemplate.Triggers>
+            <Trigger Property="IsCurrentPlayer" Value="True">
+              <Trigger.EnterActions>
+                <BeginStoryboard x:Name="CurrentPlayer_BeginStoryboard" Storyboard="{ThemeResource NavigationScreenCurrentPlayerControlStoryboard}"/>
+              </Trigger.EnterActions>
+              <Trigger.ExitActions>
+                <StopStoryboard BeginStoryboardName="CurrentPlayer_BeginStoryboard"/>
+              </Trigger.ExitActions>
+            </Trigger>
+          </ControlTemplate.Triggers>
+        </ControlTemplate>
+      </Setter.Value>
+    </Setter>
+  </Style>
+
+  <!-- ****************************** Workflow navigation bar ********************************** -->
+
+  <Storyboard x:Key="FocusedNavbarContainerStoryboard" FillBehavior="HoldEnd">
+    <ColorAnimationUsingKeyFrames BeginTime="00:00:00" FillBehavior="HoldEnd" Storyboard.TargetName="WorkflowNavigationBarItemContainer_LineLeft" Storyboard.TargetProperty="Stroke">
+      <SplineColorKeyFrame KeyTime="00:00:00" Value="{ThemeResource WorkflowNavigationBarItemContainerStrokeColor}"/>
+      <SplineColorKeyFrame KeyTime="00:00:00.4" Value="{ThemeResource FocusedWorkflowNavigationBarItemContainerStrokeColor}"/>
+    </ColorAnimationUsingKeyFrames>
+    <ColorAnimationUsingKeyFrames BeginTime="00:00:00" FillBehavior="HoldEnd" Storyboard.TargetName="WorkflowNavigationBarItemContainer_LineLeft" Storyboard.TargetProperty="Fill">
+      <SplineColorKeyFrame KeyTime="00:00:00" Value="{ThemeResource WorkflowNavigationBarItemContainerFillColor}"/>
+      <SplineColorKeyFrame KeyTime="00:00:00.4" Value="{ThemeResource FocusedWorkflowNavigationBarItemContainerFillColor}"/>
+    </ColorAnimationUsingKeyFrames>
+    <ColorAnimationUsingKeyFrames BeginTime="00:00:00" FillBehavior="HoldEnd" Storyboard.TargetName="WorkflowNavigationBarItemContainer_ArrowLeft" Storyboard.TargetProperty="Stroke">
+      <SplineColorKeyFrame KeyTime="00:00:00" Value="{ThemeResource WorkflowNavigationBarItemContainerStrokeColor}"/>
+      <SplineColorKeyFrame KeyTime="00:00:00.4" Value="{ThemeResource FocusedWorkflowNavigationBarItemContainerStrokeColor}"/>
+    </ColorAnimationUsingKeyFrames>
+    <ColorAnimationUsingKeyFrames BeginTime="00:00:00" FillBehavior="HoldEnd" Storyboard.TargetName="WorkflowNavigationBarItemContainer_ArrowLeft" Storyboard.TargetProperty="Fill">
+      <SplineColorKeyFrame KeyTime="00:00:00" Value="{ThemeResource WorkflowNavigationBarItemContainerFillColor}"/>
+      <SplineColorKeyFrame KeyTime="00:00:00.4" Value="{ThemeResource FocusedWorkflowNavigationBarItemContainerFillColor}"/>
+    </ColorAnimationUsingKeyFrames>
+    <ColorAnimationUsingKeyFrames BeginTime="00:00:00" FillBehavior="HoldEnd" Storyboard.TargetName="WorkflowNavigationBarItemContainer_Center_Back" Storyboard.TargetProperty="Fill">
+      <SplineColorKeyFrame KeyTime="00:00:00" Value="{ThemeResource WorkflowNavigationBarItemContainerFillColor}"/>
+      <SplineColorKeyFrame KeyTime="00:00:00.4" Value="{ThemeResource FocusedWorkflowNavigationBarItemContainerFillColor}"/>
+    </ColorAnimationUsingKeyFrames>
+    <ColorAnimationUsingKeyFrames BeginTime="00:00:00" FillBehavior="HoldEnd" Storyboard.TargetName="WorkflowNavigationBarItemContainer_Center_Border" Storyboard.TargetProperty="Stroke">
+      <SplineColorKeyFrame KeyTime="00:00:00" Value="{ThemeResource WorkflowNavigationBarItemContainerStrokeColor}"/>
+      <SplineColorKeyFrame KeyTime="00:00:00.4" Value="{ThemeResource FocusedWorkflowNavigationBarItemContainerStrokeColor}"/>
+    </ColorAnimationUsingKeyFrames>
+    <ColorAnimationUsingKeyFrames BeginTime="00:00:00" FillBehavior="HoldEnd" Storyboard.TargetName="WorkflowNavigationBarItemContainer_ArrowRight" Storyboard.TargetProperty="Stroke">
+      <SplineColorKeyFrame KeyTime="00:00:00" Value="{ThemeResource WorkflowNavigationBarItemContainerStrokeColor}"/>
+      <SplineColorKeyFrame KeyTime="00:00:00.4" Value="{ThemeResource FocusedWorkflowNavigationBarItemContainerStrokeColor}"/>
+    </ColorAnimationUsingKeyFrames>
+    <ColorAnimationUsingKeyFrames BeginTime="00:00:00" FillBehavior="HoldEnd" Storyboard.TargetName="WorkflowNavigationBarItemContainer_ArrowRight" Storyboard.TargetProperty="Fill">
+      <SplineColorKeyFrame KeyTime="00:00:00" Value="{ThemeResource WorkflowNavigationBarItemContainerFillColor}"/>
+      <SplineColorKeyFrame KeyTime="00:00:00.4" Value="{ThemeResource FocusedWorkflowNavigationBarItemContainerFillColor}"/>
+    </ColorAnimationUsingKeyFrames>
+  </Storyboard>
+
+  <!-- Container style for the entries in the workflow navigation bar -->
+  <Style x:Key="WorkflowNavigationBarContainerStyle" TargetType="{x:Type ListViewItem}">
+    <Setter Property="Template">
+      <Setter.Value>
+        <ControlTemplate TargetType="{x:Type ListViewItem}">
+          <!-- Available data in the given ListViewItem:
+               - AdditionalProperties[IsFirst] is true for the first item
+               - Executing the Command will navigate the workflow to the underlaying workflow state
+          -->
+          <Button Command="{Binding Command}">
+            <Button.TemplateControl>
+              <Grid>
+                <Grid.RowDefinitions>
+                  <RowDefinition Height="Auto"/>
+                </Grid.RowDefinitions>
+                <Grid.ColumnDefinitions>
+                  <ColumnDefinition Width="15"/>
+                  <ColumnDefinition Width="Auto"/>
+                  <ColumnDefinition Width="15"/>
+                </Grid.ColumnDefinitions>
+                <Path x:Name="WorkflowNavigationBarItemContainer_LineLeft" Grid.Row="0" Grid.Column="0" Stretch="Fill"
+                    IsVisible="{Binding AdditionalProperties[IsFirst]}"
+                    Stroke="{ThemeResource WorkflowNavigationBarItemContainerStrokeColor}"
+                    Fill="{ThemeResource WorkflowNavigationBarItemContainerFillColor}"
+                    Data="M20,0 L0,0 0,20 20,20"/>
+                <Path x:Name="WorkflowNavigationBarItemContainer_ArrowLeft" Grid.Row="0" Grid.Column="0" Stretch="Fill"
+                    IsVisible="{Binding !AdditionalProperties[IsFirst]}"
+                    Stroke="{ThemeResource WorkflowNavigationBarItemContainerStrokeColor}"
+                    Fill="{ThemeResource WorkflowNavigationBarItemContainerFillColor}"
+                    Data="M30,0 L0,0 20,10 0,20 30,20"/>
+                <Path x:Name="WorkflowNavigationBarItemContainer_Center_Back" Grid.Row="0" Grid.Column="1" Stretch="Fill"
+                    Fill="{ThemeResource WorkflowNavigationBarItemContainerFillColor}"
+                    Data="M0,0 L100,0 L100,20 0,20 z"/>
+                <Path x:Name="WorkflowNavigationBarItemContainer_Center_Border" Grid.Row="0" Grid.Column="1" Stretch="Fill"
+                    Stroke="{ThemeResource WorkflowNavigationBarItemContainerStrokeColor}"
+                    Data="M100,0 L0,0 M0,20 L100,20"/>
+                <Path x:Name="WorkflowNavigationBarItemContainer_ArrowRight" Grid.Row="0" Grid.Column="2" Stretch="Fill"
+                    Stroke="{ThemeResource WorkflowNavigationBarItemContainerStrokeColor}"
+                    Fill="{ThemeResource WorkflowNavigationBarItemContainerFillColor}"
+                    Data="M0,0 L10,0 30,10 10,20 0,20"/>
+                <ContentPresenter Grid.Row="0" Grid.Column="1" x:Name="WorkflowNavibationItemContentPresenter" HorizontalAlignment="Stretch"/>
+              </Grid>
+            </Button.TemplateControl>
+            <Button.Triggers>
+              <Trigger Property="HasFocus" Value="True">
+                <Trigger.EnterActions>
+                  <BeginStoryboard x:Name="Focused_BeginStoryboard" Storyboard="{ThemeResource FocusedNavbarContainerStoryboard}"/>
+                </Trigger.EnterActions>
+                <Trigger.ExitActions>
+                  <StopStoryboard BeginStoryboardName="Focused_BeginStoryboard"/>
+                </Trigger.ExitActions>
+              </Trigger>
+            </Button.Triggers>
+          </Button>
+        </ControlTemplate>
+      </Setter.Value>
+    </Setter>
+  </Style>
+
+  <!-- Data template for contents of workflow navigation bar entries -->
+  <DataTemplate x:Key="WorkflowNavigationBarItemDataTemplate" DataType="{x:Type collections:ListItem}">
+    <Grid x:Name="ItemControl" VerticalAlignment="Center" HorizontalAlignment="Stretch">
+      <Label x:Name="ItemLabel" Margin="2" Content="{Binding [Name]}" Color="{ThemeResource WorkflowNavigationBarFontColor}"/>
+    </Grid>
+  </DataTemplate>
+
+  <!-- Control which is used to symbolize the ellipsis of some entries when the workflow navigation bar is too long for the available space -->
+  <Style x:Key="WorkflowNavigationBarEllipsisControlStyle" TargetType="{x:Type Control}">
+    <Setter Property="Template">
+      <Setter.Value>
+        <ControlTemplate>
+          <Label Content="..." Margin="10,2,10,2" Color="{ThemeResource WorkflowNavigationBarFontColor}"/>
+        </ControlTemplate>
+      </Setter.Value>
+    </Setter>
+  </Style>
+
+  <Style x:Key="WorkflowNavigationBarListViewStyle" TargetType="{x:Type ListView}">
+    <Setter Property="Template">
+      <Setter.Value>
+        <ControlTemplate>
+          <ItemsPresenter VerticalAlignment="Stretch" HorizontalAlignment="Stretch"/>
+        </ControlTemplate>
+      </Setter.Value>
+    </Setter>
+    <Setter Property="ItemTemplate" Value="{ThemeResource WorkflowNavigationBarItemDataTemplate}"/>
+    <Setter Property="ItemContainerStyle" Value="{ThemeResource WorkflowNavigationBarContainerStyle}"/>
+    <Setter Property="ItemsPanel">
+      <Setter.Value>
+        <ItemsPanelTemplate>
+          <mp_special_controls:WorkflowNavigationBarPanel x:Name="WorkflowNavigationBarItemsHost" IsItemsHost="True"
+              Margin="10" Orientation="Horizontal" VerticalAlignment="Top"
+              EllipsisControlStyle="{ThemeResource WorkflowNavigationBarEllipsisControlStyle}"/>
+        </ItemsPanelTemplate>
+      </Setter.Value>
+    </Setter>
+  </Style>
+
+  <Style x:Key="WorkflowNavigationBarStyle" TargetType="{x:Type mp_special_controls:WorkflowNavigationBar}">
+    <Setter Property="Template">
+      <Setter.Value>
+        <ControlTemplate>
+          <ListView x:Name="WorkflowNavigationBarListView" ItemsSource="{TemplateBinding NavigationItems}" Style="{ThemeResource WorkflowNavigationBarListViewStyle}"/>
+        </ControlTemplate>
+      </Setter.Value>
+    </Setter>
+  </Style>
+
+  <!-- ****************************** Players ********************************** -->
+
+  <Style x:Key="PipControlStyle" TargetType="{x:Type Control}">
+    <Setter Property="Template">
+      <Setter.Value>
+        <ControlTemplate>
+          <mp_special_controls:PlayerControl x:Name="PiPControl" AutoVisibility="True" PlayerContext="SecondaryPlayer"
+              FixedVideoWidth="{ThemeResource PiPVideoWidth}">
+            <mp_special_controls:PlayerControl.TemplateControl>
+              <Border x:Name="PiPControlBorder"
+                  IsVisible="{Binding IsPip}"
+                  DataContext="{Binding RelativeSource={RelativeSource TemplatedParent}}"
+                  BorderBrush="{ThemeResource PipBorderColor}" BorderThickness="{ThemeResource PipBorderThickness}">
+                <Grid>
+                  <Grid.ColumnDefinitions>
+                    <ColumnDefinition Width="Auto"/>
+                  </Grid.ColumnDefinitions>
+                  <Grid.RowDefinitions>
+                    <RowDefinition Height="Auto"/>
+                  </Grid.RowDefinitions>
+                  <Control IsVisible="{Binding IsVideoPlayerPresent}" Width="{Binding VideoWidth}" Height="{Binding VideoHeight}">
+                    <Control.Background>
+                      <VideoBrush Stream="1"/>
+                    </Control.Background>
+                  </Control>
+                  <Image IsVisible="{Binding IsPicturePlayerPresent}" Width="{ThemeResource PiPVideoWidth}" Stretch="Uniform"
+                      Source="{Binding PictureSourcePath}"/>
+                </Grid>
+              </Border>
+            </mp_special_controls:PlayerControl.TemplateControl>
+          </mp_special_controls:PlayerControl>
+        </ControlTemplate>
+      </Setter.Value>
+    </Setter>
+  </Style>
+
+  <!-- ****************************** Notification area ********************************** -->
+
+  <Model x:Key="NotificationsModel" Id="843F373D-0B4B-47ba-8DD1-0D18F00FAAD3"/>
+
+  <Style x:Key="NotificationControlStyle" TargetType="{x:Type ContentPresenter}">
+    <Setter Property="Template">
+      <Setter.Value>
+        <ControlTemplate TargetType="{x:Type ContentPresenter}">
+          <StackPanel Context="{StaticResource NotificationsModel}" IsVisible="{Binding IsNotificationsHintVisible}" Orientation="Horizontal">
+            <Button Command="{Command GoToNotification}" Style="{ThemeResource ButtonStyle}">
+              <Grid> <!-- Outer grid is needed because of DataContext used by Button -->
+                <Grid Context="{StaticResource NotificationsModel}"> <!-- Need to repeat the context here because the Button (ContentControl) sets the DataContext on the Content element -->
+                  <Image Source="{Binding NotificationSymbolRelFilePath}" Width="48" Stretch="Uniform"/>
+                  <StackPanel Orientation="Horizontal" IsVisible="{Binding IsMoreThanOneNotificationAvailable}"
+                      HorizontalAlignment="Right" VerticalAlignment="Bottom">
+                    <Label Content="(" FontSize="{ThemeResource TinyFontSize}" Color="{ThemeResource TextColor}"/>
+                    <Label Content="{Binding NumNotificationsTotal}" FontSize="{ThemeResource TinyFontSize}" Color="{ThemeResource TextColor}"/>
+                    <Label Content=")" FontSize="{ThemeResource TinyFontSize}" Color="{ThemeResource TextColor}"/>
+                  </StackPanel>
+                </Grid>
+              </Grid>
+            </Button>
+          </StackPanel>
+        </ControlTemplate>
+      </Setter.Value>
+    </Setter>
+  </Style>
+
+</ResourceDictionary>