#region Copyright (C) 2007-2015 Team MediaPortal

/*
    Copyright (C) 2007-2015 Team MediaPortal
    http://www.team-mediaportal.com

    This file is part of MediaPortal 2

    MediaPortal 2 is free software: you can redistribute it and/or modify
    it under the terms of the GNU General Public License as published by
    the Free Software Foundation, either version 3 of the License, or
    (at your option) any later version.

    MediaPortal 2 is distributed in the hope that it will be useful,
    but WITHOUT ANY WARRANTY; without even the implied warranty of
    MERCHANTABILITY or FITNESS FOR A PARTICULAR PURPOSE. See the
    GNU General Public License for more details.

    You should have received a copy of the GNU General Public License
    along with MediaPortal 2. If not, see <http://www.gnu.org/licenses/>.
*/

#endregion

using MediaPortal.Common.MediaManagement.DefaultItemAspects;
using MediaPortal.UiComponents.Media.General;

namespace MediaPortal.UiComponents.Media.Models.Sorting
{
  public class AudioSortByFirstArtist : AbstractSortByFirstComparableAttribute<string>
  {
<<<<<<< HEAD
    public AudioSortByFirstArtist() : base(AudioAspect.ATTR_ARTISTS)
    {
      _includeMias = new[] { AudioAspect.ASPECT_ID };
    }
=======
    public AudioSortByFirstArtist() : base(new[] { AudioAspect.ATTR_ARTISTS, AudioAlbumAspect.ATTR_ARTISTS }) {}
>>>>>>> 32112d72

    public override string DisplayName
    {
      get { return Consts.RES_SORT_BY_ARTIST; }
    }

    public override string GroupByDisplayName
    {
      get { return Consts.RES_GROUP_BY_ARTIST; }
    }
  }
}
<|MERGE_RESOLUTION|>--- conflicted
+++ resolved
@@ -1,51 +1,47 @@
-#region Copyright (C) 2007-2015 Team MediaPortal
-
-/*
-    Copyright (C) 2007-2015 Team MediaPortal
-    http://www.team-mediaportal.com
-
-    This file is part of MediaPortal 2
-
-    MediaPortal 2 is free software: you can redistribute it and/or modify
-    it under the terms of the GNU General Public License as published by
-    the Free Software Foundation, either version 3 of the License, or
-    (at your option) any later version.
-
-    MediaPortal 2 is distributed in the hope that it will be useful,
-    but WITHOUT ANY WARRANTY; without even the implied warranty of
-    MERCHANTABILITY or FITNESS FOR A PARTICULAR PURPOSE. See the
-    GNU General Public License for more details.
-
-    You should have received a copy of the GNU General Public License
-    along with MediaPortal 2. If not, see <http://www.gnu.org/licenses/>.
-*/
-
-#endregion
-
-using MediaPortal.Common.MediaManagement.DefaultItemAspects;
-using MediaPortal.UiComponents.Media.General;
-
-namespace MediaPortal.UiComponents.Media.Models.Sorting
-{
-  public class AudioSortByFirstArtist : AbstractSortByFirstComparableAttribute<string>
-  {
-<<<<<<< HEAD
-    public AudioSortByFirstArtist() : base(AudioAspect.ATTR_ARTISTS)
-    {
-      _includeMias = new[] { AudioAspect.ASPECT_ID };
-    }
-=======
-    public AudioSortByFirstArtist() : base(new[] { AudioAspect.ATTR_ARTISTS, AudioAlbumAspect.ATTR_ARTISTS }) {}
->>>>>>> 32112d72
-
-    public override string DisplayName
-    {
-      get { return Consts.RES_SORT_BY_ARTIST; }
-    }
-
-    public override string GroupByDisplayName
-    {
-      get { return Consts.RES_GROUP_BY_ARTIST; }
-    }
-  }
-}
+#region Copyright (C) 2007-2015 Team MediaPortal
+
+/*
+    Copyright (C) 2007-2015 Team MediaPortal
+    http://www.team-mediaportal.com
+
+    This file is part of MediaPortal 2
+
+    MediaPortal 2 is free software: you can redistribute it and/or modify
+    it under the terms of the GNU General Public License as published by
+    the Free Software Foundation, either version 3 of the License, or
+    (at your option) any later version.
+
+    MediaPortal 2 is distributed in the hope that it will be useful,
+    but WITHOUT ANY WARRANTY; without even the implied warranty of
+    MERCHANTABILITY or FITNESS FOR A PARTICULAR PURPOSE. See the
+    GNU General Public License for more details.
+
+    You should have received a copy of the GNU General Public License
+    along with MediaPortal 2. If not, see <http://www.gnu.org/licenses/>.
+*/
+
+#endregion
+
+using MediaPortal.Common.MediaManagement.DefaultItemAspects;
+using MediaPortal.UiComponents.Media.General;
+
+namespace MediaPortal.UiComponents.Media.Models.Sorting
+{
+  public class AudioSortByFirstArtist : AbstractSortByFirstComparableAttribute<string>
+  {
+    public AudioSortByFirstArtist() : base(new[] { AudioAspect.ATTR_ARTISTS, AudioAlbumAspect.ATTR_ARTISTS })
+    {
+      _includeMias = new[] { AudioAspect.ASPECT_ID };
+    }
+
+    public override string DisplayName
+    {
+      get { return Consts.RES_SORT_BY_ARTIST; }
+    }
+
+    public override string GroupByDisplayName
+    {
+      get { return Consts.RES_GROUP_BY_ARTIST; }
+    }
+  }
+}