#region Copyright (C) 2007-2017 Team MediaPortal

/*
    Copyright (C) 2007-2017 Team MediaPortal
    http://www.team-mediaportal.com

    This file is part of MediaPortal 2

    MediaPortal 2 is free software: you can redistribute it and/or modify
    it under the terms of the GNU General Public License as published by
    the Free Software Foundation, either version 3 of the License, or
    (at your option) any later version.

    MediaPortal 2 is distributed in the hope that it will be useful,
    but WITHOUT ANY WARRANTY; without even the implied warranty of
    MERCHANTABILITY or FITNESS FOR A PARTICULAR PURPOSE. See the
    GNU General Public License for more details.

    You should have received a copy of the GNU General Public License
    along with MediaPortal 2. If not, see <http://www.gnu.org/licenses/>.
*/

#endregion

using MediaPortal.Common;
using MediaPortal.Common.Genres;
using MediaPortal.Common.Logging;
using MediaPortal.Common.MediaManagement;
using MediaPortal.Common.MediaManagement.DefaultItemAspects;
using MediaPortal.Common.MediaManagement.Helpers;
using MediaPortal.Common.PluginManager;
using MediaPortal.Common.ResourceAccess;
using MediaPortal.Extensions.MetadataExtractors.NfoMetadataExtractors.Extractors;
using MediaPortal.Extensions.MetadataExtractors.NfoMetadataExtractors.NfoReaders;
using MediaPortal.Utilities.SystemAPI;
using System;
using System.Collections.Generic;
using System.IO;
using System.Linq;
using System.Threading;
using System.Threading.Tasks;

namespace MediaPortal.Extensions.MetadataExtractors.NfoMetadataExtractors
{
  /// <summary>
  /// MediaPortal 2 metadata extractor for album/artist reading from local nfo-files.
  /// </summary>
  public class NfoAudioMetadataExtractor : NfoAudioExtractorBase, IMetadataExtractor
  {
    #region Constants / Static fields

    /// <summary>
    /// GUID of the NfoMetadataExtractors plugin
    /// </summary>
    public const string PLUGIN_ID_STR = "2505C495-28AA-4D1C-BDEE-CA4A3A89B0D5";
    public static readonly Guid PLUGIN_ID = new Guid(PLUGIN_ID_STR);

    /// <summary>
    /// GUID for the NfoAudioMetadataExtractor
    /// </summary>
    public const string METADATAEXTRACTOR_ID_STR = "62D257D4-2A19-495F-9668-0EF777A4F16F";
    public static readonly Guid METADATAEXTRACTOR_ID = new Guid(METADATAEXTRACTOR_ID_STR);

    /// <summary>
    /// MediaCategories this MetadataExtractor is applied to
    /// </summary>
    private const string MEDIA_CATEGORY_NAME_AUDIO = "Audio";
    private readonly static ICollection<MediaCategory> MEDIA_CATEGORIES = new List<MediaCategory>();

    #endregion

    #region Private fields

    /// <summary>
    /// Metadata of this MetadataExtractor
    /// </summary>
    private readonly MetadataExtractorMetadata _metadata;

    #endregion

    #region Ctor

    /// <summary>
    /// Initializes <see cref="MEDIA_CATEGORIES"/> and, if necessary, registers the "Movie" <see cref="MediaCategory"/>
    /// </summary>
    static NfoAudioMetadataExtractor()
    {
      MediaCategory audioCategory;
      var mediaAccessor = ServiceRegistration.Get<IMediaAccessor>();
      if (!mediaAccessor.MediaCategories.TryGetValue(MEDIA_CATEGORY_NAME_AUDIO, out audioCategory))
        audioCategory = mediaAccessor.RegisterMediaCategory(MEDIA_CATEGORY_NAME_AUDIO, new List<MediaCategory> { DefaultMediaCategories.Audio });
      MEDIA_CATEGORIES.Add(audioCategory);
    }

    /// <summary>
    /// Instantiates a new <see cref="NfoMovieMetadataExtractor"/> object
    /// </summary>
    public NfoAudioMetadataExtractor()
    {
      // The metadataExtractorPriority is intentionally set wrong to "Extended" although, depending on the
      // content of the nfo-file, it may download thumbs from the internet (and should therefore be
      // "External"). This is a temporary workaround for performance purposes. It ensures that this 
      // MetadataExtractor is applied before the VideoThumbnailer (which is intentionally set to "External"
      // although it only uses local files). Creating thumbs with the VideoThumbnailer takes much longer
      // than downloading them from the internet.
      // ToDo: Correct this once we have a better priority system
      _metadata = new MetadataExtractorMetadata(
        metadataExtractorId: METADATAEXTRACTOR_ID,
        name: "Nfo audio metadata extractor",
        metadataExtractorPriority: MetadataExtractorPriority.Extended,
        processesNonFiles: true,
        shareCategories: MEDIA_CATEGORIES,
        extractedAspectTypes: new MediaItemAspectMetadata[]
        {
          MediaAspect.Metadata,
          AudioAspect.Metadata,
          ThumbnailLargeAspect.Metadata
        });
    }

    #endregion

    #region Settings

    public static bool IncludeArtistDetails { get; private set; }
    public static bool IncludeAlbumDetails { get; private set; }
    public static string LanguageCulture { get; private set; }

    protected override void LoadSettings()
    {
      IncludeArtistDetails = _settingWatcher.Settings.IncludeArtistDetails;
      IncludeAlbumDetails = _settingWatcher.Settings.IncludeAlbumDetails;
      LanguageCulture = _settingWatcher.Settings.LanguageCulture;
    }

    #endregion

    #region Private methods

    #region Metadata extraction

    /// <summary>
    /// Asynchronously tries to extract metadata for the given <param name="mediaItemAccessor"></param>
    /// </summary>
    /// <param name="mediaItemAccessor">Points to the resource for which we try to extract metadata</param>
    /// <param name="extractedAspectData">Dictionary of <see cref="MediaItemAspect"/>s with the extracted metadata</param>
    /// <param name="forceQuickMode">If <c>true</c>, nothing is downloaded from the internet</param>
    /// <returns><c>true</c> if metadata was found and stored into <param name="extractedAspectData"></param>, else <c>false</c></returns>
    private async Task<bool> TryExtractAudioMetadataAsync(IResourceAccessor mediaItemAccessor, IDictionary<Guid, IList<MediaItemAspect>> extractedAspectData, bool forceQuickMode)
    {
      // Get a unique number for this call to TryExtractMetadataAsync. We use this to make reading the debug log easier.
      // This MetadataExtractor is called in parallel for multiple MediaItems so that the respective debug log entries
      // for one call are not contained one after another in debug log. We therefore prepend this number before every log entry.
      var miNumber = Interlocked.Increment(ref _lastMediaItemNumber);
      bool isStub = extractedAspectData.ContainsKey(StubAspect.ASPECT_ID);
      if (!isStub)
      {
        _debugLogger.Info("[#{0}]: Ignoring non-stub track", miNumber);
        return false;
      }
      try
      {
        _debugLogger.Info("[#{0}]: Start extracting metadata for resource '{1}' (forceQuickMode: {2})", miNumber, mediaItemAccessor, forceQuickMode);

        // We only extract metadata with this MetadataExtractor, if another MetadataExtractor that was applied before
        // has identified this MediaItem as a video and therefore added a VideoAspect.
        if (!extractedAspectData.ContainsKey(AudioAspect.ASPECT_ID))
        {
          _debugLogger.Info("[#{0}]: Cannot extract metadata; this resource is not audio", miNumber);
          return false;
        }

        // This MetadataExtractor only works for MediaItems accessible by an IFileSystemResourceAccessor.
        // Otherwise it is not possible to find a nfo-file in the MediaItem's directory.
        if (!(mediaItemAccessor is IFileSystemResourceAccessor))
        {
          _debugLogger.Info("[#{0}]: Cannot extract metadata; mediaItemAccessor is not an IFileSystemResourceAccessor", miNumber);
          return false;
        }

        // First we try to find an IFileSystemResourceAccessor pointing to the album nfo-file.
        IFileSystemResourceAccessor albumNfoFsra;
        if (TryGetAlbumNfoSResourceAccessor(miNumber, mediaItemAccessor as IFileSystemResourceAccessor, out albumNfoFsra))
        {
          // If we found one, we (asynchronously) extract the metadata into a stub object and, if metadata was found,
          // we store it into the MediaItemAspects.
          var albumNfoReader = new NfoAlbumReader(_debugLogger, miNumber, forceQuickMode, isStub, _httpClient, _settings);
          using (albumNfoFsra)
          {
            if (await albumNfoReader.TryReadMetadataAsync(albumNfoFsra).ConfigureAwait(false))
            {
              Stubs.AlbumStub album = albumNfoReader.GetAlbumStubs().FirstOrDefault();
              if (album != null)
              {
                int trackNo = 0;
                if (album.Tracks != null && album.Tracks.Count > 0 && MediaItemAspect.TryGetAttribute(extractedAspectData, AudioAspect.ATTR_TRACK, out trackNo))
                {
                  var track = album.Tracks.FirstOrDefault(t => t.TrackNumber.HasValue && trackNo == t.TrackNumber.Value);
                  if (track != null)
                  {
                    TrackInfo trackInfo = new TrackInfo();
                    string title;
                    string sortTitle;

                    title = track.Title.Trim();
                    sortTitle = BaseInfo.GetSortTitle(title);

                    IEnumerable<string> artists;
                    if (track.Artists.Count > 0)
                      artists = track.Artists;

                    IList<MultipleMediaItemAspect> providerResourceAspects;
                    if (MediaItemAspect.TryGetAspects(extractedAspectData, ProviderResourceAspect.Metadata, out providerResourceAspects))
                    {
                      MultipleMediaItemAspect providerResourceAspect = providerResourceAspects.First(pa => pa.GetAttributeValue<int>(ProviderResourceAspect.ATTR_TYPE) == ProviderResourceAspect.TYPE_STUB);
                      string mime = null;
                      if (track.FileInfo != null && track.FileInfo.Count > 0)
                        mime = MimeTypeDetector.GetMimeTypeFromExtension("file" + track.FileInfo.First().Container);
                      if (mime != null)
                        providerResourceAspect.SetAttribute(ProviderResourceAspect.ATTR_MIME_TYPE, mime);
                    }

                    trackInfo.TrackName = title;
                    trackInfo.TrackNameSort = sortTitle;
                    trackInfo.Duration = track.Duration.HasValue ? Convert.ToInt64(track.Duration.Value.TotalSeconds) : 0;
                    trackInfo.Album = !string.IsNullOrEmpty(album.Title) ? album.Title.Trim() : null;
                    trackInfo.TrackNum = track.TrackNumber.HasValue ? track.TrackNumber.Value : 0;
                    trackInfo.TotalTracks = album.Tracks.Count;
                    trackInfo.MusicBrainzId = track.MusicBrainzId;
                    trackInfo.IsrcId = track.Isrc;
                    trackInfo.AudioDbId = track.AudioDbId.HasValue ? track.AudioDbId.Value : 0;
                    trackInfo.AlbumMusicBrainzId = album.MusicBrainzAlbumId;
                    trackInfo.AlbumMusicBrainzGroupId = album.MusicBrainzReleaseGroupId;
                    trackInfo.ReleaseDate = album.ReleaseDate;
                    if (track.FileInfo != null && track.FileInfo.Count > 0 && track.FileInfo.First().AudioStreams != null && track.FileInfo.First().AudioStreams.Count > 0)
                    {
                      var audio = track.FileInfo.First().AudioStreams.First();
                      trackInfo.Encoding = audio.Codec;
                      trackInfo.BitRate = audio.Bitrate != null ? Convert.ToInt32(audio.Bitrate / 1000) : 0;
                      trackInfo.Channels = audio.Channels != null ? audio.Channels.Value : 0;
                    }
                    trackInfo.Artists = new List<PersonInfo>();
                    if (track.Artists != null && track.Artists.Count > 0)
                    {
                      foreach (string artistName in track.Artists)
                      {
                        trackInfo.Artists.Add(new PersonInfo()
                        {
                          Name = artistName.Trim(),
                          Occupation = PersonAspect.OCCUPATION_ARTIST,
                          ParentMediaName = trackInfo.Album,
                          MediaName = trackInfo.TrackName
                        });
                      }
                    }
                    trackInfo.AlbumArtists = new List<PersonInfo>();
                    if (album.Artists != null && album.Artists.Count > 0)
                    {
                      foreach (string artistName in album.Artists)
                      {
                        trackInfo.AlbumArtists.Add(new PersonInfo()
                        {
<<<<<<< HEAD
                          Name = artistName.Trim(),
                          Occupation = PersonAspect.OCCUPATION_ARTIST,
                          ParentMediaName = trackInfo.Album,
                          MediaName = trackInfo.TrackName
                        });
=======
                          trackInfo.AlbumArtists.Add(new PersonInfo()
                          {
                            Name = artistName.Trim(),
                            Occupation = PersonAspect.OCCUPATION_ARTIST,
                            ParentMediaName = trackInfo.Album,
                            MediaName = trackInfo.TrackName
                          });
                        }
                      }
                      if (album.Genres != null && album.Genres.Count > 0)
                      {
                        trackInfo.Genres = album.Genres.Select(s => new GenreInfo { Name = s.Trim() }).ToList();
                        GenreMapper.AssignMissingMusicGenreIds(trackInfo.Genres, _settings.LanguageCulture);
>>>>>>> 0acb54c0
                      }
                    }
                    if (album.Genres != null && album.Genres.Count > 0)
                    {
                      trackInfo.Genres = album.Genres.Select(s => new GenreInfo { Name = s.Trim() }).ToList();
                      GenreMapper.AssignMissingMusicGenreIds(trackInfo.Genres);
                    }

                    if (album.Thumb != null && album.Thumb.Length > 0)
                    {
                      try
                      {
                        using (MemoryStream stream = new MemoryStream(album.Thumb))
                        {
                          trackInfo.Thumbnail = stream.ToArray();
                          trackInfo.HasChanged = true;
                        }
                      }
                      // Decoding of invalid image data can fail, but main MediaItem is correct.
                      catch { }
                    }

                    //Determine compilation
                    if (trackInfo.AlbumArtists.Count > 0 &&
                          (trackInfo.AlbumArtists[0].Name.IndexOf("Various", StringComparison.InvariantCultureIgnoreCase) >= 0 ||
                          trackInfo.AlbumArtists[0].Name.Equals("VA", StringComparison.InvariantCultureIgnoreCase)))
                    {
                      trackInfo.Compilation = true;
                    }
                    else
                    {
                      //Look for itunes compilation folder
                      var mediaItemPath = mediaItemAccessor.CanonicalLocalResourcePath;
                      var artistMediaItemDirectoryPath = ResourcePathHelper.Combine(mediaItemPath, "../../");
                      if (artistMediaItemDirectoryPath.FileName.IndexOf("Compilation", StringComparison.InvariantCultureIgnoreCase) >= 0)
                      {
                        trackInfo.Compilation = true;
                      }
                    }
                    trackInfo.AssignNameId();
                    trackInfo.SetMetadata(extractedAspectData);
                  }
                }
              }
            }
            else
              _debugLogger.Warn("[#{0}]: No valid metadata found in album nfo-file", miNumber);
          }
        }

        _debugLogger.Info("[#{0}]: Successfully finished extracting metadata", miNumber);
        return true;
      }
      catch (Exception e)
      {
        ServiceRegistration.Get<ILogger>().Warn("NfoAudioMetadataExtractor: Exception while extracting metadata for resource '{0}'; enable debug logging for more details.", mediaItemAccessor);
        _debugLogger.Error("[#{0}]: Exception while extracting metadata", e, miNumber);
        return false;
      }
    }

    #endregion

    #region Logging helpers

    /// <summary>
    /// Logs version and setting information into <see cref="_debugLogger"/>
    /// </summary>
    protected override void LogSettings()
    {
      _debugLogger.Info("-------------------------------------------------------------");
      _debugLogger.Info("NfoAudioMetadataExtractor v{0} instantiated", ServiceRegistration.Get<IPluginManager>().AvailablePlugins[PLUGIN_ID].Metadata.PluginVersion);
      _debugLogger.Info("Setttings:");
      _debugLogger.Info("   EnableDebugLogging: {0}", _settings.EnableDebugLogging);
      _debugLogger.Info("   WriteRawNfoFileIntoDebugLog: {0}", _settings.WriteRawNfoFileIntoDebugLog);
      _debugLogger.Info("   WriteStubObjectIntoDebugLog: {0}", _settings.WriteStubObjectIntoDebugLog);
      _debugLogger.Info("   AlbumNfoFileNames: {0}", String.Join(";", _settings.AlbumNfoFileNames));
      _debugLogger.Info("   ArtistNfoFileNames: {0}", String.Join(";", _settings.ArtistNfoFileNames));
      _debugLogger.Info("   NfoFileNameExtensions: {0}", String.Join(" ", _settings.NfoFileNameExtensions));
      _debugLogger.Info("   SeparatorCharacters: {0}", String.Join(" ", _settings.SeparatorCharacters));
      _debugLogger.Info("   IgnoreStrings: {0}", String.Join(";", _settings.IgnoreStrings));
      _debugLogger.Info("-------------------------------------------------------------");
    }

    #endregion

    #endregion

    #region IMetadataExtractor implementation

    public MetadataExtractorMetadata Metadata
    {
      get { return _metadata; }
    }

    public Task<bool> TryExtractMetadataAsync(IResourceAccessor mediaItemAccessor, IDictionary<Guid, IList<MediaItemAspect>> extractedAspectData, bool forceQuickMode)
    {
      //if (extractedAspectData.ContainsKey(AudioAspect.ASPECT_ID))
      //  return false;
      
      return TryExtractAudioMetadataAsync(mediaItemAccessor, extractedAspectData, forceQuickMode);
    }

    public bool IsDirectorySingleResource(IResourceAccessor mediaItemAccessor)
    {
      return false;
    }

    public bool IsStubResource(IResourceAccessor mediaItemAccessor)
    {
      return false;
    }

    public bool TryExtractStubItems(IResourceAccessor mediaItemAccessor, ICollection<IDictionary<Guid, IList<MediaItemAspect>>> extractedStubAspectData)
    {
      return false;
    }

    #endregion
  }
}
<|MERGE_RESOLUTION|>--- conflicted
+++ resolved
@@ -1,404 +1,388 @@
-#region Copyright (C) 2007-2017 Team MediaPortal
-
-/*
-    Copyright (C) 2007-2017 Team MediaPortal
-    http://www.team-mediaportal.com
-
-    This file is part of MediaPortal 2
-
-    MediaPortal 2 is free software: you can redistribute it and/or modify
-    it under the terms of the GNU General Public License as published by
-    the Free Software Foundation, either version 3 of the License, or
-    (at your option) any later version.
-
-    MediaPortal 2 is distributed in the hope that it will be useful,
-    but WITHOUT ANY WARRANTY; without even the implied warranty of
-    MERCHANTABILITY or FITNESS FOR A PARTICULAR PURPOSE. See the
-    GNU General Public License for more details.
-
-    You should have received a copy of the GNU General Public License
-    along with MediaPortal 2. If not, see <http://www.gnu.org/licenses/>.
-*/
-
-#endregion
-
-using MediaPortal.Common;
-using MediaPortal.Common.Genres;
-using MediaPortal.Common.Logging;
-using MediaPortal.Common.MediaManagement;
-using MediaPortal.Common.MediaManagement.DefaultItemAspects;
-using MediaPortal.Common.MediaManagement.Helpers;
-using MediaPortal.Common.PluginManager;
-using MediaPortal.Common.ResourceAccess;
-using MediaPortal.Extensions.MetadataExtractors.NfoMetadataExtractors.Extractors;
-using MediaPortal.Extensions.MetadataExtractors.NfoMetadataExtractors.NfoReaders;
-using MediaPortal.Utilities.SystemAPI;
-using System;
-using System.Collections.Generic;
-using System.IO;
-using System.Linq;
-using System.Threading;
-using System.Threading.Tasks;
-
-namespace MediaPortal.Extensions.MetadataExtractors.NfoMetadataExtractors
-{
-  /// <summary>
-  /// MediaPortal 2 metadata extractor for album/artist reading from local nfo-files.
-  /// </summary>
-  public class NfoAudioMetadataExtractor : NfoAudioExtractorBase, IMetadataExtractor
-  {
-    #region Constants / Static fields
-
-    /// <summary>
-    /// GUID of the NfoMetadataExtractors plugin
-    /// </summary>
-    public const string PLUGIN_ID_STR = "2505C495-28AA-4D1C-BDEE-CA4A3A89B0D5";
-    public static readonly Guid PLUGIN_ID = new Guid(PLUGIN_ID_STR);
-
-    /// <summary>
-    /// GUID for the NfoAudioMetadataExtractor
-    /// </summary>
-    public const string METADATAEXTRACTOR_ID_STR = "62D257D4-2A19-495F-9668-0EF777A4F16F";
-    public static readonly Guid METADATAEXTRACTOR_ID = new Guid(METADATAEXTRACTOR_ID_STR);
-
-    /// <summary>
-    /// MediaCategories this MetadataExtractor is applied to
-    /// </summary>
-    private const string MEDIA_CATEGORY_NAME_AUDIO = "Audio";
-    private readonly static ICollection<MediaCategory> MEDIA_CATEGORIES = new List<MediaCategory>();
-
-    #endregion
-
-    #region Private fields
-
-    /// <summary>
-    /// Metadata of this MetadataExtractor
-    /// </summary>
-    private readonly MetadataExtractorMetadata _metadata;
-
-    #endregion
-
-    #region Ctor
-
-    /// <summary>
-    /// Initializes <see cref="MEDIA_CATEGORIES"/> and, if necessary, registers the "Movie" <see cref="MediaCategory"/>
-    /// </summary>
-    static NfoAudioMetadataExtractor()
-    {
-      MediaCategory audioCategory;
-      var mediaAccessor = ServiceRegistration.Get<IMediaAccessor>();
-      if (!mediaAccessor.MediaCategories.TryGetValue(MEDIA_CATEGORY_NAME_AUDIO, out audioCategory))
-        audioCategory = mediaAccessor.RegisterMediaCategory(MEDIA_CATEGORY_NAME_AUDIO, new List<MediaCategory> { DefaultMediaCategories.Audio });
-      MEDIA_CATEGORIES.Add(audioCategory);
-    }
-
-    /// <summary>
-    /// Instantiates a new <see cref="NfoMovieMetadataExtractor"/> object
-    /// </summary>
-    public NfoAudioMetadataExtractor()
-    {
-      // The metadataExtractorPriority is intentionally set wrong to "Extended" although, depending on the
-      // content of the nfo-file, it may download thumbs from the internet (and should therefore be
-      // "External"). This is a temporary workaround for performance purposes. It ensures that this 
-      // MetadataExtractor is applied before the VideoThumbnailer (which is intentionally set to "External"
-      // although it only uses local files). Creating thumbs with the VideoThumbnailer takes much longer
-      // than downloading them from the internet.
-      // ToDo: Correct this once we have a better priority system
-      _metadata = new MetadataExtractorMetadata(
-        metadataExtractorId: METADATAEXTRACTOR_ID,
-        name: "Nfo audio metadata extractor",
-        metadataExtractorPriority: MetadataExtractorPriority.Extended,
-        processesNonFiles: true,
-        shareCategories: MEDIA_CATEGORIES,
-        extractedAspectTypes: new MediaItemAspectMetadata[]
-        {
-          MediaAspect.Metadata,
-          AudioAspect.Metadata,
-          ThumbnailLargeAspect.Metadata
-        });
-    }
-
-    #endregion
-
-    #region Settings
-
-    public static bool IncludeArtistDetails { get; private set; }
-    public static bool IncludeAlbumDetails { get; private set; }
-    public static string LanguageCulture { get; private set; }
-
-    protected override void LoadSettings()
-    {
-      IncludeArtistDetails = _settingWatcher.Settings.IncludeArtistDetails;
-      IncludeAlbumDetails = _settingWatcher.Settings.IncludeAlbumDetails;
-      LanguageCulture = _settingWatcher.Settings.LanguageCulture;
-    }
-
-    #endregion
-
-    #region Private methods
-
-    #region Metadata extraction
-
-    /// <summary>
-    /// Asynchronously tries to extract metadata for the given <param name="mediaItemAccessor"></param>
-    /// </summary>
-    /// <param name="mediaItemAccessor">Points to the resource for which we try to extract metadata</param>
-    /// <param name="extractedAspectData">Dictionary of <see cref="MediaItemAspect"/>s with the extracted metadata</param>
-    /// <param name="forceQuickMode">If <c>true</c>, nothing is downloaded from the internet</param>
-    /// <returns><c>true</c> if metadata was found and stored into <param name="extractedAspectData"></param>, else <c>false</c></returns>
-    private async Task<bool> TryExtractAudioMetadataAsync(IResourceAccessor mediaItemAccessor, IDictionary<Guid, IList<MediaItemAspect>> extractedAspectData, bool forceQuickMode)
-    {
-      // Get a unique number for this call to TryExtractMetadataAsync. We use this to make reading the debug log easier.
-      // This MetadataExtractor is called in parallel for multiple MediaItems so that the respective debug log entries
-      // for one call are not contained one after another in debug log. We therefore prepend this number before every log entry.
-      var miNumber = Interlocked.Increment(ref _lastMediaItemNumber);
-      bool isStub = extractedAspectData.ContainsKey(StubAspect.ASPECT_ID);
-      if (!isStub)
-      {
-        _debugLogger.Info("[#{0}]: Ignoring non-stub track", miNumber);
-        return false;
-      }
-      try
-      {
-        _debugLogger.Info("[#{0}]: Start extracting metadata for resource '{1}' (forceQuickMode: {2})", miNumber, mediaItemAccessor, forceQuickMode);
-
-        // We only extract metadata with this MetadataExtractor, if another MetadataExtractor that was applied before
-        // has identified this MediaItem as a video and therefore added a VideoAspect.
-        if (!extractedAspectData.ContainsKey(AudioAspect.ASPECT_ID))
-        {
-          _debugLogger.Info("[#{0}]: Cannot extract metadata; this resource is not audio", miNumber);
-          return false;
-        }
-
-        // This MetadataExtractor only works for MediaItems accessible by an IFileSystemResourceAccessor.
-        // Otherwise it is not possible to find a nfo-file in the MediaItem's directory.
-        if (!(mediaItemAccessor is IFileSystemResourceAccessor))
-        {
-          _debugLogger.Info("[#{0}]: Cannot extract metadata; mediaItemAccessor is not an IFileSystemResourceAccessor", miNumber);
-          return false;
-        }
-
-        // First we try to find an IFileSystemResourceAccessor pointing to the album nfo-file.
-        IFileSystemResourceAccessor albumNfoFsra;
-        if (TryGetAlbumNfoSResourceAccessor(miNumber, mediaItemAccessor as IFileSystemResourceAccessor, out albumNfoFsra))
-        {
-          // If we found one, we (asynchronously) extract the metadata into a stub object and, if metadata was found,
-          // we store it into the MediaItemAspects.
-          var albumNfoReader = new NfoAlbumReader(_debugLogger, miNumber, forceQuickMode, isStub, _httpClient, _settings);
-          using (albumNfoFsra)
-          {
-            if (await albumNfoReader.TryReadMetadataAsync(albumNfoFsra).ConfigureAwait(false))
-            {
-              Stubs.AlbumStub album = albumNfoReader.GetAlbumStubs().FirstOrDefault();
-              if (album != null)
-              {
-                int trackNo = 0;
-                if (album.Tracks != null && album.Tracks.Count > 0 && MediaItemAspect.TryGetAttribute(extractedAspectData, AudioAspect.ATTR_TRACK, out trackNo))
-                {
-                  var track = album.Tracks.FirstOrDefault(t => t.TrackNumber.HasValue && trackNo == t.TrackNumber.Value);
-                  if (track != null)
-                  {
-                    TrackInfo trackInfo = new TrackInfo();
-                    string title;
-                    string sortTitle;
-
-                    title = track.Title.Trim();
-                    sortTitle = BaseInfo.GetSortTitle(title);
-
-                    IEnumerable<string> artists;
-                    if (track.Artists.Count > 0)
-                      artists = track.Artists;
-
-                    IList<MultipleMediaItemAspect> providerResourceAspects;
-                    if (MediaItemAspect.TryGetAspects(extractedAspectData, ProviderResourceAspect.Metadata, out providerResourceAspects))
-                    {
-                      MultipleMediaItemAspect providerResourceAspect = providerResourceAspects.First(pa => pa.GetAttributeValue<int>(ProviderResourceAspect.ATTR_TYPE) == ProviderResourceAspect.TYPE_STUB);
-                      string mime = null;
-                      if (track.FileInfo != null && track.FileInfo.Count > 0)
-                        mime = MimeTypeDetector.GetMimeTypeFromExtension("file" + track.FileInfo.First().Container);
-                      if (mime != null)
-                        providerResourceAspect.SetAttribute(ProviderResourceAspect.ATTR_MIME_TYPE, mime);
-                    }
-
-                    trackInfo.TrackName = title;
-                    trackInfo.TrackNameSort = sortTitle;
-                    trackInfo.Duration = track.Duration.HasValue ? Convert.ToInt64(track.Duration.Value.TotalSeconds) : 0;
-                    trackInfo.Album = !string.IsNullOrEmpty(album.Title) ? album.Title.Trim() : null;
-                    trackInfo.TrackNum = track.TrackNumber.HasValue ? track.TrackNumber.Value : 0;
-                    trackInfo.TotalTracks = album.Tracks.Count;
-                    trackInfo.MusicBrainzId = track.MusicBrainzId;
-                    trackInfo.IsrcId = track.Isrc;
-                    trackInfo.AudioDbId = track.AudioDbId.HasValue ? track.AudioDbId.Value : 0;
-                    trackInfo.AlbumMusicBrainzId = album.MusicBrainzAlbumId;
-                    trackInfo.AlbumMusicBrainzGroupId = album.MusicBrainzReleaseGroupId;
-                    trackInfo.ReleaseDate = album.ReleaseDate;
-                    if (track.FileInfo != null && track.FileInfo.Count > 0 && track.FileInfo.First().AudioStreams != null && track.FileInfo.First().AudioStreams.Count > 0)
-                    {
-                      var audio = track.FileInfo.First().AudioStreams.First();
-                      trackInfo.Encoding = audio.Codec;
-                      trackInfo.BitRate = audio.Bitrate != null ? Convert.ToInt32(audio.Bitrate / 1000) : 0;
-                      trackInfo.Channels = audio.Channels != null ? audio.Channels.Value : 0;
-                    }
-                    trackInfo.Artists = new List<PersonInfo>();
-                    if (track.Artists != null && track.Artists.Count > 0)
-                    {
-                      foreach (string artistName in track.Artists)
-                      {
-                        trackInfo.Artists.Add(new PersonInfo()
-                        {
-                          Name = artistName.Trim(),
-                          Occupation = PersonAspect.OCCUPATION_ARTIST,
-                          ParentMediaName = trackInfo.Album,
-                          MediaName = trackInfo.TrackName
-                        });
-                      }
-                    }
-                    trackInfo.AlbumArtists = new List<PersonInfo>();
-                    if (album.Artists != null && album.Artists.Count > 0)
-                    {
-                      foreach (string artistName in album.Artists)
-                      {
-                        trackInfo.AlbumArtists.Add(new PersonInfo()
-                        {
-<<<<<<< HEAD
-                          Name = artistName.Trim(),
-                          Occupation = PersonAspect.OCCUPATION_ARTIST,
-                          ParentMediaName = trackInfo.Album,
-                          MediaName = trackInfo.TrackName
-                        });
-=======
-                          trackInfo.AlbumArtists.Add(new PersonInfo()
-                          {
-                            Name = artistName.Trim(),
-                            Occupation = PersonAspect.OCCUPATION_ARTIST,
-                            ParentMediaName = trackInfo.Album,
-                            MediaName = trackInfo.TrackName
-                          });
-                        }
-                      }
-                      if (album.Genres != null && album.Genres.Count > 0)
-                      {
-                        trackInfo.Genres = album.Genres.Select(s => new GenreInfo { Name = s.Trim() }).ToList();
-                        GenreMapper.AssignMissingMusicGenreIds(trackInfo.Genres, _settings.LanguageCulture);
->>>>>>> 0acb54c0
-                      }
-                    }
-                    if (album.Genres != null && album.Genres.Count > 0)
-                    {
-                      trackInfo.Genres = album.Genres.Select(s => new GenreInfo { Name = s.Trim() }).ToList();
-                      GenreMapper.AssignMissingMusicGenreIds(trackInfo.Genres);
-                    }
-
-                    if (album.Thumb != null && album.Thumb.Length > 0)
-                    {
-                      try
-                      {
-                        using (MemoryStream stream = new MemoryStream(album.Thumb))
-                        {
-                          trackInfo.Thumbnail = stream.ToArray();
-                          trackInfo.HasChanged = true;
-                        }
-                      }
-                      // Decoding of invalid image data can fail, but main MediaItem is correct.
-                      catch { }
-                    }
-
-                    //Determine compilation
-                    if (trackInfo.AlbumArtists.Count > 0 &&
-                          (trackInfo.AlbumArtists[0].Name.IndexOf("Various", StringComparison.InvariantCultureIgnoreCase) >= 0 ||
-                          trackInfo.AlbumArtists[0].Name.Equals("VA", StringComparison.InvariantCultureIgnoreCase)))
-                    {
-                      trackInfo.Compilation = true;
-                    }
-                    else
-                    {
-                      //Look for itunes compilation folder
-                      var mediaItemPath = mediaItemAccessor.CanonicalLocalResourcePath;
-                      var artistMediaItemDirectoryPath = ResourcePathHelper.Combine(mediaItemPath, "../../");
-                      if (artistMediaItemDirectoryPath.FileName.IndexOf("Compilation", StringComparison.InvariantCultureIgnoreCase) >= 0)
-                      {
-                        trackInfo.Compilation = true;
-                      }
-                    }
-                    trackInfo.AssignNameId();
-                    trackInfo.SetMetadata(extractedAspectData);
-                  }
-                }
-              }
-            }
-            else
-              _debugLogger.Warn("[#{0}]: No valid metadata found in album nfo-file", miNumber);
-          }
-        }
-
-        _debugLogger.Info("[#{0}]: Successfully finished extracting metadata", miNumber);
-        return true;
-      }
-      catch (Exception e)
-      {
-        ServiceRegistration.Get<ILogger>().Warn("NfoAudioMetadataExtractor: Exception while extracting metadata for resource '{0}'; enable debug logging for more details.", mediaItemAccessor);
-        _debugLogger.Error("[#{0}]: Exception while extracting metadata", e, miNumber);
-        return false;
-      }
-    }
-
-    #endregion
-
-    #region Logging helpers
-
-    /// <summary>
-    /// Logs version and setting information into <see cref="_debugLogger"/>
-    /// </summary>
-    protected override void LogSettings()
-    {
-      _debugLogger.Info("-------------------------------------------------------------");
-      _debugLogger.Info("NfoAudioMetadataExtractor v{0} instantiated", ServiceRegistration.Get<IPluginManager>().AvailablePlugins[PLUGIN_ID].Metadata.PluginVersion);
-      _debugLogger.Info("Setttings:");
-      _debugLogger.Info("   EnableDebugLogging: {0}", _settings.EnableDebugLogging);
-      _debugLogger.Info("   WriteRawNfoFileIntoDebugLog: {0}", _settings.WriteRawNfoFileIntoDebugLog);
-      _debugLogger.Info("   WriteStubObjectIntoDebugLog: {0}", _settings.WriteStubObjectIntoDebugLog);
-      _debugLogger.Info("   AlbumNfoFileNames: {0}", String.Join(";", _settings.AlbumNfoFileNames));
-      _debugLogger.Info("   ArtistNfoFileNames: {0}", String.Join(";", _settings.ArtistNfoFileNames));
-      _debugLogger.Info("   NfoFileNameExtensions: {0}", String.Join(" ", _settings.NfoFileNameExtensions));
-      _debugLogger.Info("   SeparatorCharacters: {0}", String.Join(" ", _settings.SeparatorCharacters));
-      _debugLogger.Info("   IgnoreStrings: {0}", String.Join(";", _settings.IgnoreStrings));
-      _debugLogger.Info("-------------------------------------------------------------");
-    }
-
-    #endregion
-
-    #endregion
-
-    #region IMetadataExtractor implementation
-
-    public MetadataExtractorMetadata Metadata
-    {
-      get { return _metadata; }
-    }
-
-    public Task<bool> TryExtractMetadataAsync(IResourceAccessor mediaItemAccessor, IDictionary<Guid, IList<MediaItemAspect>> extractedAspectData, bool forceQuickMode)
-    {
-      //if (extractedAspectData.ContainsKey(AudioAspect.ASPECT_ID))
-      //  return false;
-      
-      return TryExtractAudioMetadataAsync(mediaItemAccessor, extractedAspectData, forceQuickMode);
-    }
-
-    public bool IsDirectorySingleResource(IResourceAccessor mediaItemAccessor)
-    {
-      return false;
-    }
-
-    public bool IsStubResource(IResourceAccessor mediaItemAccessor)
-    {
-      return false;
-    }
-
-    public bool TryExtractStubItems(IResourceAccessor mediaItemAccessor, ICollection<IDictionary<Guid, IList<MediaItemAspect>>> extractedStubAspectData)
-    {
-      return false;
-    }
-
-    #endregion
-  }
-}
+#region Copyright (C) 2007-2017 Team MediaPortal
+
+/*
+    Copyright (C) 2007-2017 Team MediaPortal
+    http://www.team-mediaportal.com
+
+    This file is part of MediaPortal 2
+
+    MediaPortal 2 is free software: you can redistribute it and/or modify
+    it under the terms of the GNU General Public License as published by
+    the Free Software Foundation, either version 3 of the License, or
+    (at your option) any later version.
+
+    MediaPortal 2 is distributed in the hope that it will be useful,
+    but WITHOUT ANY WARRANTY; without even the implied warranty of
+    MERCHANTABILITY or FITNESS FOR A PARTICULAR PURPOSE. See the
+    GNU General Public License for more details.
+
+    You should have received a copy of the GNU General Public License
+    along with MediaPortal 2. If not, see <http://www.gnu.org/licenses/>.
+*/
+
+#endregion
+
+using MediaPortal.Common;
+using MediaPortal.Common.Genres;
+using MediaPortal.Common.Logging;
+using MediaPortal.Common.MediaManagement;
+using MediaPortal.Common.MediaManagement.DefaultItemAspects;
+using MediaPortal.Common.MediaManagement.Helpers;
+using MediaPortal.Common.PluginManager;
+using MediaPortal.Common.ResourceAccess;
+using MediaPortal.Extensions.MetadataExtractors.NfoMetadataExtractors.Extractors;
+using MediaPortal.Extensions.MetadataExtractors.NfoMetadataExtractors.NfoReaders;
+using MediaPortal.Utilities.SystemAPI;
+using System;
+using System.Collections.Generic;
+using System.IO;
+using System.Linq;
+using System.Threading;
+using System.Threading.Tasks;
+
+namespace MediaPortal.Extensions.MetadataExtractors.NfoMetadataExtractors
+{
+  /// <summary>
+  /// MediaPortal 2 metadata extractor for album/artist reading from local nfo-files.
+  /// </summary>
+  public class NfoAudioMetadataExtractor : NfoAudioExtractorBase, IMetadataExtractor
+  {
+    #region Constants / Static fields
+
+    /// <summary>
+    /// GUID of the NfoMetadataExtractors plugin
+    /// </summary>
+    public const string PLUGIN_ID_STR = "2505C495-28AA-4D1C-BDEE-CA4A3A89B0D5";
+    public static readonly Guid PLUGIN_ID = new Guid(PLUGIN_ID_STR);
+
+    /// <summary>
+    /// GUID for the NfoAudioMetadataExtractor
+    /// </summary>
+    public const string METADATAEXTRACTOR_ID_STR = "62D257D4-2A19-495F-9668-0EF777A4F16F";
+    public static readonly Guid METADATAEXTRACTOR_ID = new Guid(METADATAEXTRACTOR_ID_STR);
+
+    /// <summary>
+    /// MediaCategories this MetadataExtractor is applied to
+    /// </summary>
+    private const string MEDIA_CATEGORY_NAME_AUDIO = "Audio";
+    private readonly static ICollection<MediaCategory> MEDIA_CATEGORIES = new List<MediaCategory>();
+
+    #endregion
+
+    #region Private fields
+
+    /// <summary>
+    /// Metadata of this MetadataExtractor
+    /// </summary>
+    private readonly MetadataExtractorMetadata _metadata;
+
+    #endregion
+
+    #region Ctor
+
+    /// <summary>
+    /// Initializes <see cref="MEDIA_CATEGORIES"/> and, if necessary, registers the "Movie" <see cref="MediaCategory"/>
+    /// </summary>
+    static NfoAudioMetadataExtractor()
+    {
+      MediaCategory audioCategory;
+      var mediaAccessor = ServiceRegistration.Get<IMediaAccessor>();
+      if (!mediaAccessor.MediaCategories.TryGetValue(MEDIA_CATEGORY_NAME_AUDIO, out audioCategory))
+        audioCategory = mediaAccessor.RegisterMediaCategory(MEDIA_CATEGORY_NAME_AUDIO, new List<MediaCategory> { DefaultMediaCategories.Audio });
+      MEDIA_CATEGORIES.Add(audioCategory);
+    }
+
+    /// <summary>
+    /// Instantiates a new <see cref="NfoMovieMetadataExtractor"/> object
+    /// </summary>
+    public NfoAudioMetadataExtractor()
+    {
+      // The metadataExtractorPriority is intentionally set wrong to "Extended" although, depending on the
+      // content of the nfo-file, it may download thumbs from the internet (and should therefore be
+      // "External"). This is a temporary workaround for performance purposes. It ensures that this 
+      // MetadataExtractor is applied before the VideoThumbnailer (which is intentionally set to "External"
+      // although it only uses local files). Creating thumbs with the VideoThumbnailer takes much longer
+      // than downloading them from the internet.
+      // ToDo: Correct this once we have a better priority system
+      _metadata = new MetadataExtractorMetadata(
+        metadataExtractorId: METADATAEXTRACTOR_ID,
+        name: "Nfo audio metadata extractor",
+        metadataExtractorPriority: MetadataExtractorPriority.Extended,
+        processesNonFiles: true,
+        shareCategories: MEDIA_CATEGORIES,
+        extractedAspectTypes: new MediaItemAspectMetadata[]
+        {
+          MediaAspect.Metadata,
+          AudioAspect.Metadata,
+          ThumbnailLargeAspect.Metadata
+        });
+    }
+
+    #endregion
+
+    #region Settings
+
+    public static bool IncludeArtistDetails { get; private set; }
+    public static bool IncludeAlbumDetails { get; private set; }
+    public static string LanguageCulture { get; private set; }
+
+    protected override void LoadSettings()
+    {
+      IncludeArtistDetails = _settingWatcher.Settings.IncludeArtistDetails;
+      IncludeAlbumDetails = _settingWatcher.Settings.IncludeAlbumDetails;
+      LanguageCulture = _settingWatcher.Settings.LanguageCulture;
+    }
+
+    #endregion
+
+    #region Private methods
+
+    #region Metadata extraction
+
+    /// <summary>
+    /// Asynchronously tries to extract metadata for the given <param name="mediaItemAccessor"></param>
+    /// </summary>
+    /// <param name="mediaItemAccessor">Points to the resource for which we try to extract metadata</param>
+    /// <param name="extractedAspectData">Dictionary of <see cref="MediaItemAspect"/>s with the extracted metadata</param>
+    /// <param name="forceQuickMode">If <c>true</c>, nothing is downloaded from the internet</param>
+    /// <returns><c>true</c> if metadata was found and stored into <param name="extractedAspectData"></param>, else <c>false</c></returns>
+    private async Task<bool> TryExtractAudioMetadataAsync(IResourceAccessor mediaItemAccessor, IDictionary<Guid, IList<MediaItemAspect>> extractedAspectData, bool forceQuickMode)
+    {
+      // Get a unique number for this call to TryExtractMetadataAsync. We use this to make reading the debug log easier.
+      // This MetadataExtractor is called in parallel for multiple MediaItems so that the respective debug log entries
+      // for one call are not contained one after another in debug log. We therefore prepend this number before every log entry.
+      var miNumber = Interlocked.Increment(ref _lastMediaItemNumber);
+      bool isStub = extractedAspectData.ContainsKey(StubAspect.ASPECT_ID);
+      if (!isStub)
+      {
+        _debugLogger.Info("[#{0}]: Ignoring non-stub track", miNumber);
+        return false;
+      }
+      try
+      {
+        _debugLogger.Info("[#{0}]: Start extracting metadata for resource '{1}' (forceQuickMode: {2})", miNumber, mediaItemAccessor, forceQuickMode);
+
+        // We only extract metadata with this MetadataExtractor, if another MetadataExtractor that was applied before
+        // has identified this MediaItem as a video and therefore added a VideoAspect.
+        if (!extractedAspectData.ContainsKey(AudioAspect.ASPECT_ID))
+        {
+          _debugLogger.Info("[#{0}]: Cannot extract metadata; this resource is not audio", miNumber);
+          return false;
+        }
+
+        // This MetadataExtractor only works for MediaItems accessible by an IFileSystemResourceAccessor.
+        // Otherwise it is not possible to find a nfo-file in the MediaItem's directory.
+        if (!(mediaItemAccessor is IFileSystemResourceAccessor))
+        {
+          _debugLogger.Info("[#{0}]: Cannot extract metadata; mediaItemAccessor is not an IFileSystemResourceAccessor", miNumber);
+          return false;
+        }
+
+        // First we try to find an IFileSystemResourceAccessor pointing to the album nfo-file.
+        IFileSystemResourceAccessor albumNfoFsra;
+        if (TryGetAlbumNfoSResourceAccessor(miNumber, mediaItemAccessor as IFileSystemResourceAccessor, out albumNfoFsra))
+        {
+          // If we found one, we (asynchronously) extract the metadata into a stub object and, if metadata was found,
+          // we store it into the MediaItemAspects.
+          var albumNfoReader = new NfoAlbumReader(_debugLogger, miNumber, forceQuickMode, isStub, _httpClient, _settings);
+          using (albumNfoFsra)
+          {
+            if (await albumNfoReader.TryReadMetadataAsync(albumNfoFsra).ConfigureAwait(false))
+            {
+              Stubs.AlbumStub album = albumNfoReader.GetAlbumStubs().FirstOrDefault();
+              if (album != null)
+              {
+                int trackNo = 0;
+                if (album.Tracks != null && album.Tracks.Count > 0 && MediaItemAspect.TryGetAttribute(extractedAspectData, AudioAspect.ATTR_TRACK, out trackNo))
+                {
+                  var track = album.Tracks.FirstOrDefault(t => t.TrackNumber.HasValue && trackNo == t.TrackNumber.Value);
+                  if (track != null)
+                  {
+                    TrackInfo trackInfo = new TrackInfo();
+                    string title;
+                    string sortTitle;
+
+                    title = track.Title.Trim();
+                    sortTitle = BaseInfo.GetSortTitle(title);
+
+                    IEnumerable<string> artists;
+                    if (track.Artists.Count > 0)
+                      artists = track.Artists;
+
+                    IList<MultipleMediaItemAspect> providerResourceAspects;
+                    if (MediaItemAspect.TryGetAspects(extractedAspectData, ProviderResourceAspect.Metadata, out providerResourceAspects))
+                    {
+                      MultipleMediaItemAspect providerResourceAspect = providerResourceAspects.First(pa => pa.GetAttributeValue<int>(ProviderResourceAspect.ATTR_TYPE) == ProviderResourceAspect.TYPE_STUB);
+                      string mime = null;
+                      if (track.FileInfo != null && track.FileInfo.Count > 0)
+                        mime = MimeTypeDetector.GetMimeTypeFromExtension("file" + track.FileInfo.First().Container);
+                      if (mime != null)
+                        providerResourceAspect.SetAttribute(ProviderResourceAspect.ATTR_MIME_TYPE, mime);
+                    }
+
+                    trackInfo.TrackName = title;
+                    trackInfo.TrackNameSort = sortTitle;
+                    trackInfo.Duration = track.Duration.HasValue ? Convert.ToInt64(track.Duration.Value.TotalSeconds) : 0;
+                    trackInfo.Album = !string.IsNullOrEmpty(album.Title) ? album.Title.Trim() : null;
+                    trackInfo.TrackNum = track.TrackNumber.HasValue ? track.TrackNumber.Value : 0;
+                    trackInfo.TotalTracks = album.Tracks.Count;
+                    trackInfo.MusicBrainzId = track.MusicBrainzId;
+                    trackInfo.IsrcId = track.Isrc;
+                    trackInfo.AudioDbId = track.AudioDbId.HasValue ? track.AudioDbId.Value : 0;
+                    trackInfo.AlbumMusicBrainzId = album.MusicBrainzAlbumId;
+                    trackInfo.AlbumMusicBrainzGroupId = album.MusicBrainzReleaseGroupId;
+                    trackInfo.ReleaseDate = album.ReleaseDate;
+                    if (track.FileInfo != null && track.FileInfo.Count > 0 && track.FileInfo.First().AudioStreams != null && track.FileInfo.First().AudioStreams.Count > 0)
+                    {
+                      var audio = track.FileInfo.First().AudioStreams.First();
+                      trackInfo.Encoding = audio.Codec;
+                      trackInfo.BitRate = audio.Bitrate != null ? Convert.ToInt32(audio.Bitrate / 1000) : 0;
+                      trackInfo.Channels = audio.Channels != null ? audio.Channels.Value : 0;
+                    }
+                    trackInfo.Artists = new List<PersonInfo>();
+                    if (track.Artists != null && track.Artists.Count > 0)
+                    {
+                      foreach (string artistName in track.Artists)
+                      {
+                        trackInfo.Artists.Add(new PersonInfo()
+                        {
+                          Name = artistName.Trim(),
+                          Occupation = PersonAspect.OCCUPATION_ARTIST,
+                          ParentMediaName = trackInfo.Album,
+                          MediaName = trackInfo.TrackName
+                        });
+                      }
+                    }
+                    trackInfo.AlbumArtists = new List<PersonInfo>();
+                    if (album.Artists != null && album.Artists.Count > 0)
+                    {
+                      foreach (string artistName in album.Artists)
+                      {
+                        trackInfo.AlbumArtists.Add(new PersonInfo()
+                        {
+                          Name = artistName.Trim(),
+                          Occupation = PersonAspect.OCCUPATION_ARTIST,
+                          ParentMediaName = trackInfo.Album,
+                          MediaName = trackInfo.TrackName
+                        });
+                      }
+                    }
+                    if (album.Genres != null && album.Genres.Count > 0)
+                    {
+                      trackInfo.Genres = album.Genres.Select(s => new GenreInfo { Name = s.Trim() }).ToList();
+                        GenreMapper.AssignMissingMusicGenreIds(trackInfo.Genres, _settings.LanguageCulture);
+                    }
+
+                    if (album.Thumb != null && album.Thumb.Length > 0)
+                    {
+                      try
+                      {
+                        using (MemoryStream stream = new MemoryStream(album.Thumb))
+                        {
+                          trackInfo.Thumbnail = stream.ToArray();
+                          trackInfo.HasChanged = true;
+                        }
+                      }
+                      // Decoding of invalid image data can fail, but main MediaItem is correct.
+                      catch { }
+                    }
+
+                    //Determine compilation
+                    if (trackInfo.AlbumArtists.Count > 0 &&
+                          (trackInfo.AlbumArtists[0].Name.IndexOf("Various", StringComparison.InvariantCultureIgnoreCase) >= 0 ||
+                          trackInfo.AlbumArtists[0].Name.Equals("VA", StringComparison.InvariantCultureIgnoreCase)))
+                    {
+                      trackInfo.Compilation = true;
+                    }
+                    else
+                    {
+                      //Look for itunes compilation folder
+                      var mediaItemPath = mediaItemAccessor.CanonicalLocalResourcePath;
+                      var artistMediaItemDirectoryPath = ResourcePathHelper.Combine(mediaItemPath, "../../");
+                      if (artistMediaItemDirectoryPath.FileName.IndexOf("Compilation", StringComparison.InvariantCultureIgnoreCase) >= 0)
+                      {
+                        trackInfo.Compilation = true;
+                      }
+                    }
+                    trackInfo.AssignNameId();
+                    trackInfo.SetMetadata(extractedAspectData);
+                  }
+                }
+              }
+            }
+            else
+              _debugLogger.Warn("[#{0}]: No valid metadata found in album nfo-file", miNumber);
+          }
+        }
+
+        _debugLogger.Info("[#{0}]: Successfully finished extracting metadata", miNumber);
+        return true;
+      }
+      catch (Exception e)
+      {
+        ServiceRegistration.Get<ILogger>().Warn("NfoAudioMetadataExtractor: Exception while extracting metadata for resource '{0}'; enable debug logging for more details.", mediaItemAccessor);
+        _debugLogger.Error("[#{0}]: Exception while extracting metadata", e, miNumber);
+        return false;
+      }
+    }
+
+    #endregion
+
+    #region Logging helpers
+
+    /// <summary>
+    /// Logs version and setting information into <see cref="_debugLogger"/>
+    /// </summary>
+    protected override void LogSettings()
+    {
+      _debugLogger.Info("-------------------------------------------------------------");
+      _debugLogger.Info("NfoAudioMetadataExtractor v{0} instantiated", ServiceRegistration.Get<IPluginManager>().AvailablePlugins[PLUGIN_ID].Metadata.PluginVersion);
+      _debugLogger.Info("Setttings:");
+      _debugLogger.Info("   EnableDebugLogging: {0}", _settings.EnableDebugLogging);
+      _debugLogger.Info("   WriteRawNfoFileIntoDebugLog: {0}", _settings.WriteRawNfoFileIntoDebugLog);
+      _debugLogger.Info("   WriteStubObjectIntoDebugLog: {0}", _settings.WriteStubObjectIntoDebugLog);
+      _debugLogger.Info("   AlbumNfoFileNames: {0}", String.Join(";", _settings.AlbumNfoFileNames));
+      _debugLogger.Info("   ArtistNfoFileNames: {0}", String.Join(";", _settings.ArtistNfoFileNames));
+      _debugLogger.Info("   NfoFileNameExtensions: {0}", String.Join(" ", _settings.NfoFileNameExtensions));
+      _debugLogger.Info("   SeparatorCharacters: {0}", String.Join(" ", _settings.SeparatorCharacters));
+      _debugLogger.Info("   IgnoreStrings: {0}", String.Join(";", _settings.IgnoreStrings));
+      _debugLogger.Info("-------------------------------------------------------------");
+    }
+
+    #endregion
+
+    #endregion
+
+    #region IMetadataExtractor implementation
+
+    public MetadataExtractorMetadata Metadata
+    {
+      get { return _metadata; }
+    }
+
+    public Task<bool> TryExtractMetadataAsync(IResourceAccessor mediaItemAccessor, IDictionary<Guid, IList<MediaItemAspect>> extractedAspectData, bool forceQuickMode)
+    {
+      //if (extractedAspectData.ContainsKey(AudioAspect.ASPECT_ID))
+      //  return false;
+      
+      return TryExtractAudioMetadataAsync(mediaItemAccessor, extractedAspectData, forceQuickMode);
+    }
+
+    public bool IsDirectorySingleResource(IResourceAccessor mediaItemAccessor)
+    {
+      return false;
+    }
+
+    public bool IsStubResource(IResourceAccessor mediaItemAccessor)
+    {
+      return false;
+    }
+
+    public bool TryExtractStubItems(IResourceAccessor mediaItemAccessor, ICollection<IDictionary<Guid, IList<MediaItemAspect>>> extractedStubAspectData)
+    {
+      return false;
+    }
+
+    #endregion
+  }
+}