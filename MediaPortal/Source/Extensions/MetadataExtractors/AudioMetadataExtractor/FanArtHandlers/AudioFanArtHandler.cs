--- conflicted
+++ resolved
@@ -119,14 +119,8 @@
           }
         }
       }
-<<<<<<< HEAD
-
-      _checkCache.Add(mediaItemId);
-      ExtractFanArt(mediaItemId, aspects, albumMediaItemId, artistMediaItems);
-=======
 
       return ExtractFanArt(mediaItemId, aspects, albumMediaItemId, artistMediaItems);
->>>>>>> ca5fa06b
     }
 
     private async Task ExtractFanArt(Guid mediaItemId, IDictionary<Guid, IList<MediaItemAspect>> aspects, Guid? albumMediaItemId, IDictionary<Guid, string> artistMediaItems)
@@ -138,17 +132,17 @@
 
         TrackInfo trackInfo = new TrackInfo();
         trackInfo.FromMetadata(aspects);
-        AlbumInfo albumInfo = trackInfo.CloneBasicInstance<AlbumInfo>();
-        if (!_checkCache.Contains(mediaItemId))
-        {
-          _checkCache.Add(mediaItemId);
-          await ExtractLocalImages(aspects, albumMediaItemId, artistMediaItems, albumInfo.ToString()).ConfigureAwait(false);
-          if (!AudioMetadataExtractor.SkipFanArtDownload)
-            await OnlineMatcherService.Instance.DownloadAudioFanArtAsync(mediaItemId, trackInfo).ConfigureAwait(false);
+        AlbumInfo albumInfo = trackInfo.CloneBasicInstance<AlbumInfo>();
+        if (!_checkCache.Contains(mediaItemId))
+        {
+          _checkCache.Add(mediaItemId);
+          await ExtractLocalImages(aspects, albumMediaItemId, artistMediaItems, albumInfo.ToString()).ConfigureAwait(false);
+          if (!AudioMetadataExtractor.SkipFanArtDownload)
+            await OnlineMatcherService.Instance.DownloadAudioFanArtAsync(mediaItemId, trackInfo).ConfigureAwait(false);
         }
 
         if (albumMediaItemId.HasValue && !_checkCache.Contains(albumMediaItemId.Value))
-        {
+        {
           _checkCache.Add(albumMediaItemId.Value);
           if (!AudioMetadataExtractor.SkipFanArtDownload)
             await OnlineMatcherService.Instance.DownloadAudioFanArtAsync(albumMediaItemId.Value, albumInfo).ConfigureAwait(false);
@@ -200,34 +194,17 @@
       if (mediaItemLocater == null)
         return;
 
-<<<<<<< HEAD
-      ExtractFolderImages(mediaItemLocater, albumMediaItemId, artistMediaItems, albumTitle);
-=======
       await ExtractFolderImages(mediaItemLocater, albumMediaItemId, artistMediaItems, albumTitle).ConfigureAwait(false);
->>>>>>> ca5fa06b
 
       SingleMediaItemAspect mediaAspect;
       if (MediaItemAspect.TryGetAspect(aspects, MediaAspect.Metadata, out mediaAspect))
         if (mediaAspect.GetAttributeValue<bool>(MediaAspect.ATTR_ISSTUB) == true)
           return; //Cannot extract images from stub files
 
-<<<<<<< HEAD
-      using (IResourceAccessor mediaItemAccessor = mediaItemLocater.CreateAccessor())
-      {
-        using (LocalFsResourceAccessorHelper rah = new LocalFsResourceAccessorHelper(mediaItemAccessor))
-        {
-          using (rah.LocalFsResourceAccessor.EnsureLocalFileSystemAccess())
-          {
-            ExtractFileImages(rah.LocalFsResourceAccessor, albumMediaItemId, albumTitle);
-          }
-        }
-      }
-=======
-      using (IResourceAccessor mediaItemAccessor = mediaItemLocater.CreateAccessor())
-      using (LocalFsResourceAccessorHelper rah = new LocalFsResourceAccessorHelper(mediaItemAccessor))
-      using (rah.LocalFsResourceAccessor.EnsureLocalFileSystemAccess())
+      using (IResourceAccessor mediaItemAccessor = mediaItemLocater.CreateAccessor())
+      using (LocalFsResourceAccessorHelper rah = new LocalFsResourceAccessorHelper(mediaItemAccessor))
+      using (rah.LocalFsResourceAccessor.EnsureLocalFileSystemAccess())
         await ExtractFileImages(rah.LocalFsResourceAccessor, albumMediaItemId, albumTitle).ConfigureAwait(false);
->>>>>>> ca5fa06b
     }
 
     private async Task ExtractFileImages(ILocalFsResourceAccessor lfsra, Guid? albumMediaItemId, string albumTitle)
@@ -251,36 +228,36 @@
       }
 
       using (tag)
-      {
+      {
         IFanArtCache fanArtCache = ServiceRegistration.Get<IFanArtCache>();
-        IPicture[] pics = tag.Tag.Pictures;
-        if (pics.Length > 0)
-        {
-          string filename = Path.GetFileNameWithoutExtension(lfsra.LocalFileSystemPath);
-          await fanArtCache.TrySaveFanArt(mediaItemId, albumTitle, FanArtTypes.Cover, p => TrySaveTagImage(pics[0], p, filename)).ConfigureAwait(false);
-        }
-      }
-    }
-
-    private Task<bool> TrySaveTagImage(IPicture picture, string saveDirectory, string filename)
-    {
-      string savePath = Path.Combine(saveDirectory, "File." + filename + ".jpg");
-      try
-      {
-        if (!System.IO.File.Exists(savePath))
-        {
-          using (MemoryStream ms = new MemoryStream(picture.Data.Data))
-          using (Image img = Image.FromStream(ms, true, true))
-            img.Save(savePath, System.Drawing.Imaging.ImageFormat.Jpeg);
-          return Task.FromResult(true);
-        }
-      }
-      catch (Exception ex)
-      {
-        // Decoding of invalid image data can fail, but main MediaItem is correct.
-        Logger.Warn("AudioFanArtHandler: Error saving tag image to path '{0}'", ex, savePath);
-      }
-      return Task.FromResult(false);
+        IPicture[] pics = tag.Tag.Pictures;
+        if (pics.Length > 0)
+        {
+          string filename = Path.GetFileNameWithoutExtension(lfsra.LocalFileSystemPath);
+          await fanArtCache.TrySaveFanArt(mediaItemId, albumTitle, FanArtTypes.Cover, p => TrySaveTagImage(pics[0], p, filename)).ConfigureAwait(false);
+        }
+      }
+    }
+
+    private Task<bool> TrySaveTagImage(IPicture picture, string saveDirectory, string filename)
+    {
+      string savePath = Path.Combine(saveDirectory, "File." + filename + ".jpg");
+      try
+      {
+        if (!System.IO.File.Exists(savePath))
+        {
+          using (MemoryStream ms = new MemoryStream(picture.Data.Data))
+          using (Image img = Image.FromStream(ms, true, true))
+            img.Save(savePath, System.Drawing.Imaging.ImageFormat.Jpeg);
+          return Task.FromResult(true);
+        }
+      }
+      catch (Exception ex)
+      {
+        // Decoding of invalid image data can fail, but main MediaItem is correct.
+        Logger.Warn("AudioFanArtHandler: Error saving tag image to path '{0}'", ex, savePath);
+      }
+      return Task.FromResult(false);
     }
 
     private async Task ExtractFolderImages(IResourceLocator mediaItemLocater, Guid? albumMediaItemId, IDictionary<Guid, string> artistMediaItems, string albumTitle)
@@ -310,7 +287,7 @@
           var bannerPaths = new List<ResourcePath>();
           var logoPaths = new List<ResourcePath>();
           var clearArtPaths = new List<ResourcePath>();
-          var discArtPaths = new List<ResourcePath>();
+          var discArtPaths = new List<ResourcePath>();
           var thumbPaths = new List<ResourcePath>();
           if (albumMediaItemId.HasValue)
           {
@@ -353,7 +330,7 @@
                     let potentialFanArtFileNameWithoutExtension = ResourcePathHelper.GetFileNameWithoutExtension(potentialFanArtFile.ToString()).ToLowerInvariant()
                     where potentialFanArtFileNameWithoutExtension == "cdart" || potentialFanArtFileNameWithoutExtension == "discart" || potentialFanArtFileNameWithoutExtension == "disc"
                     select potentialFanArtFile);
-
+
                 fanArtPaths.AddRange(
                     from potentialFanArtFile in potentialFanArtFiles
                     let potentialFanArtFileNameWithoutExtension = ResourcePathHelper.GetFileNameWithoutExtension(potentialFanArtFile.ToString()).ToLowerInvariant()
@@ -366,15 +343,9 @@
               }
             }
             foreach (ResourcePath posterPath in coverPaths)
-<<<<<<< HEAD
-              SaveFolderFile(mediaItemLocater, posterPath, FanArtTypes.Cover, albumMediaItemId.Value, albumTitle);
-            foreach (ResourcePath discArtPath in discArtPaths)
-              SaveFolderFile(mediaItemLocater, discArtPath, FanArtTypes.DiscArt, albumMediaItemId.Value, albumTitle);
-=======
               await SaveFolderFile(mediaItemLocater, posterPath, FanArtTypes.Cover, albumMediaItemId.Value, albumTitle).ConfigureAwait(false);
             foreach (ResourcePath discArtPath in discArtPaths)
-              await SaveFolderFile(mediaItemLocater, discArtPath, FanArtTypes.DiscArt, albumMediaItemId.Value, albumTitle).ConfigureAwait(false);
->>>>>>> ca5fa06b
+              await SaveFolderFile(mediaItemLocater, discArtPath, FanArtTypes.DiscArt, albumMediaItemId.Value, albumTitle).ConfigureAwait(false);
             foreach (ResourcePath fanartPath in fanArtPaths)
               await SaveFolderFile(mediaItemLocater, fanartPath, FanArtTypes.FanArt, albumMediaItemId.Value, albumTitle).ConfigureAwait(false);
 
@@ -385,7 +356,7 @@
             bannerPaths.Clear();
             logoPaths.Clear();
             clearArtPaths.Clear();
-            discArtPaths.Clear();
+            discArtPaths.Clear();
             thumbPaths.Clear();
             if (artistMediaItems.Count > 0)
             {
@@ -475,42 +446,42 @@
     }
 
     private async Task SaveFolderFile(IResourceLocator mediaItemLocater, ResourcePath file, string fanArtType, Guid mediaItemId, string title)
-    {
+    {
       if ((!AudioMetadataExtractor.CacheOfflineFanArt && mediaItemLocater.NativeResourcePath.IsNetworkResource) ||
-          (!AudioMetadataExtractor.CacheLocalFanArt && (!mediaItemLocater.NativeResourcePath.IsNetworkResource  && mediaItemLocater.NativeResourcePath.IsValidLocalPath)))
-        return;
-
-      IFanArtCache fanArtCache = ServiceRegistration.Get<IFanArtCache>();
-      await fanArtCache.TrySaveFanArt(mediaItemId, title, fanArtType,
+          (!AudioMetadataExtractor.CacheLocalFanArt && (!mediaItemLocater.NativeResourcePath.IsNetworkResource  && mediaItemLocater.NativeResourcePath.IsValidLocalPath)))
+        return;
+
+      IFanArtCache fanArtCache = ServiceRegistration.Get<IFanArtCache>();
+      await fanArtCache.TrySaveFanArt(mediaItemId, title, fanArtType,
         p => TrySaveFolderImage(mediaItemLocater, file, p)).ConfigureAwait(false);
-    }
-
-    private async Task<bool> TrySaveFolderImage(IResourceLocator mediaItemLocater, ResourcePath file, string saveDirectory)
-    {
-      string savePath = Path.Combine(saveDirectory, "Folder." + ResourcePathHelper.GetFileName(file.ToString()));
-      try
-      {
-        if (System.IO.File.Exists(savePath))
-          return false;
-
-        using (var fileRa = new ResourceLocator(mediaItemLocater.NativeSystemId, file).CreateAccessor())
-        {
-          var fileFsra = fileRa as IFileSystemResourceAccessor;
-          if (fileFsra != null)
-          {
-            using (Stream ms = fileFsra.OpenRead())
-            using (FileStream fs = System.IO.File.OpenWrite(savePath))
-              await ms.CopyToAsync(fs).ConfigureAwait(false);
-            return true;
-          }
-        }
-      }
-      catch (Exception ex)
-      {
-        // Decoding of invalid image data can fail, but main MediaItem is correct.
-        Logger.Warn("AudioFanArtHandler: Error saving folder image to path '{0}'", ex, savePath);
-      }
-      return false;
+    }
+
+    private async Task<bool> TrySaveFolderImage(IResourceLocator mediaItemLocater, ResourcePath file, string saveDirectory)
+    {
+      string savePath = Path.Combine(saveDirectory, "Folder." + ResourcePathHelper.GetFileName(file.ToString()));
+      try
+      {
+        if (System.IO.File.Exists(savePath))
+          return false;
+
+        using (var fileRa = new ResourceLocator(mediaItemLocater.NativeSystemId, file).CreateAccessor())
+        {
+          var fileFsra = fileRa as IFileSystemResourceAccessor;
+          if (fileFsra != null)
+          {
+            using (Stream ms = fileFsra.OpenRead())
+            using (FileStream fs = System.IO.File.OpenWrite(savePath))
+              await ms.CopyToAsync(fs).ConfigureAwait(false);
+            return true;
+          }
+        }
+      }
+      catch (Exception ex)
+      {
+        // Decoding of invalid image data can fail, but main MediaItem is correct.
+        Logger.Warn("AudioFanArtHandler: Error saving folder image to path '{0}'", ex, savePath);
+      }
+      return false;
     }
 
     private string GetCacheFileName(string cachePath, string fileName)
@@ -525,11 +496,7 @@
 
     public void DeleteFanArt(Guid mediaItemId)
     {
-<<<<<<< HEAD
-      FanArtCache.DeleteFanArtFiles(mediaItemId.ToString());
-=======
       ServiceRegistration.Get<IFanArtCache>().DeleteFanArtFiles(mediaItemId);
->>>>>>> ca5fa06b
     }
 
     public void ClearCache()
