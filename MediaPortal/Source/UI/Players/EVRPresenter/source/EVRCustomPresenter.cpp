// Copyright (C) 2007-2014 Team MediaPortal
// http://www.team-mediaportal.com
// 
// This file is part of MediaPortal 2
// 
// MediaPortal 2 is free software: you can redistribute it and/or modify
// it under the terms of the GNU General Public License as published by
// the Free Software Foundation, either version 3 of the License, or
// (at your option) any later version.
// 
// MediaPortal 2 is distributed in the hope that it will be useful,
// but WITHOUT ANY WARRANTY; without even the implied warranty of
// MERCHANTABILITY or FITNESS FOR A PARTICULAR PURPOSE. See the
// GNU General Public License for more details.
// 
// You should have received a copy of the GNU General Public License
// along with MediaPortal 2. If not, see <http://www.gnu.org/licenses/>.

#include "EVRCustomPresenter.h"

// Constructor
EVRCustomPresenter::EVRCustomPresenter(IEVRCallback* callback, IDirect3DDevice9Ex* d3DDevice, HWND hwnd, HRESULT& hr) :
m_RenderState(RENDER_STATE_SHUTDOWN),
m_pD3DPresentEngine(NULL),
m_pClock(NULL),
m_pMixer(NULL),
m_pMediaEventSink(NULL),
m_pMediaType(NULL),
m_bSampleNotify(FALSE),
m_bRepaint(FALSE),
m_bEndStreaming(FALSE),
m_bPrerolled(FALSE),
m_fRate(1.0f),
m_TokenCounter(0),
m_SampleFreeCB(this, &EVRCustomPresenter::OnSampleFree)
{
  hr = S_OK;

  // Initial source rectangle = (0,0,1,1)
  m_nrcSource.top = 0;
  m_nrcSource.left = 0;
  m_nrcSource.bottom = 1;
  m_nrcSource.right = 1;

  m_pD3DPresentEngine = new D3DPresentEngine(callback, d3DDevice, hwnd, hr);
  if (m_pD3DPresentEngine == NULL)
  {
    hr = E_OUTOFMEMORY;
    Log("EVRCustomPresenter::EVRCustomPresenter out of memory");
    SAFE_DELETE(m_pD3DPresentEngine);
  }
  else
  {
    m_scheduler.SetCallback(m_pD3DPresentEngine);
  }
}


// Destructor
EVRCustomPresenter::~EVRCustomPresenter()
{
  Log("EVRCustomPresenter::~EVRCustomPresenter");
}


// Init EVR Presenter (called by VideoPlayer.cs)
__declspec(dllexport) int EvrInit(IEVRCallback* callback, DWORD dwD3DDevice, IBaseFilter* evrFilter, HWND hwnd, EVRCustomPresenter** ppPresenterInstance)
{
  HRESULT hr;
  *ppPresenterInstance = NULL;

  Log("*********************************************************");
<<<<<<< HEAD
  Log("  Initializing MP2 EVR custom presenter version 2.0.0.2  ");
=======
  Log("  Initializing MP2 EVR custom presenter version 2.0.0.3a  ");
>>>>>>> ad9cc841
  Log("*********************************************************");

  // Set IMFVideoRenderer Interface
  CComQIPtr<IMFVideoRenderer> pVideoRenderer = evrFilter;
  if (!pVideoRenderer)
  {
    Log("EvrInit could not set IMFVideoRenderer interface");
    hr = E_FAIL;
    return hr;
  }

  EVRCustomPresenter* presenter = new EVRCustomPresenter(callback, (IDirect3DDevice9Ex*)dwD3DDevice, hwnd, hr);
  if (FAILED(hr))
  {
    Log("EvrInit EVRCustomPresenter() failed");
    presenter->Release();
    pVideoRenderer.Release();
    return hr;
  }

  hr = pVideoRenderer->InitializeRenderer(NULL, presenter);
  if (FAILED(hr))
  {
    Log("EvrInit IMFVIdeoRenderer::InitializeRenderer failed");
    presenter->Release();
    pVideoRenderer.Release();
    return hr;
  }

  *ppPresenterInstance = presenter;
  Log("EvrInit: successfully created presenter 0x%x", *ppPresenterInstance);
  pVideoRenderer.Release();
  return hr;
}


__declspec(dllexport) void EvrDeinit(EVRCustomPresenter* pPresenterInstance)
{
  if (pPresenterInstance != NULL)
  {
    Log("EvrDeinit: Releasing presenter 0x%x", pPresenterInstance);
    pPresenterInstance->Release();
  }
}

<|MERGE_RESOLUTION|>--- conflicted
+++ resolved
@@ -1,122 +1,118 @@
-// Copyright (C) 2007-2014 Team MediaPortal
-// http://www.team-mediaportal.com
-// 
-// This file is part of MediaPortal 2
-// 
-// MediaPortal 2 is free software: you can redistribute it and/or modify
-// it under the terms of the GNU General Public License as published by
-// the Free Software Foundation, either version 3 of the License, or
-// (at your option) any later version.
-// 
-// MediaPortal 2 is distributed in the hope that it will be useful,
-// but WITHOUT ANY WARRANTY; without even the implied warranty of
-// MERCHANTABILITY or FITNESS FOR A PARTICULAR PURPOSE. See the
-// GNU General Public License for more details.
-// 
-// You should have received a copy of the GNU General Public License
-// along with MediaPortal 2. If not, see <http://www.gnu.org/licenses/>.
-
-#include "EVRCustomPresenter.h"
-
-// Constructor
-EVRCustomPresenter::EVRCustomPresenter(IEVRCallback* callback, IDirect3DDevice9Ex* d3DDevice, HWND hwnd, HRESULT& hr) :
-m_RenderState(RENDER_STATE_SHUTDOWN),
-m_pD3DPresentEngine(NULL),
-m_pClock(NULL),
-m_pMixer(NULL),
-m_pMediaEventSink(NULL),
-m_pMediaType(NULL),
-m_bSampleNotify(FALSE),
-m_bRepaint(FALSE),
-m_bEndStreaming(FALSE),
-m_bPrerolled(FALSE),
-m_fRate(1.0f),
-m_TokenCounter(0),
-m_SampleFreeCB(this, &EVRCustomPresenter::OnSampleFree)
-{
-  hr = S_OK;
-
-  // Initial source rectangle = (0,0,1,1)
-  m_nrcSource.top = 0;
-  m_nrcSource.left = 0;
-  m_nrcSource.bottom = 1;
-  m_nrcSource.right = 1;
-
-  m_pD3DPresentEngine = new D3DPresentEngine(callback, d3DDevice, hwnd, hr);
-  if (m_pD3DPresentEngine == NULL)
-  {
-    hr = E_OUTOFMEMORY;
-    Log("EVRCustomPresenter::EVRCustomPresenter out of memory");
-    SAFE_DELETE(m_pD3DPresentEngine);
-  }
-  else
-  {
-    m_scheduler.SetCallback(m_pD3DPresentEngine);
-  }
-}
-
-
-// Destructor
-EVRCustomPresenter::~EVRCustomPresenter()
-{
-  Log("EVRCustomPresenter::~EVRCustomPresenter");
-}
-
-
-// Init EVR Presenter (called by VideoPlayer.cs)
-__declspec(dllexport) int EvrInit(IEVRCallback* callback, DWORD dwD3DDevice, IBaseFilter* evrFilter, HWND hwnd, EVRCustomPresenter** ppPresenterInstance)
-{
-  HRESULT hr;
-  *ppPresenterInstance = NULL;
-
-  Log("*********************************************************");
-<<<<<<< HEAD
-  Log("  Initializing MP2 EVR custom presenter version 2.0.0.2  ");
-=======
-  Log("  Initializing MP2 EVR custom presenter version 2.0.0.3a  ");
->>>>>>> ad9cc841
-  Log("*********************************************************");
-
-  // Set IMFVideoRenderer Interface
-  CComQIPtr<IMFVideoRenderer> pVideoRenderer = evrFilter;
-  if (!pVideoRenderer)
-  {
-    Log("EvrInit could not set IMFVideoRenderer interface");
-    hr = E_FAIL;
-    return hr;
-  }
-
-  EVRCustomPresenter* presenter = new EVRCustomPresenter(callback, (IDirect3DDevice9Ex*)dwD3DDevice, hwnd, hr);
-  if (FAILED(hr))
-  {
-    Log("EvrInit EVRCustomPresenter() failed");
-    presenter->Release();
-    pVideoRenderer.Release();
-    return hr;
-  }
-
-  hr = pVideoRenderer->InitializeRenderer(NULL, presenter);
-  if (FAILED(hr))
-  {
-    Log("EvrInit IMFVIdeoRenderer::InitializeRenderer failed");
-    presenter->Release();
-    pVideoRenderer.Release();
-    return hr;
-  }
-
-  *ppPresenterInstance = presenter;
-  Log("EvrInit: successfully created presenter 0x%x", *ppPresenterInstance);
-  pVideoRenderer.Release();
-  return hr;
-}
-
-
-__declspec(dllexport) void EvrDeinit(EVRCustomPresenter* pPresenterInstance)
-{
-  if (pPresenterInstance != NULL)
-  {
-    Log("EvrDeinit: Releasing presenter 0x%x", pPresenterInstance);
-    pPresenterInstance->Release();
-  }
-}
-
+// Copyright (C) 2007-2014 Team MediaPortal
+// http://www.team-mediaportal.com
+// 
+// This file is part of MediaPortal 2
+// 
+// MediaPortal 2 is free software: you can redistribute it and/or modify
+// it under the terms of the GNU General Public License as published by
+// the Free Software Foundation, either version 3 of the License, or
+// (at your option) any later version.
+// 
+// MediaPortal 2 is distributed in the hope that it will be useful,
+// but WITHOUT ANY WARRANTY; without even the implied warranty of
+// MERCHANTABILITY or FITNESS FOR A PARTICULAR PURPOSE. See the
+// GNU General Public License for more details.
+// 
+// You should have received a copy of the GNU General Public License
+// along with MediaPortal 2. If not, see <http://www.gnu.org/licenses/>.
+
+#include "EVRCustomPresenter.h"
+
+// Constructor
+EVRCustomPresenter::EVRCustomPresenter(IEVRCallback* callback, IDirect3DDevice9Ex* d3DDevice, HWND hwnd, HRESULT& hr) :
+m_RenderState(RENDER_STATE_SHUTDOWN),
+m_pD3DPresentEngine(NULL),
+m_pClock(NULL),
+m_pMixer(NULL),
+m_pMediaEventSink(NULL),
+m_pMediaType(NULL),
+m_bSampleNotify(FALSE),
+m_bRepaint(FALSE),
+m_bEndStreaming(FALSE),
+m_bPrerolled(FALSE),
+m_fRate(1.0f),
+m_TokenCounter(0),
+m_SampleFreeCB(this, &EVRCustomPresenter::OnSampleFree)
+{
+  hr = S_OK;
+
+  // Initial source rectangle = (0,0,1,1)
+  m_nrcSource.top = 0;
+  m_nrcSource.left = 0;
+  m_nrcSource.bottom = 1;
+  m_nrcSource.right = 1;
+
+  m_pD3DPresentEngine = new D3DPresentEngine(callback, d3DDevice, hwnd, hr);
+  if (m_pD3DPresentEngine == NULL)
+  {
+    hr = E_OUTOFMEMORY;
+    Log("EVRCustomPresenter::EVRCustomPresenter out of memory");
+    SAFE_DELETE(m_pD3DPresentEngine);
+  }
+  else
+  {
+    m_scheduler.SetCallback(m_pD3DPresentEngine);
+  }
+}
+
+
+// Destructor
+EVRCustomPresenter::~EVRCustomPresenter()
+{
+  Log("EVRCustomPresenter::~EVRCustomPresenter");
+}
+
+
+// Init EVR Presenter (called by VideoPlayer.cs)
+__declspec(dllexport) int EvrInit(IEVRCallback* callback, DWORD dwD3DDevice, IBaseFilter* evrFilter, HWND hwnd, EVRCustomPresenter** ppPresenterInstance)
+{
+  HRESULT hr;
+  *ppPresenterInstance = NULL;
+
+  Log("*********************************************************");
+  Log("  Initializing MP2 EVR custom presenter version 2.0.0.4  ");
+  Log("*********************************************************");
+
+  // Set IMFVideoRenderer Interface
+  CComQIPtr<IMFVideoRenderer> pVideoRenderer = evrFilter;
+  if (!pVideoRenderer)
+  {
+    Log("EvrInit could not set IMFVideoRenderer interface");
+    hr = E_FAIL;
+    return hr;
+  }
+
+  EVRCustomPresenter* presenter = new EVRCustomPresenter(callback, (IDirect3DDevice9Ex*)dwD3DDevice, hwnd, hr);
+  if (FAILED(hr))
+  {
+    Log("EvrInit EVRCustomPresenter() failed");
+    presenter->Release();
+    pVideoRenderer.Release();
+    return hr;
+  }
+
+  hr = pVideoRenderer->InitializeRenderer(NULL, presenter);
+  if (FAILED(hr))
+  {
+    Log("EvrInit IMFVIdeoRenderer::InitializeRenderer failed");
+    presenter->Release();
+    pVideoRenderer.Release();
+    return hr;
+  }
+
+  *ppPresenterInstance = presenter;
+  Log("EvrInit: successfully created presenter 0x%x", *ppPresenterInstance);
+  pVideoRenderer.Release();
+  return hr;
+}
+
+
+__declspec(dllexport) void EvrDeinit(EVRCustomPresenter* pPresenterInstance)
+{
+  if (pPresenterInstance != NULL)
+  {
+    Log("EvrDeinit: Releasing presenter 0x%x", pPresenterInstance);
+    pPresenterInstance->Release();
+  }
+}
+