#region Copyright (C) 2007-2017 Team MediaPortal

/*
    Copyright (C) 2007-2017 Team MediaPortal
    http://www.team-mediaportal.com

    This file is part of MediaPortal 2

    MediaPortal 2 is free software: you can redistribute it and/or modify
    it under the terms of the GNU General Public License as published by
    the Free Software Foundation, either version 3 of the License, or
    (at your option) any later version.

    MediaPortal 2 is distributed in the hope that it will be useful,
    but WITHOUT ANY WARRANTY; without even the implied warranty of
    MERCHANTABILITY or FITNESS FOR A PARTICULAR PURPOSE. See the
    GNU General Public License for more details.

    You should have received a copy of the GNU General Public License
    along with MediaPortal 2. If not, see <http://www.gnu.org/licenses/>.
*/

#endregion

using MediaPortal.Common.MediaManagement.DefaultItemAspects;
using System;

namespace MediaPortal.UiComponents.Media.FilterCriteria
{
  public class FilterByComposerCriterion : FilterByPersonCriterion
  {
<<<<<<< HEAD
    public FilterByComposerCriterion() :
      base(Consts.NECESSARY_PERSON_MIAS, Consts.OPTIONAL_PERSON_MIAS,
        new AttributeSortInformation(PersonAspect.ATTR_PERSON_NAME, SortDirection.Ascending))
=======
    public FilterByComposerCriterion(Guid linkedRole) :
      base(PersonAspect.ROLE_COMPOSER, linkedRole)
>>>>>>> d32c3b1f
    {
    }
  }
}<|MERGE_RESOLUTION|>--- conflicted
+++ resolved
@@ -29,14 +29,8 @@
 {
   public class FilterByComposerCriterion : FilterByPersonCriterion
   {
-<<<<<<< HEAD
-    public FilterByComposerCriterion() :
-      base(Consts.NECESSARY_PERSON_MIAS, Consts.OPTIONAL_PERSON_MIAS,
-        new AttributeSortInformation(PersonAspect.ATTR_PERSON_NAME, SortDirection.Ascending))
-=======
     public FilterByComposerCriterion(Guid linkedRole) :
       base(PersonAspect.ROLE_COMPOSER, linkedRole)
->>>>>>> d32c3b1f
     {
     }
   }
