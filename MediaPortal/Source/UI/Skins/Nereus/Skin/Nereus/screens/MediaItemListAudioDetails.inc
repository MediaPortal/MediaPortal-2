--- conflicted
+++ resolved
@@ -54,21 +54,16 @@
             <ColumnDefinition Width="*"/>
           </Grid.ColumnDefinitions>
 
-<<<<<<< HEAD
           <Image HorizontalAlignment="Left" VerticalAlignment="Top" Stretch="Uniform" Margin="0,5,0,15" Height="120" Width="250">
             <Image.Source>
               <fanart:FanArtImageSource fanart:FanArtMediaType="Other" fanart:FanArtType="ClearArt" fanart:FanArtName="{Binding MediaItem.MediaItemId}"
                                         fanart:MaxWidth="250" fanart:MaxHeight="120"/>
             </Image.Source>
           </Image>
-=======
-          <Label x:Name="Title" FontSize="{ThemeResource NormalFontSize}" Wrap="True" TextTrimming="WordEllipsis"
-                 Content="{Binding TrackName}" Color="{ThemeResource TextColor}" FontFamily="Noto-Bold"/>
->>>>>>> af8ddf45
 
           <StackPanel Grid.Row="1" Orientation="Vertical" Margin="0,0,20,0">
             <Label x:Name="Title" FontSize="{ThemeResource NormalFontSize}" Wrap="True" TextTrimming="WordEllipsis"
-                   Content="{Binding TrackName}" Color="{ThemeResource TextColor}" FontFamily="SegoeUIBold"/>
+                 Content="{Binding TrackName}" Color="{ThemeResource TextColor}" FontFamily="Noto-Bold"/>
 
             <Label x:Name="Artists" FontSize="{ThemeResource SmallFontSize}"
                    Content="{Binding Artists}" Color="{ThemeResource TextColor}"/>
@@ -126,7 +121,6 @@
               </Label>
             </Grid>
 
-<<<<<<< HEAD
             <StackPanel Orientation="Horizontal">
               <media:UserDataWrapper MediaItem="{Binding Source={StaticResource FanArtBackgroundModel},Path=MediaItem}" Margin="30,-5,0,0">
                 <media:UserDataWrapper.Template>
@@ -265,128 +259,13 @@
                         <Grid.ColumnDefinitions>
                           <ColumnDefinition Width="*"/>
                         </Grid.ColumnDefinitions>
-                        <Label VerticalAlignment="Center" HorizontalAlignment="Center" FontSize="28" Color="White" FontFamily="SegoeUIBold"
+                      <Label VerticalAlignment="Center" HorizontalAlignment="Center" FontSize="28" Color="White" FontFamily="Noto-Bold"
                                HorizontalContentAlignment="Center" VerticalContentAlignment="Center">
                           <Label.Content>
                             <Binding Path="PlayPercentage" Converter="{StaticResource StringFormatConverter}" ConverterParameter="{}{0:F0}%"/>
                           </Label.Content>
                         </Label>
                       </Grid>
-=======
-                    <Control Style="{ThemeResource CircularIndicatorStyle_0}">
-                      <Control.IsVisible>
-                        <Binding Path="PlayPercentage" Converter="{StaticResource ExpressionValueConverter}" ConverterParameter="{}{0}>0"/>
-                      </Control.IsVisible>
-                    </Control>
-                    <Control Style="{ThemeResource CircularIndicatorStyle_18}">
-                      <Control.IsVisible>
-                        <Binding Path="PlayPercentage" Converter="{StaticResource ExpressionValueConverter}" ConverterParameter="{}{0}>5"/>
-                      </Control.IsVisible>
-                    </Control>
-                    <Control Style="{ThemeResource CircularIndicatorStyle_36}">
-                      <Control.IsVisible>
-                        <Binding Path="PlayPercentage" Converter="{StaticResource ExpressionValueConverter}" ConverterParameter="{}{0}>10"/>
-                      </Control.IsVisible>
-                    </Control>
-                    <Control Style="{ThemeResource CircularIndicatorStyle_54}">
-                      <Control.IsVisible>
-                        <Binding Path="PlayPercentage" Converter="{StaticResource ExpressionValueConverter}" ConverterParameter="{}{0}>15"/>
-                      </Control.IsVisible>
-                    </Control>
-                    <Control Style="{ThemeResource CircularIndicatorStyle_72}">
-                      <Control.IsVisible>
-                        <Binding Path="PlayPercentage" Converter="{StaticResource ExpressionValueConverter}" ConverterParameter="{}{0}>20"/>
-                      </Control.IsVisible>
-                    </Control>
-                    <Control Style="{ThemeResource CircularIndicatorStyle_90}">
-                      <Control.IsVisible>
-                        <Binding Path="PlayPercentage" Converter="{StaticResource ExpressionValueConverter}" ConverterParameter="{}{0}>25"/>
-                      </Control.IsVisible>
-                    </Control>
-                    <Control Style="{ThemeResource CircularIndicatorStyle_108}">
-                      <Control.IsVisible>
-                        <Binding Path="PlayPercentage" Converter="{StaticResource ExpressionValueConverter}" ConverterParameter="{}{0}>30"/>
-                      </Control.IsVisible>
-                    </Control>
-                    <Control Style="{ThemeResource CircularIndicatorStyle_126}">
-                      <Control.IsVisible>
-                        <Binding Path="PlayPercentage" Converter="{StaticResource ExpressionValueConverter}" ConverterParameter="{}{0}>35"/>
-                      </Control.IsVisible>
-                    </Control>
-                    <Control Style="{ThemeResource CircularIndicatorStyle_144}">
-                      <Control.IsVisible>
-                        <Binding Path="PlayPercentage" Converter="{StaticResource ExpressionValueConverter}" ConverterParameter="{}{0}>40"/>
-                      </Control.IsVisible>
-                    </Control>
-                    <Control Style="{ThemeResource CircularIndicatorStyle_162}">
-                      <Control.IsVisible>
-                        <Binding Path="PlayPercentage" Converter="{StaticResource ExpressionValueConverter}" ConverterParameter="{}{0}>45"/>
-                      </Control.IsVisible>
-                    </Control>
-                    <Control Style="{ThemeResource CircularIndicatorStyle_180}">
-                      <Control.IsVisible>
-                        <Binding Path="PlayPercentage" Converter="{StaticResource ExpressionValueConverter}" ConverterParameter="{}{0}>50"/>
-                      </Control.IsVisible>
-                    </Control>
-                    <Control Style="{ThemeResource CircularIndicatorStyle_198}">
-                      <Control.IsVisible>
-                        <Binding Path="PlayPercentage" Converter="{StaticResource ExpressionValueConverter}" ConverterParameter="{}{0}>55"/>
-                      </Control.IsVisible>
-                    </Control>
-                    <Control Style="{ThemeResource CircularIndicatorStyle_216}">
-                      <Control.IsVisible>
-                        <Binding Path="PlayPercentage" Converter="{StaticResource ExpressionValueConverter}" ConverterParameter="{}{0}>60"/>
-                      </Control.IsVisible>
-                    </Control>
-                    <Control Style="{ThemeResource CircularIndicatorStyle_234}">
-                      <Control.IsVisible>
-                        <Binding Path="PlayPercentage" Converter="{StaticResource ExpressionValueConverter}" ConverterParameter="{}{0}>65"/>
-                      </Control.IsVisible>
-                    </Control>
-                    <Control Style="{ThemeResource CircularIndicatorStyle_252}">
-                      <Control.IsVisible>
-                        <Binding Path="PlayPercentage" Converter="{StaticResource ExpressionValueConverter}" ConverterParameter="{}{0}>70"/>
-                      </Control.IsVisible>
-                    </Control>
-                    <Control Style="{ThemeResource CircularIndicatorStyle_270}">
-                      <Control.IsVisible>
-                        <Binding Path="PlayPercentage" Converter="{StaticResource ExpressionValueConverter}" ConverterParameter="{}{0}>75"/>
-                      </Control.IsVisible>
-                    </Control>
-                    <Control Style="{ThemeResource CircularIndicatorStyle_288}">
-                      <Control.IsVisible>
-                        <Binding Path="PlayPercentage" Converter="{StaticResource ExpressionValueConverter}" ConverterParameter="{}{0}>80"/>
-                      </Control.IsVisible>
-                    </Control>
-                    <Control Style="{ThemeResource CircularIndicatorStyle_306}">
-                      <Control.IsVisible>
-                        <Binding Path="PlayPercentage" Converter="{StaticResource ExpressionValueConverter}" ConverterParameter="{}{0}>85"/>
-                      </Control.IsVisible>
-                    </Control>
-                    <Control Style="{ThemeResource CircularIndicatorStyle_324}">
-                      <Control.IsVisible>
-                        <Binding Path="PlayPercentage" Converter="{StaticResource ExpressionValueConverter}" ConverterParameter="{}{0}>90"/>
-                      </Control.IsVisible>
-                    </Control>
-                    <Control Style="{ThemeResource CircularIndicatorStyle_342}">
-                      <Control.IsVisible>
-                        <Binding Path="PlayPercentage" Converter="{StaticResource ExpressionValueConverter}" ConverterParameter="{}{0}>95"/>
-                      </Control.IsVisible>
-                    </Control>
-                    <Grid Margin="-70,-6,70,0">
-                      <Grid.RowDefinitions>
-                        <RowDefinition Height="*"/>
-                      </Grid.RowDefinitions>
-                      <Grid.ColumnDefinitions>
-                        <ColumnDefinition Width="*"/>
-                      </Grid.ColumnDefinitions>
-                      <Label VerticalAlignment="Center" HorizontalAlignment="Center" FontSize="28" Color="White" FontFamily="Noto-Bold"
-                             HorizontalContentAlignment="Center" VerticalContentAlignment="Center">
-                        <Label.Content>
-                          <Binding Path="PlayPercentage" Converter="{StaticResource StringFormatConverter}" ConverterParameter="{}{0:F0}%"/>
-                        </Label.Content>
-                      </Label>
->>>>>>> af8ddf45
                     </Grid>
                   </ControlTemplate>
                 </media:UserDataWrapper.Template>
