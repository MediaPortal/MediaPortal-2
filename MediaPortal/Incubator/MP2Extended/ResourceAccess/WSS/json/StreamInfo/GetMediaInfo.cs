--- conflicted
+++ resolved
@@ -1,8 +1,4 @@
-<<<<<<< HEAD
-﻿#region Copyright (C) 2007-2015 Team MediaPortal
-=======
 ﻿#region Copyright (C) 2007-2012 Team MediaPortal
->>>>>>> 5ba696e2
 
 /*
     Copyright (C) 2007-2012 Team MediaPortal
@@ -28,18 +24,8 @@
 
 using System;
 using System.Collections.Generic;
-<<<<<<< HEAD
 using System.Globalization;
 using System.IO;
-using HttpServer;
-=======
-using System.Linq;
-using System.IO;
-using System.Globalization;
-using HttpServer;
-using HttpServer.Exceptions;
->>>>>>> 5ba696e2
-using HttpServer.Sessions;
 using MediaPortal.Common;
 using MediaPortal.Common.Logging;
 using MediaPortal.Common.MediaManagement;
@@ -52,11 +38,6 @@
 using MediaPortal.Plugins.MP2Extended.WSS.StreamInfo;
 using MediaPortal.Plugins.Transcoding.Aspects;
 using MediaPortal.Plugins.Transcoding.Service;
-<<<<<<< HEAD
-=======
-using MediaPortal.Common.ResourceAccess;
-using MediaPortal.Common.Services.ResourceAccess.StreamedResourceToLocalFsAccessBridge;
-using MediaPortal.Plugins.MP2Extended.Attributes;
 using MediaPortal.Plugins.Transcoding.Service.Metadata.Streams;
 using MediaPortal.Plugins.SlimTv.Interfaces;
 using MediaPortal.Plugins.MP2Extended.ResourceAccess.TAS.Timeshiftings;
@@ -64,7 +45,6 @@
 using MediaPortal.Plugins.SlimTv.Interfaces.ResourceProvider;
 using MediaPortal.Plugins.Transcoding.Service.Analyzers;
 using MediaPortal.Plugins.Transcoding.Service.Metadata;
->>>>>>> 5ba696e2
 
 namespace MediaPortal.Plugins.MP2Extended.ResourceAccess.WSS.json.StreamInfo
 {
@@ -79,69 +59,19 @@
       if (itemId == null)
         throw new BadRequestException("GetMediaInfo: itemId is null");
 
-<<<<<<< HEAD
-      ISet<Guid> necessaryMIATypes = new HashSet<Guid>();
-      necessaryMIATypes.Add(MediaAspect.ASPECT_ID);
-      necessaryMIATypes.Add(ProviderResourceAspect.ASPECT_ID);
-      necessaryMIATypes.Add(ImporterAspect.ASPECT_ID);
-
-      ISet<Guid> optionalMIATypes = new HashSet<Guid>();
-      optionalMIATypes.Add(VideoAspect.ASPECT_ID);
-      optionalMIATypes.Add(AudioAspect.ASPECT_ID);
-      optionalMIATypes.Add(ImageAspect.ASPECT_ID);
-      optionalMIATypes.Add(TranscodeItemAudioAspect.ASPECT_ID);
-      optionalMIATypes.Add(TranscodeItemImageAspect.ASPECT_ID);
-      optionalMIATypes.Add(TranscodeItemVideoAspect.ASPECT_ID);
-      optionalMIATypes.Add(TranscodeItemVideoAudioAspect.ASPECT_ID);
-
-      MediaItem item = GetMediaItems.GetMediaItemById(itemId, necessaryMIATypes, optionalMIATypes);
-
-      if (item == null)
-        throw new BadRequestException(String.Format("GetMediaInfo: No MediaItem found with id: {0}", itemId));
-
-=======
       Guid mediaItemId;
->>>>>>> 5ba696e2
       long duration = 0;
       string container = string.Empty;
       List<WebVideoStream> webVideoStreams = new List<WebVideoStream>();
       List<WebAudioStream> webAudioStreams = new List<WebAudioStream>();
       List<WebSubtitleStream> webSubtitleStreams = new List<WebSubtitleStream>();
 
-      if (Guid.TryParse(id, out mediaItemId) == false)
+      if (Guid.TryParse(itemId, out mediaItemId) == false)
       {
-<<<<<<< HEAD
-        var videoAspect = item[VideoAspect.Metadata];
-        duration = Convert.ToInt64(videoAspect.GetAttributeValue(VideoAspect.ATTR_DURATION) ?? 0);
-
-        // Video Stream
-        WebVideoStream webVideoStream = new WebVideoStream();
-        webVideoStream.Codec = Convert.ToString(videoAspect.GetAttributeValue(VideoAspect.ATTR_VIDEOENCODING) ?? string.Empty);
-        webVideoStream.DisplayAspectRatio = Convert.ToDecimal(videoAspect.GetAttributeValue(VideoAspect.ATTR_ASPECTRATIO) ?? 0);
-        webVideoStream.DisplayAspectRatioString = AspectRatioHelper.AspectRatioToString(Convert.ToDecimal(videoAspect.GetAttributeValue(VideoAspect.ATTR_ASPECTRATIO) ?? 0));
-        webVideoStream.Height = Convert.ToInt32(videoAspect.GetAttributeValue(VideoAspect.ATTR_HEIGHT) ?? 0);
-        webVideoStream.Width = Convert.ToInt32(videoAspect.GetAttributeValue(VideoAspect.ATTR_WIDTH) ?? 0);
-        webVideoStreams.Add(webVideoStream);
-
-        if (item.Aspects.ContainsKey(TranscodeItemVideoAspect.ASPECT_ID))
-        {
-          var transcodeVideoAspect = item[TranscodeItemVideoAspect.Metadata];
-          webVideoStream.ID = 0;
-          webVideoStream.Index = 0;
-          //webVideoStream.Interlaced = transcodeVideoAspect[TranscodeItemVideoAspect.];
-
-          container = (string)transcodeVideoAspect[TranscodeItemVideoAspect.ATTR_CONTAINER];
-
-          // Audio streams
-          IList<MultipleMediaItemAspect> transcodeItemVideoAudioAspects;
-          if (MediaItemAspect.TryGetAspects(item.Aspects, TranscodeItemVideoAudioAspect.Metadata, out transcodeItemVideoAudioAspects))
-          {
-            for (int i = 0; i < transcodeItemVideoAudioAspects.Count; i++)
-=======
         int channelIdInt;
-        if (int.TryParse(id, out channelIdInt))
-        {
-          string identifier = "MP2Ext Sample - " + id;
+        if (int.TryParse(itemId, out channelIdInt))
+        {
+          string identifier = "MP2Ext Sample - " + itemId;
 
           if (!ServiceRegistration.IsRegistered<ITvProvider>())
             throw new BadRequestException("GetMediaInfo: ITvProvider not found");
@@ -161,7 +91,7 @@
           MetadataContainer streamInfo;
           try
           {
-            string resourcePathStr = (string)mediaItem.Aspects[ProviderResourceAspect.ASPECT_ID][ProviderResourceAspect.ATTR_RESOURCE_ACCESSOR_PATH];
+            string resourcePathStr = (string)mediaItem[ProviderResourceAspect.Metadata].GetAttributeValue(ProviderResourceAspect.ATTR_RESOURCE_ACCESSOR_PATH);
             var resourcePath = ResourcePath.Deserialize(resourcePathStr);
             IResourceAccessor stra = SlimTvResourceAccessor.GetResourceAccessor(resourcePath.BasePathSegment.Path);
 
@@ -199,33 +129,8 @@
             webVideoStreams.Add(webVideoStream);
 
             for (int i = 0; i < streamInfo.Audio.Count; i++)
->>>>>>> 5ba696e2
-            {
-              object audioStream = transcodeItemVideoAudioAspects[i].GetAttributeValue(TranscodeItemVideoAudioAspect.ATTR_AUDIOSTREAM);
-              object audioChannel = transcodeItemVideoAudioAspects[i].GetAttributeValue(TranscodeItemVideoAudioAspect.ATTR_AUDIOCHANNEL);
-              object audioCodec = transcodeItemVideoAudioAspects[i].GetAttributeValue(TranscodeItemVideoAudioAspect.ATTR_AUDIOCODEC);
-              object audioLanguage = transcodeItemVideoAudioAspects[i].GetAttributeValue(TranscodeItemVideoAudioAspect.ATTR_AUDIOLANGUAGE);
-
+            {
               WebAudioStream webAudioStream = new WebAudioStream();
-<<<<<<< HEAD
-              if (audioChannel != null)
-              {
-                webAudioStream.Channels = Convert.ToInt32(audioChannel);
-              }
-			        if(audioCodec != null)
-                webAudioStream.Codec = audioCodec != null ? audioCodec.ToString() : (string)transcodeItemVideoAudioAspects[0].GetAttributeValue(TranscodeItemVideoAudioAspect.ATTR_AUDIOCODEC);
-              webAudioStream.ID = int.Parse(audioStream.ToString());;
-              webAudioStream.Index = i;
-              if (audioLanguage != null)
-              {
-                string language = (string)audioLanguage == string.Empty ? UNDEFINED : audioLanguage.ToString();
-                webAudioStream.Language = language;
-                if (language != UNDEFINED)
-                {
-                  webAudioStream.LanguageFull = new CultureInfo(language).EnglishName;
-                  if (string.IsNullOrEmpty(webAudioStream.Codec) == false) webAudioStream.Title = webAudioStream.Codec.ToUpperInvariant();
-                }
-=======
               webAudioStream.Channels = streamInfo.Audio[i].Channels;
               webAudioStream.Codec = Convert.ToString(streamInfo.Audio[i].Codec);
               webAudioStream.ID = streamInfo.Audio[i].StreamIndex;
@@ -236,45 +141,18 @@
               {
                 webAudioStream.LanguageFull = new CultureInfo(language).EnglishName;
                 if (string.IsNullOrEmpty(webAudioStream.Codec) == false) webAudioStream.Title = webAudioStream.Codec.ToUpperInvariant();
->>>>>>> 5ba696e2
               }
               webAudioStreams.Add(webAudioStream);
             }
           }
-<<<<<<< HEAD
-
-          // Subtitles
-          IList<MultipleMediaItemAspect> transcodeItemVideoEmbeddedAspects;
-          if (MediaItemAspect.TryGetAspects(item.Aspects, TranscodeItemVideoEmbeddedAspect.Metadata, out transcodeItemVideoEmbeddedAspects))
-          {
-            for (int i = 0; i < transcodeItemVideoEmbeddedAspects.Count; i++)
-            {
-              object subtitleLanguage = transcodeItemVideoEmbeddedAspects[i].GetAttributeValue(TranscodeItemVideoEmbeddedAspect.ATTR_EMBEDDED_SUBLANGUAGE);
-
-              WebSubtitleStream webSubtitleStream = new WebSubtitleStream();
-              webSubtitleStream.Filename = "embedded";
-              webSubtitleStream.ID = webSubtitleStreams.Count;
-              webSubtitleStream.Index = webSubtitleStreams.Count;
-              if (subtitleLanguage != null)
-              {
-                string language = (string)subtitleLanguage == string.Empty ? UNDEFINED : (string)subtitleLanguage;
-                webSubtitleStream.Language = language;
-                webSubtitleStream.LanguageFull = language;
-                if (language != UNDEFINED) webSubtitleStream.LanguageFull = new CultureInfo(language).EnglishName;
-              }
-
-              webSubtitleStreams.Add(webSubtitleStream);
-            }
-          }
-=======
-          else if(streamInfo.IsAudio)
+          else if (streamInfo.IsAudio)
           {
             container = streamInfo.Metadata.AudioContainerType.ToString().ToUpperInvariant();
           }
         }
         else
         {
-          throw new BadRequestException(String.Format("GetMediaInfo: No media found with id: {0}", id));
+          throw new BadRequestException(String.Format("GetMediaInfo: No media found with id: {0}", itemId));
         }
       }
       else
@@ -291,16 +169,17 @@
         optionalMIATypes.Add(TranscodeItemAudioAspect.ASPECT_ID);
         optionalMIATypes.Add(TranscodeItemImageAspect.ASPECT_ID);
         optionalMIATypes.Add(TranscodeItemVideoAspect.ASPECT_ID);
-
-        MediaItem item = GetMediaItems.GetMediaItemById(id, necessaryMIATypes, optionalMIATypes);
+        optionalMIATypes.Add(TranscodeItemVideoAudioAspect.ASPECT_ID);
+
+        MediaItem item = GetMediaItems.GetMediaItemById(itemId, necessaryMIATypes, optionalMIATypes);
 
         if (item == null)
-          throw new BadRequestException(String.Format("GetMediaInfo: No MediaItem found with id: {0}", id));
+          throw new BadRequestException(String.Format("GetMediaInfo: No MediaItem found with id: {0}", itemId));
 
         // decide which type of media item we have
         if (item.Aspects.ContainsKey(VideoAspect.ASPECT_ID))
         {
-          var videoAspect = item.Aspects[VideoAspect.ASPECT_ID];
+          var videoAspect = item[VideoAspect.Metadata];
           duration = Convert.ToInt64(videoAspect.GetAttributeValue(VideoAspect.ATTR_DURATION) ?? 0);
 
           // Video Stream
@@ -314,7 +193,7 @@
 
           if (item.Aspects.ContainsKey(TranscodeItemVideoAspect.ASPECT_ID))
           {
-            var transcodeVideoAspect = item.Aspects[TranscodeItemVideoAspect.ASPECT_ID];
+            var transcodeVideoAspect = item[TranscodeItemVideoAspect.Metadata];
             webVideoStream.ID = 0;
             webVideoStream.Index = 0;
             //webVideoStream.Interlaced = transcodeVideoAspect[TranscodeItemVideoAspect.];
@@ -322,26 +201,28 @@
             container = (string)transcodeVideoAspect[TranscodeItemVideoAspect.ATTR_CONTAINER];
 
             // Audio streams
-            var audioStreams = (HashSet<object>)transcodeVideoAspect[TranscodeItemVideoAspect.ATTR_AUDIOSTREAMS];
-            var audioChannels = (HashSet<object>)transcodeVideoAspect[TranscodeItemVideoAspect.ATTR_AUDIOCHANNELS];
-            var audioCodecs = (HashSet<object>)transcodeVideoAspect[TranscodeItemVideoAspect.ATTR_AUDIOCODECS];
-            var audioLanguages = (HashSet<object>)transcodeVideoAspect[TranscodeItemVideoAspect.ATTR_AUDIOLANGUAGES];
-            if (audioStreams != null)
-              for (int i = 0; i < audioStreams.Count; i++)
+            IList<MultipleMediaItemAspect> transcodeItemVideoAudioAspects;
+            if (MediaItemAspect.TryGetAspects(item.Aspects, TranscodeItemVideoAudioAspect.Metadata, out transcodeItemVideoAudioAspects))
+            {
+              for (int i = 0; i < transcodeItemVideoAudioAspects.Count; i++)
               {
+                object audioStream = transcodeItemVideoAudioAspects[i].GetAttributeValue(TranscodeItemVideoAudioAspect.ATTR_AUDIOSTREAM);
+                object audioChannel = transcodeItemVideoAudioAspects[i].GetAttributeValue(TranscodeItemVideoAudioAspect.ATTR_AUDIOCHANNEL);
+                object audioCodec = transcodeItemVideoAudioAspects[i].GetAttributeValue(TranscodeItemVideoAudioAspect.ATTR_AUDIOCODEC);
+                object audioLanguage = transcodeItemVideoAudioAspects[i].GetAttributeValue(TranscodeItemVideoAudioAspect.ATTR_AUDIOLANGUAGE);
+
                 WebAudioStream webAudioStream = new WebAudioStream();
-                if (audioChannels != null)
+                if (audioChannel != null)
                 {
-                  var audioChannelsList = audioChannels.Cast<string>().ToList();
-                  webAudioStream.Channels = int.Parse(i < audioChannelsList.Count ? audioChannelsList[i] : audioChannelsList[0]);
+                  webAudioStream.Channels = Convert.ToInt32(audioChannel);
                 }
-                if (audioCodecs != null)
-                  webAudioStream.Codec = i < audioCodecs.Cast<string>().ToList().Count ? audioCodecs.Cast<string>().ToList()[i] : audioCodecs.Cast<string>().ToList()[0];
-                webAudioStream.ID = int.Parse(audioStreams.Cast<string>().ToList()[i]);
+                if (audioCodec != null)
+                  webAudioStream.Codec = audioCodec != null ? audioCodec.ToString() : (string)transcodeItemVideoAudioAspects[0].GetAttributeValue(TranscodeItemVideoAudioAspect.ATTR_AUDIOCODEC);
+                webAudioStream.ID = int.Parse(audioStream.ToString()); ;
                 webAudioStream.Index = i;
-                if (audioLanguages != null && i < audioLanguages.Cast<string>().ToList().Count)
+                if (audioLanguage != null)
                 {
-                  string language = audioLanguages.Cast<string>().ToList()[i] == string.Empty ? UNDEFINED : audioLanguages.Cast<string>().ToList()[i];
+                  string language = (string)audioLanguage == string.Empty ? UNDEFINED : audioLanguage.ToString();
                   webAudioStream.Language = language;
                   if (language != UNDEFINED)
                   {
@@ -349,31 +230,33 @@
                     if (string.IsNullOrEmpty(webAudioStream.Codec) == false) webAudioStream.Title = webAudioStream.Codec.ToUpperInvariant();
                   }
                 }
-
                 webAudioStreams.Add(webAudioStream);
               }
+            }
 
             // Subtitles
-            var subtitleStreams = (HashSet<object>)transcodeVideoAspect[TranscodeItemVideoAspect.ATTR_EMBEDDED_SUBSTREAMS];
-            var subtitleLanguages = (HashSet<object>)transcodeVideoAspect[TranscodeItemVideoAspect.ATTR_EMBEDDED_SUBLANGUAGES];
-            if (subtitleStreams != null)
-              for (int i = 0; i < subtitleStreams.Count; i++)
+            IList<MultipleMediaItemAspect> transcodeItemVideoEmbeddedAspects;
+            if (MediaItemAspect.TryGetAspects(item.Aspects, TranscodeItemVideoEmbeddedAspect.Metadata, out transcodeItemVideoEmbeddedAspects))
+            {
+              for (int i = 0; i < transcodeItemVideoEmbeddedAspects.Count; i++)
               {
+                object subtitleLanguage = transcodeItemVideoEmbeddedAspects[i].GetAttributeValue(TranscodeItemVideoEmbeddedAspect.ATTR_EMBEDDED_SUBLANGUAGE);
+
                 WebSubtitleStream webSubtitleStream = new WebSubtitleStream();
                 webSubtitleStream.Filename = "embedded";
                 webSubtitleStream.ID = webSubtitleStreams.Count;
                 webSubtitleStream.Index = webSubtitleStreams.Count;
-                if (subtitleLanguages != null && i < subtitleLanguages.Cast<string>().ToList().Count)
+                if (subtitleLanguage != null)
                 {
-                  string language = subtitleLanguages.Cast<string>().ToList()[i] == string.Empty ? UNDEFINED : subtitleLanguages.Cast<string>().ToList()[i];
+                  string language = (string)subtitleLanguage == string.Empty ? UNDEFINED : (string)subtitleLanguage;
                   webSubtitleStream.Language = language;
                   webSubtitleStream.LanguageFull = language;
                   if (language != UNDEFINED) webSubtitleStream.LanguageFull = new CultureInfo(language).EnglishName;
                 }
->>>>>>> 5ba696e2
 
                 webSubtitleStreams.Add(webSubtitleStream);
               }
+            }
 
             IResourceAccessor mediaItemAccessor = item.GetResourceLocator().CreateAccessor();
             if (mediaItemAccessor is IFileSystemResourceAccessor)
@@ -410,46 +293,25 @@
           }
         }
 
-<<<<<<< HEAD
-      // Audio File
-      if (item.Aspects.ContainsKey(AudioAspect.ASPECT_ID))
-      {
-        var audioAspect = item[AudioAspect.Metadata];
-        duration = (long)audioAspect[AudioAspect.ATTR_DURATION];
-        if (item.Aspects.ContainsKey(TranscodeItemAudioAspect.ASPECT_ID))
-        {
-          container = (string)item[TranscodeItemAudioAspect.Metadata][TranscodeItemAudioAspect.ATTR_CONTAINER];
-=======
         // Audio File
         if (item.Aspects.ContainsKey(AudioAspect.ASPECT_ID))
         {
-          var audioAspect = item.Aspects[AudioAspect.ASPECT_ID];
+          var audioAspect = item[AudioAspect.Metadata];
           duration = (long)audioAspect[AudioAspect.ATTR_DURATION];
           if (item.Aspects.ContainsKey(TranscodeItemAudioAspect.ASPECT_ID))
           {
-            container = (string)item.Aspects[TranscodeItemAudioAspect.ASPECT_ID][TranscodeItemAudioAspect.ATTR_CONTAINER];
-          }
->>>>>>> 5ba696e2
-        }
-
-<<<<<<< HEAD
-      // Image File
-      if (item.Aspects.ContainsKey(ImageAspect.ASPECT_ID))
-      {
-        var imageAspect = item[ImageAspect.Metadata];
-        if (item.Aspects.ContainsKey(TranscodeItemImageAspect.ASPECT_ID))
-        {
-          container = (string)item[TranscodeItemImageAspect.Metadata][TranscodeItemImageAspect.ATTR_CONTAINER];
-=======
+            container = (string)item[TranscodeItemAudioAspect.Metadata][TranscodeItemAudioAspect.ATTR_CONTAINER];
+          }
+        }
+
         // Image File
         if (item.Aspects.ContainsKey(ImageAspect.ASPECT_ID))
         {
-          var imageAspect = item.Aspects[ImageAspect.ASPECT_ID];
+          var imageAspect = item[ImageAspect.Metadata];
           if (item.Aspects.ContainsKey(TranscodeItemImageAspect.ASPECT_ID))
           {
-            container = (string)item.Aspects[TranscodeItemImageAspect.ASPECT_ID][TranscodeItemImageAspect.ATTR_CONTAINER];
-          }
->>>>>>> 5ba696e2
+            container = (string)item[TranscodeItemImageAspect.Metadata][TranscodeItemImageAspect.ATTR_CONTAINER];
+          }
         }
       }
 
