--- conflicted
+++ resolved
@@ -54,14 +54,9 @@
     <Compile Include="Aspects\TranscodeItemAudioAspect.cs" />
     <Compile Include="Aspects\TranscodeItemImageAspect.cs" />
     <Compile Include="Aspects\TranscodeItemVideoAspect.cs" />
-<<<<<<< HEAD
+    <Compile Include="Analyzers\H264Analyzer.cs" />
     <Compile Include="Aspects\TranscodeItemVideoAudioAspect.cs" />
     <Compile Include="Aspects\TranscodeItemVideoEmbeddedAspect.cs" />
-    <Compile Include="H264Analyzer.cs" />
-    <Compile Include="Interfaces\IMediaAnalyzer.cs" />
-=======
-    <Compile Include="Analyzers\H264Analyzer.cs" />
->>>>>>> 5ba696e2
     <Compile Include="MetadataExtractors\TranscodeAudioMetadataExtractor.cs" />
     <Compile Include="MetadataExtractors\TranscodeImageMetadataExtractor.cs" />
     <Compile Include="MetadataExtractors\TranscodeVideoMetadataExtractor.cs" />
