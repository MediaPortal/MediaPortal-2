<?xml version="1.0" encoding="utf-8"?>
<Include
    xmlns="www.team-mediaportal.com/2008/mpf/directx"
    xmlns:x="http://schemas.microsoft.com/winfx/2006/xaml"
    Source="screens\master_bare_info.xaml"
    xmlns:animation="clr-namespace:MediaPortal.UI.SkinEngine.Controls.Brushes.Animation;assembly=SkinEngine" 
    xmlns:mp_special_controls="clr-namespace:MediaPortal.UI.SkinEngine.SpecialElements.Controls;assembly=SkinEngine"
    xmlns:media="clr-namespace:MediaPortal.UiComponents.Media.Models.AspectWrappers;assembly=Media"
    xmlns:aspect="clr-namespace:MediaPortal.Common.MediaManagement.DefaultItemAspects;assembly=MediaPortal.Common"
    xmlns:fanart="clr-namespace:MediaPortal.Extensions.UserServices.FanArtService.Client;assembly=FanArtService.Client"
    xmlns:media_consts="clr-namespace:MediaPortal.UiComponents.Media.General;assembly=Media"
    >
  <Include.Resources>

    <!--ResourceWrapper x:Key="Header_Text" Resource="[Media.AudioCurrentlyPlayingHeader]"/>

    <ControlTemplate x:Key="Header_Text_Template">
      <Label x:Name="HeaderLabel" FontFamily="DefaultBold" FontSize="32"
             VerticalAlignment="Center" HorizontalAlignment="Left" Color="{ThemeResource TextColor}"
             Content="{Binding Source={DynamicResource Header_Text},Path=Resource}">
      </Label>
    </ControlTemplate-->

    <ControlTemplate x:Key="FanArtBackground_Template">
      <mp_special_controls:PlayerControl PlayerContext="CurrentPlayer"
          HorizontalAlignment="Stretch" VerticalAlignment="Stretch">
        <mp_special_controls:PlayerControl.TemplateControl>
          <Grid DataContext="{Binding RelativeSource={RelativeSource TemplatedParent}}"
                HorizontalAlignment="Stretch" VerticalAlignment="Stretch">
            <Grid.RowDefinitions>
              <RowDefinition Height="*"/>
            </Grid.RowDefinitions>
            <Grid.ColumnDefinitions>
              <ColumnDefinition Width="*"/>
            </Grid.ColumnDefinitions>
            <Image x:Name="FanArtImageBackground" Stretch="UniformToFill" 
                 DataContext="{Binding RelativeSource={RelativeSource TemplatedParent}}">
              <Image.Resources>
                <Model x:Key="SkinSettingsModel" Id="13961014-16C4-4361-9751-8E2C585EFD44"/>
              </Image.Resources>
              <Image.Source>
                <ImageSourceWrapper Delay="0.5" DelayInOut="true" Transition="transitions\dissolve" TransitionDuration="0.5">
                  <ImageSourceWrapper.Source>
                    <fanart:FanArtImageSource fanart:FanArtMediaType="Audio" fanart:FanArtType="FanArt" fanart:MaxWidth="1920" fanart:MaxHeight="1080"
                                              fanart:FanArtName="{Binding Source={Binding MediaItem}, Path=MediaItemId}" fanart:Cache="false"/>
                  </ImageSourceWrapper.Source>
                </ImageSourceWrapper>
              </Image.Source>
            </Image>
            <!--Image Stretch="Fill" Opacity="{Binding Source={StaticResource SkinSettingsModel}, Path=[WMC].FanartOverlayOpacity}"
                 Source="Background_ListView.png"/-->
          </Grid>
        </mp_special_controls:PlayerControl.TemplateControl>
      </mp_special_controls:PlayerControl>
    </ControlTemplate>

    <ControlTemplate x:Key="Alternative_Footer_Template">
      <mp_special_controls:PlayerControl PlayerContext="CurrentPlayer">
        <mp_special_controls:PlayerControl.TemplateControl>
          <Border HorizontalAlignment="Stretch" VerticalAlignment="Stretch" BorderThickness="0"
                  DataContext="{Binding RelativeSource={RelativeSource TemplatedParent}}">
            <Border.Background>
              <LinearGradientBrush StartPoint="0.5,0" EndPoint="0.5,1">
                <GradientStop Color="{ThemeResource InfoScreenGradientColor1}" Offset="0"/>
                <GradientStop Color="{ThemeResource InfoScreenGradientColor2}" Offset="0.15"/>
                <GradientStop Color="{ThemeResource InfoScreenGradientColor3}" Offset="1"/>
              </LinearGradientBrush>
            </Border.Background>
            <Grid Margin="10" DataContext="{Binding RelativeSource={RelativeSource TemplatedParent}}" >
              <Grid.RowDefinitions>
                <RowDefinition Height="70"/>
                <RowDefinition Height="*"/>
              </Grid.RowDefinitions>
              <Grid.ColumnDefinitions>
<<<<<<< HEAD
                <ColumnDefinition Width="345"/>
                <ColumnDefinition Width="*"/>
              </Grid.ColumnDefinitions>

              <Image x:Name="ItemTypeImage" Grid.RowSpan="2" Stretch="Fill" IsVisible="{Binding ElementName=Album, Path=!IsChecked}"
                     Source="{Binding MediaItem}" FallbackSource="AudioLarge.png" HorizontalAlignment="Right"
=======
                <ColumnDefinition Width="520"/>
                <ColumnDefinition Width="*"/>
              </Grid.ColumnDefinitions>

              <Grid Grid.RowSpan="2" Grid.Column="0" HorizontalAlignment="Stretch" VerticalAlignment="Stretch" Margin="0,0,50,0">
                <Grid.RowDefinitions>
                  <RowDefinition Height="*"/>
                </Grid.RowDefinitions>
                <Grid.ColumnDefinitions>
                  <ColumnDefinition Width="*"/>
                </Grid.ColumnDefinitions>

                <Image x:Name="CDImage" Stretch="Uniform" IsVisible="{Binding IsPlaying}"
                       FallbackSource="CD.png" HorizontalAlignment="Right" RenderTransformOrigin="0.498,0.498"
                       VerticalAlignment="Bottom" Width="290" Height="290" Margin="0,0,150,25">
                  <Image.Source>
                    <fanart:FanArtImageSource fanart:FanArtMediaType="Album" fanart:FanArtType="DiscArt" fanart:FanArtName="{Binding MediaItem.MediaItemId}"
                                        fanart:MaxWidth="290" fanart:MaxHeight="290"/>
                  </Image.Source>

                  <Image.Triggers>
                    <DataTrigger Binding="{Binding IsPlaying}" Value="True">
                      <DataTrigger.EnterActions>
                        <BeginStoryboard x:Name="Disabled_BeginStoryBoard" Storyboard="{ThemeResource RotationStoryboard}"/>
                      </DataTrigger.EnterActions>
                      <DataTrigger.ExitActions>
                        <StopStoryboard BeginStoryboardName="Disabled_BeginStoryBoard"/>
                      </DataTrigger.ExitActions>
                    </DataTrigger>
                  </Image.Triggers>
                  <Image.Resources>
                    <Storyboard x:Key="RotationStoryboard" FillBehavior="HoldEnd" RepeatBehavior="Forever">
                      <DoubleAnimation Storyboard.TargetProperty="RenderTransform.Angle"
                                       From="0" To="360" Duration="0:0:3" RepeatBehavior="Forever" />
                    </Storyboard>
                  </Image.Resources>

                  <Image.RenderTransform>
                    <RotateTransform Angle="0" />
                  </Image.RenderTransform>
                </Image>

                <Grid HorizontalAlignment="Right" VerticalAlignment="Bottom" Width="300" Height="300" Margin="0,0,0,20">
                  <Grid.Background>
                    <LinearGradientBrush StartPoint="0,1" EndPoint="1,0">
                      <GradientStop Color="{ThemeResource DialogBackgroundGradient1Color}" Offset="0"/>
                      <GradientStop Color="{ThemeResource DialogBackgroundGradient2Color}" Offset="1"/>
                    </LinearGradientBrush>
                  </Grid.Background>
                  <Grid.OpacityMask>
                    <VisualBrush>
                      <VisualBrush.Visual>
                        <Border Background="White" CornerRadius="12" BorderThickness="0" BorderBrush="Black"/>
                      </VisualBrush.Visual>
                    </VisualBrush>
                  </Grid.OpacityMask>
                  <Grid.RowDefinitions>
                    <RowDefinition Height="*"/>
                  </Grid.RowDefinitions>
                  <Grid.ColumnDefinitions>
                    <ColumnDefinition Width="*"/>
                  </Grid.ColumnDefinitions>
                  
                  <Image Stretch="Uniform" Source="audio.png" HorizontalAlignment="Center" VerticalAlignment="Center" 
                   IsVisible="{Binding ElementName=Thumb, Path=!HasImage}" Margin="50">
                  </Image>

                  <Image x:Name="Thumb" Stretch="Fill" IsVisible="{Binding ElementName=Album, Path=!IsChecked}"
                         Source="{Binding MediaItem}" HorizontalAlignment="Stretch"
                         VerticalAlignment="Stretch" Width="300" Height="300" Margin="0,0,0,0">
                  </Image>

                  <Image Stretch="Fill" HorizontalAlignment="Stretch" IsVisible="{Binding ElementName=Album, Path=IsChecked}"
                         VerticalAlignment="Stretch" Width="300" Height="300">
                    <Image.Source>
                      <fanart:FanArtImageSource fanart:FanArtMediaType="Album" fanart:FanArtType="Poster" fanart:FanArtName="{Binding MediaItem.MediaItemId}"
                                            fanart:MaxWidth="{StaticResource FANART_POSTER_WIDTH}" fanart:MaxHeight="{StaticResource FANART_POSTER_HEIGHT}"/>
                    </Image.Source>
                  </Image>
                </Grid>

              </Grid>

              <!--Image x:Name="ItemTypeImage" Grid.RowSpan="2" Stretch="Fill" IsVisible="{Binding ElementName=Album, Path=!IsChecked}"
                     Source="{Binding MediaItem}" FallbackSource="Audio.png" HorizontalAlignment="Right"
>>>>>>> a38c60a3
                     VerticalAlignment="Bottom" Width="270" Height="270" Margin="20,60,40,20">
                <Image.OpacityMask>
                  <VisualBrush>
                    <VisualBrush.Visual>
                      <Border Name="mask" Background="White" CornerRadius="6" BorderThickness="0" BorderBrush="Black"/>
                    </VisualBrush.Visual>
                  </VisualBrush>
                </Image.OpacityMask>

              <Image Grid.Column="0" Grid.Row="0" Grid.RowSpan="2" Stretch="Fill" HorizontalAlignment="Right" IsVisible="{Binding ElementName=Album, Path=IsChecked}"
                     VerticalAlignment="Bottom" Width="270" Height="270" Margin="20,60,40,20">
                <Image.Source>
                  <fanart:FanArtImageSource fanart:FanArtMediaType="Album" fanart:FanArtType="Poster" fanart:FanArtName="{Binding MediaItem.MediaItemId}"
                                            fanart:MaxWidth="{StaticResource FANART_POSTER_WIDTH}" fanart:MaxHeight="{StaticResource FANART_POSTER_HEIGHT}"/>
                </Image.Source>
                <Image.OpacityMask>
                  <VisualBrush>
                    <VisualBrush.Visual>
                      <Border Name="mask2" Background="White" CornerRadius="6" BorderThickness="0" BorderBrush="Black"/>
                    </VisualBrush.Visual>
                  </VisualBrush>
                </Image.OpacityMask>
              </Image-->

              <!--<ScrollViewer Grid.Row="0" Grid.Column="1" CanContentScroll="True" 
                            HorizontalScrollBarVisibility="Disabled" VerticalScrollBarVisibility="Disabled">-->
              <StackPanel Grid.Row="0" Grid.Column="1" Orientation="Horizontal">
                <RadioButton x:Name="General" Content="General" HorizontalAlignment="Center" VerticalAlignment="Center"
                             Style="{ThemeResource TabButtonStyle}" GroupName="Tab" IsChecked="True" Margin="0,0,40,0">
                  <Label x:Name="TabLabel" Content="General" HorizontalAlignment="Center" VerticalAlignment="Center"
                         FontSize="{ThemeResource InfoTabFontSize}" Color="{ThemeResource MenuTextBackground}" Opacity="1.3">
                    <Label.Triggers>
                      <DataTrigger Binding="{Binding RelativeSource={RelativeSource Mode=FindAncestor, AncestorType=Button}, Path=IsChecked}" Value="True">
                        <Setter TargetName="TabLabel" Property="Color" Value="White"/>
                        <Setter TargetName="TabLabel" Property="Opacity" Value="1"/>
                      </DataTrigger>
                    </Label.Triggers>
                  </Label>
                </RadioButton>
                <RadioButton x:Name="Album" Content="Album" HorizontalAlignment="Center" VerticalAlignment="Center" 
                           Style="{ThemeResource TabButtonStyle}" GroupName="Tab" IsChecked="False" Margin="40,0,40,0">
                  <Label x:Name="TabLabel5" Content="Album" HorizontalAlignment="Center" VerticalAlignment="Center"
                         FontSize="{ThemeResource InfoTabFontSize}" Color="{ThemeResource MenuTextBackground}" Opacity="1.3">
                    <Label.Triggers>
                      <DataTrigger Binding="{Binding RelativeSource={RelativeSource Mode=FindAncestor, AncestorType=Button}, Path=IsChecked}" Value="True">
                        <Setter TargetName="TabLabel5" Property="Color" Value="White"/>
                        <Setter TargetName="TabLabel" Property="Opacity" Value="1"/>
                      </DataTrigger>
                    </Label.Triggers>
                  </Label>
                </RadioButton>
                <RadioButton x:Name="Synopsis" Content="Synopsis" HorizontalAlignment="Center" VerticalAlignment="Center" 
                           Style="{ThemeResource TabButtonStyle}" GroupName="Tab" IsChecked="False" Margin="40,0,40,0">
                  <Label x:Name="TabLabel2" Content="Synopsis" HorizontalAlignment="Center" VerticalAlignment="Center"
                         FontSize="{ThemeResource InfoTabFontSize}" Color="{ThemeResource MenuTextBackground}" Opacity="1.3">
                    <Label.Triggers>
                      <DataTrigger Binding="{Binding RelativeSource={RelativeSource Mode=FindAncestor, AncestorType=Button}, Path=IsChecked}" Value="True">
                        <Setter TargetName="TabLabel2" Property="Color" Value="White"/>
                        <Setter TargetName="TabLabel" Property="Opacity" Value="1"/>
                      </DataTrigger>
                    </Label.Triggers>
                  </Label>
                </RadioButton>
                <RadioButton x:Name="Persons" Content="Persons" HorizontalAlignment="Center" VerticalAlignment="Center" 
                           Style="{ThemeResource TabButtonStyle}" GroupName="Tab" IsChecked="False" Margin="40,0,40,0">
                  <Label x:Name="TabLabel3" Content="Persons" HorizontalAlignment="Center" VerticalAlignment="Center"
                         FontSize="{ThemeResource InfoTabFontSize}" Color="{ThemeResource MenuTextBackground}" Opacity="1.3">
                    <Label.Triggers>
                      <DataTrigger Binding="{Binding RelativeSource={RelativeSource Mode=FindAncestor, AncestorType=Button}, Path=IsChecked}" Value="True">
                        <Setter TargetName="TabLabel3" Property="Color" Value="White"/>
                        <Setter TargetName="TabLabel" Property="Opacity" Value="1"/>
                      </DataTrigger>
                    </Label.Triggers>
                  </Label>
                </RadioButton>
              </StackPanel>
              <!--</ScrollViewer>-->

              <!-- SYNOPSIS INFO TAB -->
              <Grid Grid.Row="1" Grid.Column="1" DataContext="{Binding RelativeSource={RelativeSource TemplatedParent}}" Margin="0,30,0,10"
                          IsVisible="{Binding ElementName=Synopsis, Path=IsChecked}">
                <Grid.RowDefinitions>
                  <RowDefinition Height="*"/>
                </Grid.RowDefinitions>
                <Grid.ColumnDefinitions>
                  <ColumnDefinition Width="*"/>
                </Grid.ColumnDefinitions>
                <media:AudioAlbumAspectWrapper>
                  <media:AudioAlbumAspectWrapper.MediaItem>
                    <RelationshipQuery NecessaryRequestedMIAs="{x:Static media_consts:Consts.NECESSARY_ALBUM_MIAS}"
                                       OptionalRequestedMIAs="{x:Static media_consts:Consts.OPTIONAL_ALBUM_MIAS}"
                                       Role="{x:Static aspect:AudioAlbumAspect.ROLE_ALBUM}"
                                       LinkedRole="{x:Static aspect:AudioAspect.ROLE_TRACK}"
                                       LinkedMediaItemId="{Binding Source={Binding MediaItem}, Path=MediaItemId}"/>
                  </media:AudioAlbumAspectWrapper.MediaItem>
                  <media:AudioAlbumAspectWrapper.Template>
                    <ControlTemplate>
                      <Label x:Name="Description" DataContext="{Binding RelativeSource={RelativeSource TemplatedParent}}" 
                             VerticalAlignment="Stretch" HorizontalAlignment="Stretch" Wrap="True" Opacity="1.2" TextTrimming="WordEllipsis"
                             Content="{Binding Path=Description}" Color="{ThemeResource MenuTextBackground}"/>
                    </ControlTemplate>
                  </media:AudioAlbumAspectWrapper.Template>
                </media:AudioAlbumAspectWrapper>
              </Grid>


              <!-- Album INFO TAB -->
              <Grid Grid.Row="1" Grid.Column="1" IsVisible="{Binding ElementName=Album, Path=IsChecked}" Margin="0,30,0,0">
                <Grid.RowDefinitions>
                  <RowDefinition Height="*"/>
                </Grid.RowDefinitions>
                <Grid.ColumnDefinitions>
                  <ColumnDefinition Width="45*"/>
                  <ColumnDefinition Width="30*"/>
                  <ColumnDefinition Width="25*"/>
                </Grid.ColumnDefinitions>

                <media:AudioAlbumAspectWrapper>
                  <media:AudioAlbumAspectWrapper.MediaItem>
                    <RelationshipQuery NecessaryRequestedMIAs="{x:Static media_consts:Consts.NECESSARY_ALBUM_MIAS}"
                                       OptionalRequestedMIAs="{x:Static media_consts:Consts.OPTIONAL_ALBUM_MIAS}"
                                       Role="{x:Static aspect:AudioAlbumAspect.ROLE_ALBUM}"
                                       LinkedRole="{x:Static aspect:AudioAspect.ROLE_TRACK}"
                                       LinkedMediaItemId="{Binding Source={Binding MediaItem}, Path=MediaItemId}"/>
                  </media:AudioAlbumAspectWrapper.MediaItem>
                  <media:AudioAlbumAspectWrapper.Template>
                    <ControlTemplate>
                      <Grid DataContext="{Binding RelativeSource={RelativeSource TemplatedParent}}">
                        <Grid.RowDefinitions>
                          <RowDefinition Height="*"/>
                        </Grid.RowDefinitions>
                        <Grid.ColumnDefinitions>
                          <ColumnDefinition Width="550"/>
                          <ColumnDefinition Width="*"/>
                        </Grid.ColumnDefinitions>

                        <StackPanel Orientation="Vertical">
                          <Label Content="{Binding Path=Album}"  Margin="0,0,-500,0" Color="{ThemeResource TextColor}" Wrap="True"
                                 FontFamily="SegoeUIBold" TextTrimming="WordEllipsis"/>
                          <Label Content="{Binding Path=Artists}" FontSize="{ThemeResource SmallFontSize}" Color="{ThemeResource TextColor}"/>
                          <StackPanel Orientation="Horizontal">
                            <media:MediaAspectWrapper MediaItem="{Binding MediaItem}"
                                        IsVisible="{Binding Path=RecordingTime,Converter={StaticResource ReferenceToBoolConverter}}">
                              <media:MediaAspectWrapper.Template>
                                <ControlTemplate>
                                  <Grid DataContext="{Binding RelativeSource={RelativeSource TemplatedParent}}" Margin="0,0,20,0">
                                    <Label x:Name="Year" Grid.Row="0" Grid.Column="1" FontSize="{ThemeResource SmallFontSize}" Opacity="1.2"
                                               Content="{Binding Path=RecordingTime, Converter={StaticResource DateFormatConverter}, ConverterParameter=yyyy}" Color="{ThemeResource TextColor}"/>
                                  </Grid>
                                </ControlTemplate>
                              </media:MediaAspectWrapper.Template>
                            </media:MediaAspectWrapper>
                            <StackPanel Orientation="Horizontal" HorizontalAlignment="Left" VerticalAlignment="Center" Margin="0,0,0,0"
                                        IsVisible="{Binding Path=TotalRating,Converter={StaticResource ReferenceToBoolConverter}}">
                              <StarRatingPanel x:Name="RatingReadOnly" IsReadOnly="True" StarReadOnlyTemplate="{StaticResource StarReadOnlyTemplate}"
                                               Maximum="5" VerticalAlignment="Center"
                                               IsVisible="{Binding Path=TotalRating,Converter={StaticResource ReferenceToBoolConverter}}">
                                <StarRatingPanel.Value>
                                  <MultiBinding Converter="{StaticResource ExpressionMultiValueConverter}" ConverterParameter="{}{0}/2">
                                    <Binding Path="TotalRating"/>
                                  </MultiBinding>
                                </StarRatingPanel.Value>
                                <StarRatingPanel.LayoutTransform>
                                  <TransformGroup>
                                    <ScaleTransform ScaleX="1.7" ScaleY="1.6"/>
                                  </TransformGroup>
                                </StarRatingPanel.LayoutTransform>
                              </StarRatingPanel>
                              <Label x:Name="RatingCountLabel" Color="{ThemeResource MenuTextBackground}" VerticalAlignment="Center"
                                     FontSize="{ThemeResource SmallerFontSize}" Margin="15,0,5,0" Opacity="1.2">
                                <Label.Content>
                                  <Binding Path="TotalRating" Converter="{StaticResource StringFormatConverter}" ConverterParameter="{}({0:F1})"/>
                                </Label.Content>
                              </Label>
                            </StackPanel>
                          </StackPanel>

                          <Label x:Name="Genre" TextTrimming="WordEllipsis"
                                 Opacity="1.3" Color="{ThemeResource MenuTextBackground}"
                                 DataContext="{Binding RelativeSource={RelativeSource TemplatedParent}}">
                            <Label.Content>
                              <MultiBinding Converter="{StaticResource MultiAspectAttributeConverter}">
                                <Binding Path="MediaItem"/>
                                <Binding Source="{x:Static aspect:GenreAspect.ATTR_GENRE}" />
                              </MultiBinding>
                            </Label.Content>
                          </Label>

                          <StackPanel Orientation="Horizontal" IsVisible="{Binding Path=NumTracks,Converter={StaticResource ReferenceToBoolConverter}}">
                            <Label x:Name="NumTracks" Content="{Binding NumTracks}" Opacity="1.2"
                                   Color="{ThemeResource MenuTextBackground}"/>
                            <Label Content=" " IsVisible="{Binding Path=NumTracks,Converter={StaticResource ReferenceToBoolConverter}}"/>
                            <Label x:Name="NumTrackLabel" Content="[Media.TrackItemsHeader]" Color="{ThemeResource MenuTextBackground}"
                                   IsVisible="{Binding Path=NumTracks,Converter={StaticResource ReferenceToBoolConverter}}" Opacity="1.2"/>
                          </StackPanel>
                          <StackPanel Orientation="Horizontal" IsVisible="{Binding Path=NumDiscs,Converter={StaticResource ReferenceToBoolConverter}}">
                            <Label x:Name="NumDiscs" Content="{Binding NumDiscs}" Opacity="1.2"
                                   Color="{ThemeResource MenuTextBackground}"/>
                            <Label Content=" " IsVisible="{Binding Path=NumDiscs,Converter={StaticResource ReferenceToBoolConverter}}"/>
                            <Label x:Name="NumDiscsLabel" Content="[Media.DiscItemsHeader]" Color="{ThemeResource MenuTextBackground}" 
                                   IsVisible="{Binding Path=NumDiscs,Converter={StaticResource ReferenceToBoolConverter}}" Opacity="1.2"/>
                          </StackPanel>

                        </StackPanel>
                      </Grid>
                    </ControlTemplate>
                  </media:AudioAlbumAspectWrapper.Template>
                </media:AudioAlbumAspectWrapper>


                <media:AudioAlbumAspectWrapper MediaItem="{Binding MediaItem}" Grid.Column="2">
                  <media:AudioAlbumAspectWrapper.Template>
                    <ControlTemplate>
                      <UniformGrid Rows="2" Columns="2" DataContext="{Binding RelativeSource={RelativeSource TemplatedParent}}" Margin="0,20,0,20">

                            <Label Margin="5" Color="{ThemeResource TextColor}" FontSize="{ThemeResource TinyFontSize}" FontFamily="SegoeUIBold"
                                   Wrap="True" HorizontalAlignment="Stretch" VerticalAlignment="Stretch">
                              <Label.Content>
                            <Binding Path="Awards" Converter="{StaticResource CommaSeparatedValuesConverter}"/>
                              </Label.Content>
                            </Label>

                        <Label Margin="5" Color="{ThemeResource TextColor}" FontSize="{ThemeResource TinyFontSize}" FontFamily="SegoeUIBold"
                               Wrap="True" HorizontalAlignment="Stretch" VerticalAlignment="Stretch">
                          <Label.Content>
                            <Binding Path="Sales" Converter="{StaticResource CommaSeparatedValuesConverter}"/>
                          </Label.Content>
                        </Label>

                        <Label Margin="5" Color="{ThemeResource TextColor}" FontSize="{ThemeResource TinyFontSize}" FontFamily="SegoeUIBold"
                               Wrap="True" HorizontalAlignment="Stretch" VerticalAlignment="Stretch">
                          <Label.Content>
                            <Binding Path="Labels" Converter="{StaticResource CommaSeparatedValuesConverter}"/>
                          </Label.Content>
                        </Label>

                      </UniformGrid>
                    </ControlTemplate>
                  </media:AudioAlbumAspectWrapper.Template>
                </media:AudioAlbumAspectWrapper>

<<<<<<< HEAD
                <media:AudioAlbumAspectWrapper MediaItem="{Binding MediaItem}" Grid.Column="2">
=======
                <!--media:AudioAlbumAspectWrapper MediaItem="{Binding MediaItem}" Grid.Column="2">
>>>>>>> a38c60a3
                  <media:AudioAlbumAspectWrapper.Template>
                    <ControlTemplate>
                      <ListView.ItemsSource>
                        <RelationshipQuery
                           NecessaryRequestedMIAs="{x:Static media_consts:Consts.NECESSARY_COMPANY_MIAS}"
                           OptionalRequestedMIAs="{x:Static media_consts:Consts.OPTIONAL_COMPANY_MIAS}"
                           Role="{x:Static aspect:CompanyAspect.ROLE_MUSIC_LABEL}"
                           LinkedMediaItemId="{Binding Source={Binding MediaItem}, Path=MediaItemId}"/>
                      </ListView.ItemsSource>
                    </ControlTemplate>
                  </media:AudioAlbumAspectWrapper.Template>
<<<<<<< HEAD
                </media:AudioAlbumAspectWrapper>
=======
                </-->
>>>>>>> a38c60a3

              </Grid>

              <!-- Persons TAB -->
              <Grid Grid.Row="1" Grid.Column="1" IsVisible="{Binding ElementName=Persons, Path=IsChecked}">
                <Grid.RowDefinitions>
                  <RowDefinition Height="70"/>
                  <RowDefinition Height="*"/>
                </Grid.RowDefinitions>
                <Grid.ColumnDefinitions>
                  <ColumnDefinition Width="*"/>
                  <ColumnDefinition Width="*"/>
                </Grid.ColumnDefinitions>
                <Label Grid.Column="0" Content="[Media.ChooseArtistHeader]" Margin="0,5,0,0"
                       Color="{ThemeResource TextColor}" FontSize="{ThemeResource SmallFontSize}"/>
                <Label Grid.Column="1" Content="[Media.ChooseComposerHeader]" Margin="0,5,0,0"
                       Color="{ThemeResource TextColor}" FontSize="{ThemeResource SmallFontSize}"/>
                <ListView Grid.Row="1" Style="{ThemeResource PersonCPListViewStyle}" 
                          HorizontalAlignment="Stretch" VerticalAlignment="Stretch" Margin="10">
                  <ListView.ItemsSource>
                    <RelationshipQuery
                       NecessaryRequestedMIAs="{x:Static media_consts:Consts.NECESSARY_PERSON_MIAS}"
                       OptionalRequestedMIAs="{x:Static media_consts:Consts.OPTIONAL_PERSON_MIAS}"
                       Role="{x:Static aspect:PersonAspect.ROLE_ARTIST}"
                       LinkedMediaItemId="{Binding Source={Binding MediaItem}, Path=MediaItemId}"/>
                  </ListView.ItemsSource>
                </ListView>
                <ListView Grid.Row="1" Grid.Column="1" Style="{ThemeResource PersonCPListViewStyle}"
                          HorizontalAlignment="Stretch" VerticalAlignment="Stretch" Margin="10">
                  <ListView.ItemsSource>
                    <RelationshipQuery
                       NecessaryRequestedMIAs="{x:Static media_consts:Consts.NECESSARY_PERSON_MIAS}"
                       OptionalRequestedMIAs="{x:Static media_consts:Consts.OPTIONAL_PERSON_MIAS}"
                       Role="{x:Static aspect:PersonAspect.ROLE_COMPOSER}"
                       LinkedMediaItemId="{Binding Source={Binding MediaItem}, Path=MediaItemId}"/>
                  </ListView.ItemsSource>
                </ListView>

                <!--media:AudioAspectWrapper HorizontalAlignment="Stretch" VerticalAlignment="Stretch" MediaItem="{Binding MediaItem}">
                  <media:AudioAspectWrapper.Template>
                    <ControlTemplate>
                      <ListView HorizontalAlignment="Stretch" VerticalAlignment="Stretch" Margin="10"
                                Style="{ThemeResource PersonCPListViewStyle}"
                                ItemsSource="{TemplateBinding Artists}"/>
                    </ControlTemplate>
                  </media:AudioAspectWrapper.Template>
                </media:AudioAspectWrapper-->
              </Grid>

              <!-- GENERAL TAB -->
              <Grid Grid.Row="1" Grid.Column="1" IsVisible="{Binding ElementName=General, Path=IsChecked}">
                <Grid.RowDefinitions>
                  <RowDefinition Height="*"/>
                </Grid.RowDefinitions>
                <Grid.ColumnDefinitions>
                  <ColumnDefinition Width="45*"/>
                  <ColumnDefinition Width="32*"/>
                  <ColumnDefinition Width="23*"/>
                </Grid.ColumnDefinitions>
                <Control x:Name="Info_MovieGeneral" Grid.Column="0">
                  <Control.IsVisible>
                    <MultiBinding Converter="{StaticResource MediaItemAspectToBoolConverter}">
                      <Binding Path="MediaItem"  />
                      <Binding Source="{x:Static aspect:MovieAspect.ASPECT_ID}" />
                    </MultiBinding>
                  </Control.IsVisible>
                  <Control.TemplateControl>
                    <Include Source="screens\InfoMovieGeneral.inc"/>
                  </Control.TemplateControl>
                </Control>
                <StackPanel Margin="0,30,0,0" Grid.Column="0">
                  <Label x:Name="TrackName" Scroll="Auto" Content="{Binding AudioTrackName}" Color="{ThemeResource TextColor}" FontFamily="SegoeUIBold"/>
                  <Label x:Name="Artists" Scroll="Auto" Content="{Binding AudioArtists}" Color="{ThemeResource TextColor}"/>
                  <StackPanel Orientation="Horizontal">
                    <Label x:Name="Year" Content="{Binding AudioYear}" Color="{ThemeResource MenuTextBackground}" Opacity="1.3"/>
                    <media:AudioAspectWrapper MediaItem="{Binding MediaItem}">
                      <media:AudioAspectWrapper.Template>
                        <ControlTemplate>
                          <StackPanel Orientation="Horizontal" HorizontalAlignment="Left" VerticalAlignment="Center" 
                                      DataContext="{Binding RelativeSource={RelativeSource TemplatedParent}}" Margin="10,0,0,0"
                                      IsVisible="{Binding Path=TotalRating,Converter={StaticResource ReferenceToBoolConverter}}">
                            <StarRatingPanel x:Name="RatingReadOnly" IsReadOnly="True" StarReadOnlyTemplate="{StaticResource StarReadOnlyTemplate}"
                                       Maximum="5" VerticalAlignment="Center">
                              <StarRatingPanel.Value>
                                <MultiBinding Converter="{StaticResource ExpressionMultiValueConverter}" ConverterParameter="{}{0}/2">
                                  <Binding Path="TotalRating"/>
                                </MultiBinding>
                              </StarRatingPanel.Value>
                              <StarRatingPanel.LayoutTransform>
                                <TransformGroup>
                                  <ScaleTransform ScaleX="1.6" ScaleY="1.5"/>
                                </TransformGroup>
                              </StarRatingPanel.LayoutTransform>
                            </StarRatingPanel>
                            <Label x:Name="RatingCountLabel" Color="{ThemeResource MenuTextBackground}" VerticalAlignment="Center"
                             FontSize="{ThemeResource SmallerFontSize}" Margin="15,0,5,0" Opacity="1.3"
                             IsVisible="{Binding Path=TotalRating,Converter={StaticResource ReferenceToBoolConverter}}">
                              <Label.Content>
                                <Binding Path="TotalRating" Converter="{StaticResource StringFormatConverter}" ConverterParameter="{}({0:F1})"/>
                              </Label.Content>
                            </Label>
                          </StackPanel>
                        </ControlTemplate>
                      </media:AudioAspectWrapper.Template>
                    </media:AudioAspectWrapper>
                  </StackPanel>
                  <Label x:Name="AlbumName" Scroll="Auto" Content="{Binding AudioAlbumName}" Color="{ThemeResource MenuTextBackground}" Opacity="1.3"/>
                  <Label x:Name="TrackNumber" Color="{ThemeResource MenuTextBackground}" Opacity="1.3">
                    <Label.Content>
                      <MultiBinding Converter="{StaticResource ExpressionMultiValueConverter}" ConverterParameter="{}{0} + {1}">
                        <Binding Source="Track "/>
                        <Binding Path="AudioTrackNumber"/>
                      </MultiBinding>
                    </Label.Content>
                  </Label>
                  <Label x:Name="Duration" Content="{Binding Duration}" Color="{ThemeResource MenuTextBackground}" Opacity="1.3"/>
                </StackPanel>

                <media:AudioAspectWrapper MediaItem="{Binding MediaItem}" Grid.Column="2">
                  <media:AudioAspectWrapper.Template>
                    <ControlTemplate>
                      <UniformGrid Rows="2" Columns="2" DataContext="{Binding RelativeSource={RelativeSource TemplatedParent}}" Margin="0,20,0,20">

                        <Border CornerRadius="6" Background="#1A000000" Margin="10"
                                IsVisible="{Binding Path=Encoding,Converter={StaticResource ReferenceToBoolConverter}}">
                          <Image HorizontalAlignment="Center" VerticalAlignment="Stretch" Stretch="Uniform">
                            <Image.Source>
                              <Binding Path="Encoding" Converter="{StaticResource StringFormatConverter}" ConverterParameter="{}Medialogos\audio\{0}.png"/>
                            </Image.Source>
                          </Image>
                        </Border>

                        <Border CornerRadius="6" Background="#1A000000" Margin="10"
                                IsVisible="{Binding Path=Channels,Converter={StaticResource ReferenceToBoolConverter}}">
                          <Image HorizontalAlignment="Center" VerticalAlignment="Stretch" Stretch="Uniform">
                            <Image.Source>
                              <Binding Path="Channels" Converter="{StaticResource StringFormatConverter}" ConverterParameter="{}Medialogos\audio\{0}.png"/>
                            </Image.Source>
                          </Image>
                        </Border>

                        <Border CornerRadius="6" Background="#1A000000" Margin="10" IsVisible="{Binding Path=NumDiscs,Converter={StaticResource ReferenceToBoolConverter}}">
                          <Grid>
                            <Image HorizontalAlignment="Left" VerticalAlignment="Center" Stretch="Uniform" Source="Medialogos\audio\disc.png" Margin="-30,15,0,15"/>
                            <StackPanel Orientation="Horizontal" Margin="-20,0,10,0" HorizontalAlignment="Right" VerticalAlignment="Center">
                              <Label FontSize="{ThemeResource SmallerFontSize}" Content="{Binding Path=DiscId}" 
                                     Color="{ThemeResource TextColor}" FontFamily="SegoeUIBold"/>
                              <Label FontSize="{ThemeResource SmallerFontSize}" Content="|" 
                                     Color="{ThemeResource TextColor}" FontFamily="SegoeUIBold"/>
                              <Label FontSize="{ThemeResource SmallerFontSize}" Content="{Binding Path=NumDiscs}" 
                                     Color="{ThemeResource TextColor}" FontFamily="SegoeUIBold"/>
                            </StackPanel>
                          </Grid>
                        </Border>

                        <Border CornerRadius="6" Background="#1A000000" Margin="10">
                          <StackPanel HorizontalAlignment="Center" VerticalAlignment="Center">
                            <Label Margin="5" Color="{ThemeResource TextColor}" FontSize="{ThemeResource SmallerFontSize}" FontFamily="SegoeUIBold"
                                   IsVisible="{Binding Path=BitRate,Converter={StaticResource ReferenceToBoolConverter}}"
                                 HorizontalAlignment="Center" VerticalAlignment="Center">
                              <Label.Content>
                                <Binding Path="BitRate" Converter="{StaticResource StringFormatConverter}" ConverterParameter="{}{0} kbps"/>
                              </Label.Content>
                            </Label>
                            <Label Margin="5" Color="{ThemeResource TextColor}" FontSize="{ThemeResource SmallerFontSize}" FontFamily="SegoeUIBold"
                                   IsVisible="{Binding Path=SampleRate,Converter={StaticResource ReferenceToBoolConverter}}"
                                   HorizontalAlignment="Center" VerticalAlignment="Center">
                              <Label.Content>
                                <Binding Path="SampleRate" Converter="{StaticResource StringFormatConverter}" ConverterParameter="{}{0} Hz"/>
                              </Label.Content>
                            </Label>
                          </StackPanel>
                        </Border>

                      </UniformGrid>
                    </ControlTemplate>
                  </media:AudioAspectWrapper.Template>
                </media:AudioAspectWrapper>

              </Grid>

            </Grid>
          </Border>
        </mp_special_controls:PlayerControl.TemplateControl>
      </mp_special_controls:PlayerControl>
    </ControlTemplate>

  </Include.Resources>
</Include><|MERGE_RESOLUTION|>--- conflicted
+++ resolved
@@ -72,15 +72,7 @@
                 <RowDefinition Height="*"/>
               </Grid.RowDefinitions>
               <Grid.ColumnDefinitions>
-<<<<<<< HEAD
-                <ColumnDefinition Width="345"/>
-                <ColumnDefinition Width="*"/>
-              </Grid.ColumnDefinitions>
-
-              <Image x:Name="ItemTypeImage" Grid.RowSpan="2" Stretch="Fill" IsVisible="{Binding ElementName=Album, Path=!IsChecked}"
-                     Source="{Binding MediaItem}" FallbackSource="AudioLarge.png" HorizontalAlignment="Right"
-=======
-                <ColumnDefinition Width="520"/>
+                <ColumnDefinition Width="520"/>
                 <ColumnDefinition Width="*"/>
               </Grid.ColumnDefinitions>
 
@@ -165,8 +157,7 @@
 
               <!--Image x:Name="ItemTypeImage" Grid.RowSpan="2" Stretch="Fill" IsVisible="{Binding ElementName=Album, Path=!IsChecked}"
                      Source="{Binding MediaItem}" FallbackSource="Audio.png" HorizontalAlignment="Right"
->>>>>>> a38c60a3
-                     VerticalAlignment="Bottom" Width="270" Height="270" Margin="20,60,40,20">
+                     VerticalAlignment="Bottom" Width="270" Height="270" Margin="20,60,40,20">
                 <Image.OpacityMask>
                   <VisualBrush>
                     <VisualBrush.Visual>
@@ -407,11 +398,7 @@
                   </media:AudioAlbumAspectWrapper.Template>
                 </media:AudioAlbumAspectWrapper>
 
-<<<<<<< HEAD
-                <media:AudioAlbumAspectWrapper MediaItem="{Binding MediaItem}" Grid.Column="2">
-=======
                 <!--media:AudioAlbumAspectWrapper MediaItem="{Binding MediaItem}" Grid.Column="2">
->>>>>>> a38c60a3
                   <media:AudioAlbumAspectWrapper.Template>
                     <ControlTemplate>
                       <ListView.ItemsSource>
@@ -423,15 +410,11 @@
                       </ListView.ItemsSource>
                     </ControlTemplate>
                   </media:AudioAlbumAspectWrapper.Template>
-<<<<<<< HEAD
-                </media:AudioAlbumAspectWrapper>
-=======
                 </-->
->>>>>>> a38c60a3
 
               </Grid>
 
-              <!-- Persons TAB -->
+              <!-- Persons TAB -->
               <Grid Grid.Row="1" Grid.Column="1" IsVisible="{Binding ElementName=Persons, Path=IsChecked}">
                 <Grid.RowDefinitions>
                   <RowDefinition Height="70"/>
