--- conflicted
+++ resolved
@@ -105,38 +105,6 @@
       </media:MediaAspectWrapper.Template>
     </media:MediaAspectWrapper>
 
-<<<<<<< HEAD
-    <media:VideoAspectWrapper MediaItem="{Binding Source={StaticResource FanArtBackgroundModel},Path=MediaItem}">
-      <media:VideoAspectWrapper.Template>
-        <ControlTemplate>
-          <Grid DataContext="{Binding RelativeSource={RelativeSource TemplatedParent}}">
-            <Grid.RowDefinitions>
-              <RowDefinition Height="Auto"/>
-            </Grid.RowDefinitions>
-            <Grid.ColumnDefinitions>
-              <ColumnDefinition Width="180"/>
-              <ColumnDefinition Width="*"/>
-            </Grid.ColumnDefinitions>
-
-            <Label x:Name="GenreLabel" Grid.Row="0" Grid.Column="0"
-                Content="[Media.VideoGenreLabel]" Color="{ThemeResource EmphasisTextColor}"/>
-            <media:GenreAspectWrapper MediaItem="{Binding Source={StaticResource FanArtBackgroundModel},Path=MediaItem}"
-                                      Grid.Row="2" Grid.Column="1">
-              <media:GenreAspectWrapper.Template>
-                <ControlTemplate>
-                  <Grid DataContext="{Binding RelativeSource={RelativeSource TemplatedParent}}">
-                    <Label x:Name="Genre" Content="{Binding Genre}" Color="{ThemeResource TextColor}"
-                           IsVisible="{Binding Path=Genre,Converter={StaticResource ReferenceToBoolConverter}}"/>
-                  </Grid>
-                </ControlTemplate>
-              </media:GenreAspectWrapper.Template>
-            </media:GenreAspectWrapper>
-
-          </Grid>
-        </ControlTemplate>
-      </media:VideoAspectWrapper.Template>
-    </media:VideoAspectWrapper>
-=======
     <Grid>
       <Grid.RowDefinitions>
         <RowDefinition Height="Auto"/>
@@ -157,7 +125,6 @@
         </Label.Content>
       </Label>
     </Grid>
->>>>>>> a74bd87e
 
     <Label x:Name="StoryPlot" Wrap="True" Margin="0,20,0,0" Height="340"
         HorizontalAlignment="Stretch" VerticalAlignment="Stretch" TextTrimming="WordEllipsis"
