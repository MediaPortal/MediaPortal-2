--- conflicted
+++ resolved
@@ -1,56 +1,54 @@
-﻿using System;
+﻿#region Copyright (C) 2007-2012 Team MediaPortal
+
+/*
+    Copyright (C) 2007-2012 Team MediaPortal
+    http://www.team-mediaportal.com
+
+    This file is part of MediaPortal 2
+
+    MediaPortal 2 is free software: you can redistribute it and/or modify
+    it under the terms of the GNU General Public License as published by
+    the Free Software Foundation, either version 3 of the License, or
+    (at your option) any later version.
+
+    MediaPortal 2 is distributed in the hope that it will be useful,
+    but WITHOUT ANY WARRANTY; without even the implied warranty of
+    MERCHANTABILITY or FITNESS FOR A PARTICULAR PURPOSE. See the
+    GNU General Public License for more details.
+
+    You should have received a copy of the GNU General Public License
+    along with MediaPortal 2. If not, see <http://www.gnu.org/licenses/>.
+*/
+
+#endregion
+
+using System;
 using System.Collections.Generic;
 using System.IO;
-using System.Net;
-using System.Text;
+using System.Linq;
+using Microsoft.AspNet.Http;
 using HttpServer;
-using HttpServer.Sessions;
 using MediaPortal.Common;
 using MediaPortal.Common.Logging;
-using MediaPortal.Common.MediaManagement;
-using MediaPortal.Common.MediaManagement.DefaultItemAspects;
 using MediaPortal.Common.ResourceAccess;
 using MediaPortal.Plugins.MP2Extended.Attributes;
 using MediaPortal.Plugins.MP2Extended.Exceptions;
 using MediaPortal.Plugins.MP2Extended.ResourceAccess.WSS.Profiles;
 using MediaPortal.Plugins.MP2Extended.ResourceAccess.WSS.stream.BaseClasses;
-using MediaPortal.Plugins.Transcoding.Aspects;
 using MediaPortal.Plugins.Transcoding.Service;
-using MediaPortal.Plugins.Transcoding.Service.Transcoders.Base;
-<<<<<<< HEAD
-using Microsoft.AspNet.Http;
-using System.Linq;
-=======
-using System.Threading;
->>>>>>> 6dacaa7d
 
 namespace MediaPortal.Plugins.MP2Extended.ResourceAccess.WSS.stream.Control
 {
   [ApiFunctionDescription(Type = ApiFunctionDescription.FunctionType.Stream, Summary = "")]
   [ApiFunctionParam(Name = "identifier", Type = typeof(string), Nullable = false)]
+  [ApiFunctionParam(Name = "file", Type = typeof(string), Nullable = true)]
   [ApiFunctionParam(Name = "hls", Type = typeof(string), Nullable = true)]
-<<<<<<< HEAD
   internal class RetrieveStream : BaseSendData
   {
-    private const string URL_ID_PLACEHOLDER = "_*_ID_*_";
-
-    public bool Process(HttpContext httpContext, string identifier, string hls)
+    public bool Process(HttpContext httpContext, string identifier, string file, string hls)
     {
       Stream resourceStream = null;
       bool onlyHeaders = false;
-=======
-  [ApiFunctionParam(Name = "file", Type = typeof(string), Nullable = true)]
-  internal class RetrieveStream : BaseSendData, IStreamRequestMicroModuleHandler2
-  {
-    public bool Process(IHttpRequest request, IHttpResponse response, IHttpSession session)
-    {
-      Stream resourceStream = null;
-      bool onlyHeaders = false;
-      HttpParam httpParam = request.Param;
-      string identifier = httpParam["identifier"].Value;
-      string hls = httpParam["hls"].Value;
-      string file = httpParam["file"].Value;
->>>>>>> 6dacaa7d
 
       if (identifier == null)
         throw new BadRequestException("RetrieveStream: identifier is null");
@@ -64,47 +62,19 @@
       {
         #region Handle segment/playlist request
 
-        if (SendSegment(hls, request, response, streamItem) == true)
-        {
-<<<<<<< HEAD
-          string hlsFile = Path.Combine(streamItem.TranscoderObject.SegmentDir, fileName);
-          if (File.Exists(hlsFile) == true)
-          {
-            resourceStream = MediaConverter.GetReadyFileBuffer(hlsFile);
-            httpContext.Response.ContentType = MediaConverter.GetHlsFileMime(hlsFile);
-
-            onlyHeaders = httpContext.Request.Method == Method.Header || httpContext.Response.StatusCode == StatusCodes.Status304NotModified;
-            Logger.Debug("RetrieveStream: Sending file header only: {0}", onlyHeaders.ToString());
-            if (hls.EndsWith(".m3u8", StringComparison.InvariantCultureIgnoreCase) == true)
-            {
-              SendWholeFile(httpContext, CorrectPlaylist(identifier, resourceStream), onlyHeaders);
-            }
-            else
-            {
-              SendWholeFile(httpContext, resourceStream, onlyHeaders);
-
-              //Update current segment
-              long sequenceNo = MediaConverter.GetHlsSegmentSequence(hlsFile);
-              if (sequenceNo >= 0)
-              {
-                streamItem.StreamContext.CurrentSegment = sequenceNo;
-              }
-            }
-            return true;
-          }
-          else
-=======
+        if (SendSegment(hls, httpContext, streamItem) == true)
+        {
           return true;
         }
-        else if(streamItem.ItemType != Common.WebMediaType.TV && 
+        else if (streamItem.ItemType != Common.WebMediaType.TV &&
           streamItem.ItemType != Common.WebMediaType.Radio &&
           MediaConverter.GetSegmentSequence(hls) > 0)
         {
           long segmentRequest = MediaConverter.GetSegmentSequence(hls);
-          if(streamItem.RequestSegment(segmentRequest) == false)
->>>>>>> 6dacaa7d
+          if (streamItem.RequestSegment(segmentRequest) == false)
+
           {
-            Logger.Error("RetrieveStream: Request for segment file {0} cancelled", hls);
+            Logger.Error("RetrieveStream: Request for segment file {0} canceled", hls);
 
             httpContext.Response.StatusCode = StatusCodes.Status500InternalServerError;
             // TODO: fix
@@ -121,11 +91,12 @@
         {
           Logger.Error("RetrieveStream: Unable to find segment file {0}", hls);
 
-          response.Status = HttpStatusCode.InternalServerError;
-          response.Chunked = false;
-          response.ContentLength = 0;
-          response.ContentType = null;
-          response.SendHeaders();
+          httpContext.Response.StatusCode = StatusCodes.Status500InternalServerError;
+          // TODO: fix
+          //response.Chunked = false;
+          httpContext.Response.ContentLength = 0;
+          httpContext.Response.ContentType = null;
+          //response.SendHeaders();
 
           return true;
         }
@@ -135,29 +106,14 @@
 
       if (streamItem.IsActive == false)
       {
-<<<<<<< HEAD
-        ISet<Guid> necessaryMIATypes = new HashSet<Guid>();
-        necessaryMIATypes.Add(MediaAspect.ASPECT_ID);
-        necessaryMIATypes.Add(ProviderResourceAspect.ASPECT_ID);
-
-        ISet<Guid> optionalMIATypes = new HashSet<Guid>();
-        optionalMIATypes.Add(VideoAspect.ASPECT_ID);
-        optionalMIATypes.Add(AudioAspect.ASPECT_ID);
-        optionalMIATypes.Add(ImageAspect.ASPECT_ID);
-        optionalMIATypes.Add(TranscodeItemAudioAspect.ASPECT_ID);
-        optionalMIATypes.Add(TranscodeItemImageAspect.ASPECT_ID);
-        optionalMIATypes.Add(TranscodeItemVideoAspect.ASPECT_ID);
-        optionalMIATypes.Add(TranscodeItemVideoAudioAspect.ASPECT_ID);
-        optionalMIATypes.Add(TranscodeItemVideoEmbeddedAspect.ASPECT_ID);
-=======
         Logger.Debug("RetrieveStream: Stream for {0} is no longer active", identifier);
->>>>>>> 6dacaa7d
-
-        response.Status = HttpStatusCode.InternalServerError;
-        response.Chunked = false;
-        response.ContentLength = 0;
-        response.ContentType = null;
-        response.SendHeaders();
+
+        httpContext.Response.StatusCode = StatusCodes.Status500InternalServerError;
+        // TODO: fix
+        //response.Chunked = false;
+        httpContext.Response.ContentLength = 0;
+        httpContext.Response.ContentType = null;
+        //response.SendHeaders();
 
         return true;
       }
@@ -191,7 +147,7 @@
 
       if (streamItem.TranscoderObject.IsTranscoding == false ||
         (streamItem.StreamContext.Partial == false &&
-        streamItem.StreamContext.TargetFileSize > 0 && 
+        streamItem.StreamContext.TargetFileSize > 0 &&
         streamItem.StreamContext.TargetFileSize > streamItem.TranscoderObject.WebMetadata.Metadata.Size))
       {
         streamItem.TranscoderObject.WebMetadata.Metadata.Size = streamItem.StreamContext.TargetFileSize;
@@ -271,20 +227,12 @@
       Logger.Debug("RetrieveStream: Attempting transcoding for mediaitem {0} in mode {1}", streamItem.RequestedMediaItem.MediaItemId, requestedStreamingMode.ToString());
       if (streamItem.TranscoderObject.StartTrancoding() == false)
       {
-<<<<<<< HEAD
-        Logger.Debug("RetrieveStream: Transcoding busy for mediaitem {0}", streamItem.ItemId.ToString());
+        Logger.Debug("RetrieveStream: Transcoding busy for mediaitem {0}", streamItem.RequestedMediaItem.MediaItemId);
         httpContext.Response.StatusCode = StatusCodes.Status500InternalServerError;
         // TODO: fix
         //response.Chunked = false;
         httpContext.Response.ContentLength = 0;
         httpContext.Response.ContentType = null;
-=======
-        Logger.Debug("RetrieveStream: Transcoding busy for mediaitem {0}", streamItem.RequestedMediaItem.MediaItemId);
-        response.Status = HttpStatusCode.InternalServerError;
-        response.Chunked = false;
-        response.ContentLength = 0;
-        response.ContentType = null;
->>>>>>> 6dacaa7d
 
         //response.SendHeaders();
         return true;
@@ -301,7 +249,7 @@
         if (hls != null)
         {
           //Send HLS file originally requested
-          if(SendSegment(hls, request, response, streamItem) == true)
+          if (SendSegment(hls, httpContext, streamItem) == true)
           {
             return true;
           }
@@ -340,47 +288,29 @@
         return true;
       }
 
-<<<<<<< HEAD
-      streamItem.IsActive = true;
-
-      // TODO: fix method
-      onlyHeaders = /*request.Method == Method.Header ||*/ httpContext.Response.StatusCode == StatusCodes.Status304NotModified;
-      if (requestedStreamingMode == StreamMode.ByteRange)
-=======
       lock (streamItem.BusyLock)
->>>>>>> 6dacaa7d
-      {
-        onlyHeaders = request.Method == Method.Header || response.Status == HttpStatusCode.NotModified;
+      {
+        // TODO: fix method
+        onlyHeaders = /*request.Method == Method.Header ||*/ httpContext.Response.StatusCode == StatusCodes.Status304NotModified;
         if (requestedStreamingMode == StreamMode.ByteRange)
         {
-<<<<<<< HEAD
-          // We only support last range
-          SendByteRange(httpContext, resourceStream, streamItem.TranscoderObject, endPointSettings, ranges[ranges.Count - 1], onlyHeaders, partialResource, mediaTransferMode);
-          return true;
-=======
           if (ranges != null && ranges.Count > 0)
           {
             // We only support last range
-            SendByteRange(request, response, resourceStream, streamItem.TranscoderObject, endPointSettings, ranges[ranges.Count - 1], onlyHeaders, partialResource, mediaTransferMode);
+            SendByteRange(httpContext, resourceStream, streamItem.TranscoderObject, endPointSettings, ranges[ranges.Count - 1], onlyHeaders, partialResource, mediaTransferMode);
             return true;
           }
->>>>>>> 6dacaa7d
         }
         Logger.Debug("RetrieveStream: Sending file header only: {0}", onlyHeaders.ToString());
-        SendWholeFile(request, response, resourceStream, streamItem.TranscoderObject, endPointSettings, onlyHeaders, partialResource, mediaTransferMode);
-      }
-<<<<<<< HEAD
-      Logger.Debug("RetrieveStream: Sending file header only: {0}", onlyHeaders.ToString());
-      SendWholeFile(httpContext, resourceStream, streamItem.TranscoderObject, endPointSettings, onlyHeaders, partialResource, mediaTransferMode);
-=======
->>>>>>> 6dacaa7d
+        SendWholeFile(httpContext, resourceStream, streamItem.TranscoderObject, endPointSettings, onlyHeaders, partialResource, mediaTransferMode);
+      }
 
       #endregion
 
       return true;
     }
 
-    private bool SendSegment(string fileName, IHttpRequest request, IHttpResponse response, StreamItem streamItem)
+    private bool SendSegment(string fileName, HttpContext httpContext, StreamItem streamItem)
     {
       if (fileName != null)
       {
@@ -396,16 +326,16 @@
               List<string> profiles = ProfileMime.ResolveVideoProfile((VideoContainer)containerEnum, video.TargetVideoCodec, video.TargetAudioCodec, EncodingProfile.Unknown, 0, 0, 0, 0, 0, 0, Timestamp.None);
               string mime = "video/unknown";
               ProfileMime.FindCompatibleMime(streamItem.Profile, profiles, ref mime);
-              response.ContentType = mime;
+              httpContext.Response.ContentType = mime;
             }
             else if (containerEnum is SubtitleCodec)
             {
-              response.ContentType = MediaConverter.GetSubtitleMime((SubtitleCodec)containerEnum);
+              httpContext.Response.ContentType = MediaConverter.GetSubtitleMime((SubtitleCodec)containerEnum);
             }
-            bool onlyHeaders = request.Method == Method.Header || response.Status == HttpStatusCode.NotModified;
+            bool onlyHeaders = httpContext.Request.Method == Method.Header || httpContext.Response.StatusCode == StatusCodes.Status304NotModified;
             Logger.Debug("RetrieveStream: Sending file header only: {0}", onlyHeaders.ToString());
 
-            SendWholeFile(response, resourceStream, onlyHeaders, false);
+            SendWholeFile(httpContext, resourceStream, onlyHeaders);
             // Close the Stream so that FFMpeg can replace the playlist file
             resourceStream.Dispose();
             return true;
