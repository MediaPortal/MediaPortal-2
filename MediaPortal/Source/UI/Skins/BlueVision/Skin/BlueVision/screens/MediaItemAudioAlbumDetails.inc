--- conflicted
+++ resolved
@@ -4,11 +4,6 @@
   xmlns:x="http://schemas.microsoft.com/winfx/2006/xaml"
   xmlns:fanart="clr-namespace:MediaPortal.Extensions.UserServices.FanArtService.Client;assembly=FanArtService.Client"
   xmlns:media="clr-namespace:MediaPortal.UiComponents.Media.Models.AspectWrappers;assembly=Media"
-<<<<<<< HEAD
-  Grid.Column="0" Grid.Row="0" x:Name="MediaItemDetails" Margin="-10,-10,-20,0"
-  HorizontalAlignment="Stretch" VerticalAlignment="Stretch">
-
-=======
   x:Name="MediaItemDetails" Margin="-10,-10,-20,0"
   xmlns:aspect="clr-namespace:MediaPortal.Common.MediaManagement.DefaultItemAspects;assembly=MediaPortal.Common"
   HorizontalAlignment="Stretch" VerticalAlignment="Stretch">
@@ -18,7 +13,6 @@
     <MultiAspectAttributeConverter x:Key="MultiAspectAttributeConverter"/>
   </Grid.Resources>
 
->>>>>>> a74bd87e
   <media:AudioAlbumAspectWrapper HorizontalAlignment="Stretch" VerticalAlignment="Stretch"
     MediaItem="{Binding Source={StaticResource FanArtBackgroundModel},Path=MediaItem}">
     <media:AudioAlbumAspectWrapper.Template>
@@ -80,19 +74,6 @@
               </StackPanel>
             </StackPanel>
 
-<<<<<<< HEAD
-            <media:GenreAspectWrapper MediaItem="{Binding Source={StaticResource FanArtBackgroundModel},Path=MediaItem}"
-                          Grid.Row="0" Grid.Column="1">
-              <media:GenreAspectWrapper.Template>
-                <ControlTemplate>
-                  <Grid DataContext="{Binding RelativeSource={RelativeSource TemplatedParent}}">
-                    <Label x:Name="Genre" Content="{Binding Genre}" Color="{ThemeResource TextColor}" Opacity="0.4"
-                           IsVisible="{Binding Path=Genre,Converter={StaticResource ReferenceToBoolConverter}}"/>
-                  </Grid>
-                </ControlTemplate>
-              </media:GenreAspectWrapper.Template>
-            </media:GenreAspectWrapper>
-=======
             <Label x:Name="Genre" TextTrimming="WordEllipsis" Color="{ThemeResource TextColor}">
               <Label.Content>
                 <MultiBinding Converter="{StaticResource MultiAspectAttributeConverter}">
@@ -101,7 +82,6 @@
                 </MultiBinding>
               </Label.Content>
             </Label>
->>>>>>> a74bd87e
             
             <StackPanel Orientation="Horizontal" DataContext="{Binding Source={StaticResource FanArtBackgroundModel},Path=SelectedItem}"
                         IsVisible="{Binding Path=Tracks,Converter={StaticResource ReferenceToBoolConverter}}">
