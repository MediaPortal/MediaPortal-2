--- conflicted
+++ resolved
@@ -29,13 +29,10 @@
 using MediaPortal.Common.MediaManagement;
 using MediaPortal.Common.MediaManagement.DefaultItemAspects;
 using MediaPortal.Plugins.MediaServer.Metadata;
-<<<<<<< HEAD
 using MediaPortal.Plugins.MediaServer.Profiles;
 using MediaPortal.Plugins.Transcoding.Aspects;
 using MediaPortal.Plugins.Transcoding.Service;
-=======
 using MediaPortal.Plugins.Transcoding.Service.Transcoders.Base;
->>>>>>> 6dacaa7d
 
 namespace MediaPortal.Plugins.MediaServer.DLNA
 {
@@ -605,8 +602,8 @@
           return false;
         }
         return MediaConverter.IsTranscodeRunning(_clientId, TranscodingParameter.TranscodeId);
-      }
-    }
+        }
+      }
 
     public bool StartTrancoding()
     {
@@ -619,8 +616,8 @@
       if (TranscodingParameter != null)
       {
         MediaConverter.StopTranscode(_clientId, TranscodingParameter.TranscodeId);
-      }
-    }
+          }
+        }
 
     public Guid StartStreaming()
     {
