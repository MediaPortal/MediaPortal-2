#region Copyright (C) 2007-2017 Team MediaPortal

/*
    Copyright (C) 2007-2017 Team MediaPortal
    http://www.team-mediaportal.com

    This file is part of MediaPortal 2

    MediaPortal 2 is free software: you can redistribute it and/or modify
    it under the terms of the GNU General Public License as published by
    the Free Software Foundation, either version 3 of the License, or
    (at your option) any later version.

    MediaPortal 2 is distributed in the hope that it will be useful,
    but WITHOUT ANY WARRANTY; without even the implied warranty of
    MERCHANTABILITY or FITNESS FOR A PARTICULAR PURPOSE. See the
    GNU General Public License for more details.

    You should have received a copy of the GNU General Public License
    along with MediaPortal 2. If not, see <http://www.gnu.org/licenses/>.
*/

#endregion

using MediaPortal.Common.MediaManagement.DefaultItemAspects;
using MediaPortal.Common.MediaManagement.MLQueries;
using MediaPortal.UiComponents.Media.General;

namespace MediaPortal.UiComponents.Media.FilterCriteria
{
  public class FilterByCompanyCriterion : RelationshipMLFilterCriterion
  {
<<<<<<< HEAD
    public FilterByCompanyCriterion(Guid linkedRole) :
      base(CompanyAspect.ROLE_COMPANY, linkedRole, Consts.NECESSARY_COMPANY_MIAS, Consts.OPTIONAL_COMPANY_MIAS,
        new AttributeSortInformation(CompanyAspect.ATTR_COMPANY_NAME, SortDirection.Ascending))
=======
    public FilterByCompanyCriterion() :
      base(Consts.NECESSARY_COMPANY_MIAS, Consts.OPTIONAL_COMPANY_MIAS,
        new SortInformation(CompanyAspect.ATTR_COMPANY_NAME, SortDirection.Ascending))
>>>>>>> c8559f20
    {
    }
  }
}<|MERGE_RESOLUTION|>--- conflicted
+++ resolved
@@ -30,15 +30,9 @@
 {
   public class FilterByCompanyCriterion : RelationshipMLFilterCriterion
   {
-<<<<<<< HEAD
-    public FilterByCompanyCriterion(Guid linkedRole) :
-      base(CompanyAspect.ROLE_COMPANY, linkedRole, Consts.NECESSARY_COMPANY_MIAS, Consts.OPTIONAL_COMPANY_MIAS,
-        new AttributeSortInformation(CompanyAspect.ATTR_COMPANY_NAME, SortDirection.Ascending))
-=======
     public FilterByCompanyCriterion() :
       base(Consts.NECESSARY_COMPANY_MIAS, Consts.OPTIONAL_COMPANY_MIAS,
-        new SortInformation(CompanyAspect.ATTR_COMPANY_NAME, SortDirection.Ascending))
->>>>>>> c8559f20
+        new AttributeSortInformation(CompanyAspect.ATTR_COMPANY_NAME, SortDirection.Ascending))
     {
     }
   }
