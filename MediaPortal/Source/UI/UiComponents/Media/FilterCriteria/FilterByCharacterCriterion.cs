--- conflicted
+++ resolved
@@ -31,15 +31,9 @@
 {
   public class FilterByCharacterCriterion : RelationshipMLFilterCriterion
   {
-<<<<<<< HEAD
-    public FilterByCharacterCriterion() :
-      base(Consts.NECESSARY_CHARACTER_MIAS, Consts.OPTIONAL_CHARACTER_MIAS,
-        new AttributeSortInformation(CharacterAspect.ATTR_CHARACTER_NAME, SortDirection.Ascending))
-=======
     public FilterByCharacterCriterion(Guid role, Guid linkedRole) :
       base(role, linkedRole, Consts.NECESSARY_CHARACTER_MIAS, Consts.OPTIONAL_CHARACTER_MIAS,
-        new SortInformation(CharacterAspect.ATTR_CHARACTER_NAME, SortDirection.Ascending))
->>>>>>> d32c3b1f
+        new AttributeSortInformation(CharacterAspect.ATTR_CHARACTER_NAME, SortDirection.Ascending))
     {
     }
   }
