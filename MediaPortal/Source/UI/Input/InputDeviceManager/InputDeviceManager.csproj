--- conflicted
+++ resolved
@@ -149,10 +149,6 @@
     </Content>
   </ItemGroup>
   <ItemGroup>
-<<<<<<< HEAD
-    <Folder Include="Skin\default\themes\nereus\screens\" />
-    <Folder Include="Skin\default\themes\nereus\styles\" />
-=======
     <PackageReference Include="SharpLibHid">
       <Version>1.4.3</Version>
     </PackageReference>
@@ -186,7 +182,10 @@
     <Content Include="Skin\BlueVision\themes\Titanium Extended\screens\ConfigScreenAddDefaultKeys.xaml">
       <SubType>Designer</SubType>
     </Content>
->>>>>>> 55a7843a
+  </ItemGroup>
+  <ItemGroup>
+    <Folder Include="Skin\default\themes\nereus\screens\" />
+    <Folder Include="Skin\default\themes\nereus\styles\" />
   </ItemGroup>
   <Import Project="$(MSBuildToolsPath)\Microsoft.CSharp.targets" />
   <Import Project="build.targets" />
