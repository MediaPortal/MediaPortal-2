--- conflicted
+++ resolved
@@ -859,7 +859,6 @@
     <Content Include="Skin\Nereus\images\Right_Menu_Focus.PNG" />
     <Content Include="Skin\Nereus\images\search.png" />
     <Content Include="Skin\Nereus\images\search_background.jpg" />
-<<<<<<< HEAD
     <Content Include="Skin\Nereus\images\Vertical_gradient.png" />
     <Content Include="Skin\Nereus\images\ViewMode\Coverflow.Details.Extended.png" />
     <Content Include="Skin\Nereus\images\ViewMode\Coverflow.Details.png" />
@@ -879,7 +878,6 @@
     <Content Include="Skin\Nereus\images\ViewMode\List.medium.nofocus.png" />
     <Content Include="Skin\Nereus\images\ViewMode\List.small.focus.png" />
     <Content Include="Skin\Nereus\images\ViewMode\List.small.nofocus.png" />
-=======
     <Content Include="Skin\Nereus\images\SettingsMenu\Appearance.jpg" />
     <Content Include="Skin\Nereus\images\SettingsMenu\Appearance_General.jpg" />
     <Content Include="Skin\Nereus\images\SettingsMenu\Appearance_Skin.jpg" />
@@ -968,7 +966,6 @@
     <Content Include="Skin\Nereus\images\TopGlow.png" />
     <Content Include="Skin\Nereus\images\Top_Menu.PNG" />
     <Content Include="Skin\Nereus\images\video.png" />
->>>>>>> 337cfa76
     <Content Include="Skin\Nereus\images\watched.png" />
     <Content Include="Skin\Nereus\images\Weather\128x128\0.png" />
     <Content Include="Skin\Nereus\images\Weather\128x128\1.png" />
