--- conflicted
+++ resolved
@@ -1,107 +1,96 @@
-#region Copyright (C) 2007-2012 Team MediaPortal
-
-/*
-    Copyright (C) 2007-2012 Team MediaPortal
-    http://www.team-mediaportal.com
-
-    This file is part of MediaPortal 2
-
-    MediaPortal 2 is free software: you can redistribute it and/or modify
-    it under the terms of the GNU General Public License as published by
-    the Free Software Foundation, either version 3 of the License, or
-    (at your option) any later version.
-
-    MediaPortal 2 is distributed in the hope that it will be useful,
-    but WITHOUT ANY WARRANTY; without even the implied warranty of
-    MERCHANTABILITY or FITNESS FOR A PARTICULAR PURPOSE. See the
-    GNU General Public License for more details.
-
-    You should have received a copy of the GNU General Public License
-    along with MediaPortal 2. If not, see <http://www.gnu.org/licenses/>.
-*/
-
-#endregion
-
-namespace MediaPortal.Common.Runtime
-{
-  public enum SystemState
-  {
-    /// <summary>
-    /// Not in a defined state yet.
-    /// </summary>
-    Starting,
-
-    /// <summary>
-    /// The system is initializing. All services and components are being configured and started.
-    /// </summary>
-    Initializing,
-
-    /// <summary>
-    /// All services and components have been started and the main application is processing its window message loop.
-    /// </summary>
-    Running,
-
-    /// <summary>
-    /// The system received the signal to shut down and all services and components are shutting down.
-    /// </summary>
-    ShuttingDown,
-
-    /// <summary>
-    /// All services and components have been shut down and the system is exiting.
-    /// </summary>
-    Ending,
-
-    /// <summary>
-    /// The system is being suspended. This enum is never set as current state; it is just used to inform the system about the
-    /// suspending process.
-    /// </summary>
-    Suspending,
-
-    /// <summary>
-    /// The system is being hibernated. This enum is never set as current state; it is just used to inform the system about the
-    /// hibernation process.
-    /// </summary>
-    Hibernating,
-  }
-
-  public interface ISystemStateService
-  {
-    SystemState CurrentState { get; }
-
-    /// <summary>
-    /// Shuts the current Windows session down.
-    /// </summary>
-    void Shutdown(bool force = false);
-
-    /// <summary>
-    /// Restarts the PC.
-    /// </summary>
-    void Restart(bool force = false);
-
-    /// <summary>
-<<<<<<< HEAD
-    /// Suspends the current Windows session to memory or to disc.
-=======
-    /// Suspends the current Windows session to memory.
->>>>>>> dea98fe3
-    /// </summary>
-    void Suspend();
-
-    /// <summary>
-<<<<<<< HEAD
-    /// Suspends the current Windows session to memory or to disc.
-    /// Note: Currently the system does not distinguish between
-    /// </summary>
-    //void Hibernate();
-=======
-    /// Suspends the current Windows session to disc (Hibernate).
-    /// </summary>
-    void Hibernate();
->>>>>>> dea98fe3
-
-    /// <summary>
-    /// Logs the current user off.
-    /// </summary>
-    void Logoff(bool force = false);
-  }
+#region Copyright (C) 2007-2012 Team MediaPortal
+
+/*
+    Copyright (C) 2007-2012 Team MediaPortal
+    http://www.team-mediaportal.com
+
+    This file is part of MediaPortal 2
+
+    MediaPortal 2 is free software: you can redistribute it and/or modify
+    it under the terms of the GNU General Public License as published by
+    the Free Software Foundation, either version 3 of the License, or
+    (at your option) any later version.
+
+    MediaPortal 2 is distributed in the hope that it will be useful,
+    but WITHOUT ANY WARRANTY; without even the implied warranty of
+    MERCHANTABILITY or FITNESS FOR A PARTICULAR PURPOSE. See the
+    GNU General Public License for more details.
+
+    You should have received a copy of the GNU General Public License
+    along with MediaPortal 2. If not, see <http://www.gnu.org/licenses/>.
+*/
+
+#endregion
+
+namespace MediaPortal.Common.Runtime
+{
+  public enum SystemState
+  {
+    /// <summary>
+    /// Not in a defined state yet.
+    /// </summary>
+    Starting,
+
+    /// <summary>
+    /// The system is initializing. All services and components are being configured and started.
+    /// </summary>
+    Initializing,
+
+    /// <summary>
+    /// All services and components have been started and the main application is processing its window message loop.
+    /// </summary>
+    Running,
+
+    /// <summary>
+    /// The system received the signal to shut down and all services and components are shutting down.
+    /// </summary>
+    ShuttingDown,
+
+    /// <summary>
+    /// All services and components have been shut down and the system is exiting.
+    /// </summary>
+    Ending,
+
+    /// <summary>
+    /// The system is being suspended. This enum is never set as current state; it is just used to inform the system about the
+    /// suspending process.
+    /// </summary>
+    Suspending,
+
+    /// <summary>
+    /// The system is being hibernated. This enum is never set as current state; it is just used to inform the system about the
+    /// hibernation process.
+    /// </summary>
+    Hibernating,
+  }
+
+  public interface ISystemStateService
+  {
+    SystemState CurrentState { get; }
+
+    /// <summary>
+    /// Shuts the current Windows session down.
+    /// </summary>
+    void Shutdown(bool force = false);
+
+    /// <summary>
+    /// Restarts the PC.
+    /// </summary>
+    void Restart(bool force = false);
+
+    /// <summary>
+    /// Suspends the current Windows session to memory.
+    /// </summary>
+    void Suspend();
+
+    /// <summary>
+    /// Suspends the current Windows session to disk (Hibernate).
+    /// </summary>
+    void Hibernate();
+
+    /// <summary>
+    /// Logs the current user off.
+    /// </summary>
+    void Logoff(bool force = false);
+  }
 }