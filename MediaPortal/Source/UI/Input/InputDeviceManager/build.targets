<<<<<<< HEAD
<Project>

  <Target Name="CopyToOutput" AfterTargets="Build">

    <PropertyGroup>
      <PluginDestination>$(SolutionDir)..\Bin\$(SolutionName)\$(OutDir)Plugins\$(ProjectName)\</PluginDestination>
    </PropertyGroup>

    <ItemGroup>
      <PluginFiles Include="$(TargetDir)$(ProjectName).dll" />
      <PluginFiles Include="$(TargetDir)SharpLibHid.dll" />
      <PluginFiles Include="$(TargetDir)SharpLibWin32.dll" />
      <PluginFiles Include="$(ProjectDir)DefaultRemoteMap.xml" />
      <PluginFiles Include="$(ProjectDir)plugin.xml" />
    </ItemGroup>

    <ItemGroup Condition=" '$(Configuration)' == 'Debug'">
      <PluginFiles Include="$(TargetDir)$(ProjectName).pdb" />
    </ItemGroup>

    <ItemGroup>
      <LanguageFiles Include="$(ProjectDir)Language\*.*" />
    </ItemGroup>

    <ItemGroup>
      <SkinFiles Include="$(ProjectDir)Skin\**\*.*" />
    </ItemGroup>

=======
<?xml version="1.0" encoding="utf-8"?>
<Project xmlns="http://schemas.microsoft.com/developer/msbuild/2003" ToolsVersion="4.0">

  <PropertyGroup>
    <PluginDestination>$(SolutionDir)..\Bin\$(SolutionName)\$(OutDir)Plugins\$(ProjectName)\</PluginDestination>
  </PropertyGroup>

  <ItemGroup>
    <PluginFiles Include="$(TargetDir)$(ProjectName).dll" />
    <PluginFiles Include="$(ProjectDir)DefaultRemoteMap.xml" />
    <PluginFiles Include="$(ProjectDir)plugin.xml" />
  </ItemGroup>

  <ItemGroup Condition=" '$(Configuration)' == 'Debug'">
    <PluginFiles Include="$(TargetDir)$(ProjectName).pdb" />
  </ItemGroup>

  <ItemGroup>
    <LanguageFiles Include="$(ProjectDir)Language\*.*" />
  </ItemGroup>

  <ItemGroup>
    <SkinFiles Include="$(ProjectDir)Skin\**\*.*" />
  </ItemGroup>

  <ItemGroup>
    <References Include="$(TargetDir)SharpLibHid.dll" />
    <References Include="$(TargetDir)SharpLibWin32.dll" />
  </ItemGroup>

  <Target Name="AfterBuild">
>>>>>>> 443d6e45
    <Copy SourceFiles="@(PluginFiles)" DestinationFolder="$(PluginDestination)" />
    <Copy SourceFiles="@(LanguageFiles)" DestinationFolder="$(PluginDestination)Language\" />
    <Copy SourceFiles="@(SkinFiles)"
          DestinationFiles="@(SkinFiles->'$(PluginDestination)Skin\%(RecursiveDir)%(Filename)%(Extension)')" />
    <Copy SourceFiles="@(References)" DestinationFolder="$(PluginDestination)" />
  </Target>

</Project><|MERGE_RESOLUTION|>--- conflicted
+++ resolved
@@ -1,4 +1,3 @@
-<<<<<<< HEAD
 <Project>
 
   <Target Name="CopyToOutput" AfterTargets="Build">
@@ -9,8 +8,6 @@
 
     <ItemGroup>
       <PluginFiles Include="$(TargetDir)$(ProjectName).dll" />
-      <PluginFiles Include="$(TargetDir)SharpLibHid.dll" />
-      <PluginFiles Include="$(TargetDir)SharpLibWin32.dll" />
       <PluginFiles Include="$(ProjectDir)DefaultRemoteMap.xml" />
       <PluginFiles Include="$(ProjectDir)plugin.xml" />
     </ItemGroup>
@@ -27,39 +24,11 @@
       <SkinFiles Include="$(ProjectDir)Skin\**\*.*" />
     </ItemGroup>
 
-=======
-<?xml version="1.0" encoding="utf-8"?>
-<Project xmlns="http://schemas.microsoft.com/developer/msbuild/2003" ToolsVersion="4.0">
-
-  <PropertyGroup>
-    <PluginDestination>$(SolutionDir)..\Bin\$(SolutionName)\$(OutDir)Plugins\$(ProjectName)\</PluginDestination>
-  </PropertyGroup>
-
-  <ItemGroup>
-    <PluginFiles Include="$(TargetDir)$(ProjectName).dll" />
-    <PluginFiles Include="$(ProjectDir)DefaultRemoteMap.xml" />
-    <PluginFiles Include="$(ProjectDir)plugin.xml" />
-  </ItemGroup>
-
-  <ItemGroup Condition=" '$(Configuration)' == 'Debug'">
-    <PluginFiles Include="$(TargetDir)$(ProjectName).pdb" />
-  </ItemGroup>
-
-  <ItemGroup>
-    <LanguageFiles Include="$(ProjectDir)Language\*.*" />
-  </ItemGroup>
-
-  <ItemGroup>
-    <SkinFiles Include="$(ProjectDir)Skin\**\*.*" />
-  </ItemGroup>
-
   <ItemGroup>
     <References Include="$(TargetDir)SharpLibHid.dll" />
     <References Include="$(TargetDir)SharpLibWin32.dll" />
   </ItemGroup>
 
-  <Target Name="AfterBuild">
->>>>>>> 443d6e45
     <Copy SourceFiles="@(PluginFiles)" DestinationFolder="$(PluginDestination)" />
     <Copy SourceFiles="@(LanguageFiles)" DestinationFolder="$(PluginDestination)Language\" />
     <Copy SourceFiles="@(SkinFiles)"
