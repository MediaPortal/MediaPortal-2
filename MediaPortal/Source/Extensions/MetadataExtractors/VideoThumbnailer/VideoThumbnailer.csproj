--- conflicted
+++ resolved
@@ -93,14 +93,11 @@
   </ItemGroup>
   <ItemGroup>
     <None Include="build.targets" />
-<<<<<<< HEAD
-=======
   </ItemGroup>
   <ItemGroup>
     <PackageReference Include="ffmpeg">
-      <Version>2.8.20150913</Version>
+      <Version>3.4.2</Version>
     </PackageReference>
->>>>>>> 8751fcf3
   </ItemGroup>
   <Import Project="$(MSBuildToolsPath)\Microsoft.CSharp.targets" />
   <Import Project="build.targets" />
