#region Copyright (C) 2007-2018 Team MediaPortal

/*
    Copyright (C) 2007-2018 Team MediaPortal
    http://www.team-mediaportal.com

    This file is part of MediaPortal 2

    MediaPortal 2 is free software: you can redistribute it and/or modify
    it under the terms of the GNU General Public License as published by
    the Free Software Foundation, either version 3 of the License, or
    (at your option) any later version.

    MediaPortal 2 is distributed in the hope that it will be useful,
    but WITHOUT ANY WARRANTY; without even the implied warranty of
    MERCHANTABILITY or FITNESS FOR A PARTICULAR PURPOSE. See the
    GNU General Public License for more details.

    You should have received a copy of the GNU General Public License
    along with MediaPortal 2. If not, see <http://www.gnu.org/licenses/>.
*/

#endregion

using System;
using System.Collections.Generic;
using System.Drawing;
using System.Globalization;
using System.IO;
using System.Linq;
using System.Runtime.InteropServices;
using System.Text;
using System.Windows.Forms;
using DirectShow;
using DirectShow.Dvd;
using DirectShow.Helper;
using MediaPortal.Common;
using MediaPortal.Common.Localization;
using MediaPortal.Common.Logging;
using MediaPortal.Common.Messaging;
using MediaPortal.Common.ResourceAccess;
using MediaPortal.Common.Settings;
using MediaPortal.Common.UserManagement;
using MediaPortal.Common.UserProfileDataManagement;
using MediaPortal.UI.Control.InputManager;
using MediaPortal.UI.General;
using MediaPortal.UI.Players.Video.Interfaces;
using MediaPortal.UI.Players.Video.Settings;
using MediaPortal.UI.Players.Video.Tools;
using MediaPortal.UI.Presentation.Players;
using MediaPortal.UI.Presentation.Players.ResumeState;
using MediaPortal.UI.Presentation.Screens;
using MediaPortal.Utilities.Exceptions;

namespace MediaPortal.UI.Players.Video
{
  public class DvdPlayer : VideoPlayer, IDVDPlayer
  {
    #region Constants

    protected const int WM_DVD_EVENT = 0x00008002; // message from dvd graph
    protected const int WS_CHILD = 0x40000000; // attributes for video window
    protected const int WS_CLIPCHILDREN = 0x02000000;
    protected const int WS_CLIPSIBLINGS = 0x04000000;
    protected const int WM_MOUSEMOVE = 0x0200;
    protected const int WM_LBUTTONUP = 0x0202;

    public const string RES_PLAYBACK_TITLE = "[Playback.Title]";
    #endregion

    #region Variables

    /// <summary> graph event interface. </summary>
    protected IMediaEventEx _mediaEvt = null;

    private IDvdGraphBuilder _dvdGraph;
    private IBaseFilter _dvdbasefilter;
    private IDvdControl2 _dvdCtrl;
    private IDvdInfo2 _dvdInfo;
    private IAMLine21Decoder _line21Decoder;

    /// <summary> asynchronous command interface. </summary>
    protected IDvdCmd _cmdOption = null;

    /// <summary> asynchronous command pending. </summary>
    protected bool _pendingCmd;

    protected DvdHMSFTimeCode _currTime; // copy of current playback states, see OnDvdEvent()
    protected string[] _titles;
    protected int _currTitle = 0;
    protected int _currChapter = 0;
    protected int _buttonCount = 0;
    protected int _focusedButton = 0;
    protected DvdDomain _currDomain;

    protected bool _handlesInput = false;
    protected ValidUOPFlag _UOPs;
    protected double _duration;
    protected double _currentTime = 0;

    private const string DVD_NAVIGATOR = "DVD Navigator";

    protected DvdPreferredDisplayMode _videoPref = DvdPreferredDisplayMode.DisplayContentDefault;
    protected AspectRatioMode _arMode = AspectRatioMode.Stretched;
    protected DvdVideoAttributes _videoAttr;

    private readonly object _dvdStopSyncObj = new object();
    private bool _stopping = false;

    #endregion

    #region Constructor

    /// <summary>
    /// Constructs a DVDPlayer player object.
    /// </summary>
    public DvdPlayer()
    {
      PlayerTitle = "DVDPlayer"; // for logging
    }

    #endregion

    #region Graphbuilding overrides

    protected override void CreateGraphBuilder()
    {
      _dvdGraph = (IDvdGraphBuilder) new DvdGraphBuilder();
      new HRESULT(_dvdGraph.GetFiltergraph(out _graphBuilder)).Throw();
      _mc = (IMediaControl)_graphBuilder;
      _me = (IMediaEventEx)_graphBuilder;
      _ms = (IMediaSeeking)_graphBuilder;
      _streamCount = 3; // Allow Video, CC, and Subtitle
    }

    protected override void CreateResourceAccessor()
    {
      // DvdPlayer needs an ILocalFSResourceAccessor
      ILocalFsResourceAccessor lfsra;
      if(!_resourceLocator.TryCreateLocalFsAccessor(out lfsra))
        throw new IllegalCallException("The DVDPlayer can only play local file system resources");
      _resourceAccessor = lfsra;
    }

    /// <summary>
    /// Adds the DVDNavigator filter to the graph and sets the input path.
    /// </summary>
    protected override void AddSourceFilter()
    {
      ServiceRegistration.Get<ILogger>().Debug("DvdPlayer.AddSourceFilter");
      _pendingCmd = true;

      _dvdbasefilter = (IBaseFilter) new DVDNavigator();

      if (_dvdbasefilter == null)
        throw new Exception("Failed to add DVD Navigator!");

      _graphBuilder.AddFilter(_dvdbasefilter, DVD_NAVIGATOR);

      _dvdInfo = _dvdbasefilter as IDvdInfo2;
      if (_dvdInfo == null)
        throw new Exception("Failed to get IDvdInfo2 from DVDNavigator!");

      _dvdCtrl = _dvdbasefilter as IDvdControl2;

      if (_dvdCtrl == null)
        throw new Exception("Failed to get IDvdControl2 from DVDNavigator!");

      if (!IsLocalFilesystemResource)
        throw new IllegalCallException("The DVDPlayer can only play local file system resources");
      using (((ILocalFsResourceAccessor)_resourceAccessor).EnsureLocalFileSystemAccess())
      {
        string path = ((ILocalFsResourceAccessor)_resourceAccessor).LocalFileSystemPath;

        // check if path is a drive root (like D:), otherwise append VIDEO_TS 
        // MediaItem always contains the parent folder. Add the required VIDEO_TS subfolder.
        if (!String.IsNullOrEmpty(path) && !path.EndsWith(Path.VolumeSeparatorChar.ToString()))
          path = Path.Combine(path, "VIDEO_TS");

        int hr = _dvdCtrl.SetDVDDirectory(path);
        if (hr != 0)
          throw new Exception("Failed to set DVD directory!");
      }
      _dvdCtrl.SetOption(DvdOptionFlag.HMSFTimeCodeEvents, true); // use new HMSF timecode format
      _dvdCtrl.SetOption(DvdOptionFlag.ResetOnStop, false);

      _mediaEvt = _graphBuilder as IMediaEventEx;
      if (_mediaEvt != null)
      {
        IScreenControl screenControl = ServiceRegistration.Get<IScreenControl>();
        _mediaEvt.SetNotifyWindow(screenControl.MainWindowHandle, WM_DVD_EVENT, _instancePtr);
      }

      SetDefaultLanguages();
    }

    protected override void OnBeforeGraphRunning()
    {
      base.OnBeforeGraphRunning();

      // first all automatically rendered pins
      FilterGraphTools.RenderOutputPins(_graphBuilder, _dvdbasefilter);

      // MSDN: "During the connection process, the Filter Graph Manager ignores pins on intermediate filters if the pin name begins with a tilde (~)."
      // then connect the skipped "~" output pins
      FilterGraphTools.RenderAllManualConnectPins(_graphBuilder);
      _currTime = new DvdHMSFTimeCode();
    }

    protected override void OnGraphRunning()
    {
      base.OnGraphRunning();
      VideoSettings settings = ServiceRegistration.Get<ISettingsManager>().Load<VideoSettings>();

      int hr = _dvdCtrl.SelectVideoModePreference(_videoPref);
      if (hr != 0)
        ServiceRegistration.Get<ILogger>().Error("DVDPlayer: Unable to set DVD video mode preference 0x{0:X}", hr);

      hr = _dvdInfo.GetCurrentVideoAttributes(out _videoAttr);
      if (hr != 0)
        ServiceRegistration.Get<ILogger>().Error("DVDPlayer: Unable to get DVD video attributes 0x{0:X}", hr);

      DvdDiscSide side;
      int titles, numOfVolumes, volume;
      hr = _dvdInfo.GetDVDVolumeInfo(out numOfVolumes, out volume, out side, out titles);
      if (hr < 0)
        ServiceRegistration.Get<ILogger>().Error("DVDPlayer: Unable to get DVD volume info 0x{0:X}", hr);

      if (titles <= 0)
        ServiceRegistration.Get<ILogger>().Error("DVDPlayer: DVD does not contain any titles? (# titles = {0})", titles);

      _pendingCmd = false;

      _dvdCtrl.SetSubpictureState(settings.EnableDvdSubtitles, DvdCmdFlags.None, out _cmdOption);

      _line21Decoder = FilterGraphTools.FindFilterByInterface<IAMLine21Decoder>(_graphBuilder);
      if (_line21Decoder != null)
      {
        AMLine21CCState state = settings.EnableDvdClosedCaptions ? AMLine21CCState.On : AMLine21CCState.Off;
        if (_line21Decoder.SetServiceState(state) == 0)
          ServiceRegistration.Get<ILogger>().Debug("DVDPlayer: {0} Closed Captions", settings.EnableDvdClosedCaptions ? "Enabled" : "Disabled");
        else
          ServiceRegistration.Get<ILogger>().Debug("DVDPlayer: Failed to set Closed Captions state.");
      }
    }

    /// <summary>
    /// Frees the audio/video codecs.
    /// </summary>
    protected override void FreeCodecs()
    {
      _pendingCmd = false;
      FilterGraphTools.TryRelease(ref _cmdOption);
      FilterGraphTools.TryRelease(ref _line21Decoder);
      FilterGraphTools.TryRelease(ref _dvdCtrl);
      FilterGraphTools.TryRelease(ref _dvdInfo);
      FilterGraphTools.TryRelease(ref _dvdGraph);
      base.FreeCodecs();
    }

    #endregion

    #region Defaults and resuming information

    /// <summary>
    /// Set the default languages before playback.
    /// </summary>
    private void SetDefaultLanguages()
    {
      VideoSettings settings = ServiceRegistration.Get<ISettingsManager>().Load<VideoSettings>();
      ServiceRegistration.Get<ILogger>().Info("DVDPlayer: SetDefaultLanguages");

      int langId = 0;
      int setError = 0;
      string errorText = null;
      IUserManagement userManagement = ServiceRegistration.Get<IUserManagement>();
      if (userManagement?.CurrentUser != null)
      {
        var cultures = CultureInfo.GetCultures(CultureTypes.SpecificCultures);
        if (userManagement.CurrentUser.TryGetAdditionalData(UserDataKeysKnown.KEY_PREFERRED_AUDIO_LANGUAGE, 0, out string audioLang))
        {
          langId = cultures?.FirstOrDefault(c => c.TwoLetterISOLanguageName == audioLang)?.LCID ?? 0;
          setError = _dvdCtrl.SelectDefaultAudioLanguage(langId, DvdAudioLangExt.NotSpecified);
        }
        if (setError != 0 && userManagement.CurrentUser.TryGetAdditionalData(UserDataKeysKnown.KEY_PREFERRED_AUDIO_LANGUAGE, 1, out string audioLang2))
        {
          langId = cultures?.FirstOrDefault(c => c.TwoLetterISOLanguageName == audioLang2)?.LCID ?? 0;
          setError = _dvdCtrl.SelectDefaultAudioLanguage(langId, DvdAudioLangExt.NotSpecified);
        }
        if(setError != 0)
        {
          langId = settings.PreferredAudioLanguage;
          setError = _dvdCtrl.SelectDefaultAudioLanguage(langId, DvdAudioLangExt.NotSpecified);
        }
        errorText = GetErrorText(setError);
        ServiceRegistration.Get<ILogger>().Info("DVDPlayer: Set default language to: {0}. {1}", langId, errorText);

        if (userManagement.CurrentUser.TryGetAdditionalData(UserDataKeysKnown.KEY_PREFERRED_SUBTITLE_LANGUAGE, 0, out string subLang))
        {
          langId = cultures?.FirstOrDefault(c => c.TwoLetterISOLanguageName == subLang)?.LCID ?? 0;
          setError = _dvdCtrl.SelectDefaultSubpictureLanguage(langId, DvdSubPictureLangExt.NotSpecified);
        }
        if (setError != 0 && userManagement.CurrentUser.TryGetAdditionalData(UserDataKeysKnown.KEY_PREFERRED_SUBTITLE_LANGUAGE, 1, out string subLang2))
        {
          langId = cultures?.FirstOrDefault(c => c.TwoLetterISOLanguageName == subLang2)?.LCID ?? 0;
          setError = _dvdCtrl.SelectDefaultSubpictureLanguage(langId, DvdSubPictureLangExt.NotSpecified);
        }
        if (setError != 0)
        {
          langId = settings.PreferredSubtitleLanguage;
          setError = _dvdCtrl.SelectDefaultSubpictureLanguage(langId, DvdSubPictureLangExt.NotSpecified);
        }
        errorText = GetErrorText(setError);
        ServiceRegistration.Get<ILogger>().Info("DVDPlayer: Set default subtitle language:{0}. {1}", langId, errorText);

        if (userManagement.CurrentUser.TryGetAdditionalData(UserDataKeysKnown.KEY_PREFERRED_MENU_LANGUAGE, 0, out string menuLang))
        {
          langId = cultures?.FirstOrDefault(c => c.TwoLetterISOLanguageName == menuLang)?.LCID ?? 0;
          setError = _dvdCtrl.SelectDefaultMenuLanguage(langId);
        }
        if (setError != 0 && userManagement.CurrentUser.TryGetAdditionalData(UserDataKeysKnown.KEY_PREFERRED_MENU_LANGUAGE, 1, out string menuLang2))
        {
          langId = cultures?.FirstOrDefault(c => c.TwoLetterISOLanguageName == menuLang2)?.LCID ?? 0;
          setError = _dvdCtrl.SelectDefaultMenuLanguage(langId);
        }
        if (setError != 0)
        {
          langId = settings.PreferredMenuLanguage;
          setError = _dvdCtrl.SelectDefaultMenuLanguage(langId);
        }
        errorText = GetErrorText(setError);
        ServiceRegistration.Get<ILogger>().Info("DVDPlayer: Set default menu language to:{0}. {1}", langId, errorText);
      }
      else
      {
        setError = _dvdCtrl.SelectDefaultAudioLanguage(settings.PreferredAudioLanguage, DvdAudioLangExt.NotSpecified);
        errorText = GetErrorText(setError);
        ServiceRegistration.Get<ILogger>().Info("DVDPlayer: Set default language to: {0}. {1}", settings.PreferredAudioLanguage, errorText);

        setError = _dvdCtrl.SelectDefaultMenuLanguage(settings.PreferredMenuLanguage);
        errorText = GetErrorText(setError);
        ServiceRegistration.Get<ILogger>().Info("DVDPlayer: Set default menu language to:{0}. {1}", settings.PreferredMenuLanguage, errorText);

<<<<<<< HEAD
        setError = _dvdCtrl.SelectDefaultSubpictureLanguage(settings.PreferredSubtitleLanguage, DvdSubPictureLangExt.NotSpecified);
        errorText = GetErrorText(setError);
        ServiceRegistration.Get<ILogger>().Info("DVDPlayer: Set default subtitle language:{0}. {1}", settings.PreferredSubtitleLanguage, errorText);
      }
      _dvdCtrl.SetSubpictureState(settings.EnableSubtitles, DvdCmdFlags.None, out _cmdOption);
=======
      _dvdCtrl.SetSubpictureState(settings.EnableDvdSubtitles, DvdCmdFlags.None, out _cmdOption);
>>>>>>> ce778fab
    }

    /// <summary>
    /// Gets a DVD navigator related error text for passed error code.
    /// </summary>
    /// <param name="errorCode">Error code returned by any method of the DVD control.</param>
    /// <returns>Error message.</returns>
    private static string GetErrorText(int errorCode)
    {
      string result;
      switch (errorCode)
      {
        case 0:
          result = "Success.";
          break;
        case 631:
          result = "The DVD Navigator filter is not in a valid domain.";
          break;
        default:
          result = "Unknown Error: " + errorCode;
          break;
      }
      return result;
    }

    /// <summary>
    /// Gets the current DVD playback state as byte array. The resume state can be set later by calling
    /// <see cref="SetResumeState(byte[])"/> with the returned byte array.
    /// </summary>
    /// <param name="resumeData">The resume data.</param>
    /// <returns><c>true</c>, if the resume state could successfully retrieved. In that case <paramref name="resumeData"/>
    /// contains the resume data. <c>false</c>, if the resume state could not be retrieved. In that case,
    /// <paramref name="resumeData"/> is <c>null</c>.</returns>
    private bool GetResumeState(out byte[] resumeData)
    {
      byte[] result = null;
      try
      {
        IDvdState dvdState;
        int hr = _dvdInfo.GetState(out dvdState);
        if (hr != 0)
          return false;

        IPersistMemory dvdStatePersistMemory = (IPersistMemory) dvdState;
        if (dvdStatePersistMemory == null)
        {
          Marshal.ReleaseComObject(dvdState);
          return false;
        }
        uint resumeSize;
        dvdStatePersistMemory.GetSizeMax(out resumeSize);
        if (resumeSize <= 0)
        {
          Marshal.ReleaseComObject(dvdStatePersistMemory);
          Marshal.ReleaseComObject(dvdState);
          return false;
        }
        IntPtr stateData = Marshal.AllocCoTaskMem((int) resumeSize);

        try
        {
          dvdStatePersistMemory.Save(stateData, true, resumeSize);
          result = new byte[resumeSize];
          Marshal.Copy(stateData, result, 0, (int) resumeSize);
        }
        catch
        {
          return false;
        }

        Marshal.FreeCoTaskMem(stateData);
        Marshal.ReleaseComObject(dvdStatePersistMemory);
        Marshal.ReleaseComObject(dvdState);
      }
      catch
      {
        return false;
      }
      finally
      {
        resumeData = result;
      }
      return true;
    }

    /// <summary>
    /// Restores the DVD playback state from a formerly saved resume state.
    /// </summary>
    /// <param name="resumeData">The resume data which was retrieved by calling <see cref="GetResumeState(out byte[])"/>.</param>
    private void SetResumeState(byte[] resumeData)
    {
      if ((resumeData != null) && (resumeData.Length > 0))
      {
        IDvdState dvdState;

        int hr = _dvdInfo.GetState(out dvdState);
        if (hr < 0)
          return;
        IPersistMemory dvdStatePersistMemory = (IPersistMemory) dvdState;
        IntPtr stateData = Marshal.AllocHGlobal(resumeData.Length);
        Marshal.Copy(resumeData, 0, stateData, resumeData.Length);

        try
        {
          dvdStatePersistMemory.Load(stateData, (uint) resumeData.Length);
        }
        finally
        {
          Marshal.FreeHGlobal(stateData);
        }

        hr = _dvdCtrl.SetState(dvdState, DvdCmdFlags.Block, out _cmdOption);
        if (hr == 0)
          return;

        Marshal.ReleaseComObject(dvdState);
      }
    }

    /// <summary>
    /// Gets a unique file name for the current DVD which contains the disc's ID.
    /// </summary>
    protected string GetResumeFilename()
    {
      long discId = 0;

      IBaseFilter dvdbasefilter = (IBaseFilter) new DVDNavigator();
      IDvdInfo2 dvdInfo = dvdbasefilter as IDvdInfo2;

      StringBuilder path = new StringBuilder(1024);
      if (dvdInfo != null)
      {
        int actualSize;
        dvdInfo.GetDVDDirectory(path, 1024, out actualSize);
        dvdInfo.GetDiscID(path.ToString(), out discId);
      }

      FilterGraphTools.TryRelease(ref dvdbasefilter);
      FilterGraphTools.TryRelease(ref _dvdInfo);

      return String.Format(@"D_{0:X}.dat", discId);
    }

    #endregion

    #region DVD Commands

    /// <summary>
    /// Stops the playback and the input handling.
    /// </summary>
    public override void Stop()
    {
      lock (_dvdStopSyncObj)
      {
        if (_stopping == false)
          _stopping = true;
        else
          return;
      }

      ServiceRegistration.Get<ILogger>().Debug("DvdPlayer: Stop");
      if (_dvdCtrl != null)
        _dvdCtrl.Stop();

      base.Stop();
      
      lock(_dvdStopSyncObj)
      {
        _stopping = false;
      }
    }

    #endregion

    #region DVD menu handling

    public bool IsHandlingUserInput
    {
      get
      {
        return _handlesInput;
      }
    }

    public void ShowDvdMenu()
    {
      ServiceRegistration.Get<ILogger>().Debug("DvdPlayer: ShowDvdMenu");
      _dvdCtrl.ShowMenu(DvdMenuId.Root, DvdCmdFlags.None, out _cmdOption);
    }

    public void OnMouseMove(float x, float y)
    {
      if (_dvdCtrl == null || !_handlesInput || _buttonCount <= 0)
        return;

      // Scale to video's size
      x *= _videoAttr.sourceResolutionX;
      y *= _videoAttr.sourceResolutionY;

      Point pt = new Point((int) x, (int) y);

      // Highlight the button at the current position, if it exists
      _dvdCtrl.SelectAtPosition(pt);
    }

    public void OnMouseClick(float x, float y)
    {
      if (_dvdCtrl == null || !_handlesInput || _buttonCount <= 0)
        return;

      // Scale to video's size
      x *= _videoAttr.sourceResolutionX;
      y *= _videoAttr.sourceResolutionY;

      Point pt = new Point((int) x, (int) y);

      // Activate ("click") the button at the current position, if it exists
      _dvdCtrl.ActivateAtPosition(pt);
    }

    public void OnKeyPress(Key key)
    {
      if (_dvdCtrl == null || !_handlesInput || _buttonCount <= 0)
        return;

      if (key == Key.Up)
        _dvdCtrl.SelectRelativeButton(DvdRelativeButton.Upper);
      else if (key == Key.Down)
        _dvdCtrl.SelectRelativeButton(DvdRelativeButton.Lower);
      else if (key == Key.Left)
        _dvdCtrl.SelectRelativeButton(DvdRelativeButton.Left);
      else if (key == Key.Right)
        _dvdCtrl.SelectRelativeButton(DvdRelativeButton.Right);
      else if (_focusedButton > 0 && (key == Key.Ok || key == Key.Enter))
        _dvdCtrl.ActivateButton();
    }

    #endregion

    #region DVD Event handling

    /// <summary>
    /// Called to handle DVD event window messages.
    /// </summary>
    private void OnDvdEvent()
    {
      if (_mediaEvt == null || _dvdCtrl == null || _stopping)
        return;

      int p1, p2;
      try
      {
        int hr;
        do
        {
          bool needStop = false;

          IMediaEventEx eventEx = (IMediaEventEx) _graphBuilder;
          EventCode code;
          hr = eventEx.GetEvent(out code, out p1, out p2, 0);
          if (hr < 0)
            break;

          switch (code)
          {
            case EventCode.DvdPlaybackStopped:
              ServiceRegistration.Get<ILogger>().Debug("DVDPlayer DvdPlaybackStopped event: {0:X} {1:X}", p1, p2);
              break;
            case EventCode.DvdError:
              ServiceRegistration.Get<ILogger>().Debug("DVDPlayer DvdError event: {0:X} {1:X}", p1, p2);
              break;
            case EventCode.VMRReconnectionFailed:
              ServiceRegistration.Get<ILogger>().Debug("DVDPlayer VMRReconnectionFailed event: {0:X} {1:X}", p1, p2);
              break;
            case EventCode.DvdWarning:
              ServiceRegistration.Get<ILogger>().Debug("DVDPlayer DVD warning: {0} {1}", p1, p2);
              break;
            case EventCode.DvdSubPicictureStreamChange:
              ServiceRegistration.Get<ILogger>().Debug("DVDPlayer: DvdSubPicture Changed to: {0} Enabled: {1}", p1, p2);
              break;
            case EventCode.DvdCurrentHmsfTime:
              SetCurrentTime(p1);
              break;

            case EventCode.DvdChapterStart:
              {
                ServiceRegistration.Get<ILogger>().Debug("DVDPlayer: DvdChaptStart: {0}", p1);
                lock (SyncObj)
                {
                  _currChapter = p1;
                  CalculateDuration();
                }
                ServiceRegistration.Get<ILogger>().Debug("  _duration: {0}", _currentTime);
                break;
              }

            case EventCode.DvdTitleChange:
              {
                OnTitleSelect(p1);
                break;
              }

            case EventCode.DvdCmdStart:
              ServiceRegistration.Get<ILogger>().Debug("  DvdCmdStart with pending");
              break;

            case EventCode.DvdCmdEnd:
              {
                OnCmdComplete(p1);
                break;
              }

            case EventCode.DvdStillOn:
              {
                ServiceRegistration.Get<ILogger>().Debug("DVDPlayer: DvdStillOn: {0}", p1);
                break;
              }

            case EventCode.DvdStillOff:
              {
                ServiceRegistration.Get<ILogger>().Debug("DVDPlayer: DvdStillOff: {0}", p1);
                break;
              }

            case EventCode.DvdButtonChange:
              {
                _buttonCount = p1;
                _focusedButton = p2;
                ServiceRegistration.Get<ILogger>().Debug("DVDPlayer: DvdButtonChange: buttons: {0}, focused: {1}", _buttonCount, _focusedButton);
                break;
              }

            case EventCode.DvdNoFpPgc:
              {
                ServiceRegistration.Get<ILogger>().Debug("DVDPlayer: DvdNoFpPgc: {0}", p1);
                hr = _dvdCtrl.PlayTitle(1, DvdCmdFlags.None, out _cmdOption);
                break;
              }

            case EventCode.DvdAudioStreamChange:
              ServiceRegistration.Get<ILogger>().Debug("DVDPlayer: DvdAudioStreamChange: {0}", p1);
              break;

            case EventCode.DvdValidUopsChange:
              _UOPs = (ValidUOPFlag) p1;
              ServiceRegistration.Get<ILogger>().Debug("DVDPlayer: DvdValidUopsChange: {0}", _UOPs);
              break;

            case EventCode.DvdDomainChange:
              {
                _currDomain = (DvdDomain) p1;
                switch (_currDomain)
                {
                  case DvdDomain.FirstPlay:
                    ServiceRegistration.Get<ILogger>().Debug("DVDPlayer: Domain=FirstPlay");
                    _handlesInput = false;
                    break;
                  case DvdDomain.Stop:
                    ServiceRegistration.Get<ILogger>().Debug("DVDPlayer: Domain=Stop");
                    needStop = true;
                    break;
                  case DvdDomain.VideoManagerMenu:
                    ServiceRegistration.Get<ILogger>().Debug("DVDPlayer: Domain=VideoManagerMenu (menu)");
                    _handlesInput = true;
                    break;
                  case DvdDomain.VideoTitleSetMenu:
                    ServiceRegistration.Get<ILogger>().Debug("DVDPlayer: Domain=VideoTitleSetMenu (menu)");
                    _handlesInput = true;
                    break;
                  case DvdDomain.Title:
                    _handlesInput = false;
                    break;
                  default:
                    ServiceRegistration.Get<ILogger>().Debug("DVDPlayer: Unhandled event DvdDomainChange: {0}", p1);
                    break;
                }
                break;
              }
          }
          eventEx.FreeEventParams(code, p1, p2);

          if(needStop)
          {
            Stop();
            break;
          }
        } while (hr == 0);
      }
      catch (Exception ex)
      {
        ServiceRegistration.Get<ILogger>().Debug("DVDPlayer: Exception in OnDvdEvent()", ex);
      }
    }

    protected void OnTitleSelect(int title)
    {
      ServiceRegistration.Get<ILogger>().Debug("EVT: DvdTitleChange: {0}", title);
      lock (SyncObj)
      {
        _chapterNames = null; // Invalidate chapters - they are different per title
        _currTitle = title;
      }
      EnumerateChapters();
      EnumerateStreams(true);
      CalculateDuration();
      ServiceRegistration.Get<ILogger>().Debug("  _duration: {0}", _currentTime);
    }

    /// <summary>
    /// Called when an asynchronous DVD command is completed.
    /// </summary>
    /// <param name="p1">The command event handle.</param>
    private void OnCmdComplete(int p1)
    {
      try
      {
        ServiceRegistration.Get<ILogger>().Debug("DVD OnCmdComplete");
        if (!_pendingCmd || _dvdInfo == null)
          return;

        IDvdCmd cmd;
        int hr = _dvdInfo.GetCmdFromEvent(p1, out cmd);
        if (hr != 0 || cmd == null)
        {
          ServiceRegistration.Get<ILogger>().Debug("DVDPlayer: DVD OnCmdComplete GetCmdFromEvent failed");
          return;
        }

        if (cmd != _cmdOption)
        {
          ServiceRegistration.Get<ILogger>().Debug("DVDPlayer: DVD OnCmdComplete UNKNOWN CMD!!!");
          Marshal.ReleaseComObject(cmd);
          return;
        }

        Marshal.ReleaseComObject(cmd);
        Marshal.ReleaseComObject(_cmdOption);
        _cmdOption = null;
        _pendingCmd = false;
        ServiceRegistration.Get<ILogger>().Debug("DVDPlayer: DVD OnCmdComplete OK.");
      }
      catch (Exception ex)
      {
        ServiceRegistration.Get<ILogger>().Debug("DVDPlayer: OnCmdComplete() {0} {1} {2}", ex.Message, ex.Source, ex.StackTrace);
      }
    }

    #endregion

    #region Input event handling

    protected override void OnMessageReceived(AsynchronousMessageQueue queue, SystemMessage message)
    {
      if (message.ChannelName == WindowsMessaging.CHANNEL)
      {
        Message m = (Message) message.MessageData[WindowsMessaging.MESSAGE];
        if (m.Msg == WM_DVD_EVENT)
          OnDvdEvent();
      }
    }

    #endregion

    #region Audio stream handling

    protected override bool EnumerateStreams(bool forceRefresh)
    {
      if (_dvdInfo == null || !_initialized)
        return false;

      BaseStreamInfoHandler audioStreams;
      BaseStreamInfoHandler subtitleStreams;
      lock (SyncObj)
      {
        audioStreams = _streamInfoAudio;
        subtitleStreams = _streamInfoSubtitles;
      }

      if (forceRefresh || audioStreams == null || subtitleStreams == null)
      {
        audioStreams = new StreamInfoHandler();
        subtitleStreams = new StreamInfoHandler();

        int streamsAvailable, currentStream;
        _dvdInfo.GetCurrentAudio(out streamsAvailable, out currentStream);
        for (int i = 0; i < streamsAvailable; ++i)
        {
          int audioLanguage;
          DvdAudioAttributes attr;
          _dvdInfo.GetAudioLanguage(i, out audioLanguage);
          _dvdInfo.GetAudioAttributes(i, out attr);

          int currentLCID = (audioLanguage & 0x3ff);
          string languageName = GetLanguageName(currentLCID);

          StringBuilder currentAudio = new StringBuilder();
          currentAudio.AppendFormat("{0} ({1}/{2} ch/{3} KHz)", languageName, attr.AudioFormat, attr.bNumberOfChannels, (attr.dwFrequency / 1000));

          switch (attr.LanguageExtension)
          {
            case DvdAudioLangExt.NotSpecified:
            case DvdAudioLangExt.Captions:
              break;
            case DvdAudioLangExt.VisuallyImpaired:
            case DvdAudioLangExt.DirectorComments1:
            case DvdAudioLangExt.DirectorComments2:
              currentAudio.AppendFormat(" ({0})", ServiceRegistration.Get<ILocalization>().ToString("[Playback." + attr.LanguageExtension + "]"));
              break;
          }
          audioStreams.AddUnique(new StreamInfo(null, i, currentAudio.ToString(), currentLCID));
        }

        bool isDisabled;
        _dvdInfo.GetCurrentSubpicture(out streamsAvailable, out currentStream, out isDisabled);
        for (int i = 0; i < streamsAvailable; ++i)
        {
          DvdSubpictureAttributes attr;
          int iLanguage;
          _dvdInfo.GetSubpictureLanguage(i, out iLanguage);
          _dvdInfo.GetSubpictureAttributes(i, out attr);
          int currentLCID = (iLanguage & 0x3ff);
          string languageName = GetLanguageName(currentLCID);

          String localizationTag = attr.LanguageExtension.ToString();
          String currentSubtitle = String.Format("{0} {1}", languageName,
            ServiceRegistration.Get<ILocalization>().ToString("[Playback." + localizationTag + "]") ?? localizationTag);

          subtitleStreams.AddUnique(new StreamInfo(null, i, currentSubtitle, currentLCID));
        }

        lock (SyncObj)
        {
          _streamInfoAudio = audioStreams;
          _streamInfoSubtitles = subtitleStreams;
        }
        return true; // refreshed
      }
      return false;
    }

    /// <summary>
    /// Sets the current audio stream.
    /// </summary>
    /// <param name="audioStream">audio stream</param>
    public override void SetAudioStream(string audioStream)
    {
      BaseStreamInfoHandler audioStreams;
      lock (SyncObj)
        audioStreams = _streamInfoAudio;

      if (audioStreams == null)
        return;

      StreamInfo selectedAudio = audioStreams.FindStream(audioStream);
      if (selectedAudio == null)
        return;

      int audioLanguage;
      ServiceRegistration.Get<ILogger>().Debug("DvdPlayer: Select audio stream: {0}", audioStream);
      _dvdCtrl.SelectAudioStream(selectedAudio.StreamIndex, DvdCmdFlags.None, out _cmdOption);
      _dvdInfo.GetAudioLanguage(selectedAudio.StreamIndex, out audioLanguage);

      VideoSettings settings = ServiceRegistration.Get<ISettingsManager>().Load<VideoSettings>();
      settings.PreferredAudioLanguage = audioLanguage;
      ServiceRegistration.Get<ISettingsManager>().Save(settings);
    }

    /// <summary>
    /// Gets the current audio stream.
    /// </summary>
    /// <value>The current audio stream.</value>
    public override string CurrentAudioStream
    {
      get
      {
        int streamsAvailable, currentStream;
        _dvdInfo.GetCurrentAudio(out streamsAvailable, out currentStream);
        string[] audioStreams = AudioStreams;
        return (currentStream >= 0 && audioStreams.Length > currentStream) ? audioStreams[currentStream] : null;
      }
    }

    #endregion

    #region Subtitle stream handling

    /// <summary>
    /// Gets the DisplayName for the given LCID. If LCID is not valid, "unknown" is returned.
    /// </summary>
    /// <param name="lcid">Valid LCID.</param>
    /// <returns>DisplayName of the culture to the given <paramref name="lcid"/>.</returns>
    private static string GetLanguageName(int lcid)
    {
      if (lcid == 0)
        return "unknown";
      try
      {
        CultureInfo ci = new CultureInfo(lcid);
        return ci.DisplayName; // use localized name.
      }
      catch (Exception)
      {
        return "unknown";
      }
    }

    public override void SetSubtitle(string subtitle)
    {
      BaseStreamInfoHandler subtitleStreams;
      lock (SyncObj)
        subtitleStreams = _streamInfoSubtitles;

      if (subtitleStreams == null)
        return;

      StreamInfo selectedSubtitle = subtitleStreams.FindStream(subtitle);
      if (selectedSubtitle == null)
        return;

      int iLanguage;
      ServiceRegistration.Get<ILogger>().Debug("DvdPlayer: Select subtitle: {0}", subtitle);
      _dvdCtrl.SelectSubpictureStream(selectedSubtitle.StreamIndex, DvdCmdFlags.None, out _cmdOption);
      _dvdCtrl.SetSubpictureState(true, DvdCmdFlags.None, out _cmdOption);
      _dvdInfo.GetSubpictureLanguage(selectedSubtitle.StreamIndex, out iLanguage);

      VideoSettings settings = ServiceRegistration.Get<ISettingsManager>().Load<VideoSettings>();
      settings.PreferredSubtitleLanguage = iLanguage;
      settings.EnableDvdSubtitles = true;
      ServiceRegistration.Get<ISettingsManager>().Save(settings);
    }

    public override void DisableSubtitle()
    {
      ServiceRegistration.Get<ILogger>().Debug("DvdPlayer: Disable subtitles");
      _dvdCtrl.SetSubpictureState(false, DvdCmdFlags.None, out _cmdOption);

      VideoSettings settings = ServiceRegistration.Get<ISettingsManager>().Load<VideoSettings>();
      settings.EnableDvdSubtitles = false;
      ServiceRegistration.Get<ISettingsManager>().Save(settings);

    }

    public override string CurrentSubtitle
    {
      get
      {
        int streamsAvailable, currentStream;
        bool isDisabled;
        _dvdInfo.GetCurrentSubpicture(out streamsAvailable, out currentStream, out isDisabled);
        string[] subs = Subtitles;
        // Attention: currentStream can return invalid index, check if it's higher than the number of available subtitles
        if (isDisabled || currentStream >= subs.Length)
          return null;
        return subs[currentStream];
      }
    }

    #endregion

    #region DVD Titles handling (ITitlesPlayer members)

    /// <summary>
    /// Gets the available DVD titles.
    /// </summary>
    public override string[] Titles
    {
      get
      {
        if (_titles != null)
          return _titles;

        // Attention: some DVDs are reporting the maximum of 99 titles, although having only one.
        DvdDiscSide side;
        int titleCount, numOfVolumes, volume;
        _dvdInfo.GetDVDVolumeInfo(out numOfVolumes, out volume, out side, out titleCount);
        _titles = new string[titleCount];
        for (int i = 0; i < titleCount; ++i)
          _titles[i] = ServiceRegistration.Get<ILocalization>().ToString(RES_PLAYBACK_TITLE, i + 1);
        return _titles;
      }
    }

    /// <summary>
    /// Sets the DVD title to play.
    /// </summary>
    /// <param name="title">DVD title</param>
    public override void SetTitle(string title)
    {
      string[] titles = Titles;
      for (int i = 0; i < titles.Length; ++i)
      {
        if (title == titles[i])
        {
          _dvdCtrl.PlayTitle(1 + i, DvdCmdFlags.Flush, out _cmdOption);
          return;
        }
      }
    }

    /// <summary>
    /// Gets the current DVD title.
    /// </summary>
    public override string CurrentTitle
    {
      get
      {
        DvdPlaybackLocation2 location;
        _dvdInfo.GetCurrentLocation(out location);
        return ServiceRegistration.Get<ILocalization>().ToString(RES_PLAYBACK_TITLE, location.TitleNum);
      }
    }

    #endregion

    #region DVD Chapters handling

    /// <summary>
    /// Enumerates available chapters. Needs to be executed after title changes.
    /// </summary>
    protected override void EnumerateChapters()
    {
      if (!_initialized || _dvdInfo == null)
        return;
      List<string> chapters = new List<string>();
      DvdPlaybackLocation2 location;
      int hr = _dvdInfo.GetCurrentLocation(out location);
      if (hr == 0)
      {
        int chapterCount;
        _dvdInfo.GetNumberOfChapters(location.TitleNum, out chapterCount);
        for (int i = 1; i <= chapterCount; ++i)
          chapters.Add(GetChapterName(i));
      }
      lock (SyncObj)
        _chapterNames = chapters.ToArray();
    }

    /// <summary>
    /// Sets the chapter to play.
    /// </summary>
    /// <param name="chapter">Chapter name</param>
    public override void SetChapter(string chapter)
    {
      string[] chapters = Chapters;
      for (int i = 0; i < chapters.Length; i++)
      {
        if (chapter == chapters[i])
        {
          _dvdCtrl.PlayChapter(i + 1, DvdCmdFlags.Flush, out _cmdOption);
          return;
        }
      }
    }

    /// <summary>
    /// Gets the current chapter.
    /// </summary>
    public override string CurrentChapter
    {
      get
      {
        DvdPlaybackLocation2 location;
        _dvdInfo.GetCurrentLocation(out location);
        return GetChapterName(location.ChapterNum);
      }
    }

    /// <summary>
    /// Skip to next chapter.
    /// </summary>
    public override void NextChapter()
    {
      IDvdCmd cmd;
      _dvdCtrl.PlayNextChapter(DvdCmdFlags.None, out cmd);
    }

    /// <summary>
    /// Skip to previous chapter.
    /// </summary>
    public override void PrevChapter()
    {
      IDvdCmd cmd;
      _dvdCtrl.PlayPrevChapter(DvdCmdFlags.None, out cmd);
    }

    #endregion

    #region Time handling format conversions

    /// <summary>
    /// Converts a <see cref="TimeSpan"/> into a <see cref="DvdHMSFTimeCode"/>.
    /// </summary>
    /// <param name="newTime">TimeSpan to convert.</param>
    /// <returns><see cref="DvdHMSFTimeCode"/> instance.</returns>
    private static DvdHMSFTimeCode ToTimeCode(TimeSpan newTime)
    {
      int hours = newTime.Hours;
      int minutes = newTime.Minutes;
      int seconds = newTime.Seconds;
      DvdHMSFTimeCode timeCode = new DvdHMSFTimeCode
      {
        bHours = (byte) (hours & 0xff),
        bMinutes = (byte) (minutes & 0xff),
        bSeconds = (byte) (seconds & 0xff),
        bFrames = 0
      };
      return timeCode;
    }

    /// <summary>
    /// Converts a <see cref="double"/> time stamp to <see cref="TimeSpan"/>.
    /// </summary>
    /// <param name="timeStamp">Time stamp to convert.</param>
    /// <returns>TimeSpan instance.</returns>
    private static TimeSpan ToTimeSpan(double timeStamp)
    {
      return new TimeSpan(0, 0, 0, 0, (int) (timeStamp * 1000.0f));
    }

    /// <summary>
    /// Converts a <see cref="DvdHMSFTimeCode"/> to <see cref="double"/> time stamp.
    /// </summary>
    /// <param name="timeCode">DvdHMSFTimeCode</param>
    /// <returns>Double</returns>
    private static double ToDouble(DvdHMSFTimeCode timeCode)
    {
      Double result = timeCode.bHours * 3600d;
      result += (timeCode.bMinutes * 60d);
      result += timeCode.bSeconds;
      return result;
    }

    /// <summary>
    /// Convertes time and updates _currentTime.
    /// </summary>
    /// <param name="p1">Packed time code.</param>
    private void SetCurrentTime(int p1)
    {
      byte[] ati = BitConverter.GetBytes(p1);
      lock (SyncObj)
      {
        _currTime.bHours = ati[0];
        _currTime.bMinutes = ati[1];
        _currTime.bSeconds = ati[2];
        _currTime.bFrames = ati[3];
        _currentTime = ToDouble(_currTime);
      }
    }

    /// <summary>
    /// Calculates the duration.
    /// </summary>
    private void CalculateDuration()
    {
      DvdHMSFTimeCode totaltime = new DvdHMSFTimeCode();
      DvdTimeCodeFlags ulTimeCodeFlags;
      _dvdInfo.GetTotalTitleTime(totaltime, out ulTimeCodeFlags);
      lock (SyncObj)
        _duration = ToDouble(totaltime);
    }


    /// <summary>
    /// Returns the current play time.
    /// </summary>
    /// <value></value>
    public override TimeSpan CurrentTime
    {
      get
      {
        return ToTimeSpan(_currentTime);
      }
      set
      {
        ServiceRegistration.Get<ILogger>().Debug("DvdPlayer: seek {0} / {1}", value.TotalSeconds, Duration.TotalSeconds);
        TimeSpan newTime = value;
        if (newTime.TotalSeconds < 0)
          newTime = new TimeSpan();
        if (newTime > Duration)
          return;
        DvdHMSFTimeCode timeCode = ToTimeCode(newTime);
        DvdPlaybackLocation2 loc;
        int hr = _dvdInfo.GetCurrentLocation(out loc);
        if (hr == 0)
        {
          _currTitle = loc.TitleNum;
          try
          {
            _dvdCtrl.PlayAtTime(timeCode, DvdCmdFlags.Block, out _cmdOption);
          }
          catch { }
        }
      }
    }

    /// <summary>
    /// Gets the duration of DVD title.
    /// </summary>
    public override TimeSpan Duration
    {
      get
      {
        lock (SyncObj)
          return ToTimeSpan(_duration);
      }
    }

    #endregion

    #region Implementation of IResumablePlayer

    /// <summary>
    /// Gets a <see cref="IResumeState"/> from the player.
    /// </summary>
    /// <param name="state">Outputs resume state.</param>
    /// <returns><c>true</c> if successful, otherwise <c>false</c>.</returns>
    public override bool GetResumeState(out IResumeState state)
    {
      byte[] data;
      if (GetResumeState(out data))
      {
        state = new BinaryResumeState { ResumeData = data };
        return true;
      }
      state = null;
      return false;
    }

    /// <summary>
    /// Sets a <see cref="IResumeState"/> to the player. The player is responsible to make the required initializations.
    /// </summary>
    /// <param name="state">Resume state.</param>
    /// <returns><c>true</c> if successful, otherwise <c>false</c>.</returns>
    public override bool SetResumeState(IResumeState state)
    {
      BinaryResumeState binaryResumeState = state as BinaryResumeState;
      if (binaryResumeState == null)
        return false;
      SetResumeState(binaryResumeState.ResumeData);
      return true;
    }

    #endregion
  }
}
<|MERGE_RESOLUTION|>--- conflicted
+++ resolved
@@ -1,1297 +1,1293 @@
-#region Copyright (C) 2007-2018 Team MediaPortal
-
-/*
-    Copyright (C) 2007-2018 Team MediaPortal
-    http://www.team-mediaportal.com
-
-    This file is part of MediaPortal 2
-
-    MediaPortal 2 is free software: you can redistribute it and/or modify
-    it under the terms of the GNU General Public License as published by
-    the Free Software Foundation, either version 3 of the License, or
-    (at your option) any later version.
-
-    MediaPortal 2 is distributed in the hope that it will be useful,
-    but WITHOUT ANY WARRANTY; without even the implied warranty of
-    MERCHANTABILITY or FITNESS FOR A PARTICULAR PURPOSE. See the
-    GNU General Public License for more details.
-
-    You should have received a copy of the GNU General Public License
-    along with MediaPortal 2. If not, see <http://www.gnu.org/licenses/>.
-*/
-
-#endregion
-
-using System;
-using System.Collections.Generic;
-using System.Drawing;
-using System.Globalization;
-using System.IO;
-using System.Linq;
-using System.Runtime.InteropServices;
-using System.Text;
-using System.Windows.Forms;
-using DirectShow;
-using DirectShow.Dvd;
-using DirectShow.Helper;
-using MediaPortal.Common;
-using MediaPortal.Common.Localization;
-using MediaPortal.Common.Logging;
-using MediaPortal.Common.Messaging;
-using MediaPortal.Common.ResourceAccess;
-using MediaPortal.Common.Settings;
-using MediaPortal.Common.UserManagement;
-using MediaPortal.Common.UserProfileDataManagement;
-using MediaPortal.UI.Control.InputManager;
-using MediaPortal.UI.General;
-using MediaPortal.UI.Players.Video.Interfaces;
-using MediaPortal.UI.Players.Video.Settings;
-using MediaPortal.UI.Players.Video.Tools;
-using MediaPortal.UI.Presentation.Players;
-using MediaPortal.UI.Presentation.Players.ResumeState;
-using MediaPortal.UI.Presentation.Screens;
-using MediaPortal.Utilities.Exceptions;
-
-namespace MediaPortal.UI.Players.Video
-{
-  public class DvdPlayer : VideoPlayer, IDVDPlayer
-  {
-    #region Constants
-
-    protected const int WM_DVD_EVENT = 0x00008002; // message from dvd graph
-    protected const int WS_CHILD = 0x40000000; // attributes for video window
-    protected const int WS_CLIPCHILDREN = 0x02000000;
-    protected const int WS_CLIPSIBLINGS = 0x04000000;
-    protected const int WM_MOUSEMOVE = 0x0200;
-    protected const int WM_LBUTTONUP = 0x0202;
-
-    public const string RES_PLAYBACK_TITLE = "[Playback.Title]";
-    #endregion
-
-    #region Variables
-
-    /// <summary> graph event interface. </summary>
-    protected IMediaEventEx _mediaEvt = null;
-
-    private IDvdGraphBuilder _dvdGraph;
-    private IBaseFilter _dvdbasefilter;
-    private IDvdControl2 _dvdCtrl;
-    private IDvdInfo2 _dvdInfo;
-    private IAMLine21Decoder _line21Decoder;
-
-    /// <summary> asynchronous command interface. </summary>
-    protected IDvdCmd _cmdOption = null;
-
-    /// <summary> asynchronous command pending. </summary>
-    protected bool _pendingCmd;
-
-    protected DvdHMSFTimeCode _currTime; // copy of current playback states, see OnDvdEvent()
-    protected string[] _titles;
-    protected int _currTitle = 0;
-    protected int _currChapter = 0;
-    protected int _buttonCount = 0;
-    protected int _focusedButton = 0;
-    protected DvdDomain _currDomain;
-
-    protected bool _handlesInput = false;
-    protected ValidUOPFlag _UOPs;
-    protected double _duration;
-    protected double _currentTime = 0;
-
-    private const string DVD_NAVIGATOR = "DVD Navigator";
-
-    protected DvdPreferredDisplayMode _videoPref = DvdPreferredDisplayMode.DisplayContentDefault;
-    protected AspectRatioMode _arMode = AspectRatioMode.Stretched;
-    protected DvdVideoAttributes _videoAttr;
-
-    private readonly object _dvdStopSyncObj = new object();
-    private bool _stopping = false;
-
-    #endregion
-
-    #region Constructor
-
-    /// <summary>
-    /// Constructs a DVDPlayer player object.
-    /// </summary>
-    public DvdPlayer()
-    {
-      PlayerTitle = "DVDPlayer"; // for logging
-    }
-
-    #endregion
-
-    #region Graphbuilding overrides
-
-    protected override void CreateGraphBuilder()
-    {
-      _dvdGraph = (IDvdGraphBuilder) new DvdGraphBuilder();
-      new HRESULT(_dvdGraph.GetFiltergraph(out _graphBuilder)).Throw();
-      _mc = (IMediaControl)_graphBuilder;
-      _me = (IMediaEventEx)_graphBuilder;
-      _ms = (IMediaSeeking)_graphBuilder;
-      _streamCount = 3; // Allow Video, CC, and Subtitle
-    }
-
-    protected override void CreateResourceAccessor()
-    {
-      // DvdPlayer needs an ILocalFSResourceAccessor
-      ILocalFsResourceAccessor lfsra;
-      if(!_resourceLocator.TryCreateLocalFsAccessor(out lfsra))
-        throw new IllegalCallException("The DVDPlayer can only play local file system resources");
-      _resourceAccessor = lfsra;
-    }
-
-    /// <summary>
-    /// Adds the DVDNavigator filter to the graph and sets the input path.
-    /// </summary>
-    protected override void AddSourceFilter()
-    {
-      ServiceRegistration.Get<ILogger>().Debug("DvdPlayer.AddSourceFilter");
-      _pendingCmd = true;
-
-      _dvdbasefilter = (IBaseFilter) new DVDNavigator();
-
-      if (_dvdbasefilter == null)
-        throw new Exception("Failed to add DVD Navigator!");
-
-      _graphBuilder.AddFilter(_dvdbasefilter, DVD_NAVIGATOR);
-
-      _dvdInfo = _dvdbasefilter as IDvdInfo2;
-      if (_dvdInfo == null)
-        throw new Exception("Failed to get IDvdInfo2 from DVDNavigator!");
-
-      _dvdCtrl = _dvdbasefilter as IDvdControl2;
-
-      if (_dvdCtrl == null)
-        throw new Exception("Failed to get IDvdControl2 from DVDNavigator!");
-
-      if (!IsLocalFilesystemResource)
-        throw new IllegalCallException("The DVDPlayer can only play local file system resources");
-      using (((ILocalFsResourceAccessor)_resourceAccessor).EnsureLocalFileSystemAccess())
-      {
-        string path = ((ILocalFsResourceAccessor)_resourceAccessor).LocalFileSystemPath;
-
-        // check if path is a drive root (like D:), otherwise append VIDEO_TS 
-        // MediaItem always contains the parent folder. Add the required VIDEO_TS subfolder.
-        if (!String.IsNullOrEmpty(path) && !path.EndsWith(Path.VolumeSeparatorChar.ToString()))
-          path = Path.Combine(path, "VIDEO_TS");
-
-        int hr = _dvdCtrl.SetDVDDirectory(path);
-        if (hr != 0)
-          throw new Exception("Failed to set DVD directory!");
-      }
-      _dvdCtrl.SetOption(DvdOptionFlag.HMSFTimeCodeEvents, true); // use new HMSF timecode format
-      _dvdCtrl.SetOption(DvdOptionFlag.ResetOnStop, false);
-
-      _mediaEvt = _graphBuilder as IMediaEventEx;
-      if (_mediaEvt != null)
-      {
-        IScreenControl screenControl = ServiceRegistration.Get<IScreenControl>();
-        _mediaEvt.SetNotifyWindow(screenControl.MainWindowHandle, WM_DVD_EVENT, _instancePtr);
-      }
-
-      SetDefaultLanguages();
-    }
-
-    protected override void OnBeforeGraphRunning()
-    {
-      base.OnBeforeGraphRunning();
-
-      // first all automatically rendered pins
-      FilterGraphTools.RenderOutputPins(_graphBuilder, _dvdbasefilter);
-
-      // MSDN: "During the connection process, the Filter Graph Manager ignores pins on intermediate filters if the pin name begins with a tilde (~)."
-      // then connect the skipped "~" output pins
-      FilterGraphTools.RenderAllManualConnectPins(_graphBuilder);
-      _currTime = new DvdHMSFTimeCode();
-    }
-
-    protected override void OnGraphRunning()
-    {
-      base.OnGraphRunning();
-      VideoSettings settings = ServiceRegistration.Get<ISettingsManager>().Load<VideoSettings>();
-
-      int hr = _dvdCtrl.SelectVideoModePreference(_videoPref);
-      if (hr != 0)
-        ServiceRegistration.Get<ILogger>().Error("DVDPlayer: Unable to set DVD video mode preference 0x{0:X}", hr);
-
-      hr = _dvdInfo.GetCurrentVideoAttributes(out _videoAttr);
-      if (hr != 0)
-        ServiceRegistration.Get<ILogger>().Error("DVDPlayer: Unable to get DVD video attributes 0x{0:X}", hr);
-
-      DvdDiscSide side;
-      int titles, numOfVolumes, volume;
-      hr = _dvdInfo.GetDVDVolumeInfo(out numOfVolumes, out volume, out side, out titles);
-      if (hr < 0)
-        ServiceRegistration.Get<ILogger>().Error("DVDPlayer: Unable to get DVD volume info 0x{0:X}", hr);
-
-      if (titles <= 0)
-        ServiceRegistration.Get<ILogger>().Error("DVDPlayer: DVD does not contain any titles? (# titles = {0})", titles);
-
-      _pendingCmd = false;
-
-      _dvdCtrl.SetSubpictureState(settings.EnableDvdSubtitles, DvdCmdFlags.None, out _cmdOption);
-
-      _line21Decoder = FilterGraphTools.FindFilterByInterface<IAMLine21Decoder>(_graphBuilder);
-      if (_line21Decoder != null)
-      {
-        AMLine21CCState state = settings.EnableDvdClosedCaptions ? AMLine21CCState.On : AMLine21CCState.Off;
-        if (_line21Decoder.SetServiceState(state) == 0)
-          ServiceRegistration.Get<ILogger>().Debug("DVDPlayer: {0} Closed Captions", settings.EnableDvdClosedCaptions ? "Enabled" : "Disabled");
-        else
-          ServiceRegistration.Get<ILogger>().Debug("DVDPlayer: Failed to set Closed Captions state.");
-      }
-    }
-
-    /// <summary>
-    /// Frees the audio/video codecs.
-    /// </summary>
-    protected override void FreeCodecs()
-    {
-      _pendingCmd = false;
-      FilterGraphTools.TryRelease(ref _cmdOption);
-      FilterGraphTools.TryRelease(ref _line21Decoder);
-      FilterGraphTools.TryRelease(ref _dvdCtrl);
-      FilterGraphTools.TryRelease(ref _dvdInfo);
-      FilterGraphTools.TryRelease(ref _dvdGraph);
-      base.FreeCodecs();
-    }
-
-    #endregion
-
-    #region Defaults and resuming information
-
-    /// <summary>
-    /// Set the default languages before playback.
-    /// </summary>
-    private void SetDefaultLanguages()
-    {
-      VideoSettings settings = ServiceRegistration.Get<ISettingsManager>().Load<VideoSettings>();
-      ServiceRegistration.Get<ILogger>().Info("DVDPlayer: SetDefaultLanguages");
-
-      int langId = 0;
-      int setError = 0;
-      string errorText = null;
-      IUserManagement userManagement = ServiceRegistration.Get<IUserManagement>();
-      if (userManagement?.CurrentUser != null)
-      {
-        var cultures = CultureInfo.GetCultures(CultureTypes.SpecificCultures);
-        if (userManagement.CurrentUser.TryGetAdditionalData(UserDataKeysKnown.KEY_PREFERRED_AUDIO_LANGUAGE, 0, out string audioLang))
-        {
-          langId = cultures?.FirstOrDefault(c => c.TwoLetterISOLanguageName == audioLang)?.LCID ?? 0;
-          setError = _dvdCtrl.SelectDefaultAudioLanguage(langId, DvdAudioLangExt.NotSpecified);
-        }
-        if (setError != 0 && userManagement.CurrentUser.TryGetAdditionalData(UserDataKeysKnown.KEY_PREFERRED_AUDIO_LANGUAGE, 1, out string audioLang2))
-        {
-          langId = cultures?.FirstOrDefault(c => c.TwoLetterISOLanguageName == audioLang2)?.LCID ?? 0;
-          setError = _dvdCtrl.SelectDefaultAudioLanguage(langId, DvdAudioLangExt.NotSpecified);
-        }
-        if(setError != 0)
-        {
-          langId = settings.PreferredAudioLanguage;
-          setError = _dvdCtrl.SelectDefaultAudioLanguage(langId, DvdAudioLangExt.NotSpecified);
-        }
-        errorText = GetErrorText(setError);
-        ServiceRegistration.Get<ILogger>().Info("DVDPlayer: Set default language to: {0}. {1}", langId, errorText);
-
-        if (userManagement.CurrentUser.TryGetAdditionalData(UserDataKeysKnown.KEY_PREFERRED_SUBTITLE_LANGUAGE, 0, out string subLang))
-        {
-          langId = cultures?.FirstOrDefault(c => c.TwoLetterISOLanguageName == subLang)?.LCID ?? 0;
-          setError = _dvdCtrl.SelectDefaultSubpictureLanguage(langId, DvdSubPictureLangExt.NotSpecified);
-        }
-        if (setError != 0 && userManagement.CurrentUser.TryGetAdditionalData(UserDataKeysKnown.KEY_PREFERRED_SUBTITLE_LANGUAGE, 1, out string subLang2))
-        {
-          langId = cultures?.FirstOrDefault(c => c.TwoLetterISOLanguageName == subLang2)?.LCID ?? 0;
-          setError = _dvdCtrl.SelectDefaultSubpictureLanguage(langId, DvdSubPictureLangExt.NotSpecified);
-        }
-        if (setError != 0)
-        {
-          langId = settings.PreferredSubtitleLanguage;
-          setError = _dvdCtrl.SelectDefaultSubpictureLanguage(langId, DvdSubPictureLangExt.NotSpecified);
-        }
-        errorText = GetErrorText(setError);
-        ServiceRegistration.Get<ILogger>().Info("DVDPlayer: Set default subtitle language:{0}. {1}", langId, errorText);
-
-        if (userManagement.CurrentUser.TryGetAdditionalData(UserDataKeysKnown.KEY_PREFERRED_MENU_LANGUAGE, 0, out string menuLang))
-        {
-          langId = cultures?.FirstOrDefault(c => c.TwoLetterISOLanguageName == menuLang)?.LCID ?? 0;
-          setError = _dvdCtrl.SelectDefaultMenuLanguage(langId);
-        }
-        if (setError != 0 && userManagement.CurrentUser.TryGetAdditionalData(UserDataKeysKnown.KEY_PREFERRED_MENU_LANGUAGE, 1, out string menuLang2))
-        {
-          langId = cultures?.FirstOrDefault(c => c.TwoLetterISOLanguageName == menuLang2)?.LCID ?? 0;
-          setError = _dvdCtrl.SelectDefaultMenuLanguage(langId);
-        }
-        if (setError != 0)
-        {
-          langId = settings.PreferredMenuLanguage;
-          setError = _dvdCtrl.SelectDefaultMenuLanguage(langId);
-        }
-        errorText = GetErrorText(setError);
-        ServiceRegistration.Get<ILogger>().Info("DVDPlayer: Set default menu language to:{0}. {1}", langId, errorText);
-      }
-      else
-      {
-        setError = _dvdCtrl.SelectDefaultAudioLanguage(settings.PreferredAudioLanguage, DvdAudioLangExt.NotSpecified);
-        errorText = GetErrorText(setError);
-        ServiceRegistration.Get<ILogger>().Info("DVDPlayer: Set default language to: {0}. {1}", settings.PreferredAudioLanguage, errorText);
-
-        setError = _dvdCtrl.SelectDefaultMenuLanguage(settings.PreferredMenuLanguage);
-        errorText = GetErrorText(setError);
-        ServiceRegistration.Get<ILogger>().Info("DVDPlayer: Set default menu language to:{0}. {1}", settings.PreferredMenuLanguage, errorText);
-
-<<<<<<< HEAD
-        setError = _dvdCtrl.SelectDefaultSubpictureLanguage(settings.PreferredSubtitleLanguage, DvdSubPictureLangExt.NotSpecified);
-        errorText = GetErrorText(setError);
-        ServiceRegistration.Get<ILogger>().Info("DVDPlayer: Set default subtitle language:{0}. {1}", settings.PreferredSubtitleLanguage, errorText);
-      }
-      _dvdCtrl.SetSubpictureState(settings.EnableSubtitles, DvdCmdFlags.None, out _cmdOption);
-=======
-      _dvdCtrl.SetSubpictureState(settings.EnableDvdSubtitles, DvdCmdFlags.None, out _cmdOption);
->>>>>>> ce778fab
-    }
-
-    /// <summary>
-    /// Gets a DVD navigator related error text for passed error code.
-    /// </summary>
-    /// <param name="errorCode">Error code returned by any method of the DVD control.</param>
-    /// <returns>Error message.</returns>
-    private static string GetErrorText(int errorCode)
-    {
-      string result;
-      switch (errorCode)
-      {
-        case 0:
-          result = "Success.";
-          break;
-        case 631:
-          result = "The DVD Navigator filter is not in a valid domain.";
-          break;
-        default:
-          result = "Unknown Error: " + errorCode;
-          break;
-      }
-      return result;
-    }
-
-    /// <summary>
-    /// Gets the current DVD playback state as byte array. The resume state can be set later by calling
-    /// <see cref="SetResumeState(byte[])"/> with the returned byte array.
-    /// </summary>
-    /// <param name="resumeData">The resume data.</param>
-    /// <returns><c>true</c>, if the resume state could successfully retrieved. In that case <paramref name="resumeData"/>
-    /// contains the resume data. <c>false</c>, if the resume state could not be retrieved. In that case,
-    /// <paramref name="resumeData"/> is <c>null</c>.</returns>
-    private bool GetResumeState(out byte[] resumeData)
-    {
-      byte[] result = null;
-      try
-      {
-        IDvdState dvdState;
-        int hr = _dvdInfo.GetState(out dvdState);
-        if (hr != 0)
-          return false;
-
-        IPersistMemory dvdStatePersistMemory = (IPersistMemory) dvdState;
-        if (dvdStatePersistMemory == null)
-        {
-          Marshal.ReleaseComObject(dvdState);
-          return false;
-        }
-        uint resumeSize;
-        dvdStatePersistMemory.GetSizeMax(out resumeSize);
-        if (resumeSize <= 0)
-        {
-          Marshal.ReleaseComObject(dvdStatePersistMemory);
-          Marshal.ReleaseComObject(dvdState);
-          return false;
-        }
-        IntPtr stateData = Marshal.AllocCoTaskMem((int) resumeSize);
-
-        try
-        {
-          dvdStatePersistMemory.Save(stateData, true, resumeSize);
-          result = new byte[resumeSize];
-          Marshal.Copy(stateData, result, 0, (int) resumeSize);
-        }
-        catch
-        {
-          return false;
-        }
-
-        Marshal.FreeCoTaskMem(stateData);
-        Marshal.ReleaseComObject(dvdStatePersistMemory);
-        Marshal.ReleaseComObject(dvdState);
-      }
-      catch
-      {
-        return false;
-      }
-      finally
-      {
-        resumeData = result;
-      }
-      return true;
-    }
-
-    /// <summary>
-    /// Restores the DVD playback state from a formerly saved resume state.
-    /// </summary>
-    /// <param name="resumeData">The resume data which was retrieved by calling <see cref="GetResumeState(out byte[])"/>.</param>
-    private void SetResumeState(byte[] resumeData)
-    {
-      if ((resumeData != null) && (resumeData.Length > 0))
-      {
-        IDvdState dvdState;
-
-        int hr = _dvdInfo.GetState(out dvdState);
-        if (hr < 0)
-          return;
-        IPersistMemory dvdStatePersistMemory = (IPersistMemory) dvdState;
-        IntPtr stateData = Marshal.AllocHGlobal(resumeData.Length);
-        Marshal.Copy(resumeData, 0, stateData, resumeData.Length);
-
-        try
-        {
-          dvdStatePersistMemory.Load(stateData, (uint) resumeData.Length);
-        }
-        finally
-        {
-          Marshal.FreeHGlobal(stateData);
-        }
-
-        hr = _dvdCtrl.SetState(dvdState, DvdCmdFlags.Block, out _cmdOption);
-        if (hr == 0)
-          return;
-
-        Marshal.ReleaseComObject(dvdState);
-      }
-    }
-
-    /// <summary>
-    /// Gets a unique file name for the current DVD which contains the disc's ID.
-    /// </summary>
-    protected string GetResumeFilename()
-    {
-      long discId = 0;
-
-      IBaseFilter dvdbasefilter = (IBaseFilter) new DVDNavigator();
-      IDvdInfo2 dvdInfo = dvdbasefilter as IDvdInfo2;
-
-      StringBuilder path = new StringBuilder(1024);
-      if (dvdInfo != null)
-      {
-        int actualSize;
-        dvdInfo.GetDVDDirectory(path, 1024, out actualSize);
-        dvdInfo.GetDiscID(path.ToString(), out discId);
-      }
-
-      FilterGraphTools.TryRelease(ref dvdbasefilter);
-      FilterGraphTools.TryRelease(ref _dvdInfo);
-
-      return String.Format(@"D_{0:X}.dat", discId);
-    }
-
-    #endregion
-
-    #region DVD Commands
-
-    /// <summary>
-    /// Stops the playback and the input handling.
-    /// </summary>
-    public override void Stop()
-    {
-      lock (_dvdStopSyncObj)
-      {
-        if (_stopping == false)
-          _stopping = true;
-        else
-          return;
-      }
-
-      ServiceRegistration.Get<ILogger>().Debug("DvdPlayer: Stop");
-      if (_dvdCtrl != null)
-        _dvdCtrl.Stop();
-
-      base.Stop();
-      
-      lock(_dvdStopSyncObj)
-      {
-        _stopping = false;
-      }
-    }
-
-    #endregion
-
-    #region DVD menu handling
-
-    public bool IsHandlingUserInput
-    {
-      get
-      {
-        return _handlesInput;
-      }
-    }
-
-    public void ShowDvdMenu()
-    {
-      ServiceRegistration.Get<ILogger>().Debug("DvdPlayer: ShowDvdMenu");
-      _dvdCtrl.ShowMenu(DvdMenuId.Root, DvdCmdFlags.None, out _cmdOption);
-    }
-
-    public void OnMouseMove(float x, float y)
-    {
-      if (_dvdCtrl == null || !_handlesInput || _buttonCount <= 0)
-        return;
-
-      // Scale to video's size
-      x *= _videoAttr.sourceResolutionX;
-      y *= _videoAttr.sourceResolutionY;
-
-      Point pt = new Point((int) x, (int) y);
-
-      // Highlight the button at the current position, if it exists
-      _dvdCtrl.SelectAtPosition(pt);
-    }
-
-    public void OnMouseClick(float x, float y)
-    {
-      if (_dvdCtrl == null || !_handlesInput || _buttonCount <= 0)
-        return;
-
-      // Scale to video's size
-      x *= _videoAttr.sourceResolutionX;
-      y *= _videoAttr.sourceResolutionY;
-
-      Point pt = new Point((int) x, (int) y);
-
-      // Activate ("click") the button at the current position, if it exists
-      _dvdCtrl.ActivateAtPosition(pt);
-    }
-
-    public void OnKeyPress(Key key)
-    {
-      if (_dvdCtrl == null || !_handlesInput || _buttonCount <= 0)
-        return;
-
-      if (key == Key.Up)
-        _dvdCtrl.SelectRelativeButton(DvdRelativeButton.Upper);
-      else if (key == Key.Down)
-        _dvdCtrl.SelectRelativeButton(DvdRelativeButton.Lower);
-      else if (key == Key.Left)
-        _dvdCtrl.SelectRelativeButton(DvdRelativeButton.Left);
-      else if (key == Key.Right)
-        _dvdCtrl.SelectRelativeButton(DvdRelativeButton.Right);
-      else if (_focusedButton > 0 && (key == Key.Ok || key == Key.Enter))
-        _dvdCtrl.ActivateButton();
-    }
-
-    #endregion
-
-    #region DVD Event handling
-
-    /// <summary>
-    /// Called to handle DVD event window messages.
-    /// </summary>
-    private void OnDvdEvent()
-    {
-      if (_mediaEvt == null || _dvdCtrl == null || _stopping)
-        return;
-
-      int p1, p2;
-      try
-      {
-        int hr;
-        do
-        {
-          bool needStop = false;
-
-          IMediaEventEx eventEx = (IMediaEventEx) _graphBuilder;
-          EventCode code;
-          hr = eventEx.GetEvent(out code, out p1, out p2, 0);
-          if (hr < 0)
-            break;
-
-          switch (code)
-          {
-            case EventCode.DvdPlaybackStopped:
-              ServiceRegistration.Get<ILogger>().Debug("DVDPlayer DvdPlaybackStopped event: {0:X} {1:X}", p1, p2);
-              break;
-            case EventCode.DvdError:
-              ServiceRegistration.Get<ILogger>().Debug("DVDPlayer DvdError event: {0:X} {1:X}", p1, p2);
-              break;
-            case EventCode.VMRReconnectionFailed:
-              ServiceRegistration.Get<ILogger>().Debug("DVDPlayer VMRReconnectionFailed event: {0:X} {1:X}", p1, p2);
-              break;
-            case EventCode.DvdWarning:
-              ServiceRegistration.Get<ILogger>().Debug("DVDPlayer DVD warning: {0} {1}", p1, p2);
-              break;
-            case EventCode.DvdSubPicictureStreamChange:
-              ServiceRegistration.Get<ILogger>().Debug("DVDPlayer: DvdSubPicture Changed to: {0} Enabled: {1}", p1, p2);
-              break;
-            case EventCode.DvdCurrentHmsfTime:
-              SetCurrentTime(p1);
-              break;
-
-            case EventCode.DvdChapterStart:
-              {
-                ServiceRegistration.Get<ILogger>().Debug("DVDPlayer: DvdChaptStart: {0}", p1);
-                lock (SyncObj)
-                {
-                  _currChapter = p1;
-                  CalculateDuration();
-                }
-                ServiceRegistration.Get<ILogger>().Debug("  _duration: {0}", _currentTime);
-                break;
-              }
-
-            case EventCode.DvdTitleChange:
-              {
-                OnTitleSelect(p1);
-                break;
-              }
-
-            case EventCode.DvdCmdStart:
-              ServiceRegistration.Get<ILogger>().Debug("  DvdCmdStart with pending");
-              break;
-
-            case EventCode.DvdCmdEnd:
-              {
-                OnCmdComplete(p1);
-                break;
-              }
-
-            case EventCode.DvdStillOn:
-              {
-                ServiceRegistration.Get<ILogger>().Debug("DVDPlayer: DvdStillOn: {0}", p1);
-                break;
-              }
-
-            case EventCode.DvdStillOff:
-              {
-                ServiceRegistration.Get<ILogger>().Debug("DVDPlayer: DvdStillOff: {0}", p1);
-                break;
-              }
-
-            case EventCode.DvdButtonChange:
-              {
-                _buttonCount = p1;
-                _focusedButton = p2;
-                ServiceRegistration.Get<ILogger>().Debug("DVDPlayer: DvdButtonChange: buttons: {0}, focused: {1}", _buttonCount, _focusedButton);
-                break;
-              }
-
-            case EventCode.DvdNoFpPgc:
-              {
-                ServiceRegistration.Get<ILogger>().Debug("DVDPlayer: DvdNoFpPgc: {0}", p1);
-                hr = _dvdCtrl.PlayTitle(1, DvdCmdFlags.None, out _cmdOption);
-                break;
-              }
-
-            case EventCode.DvdAudioStreamChange:
-              ServiceRegistration.Get<ILogger>().Debug("DVDPlayer: DvdAudioStreamChange: {0}", p1);
-              break;
-
-            case EventCode.DvdValidUopsChange:
-              _UOPs = (ValidUOPFlag) p1;
-              ServiceRegistration.Get<ILogger>().Debug("DVDPlayer: DvdValidUopsChange: {0}", _UOPs);
-              break;
-
-            case EventCode.DvdDomainChange:
-              {
-                _currDomain = (DvdDomain) p1;
-                switch (_currDomain)
-                {
-                  case DvdDomain.FirstPlay:
-                    ServiceRegistration.Get<ILogger>().Debug("DVDPlayer: Domain=FirstPlay");
-                    _handlesInput = false;
-                    break;
-                  case DvdDomain.Stop:
-                    ServiceRegistration.Get<ILogger>().Debug("DVDPlayer: Domain=Stop");
-                    needStop = true;
-                    break;
-                  case DvdDomain.VideoManagerMenu:
-                    ServiceRegistration.Get<ILogger>().Debug("DVDPlayer: Domain=VideoManagerMenu (menu)");
-                    _handlesInput = true;
-                    break;
-                  case DvdDomain.VideoTitleSetMenu:
-                    ServiceRegistration.Get<ILogger>().Debug("DVDPlayer: Domain=VideoTitleSetMenu (menu)");
-                    _handlesInput = true;
-                    break;
-                  case DvdDomain.Title:
-                    _handlesInput = false;
-                    break;
-                  default:
-                    ServiceRegistration.Get<ILogger>().Debug("DVDPlayer: Unhandled event DvdDomainChange: {0}", p1);
-                    break;
-                }
-                break;
-              }
-          }
-          eventEx.FreeEventParams(code, p1, p2);
-
-          if(needStop)
-          {
-            Stop();
-            break;
-          }
-        } while (hr == 0);
-      }
-      catch (Exception ex)
-      {
-        ServiceRegistration.Get<ILogger>().Debug("DVDPlayer: Exception in OnDvdEvent()", ex);
-      }
-    }
-
-    protected void OnTitleSelect(int title)
-    {
-      ServiceRegistration.Get<ILogger>().Debug("EVT: DvdTitleChange: {0}", title);
-      lock (SyncObj)
-      {
-        _chapterNames = null; // Invalidate chapters - they are different per title
-        _currTitle = title;
-      }
-      EnumerateChapters();
-      EnumerateStreams(true);
-      CalculateDuration();
-      ServiceRegistration.Get<ILogger>().Debug("  _duration: {0}", _currentTime);
-    }
-
-    /// <summary>
-    /// Called when an asynchronous DVD command is completed.
-    /// </summary>
-    /// <param name="p1">The command event handle.</param>
-    private void OnCmdComplete(int p1)
-    {
-      try
-      {
-        ServiceRegistration.Get<ILogger>().Debug("DVD OnCmdComplete");
-        if (!_pendingCmd || _dvdInfo == null)
-          return;
-
-        IDvdCmd cmd;
-        int hr = _dvdInfo.GetCmdFromEvent(p1, out cmd);
-        if (hr != 0 || cmd == null)
-        {
-          ServiceRegistration.Get<ILogger>().Debug("DVDPlayer: DVD OnCmdComplete GetCmdFromEvent failed");
-          return;
-        }
-
-        if (cmd != _cmdOption)
-        {
-          ServiceRegistration.Get<ILogger>().Debug("DVDPlayer: DVD OnCmdComplete UNKNOWN CMD!!!");
-          Marshal.ReleaseComObject(cmd);
-          return;
-        }
-
-        Marshal.ReleaseComObject(cmd);
-        Marshal.ReleaseComObject(_cmdOption);
-        _cmdOption = null;
-        _pendingCmd = false;
-        ServiceRegistration.Get<ILogger>().Debug("DVDPlayer: DVD OnCmdComplete OK.");
-      }
-      catch (Exception ex)
-      {
-        ServiceRegistration.Get<ILogger>().Debug("DVDPlayer: OnCmdComplete() {0} {1} {2}", ex.Message, ex.Source, ex.StackTrace);
-      }
-    }
-
-    #endregion
-
-    #region Input event handling
-
-    protected override void OnMessageReceived(AsynchronousMessageQueue queue, SystemMessage message)
-    {
-      if (message.ChannelName == WindowsMessaging.CHANNEL)
-      {
-        Message m = (Message) message.MessageData[WindowsMessaging.MESSAGE];
-        if (m.Msg == WM_DVD_EVENT)
-          OnDvdEvent();
-      }
-    }
-
-    #endregion
-
-    #region Audio stream handling
-
-    protected override bool EnumerateStreams(bool forceRefresh)
-    {
-      if (_dvdInfo == null || !_initialized)
-        return false;
-
-      BaseStreamInfoHandler audioStreams;
-      BaseStreamInfoHandler subtitleStreams;
-      lock (SyncObj)
-      {
-        audioStreams = _streamInfoAudio;
-        subtitleStreams = _streamInfoSubtitles;
-      }
-
-      if (forceRefresh || audioStreams == null || subtitleStreams == null)
-      {
-        audioStreams = new StreamInfoHandler();
-        subtitleStreams = new StreamInfoHandler();
-
-        int streamsAvailable, currentStream;
-        _dvdInfo.GetCurrentAudio(out streamsAvailable, out currentStream);
-        for (int i = 0; i < streamsAvailable; ++i)
-        {
-          int audioLanguage;
-          DvdAudioAttributes attr;
-          _dvdInfo.GetAudioLanguage(i, out audioLanguage);
-          _dvdInfo.GetAudioAttributes(i, out attr);
-
-          int currentLCID = (audioLanguage & 0x3ff);
-          string languageName = GetLanguageName(currentLCID);
-
-          StringBuilder currentAudio = new StringBuilder();
-          currentAudio.AppendFormat("{0} ({1}/{2} ch/{3} KHz)", languageName, attr.AudioFormat, attr.bNumberOfChannels, (attr.dwFrequency / 1000));
-
-          switch (attr.LanguageExtension)
-          {
-            case DvdAudioLangExt.NotSpecified:
-            case DvdAudioLangExt.Captions:
-              break;
-            case DvdAudioLangExt.VisuallyImpaired:
-            case DvdAudioLangExt.DirectorComments1:
-            case DvdAudioLangExt.DirectorComments2:
-              currentAudio.AppendFormat(" ({0})", ServiceRegistration.Get<ILocalization>().ToString("[Playback." + attr.LanguageExtension + "]"));
-              break;
-          }
-          audioStreams.AddUnique(new StreamInfo(null, i, currentAudio.ToString(), currentLCID));
-        }
-
-        bool isDisabled;
-        _dvdInfo.GetCurrentSubpicture(out streamsAvailable, out currentStream, out isDisabled);
-        for (int i = 0; i < streamsAvailable; ++i)
-        {
-          DvdSubpictureAttributes attr;
-          int iLanguage;
-          _dvdInfo.GetSubpictureLanguage(i, out iLanguage);
-          _dvdInfo.GetSubpictureAttributes(i, out attr);
-          int currentLCID = (iLanguage & 0x3ff);
-          string languageName = GetLanguageName(currentLCID);
-
-          String localizationTag = attr.LanguageExtension.ToString();
-          String currentSubtitle = String.Format("{0} {1}", languageName,
-            ServiceRegistration.Get<ILocalization>().ToString("[Playback." + localizationTag + "]") ?? localizationTag);
-
-          subtitleStreams.AddUnique(new StreamInfo(null, i, currentSubtitle, currentLCID));
-        }
-
-        lock (SyncObj)
-        {
-          _streamInfoAudio = audioStreams;
-          _streamInfoSubtitles = subtitleStreams;
-        }
-        return true; // refreshed
-      }
-      return false;
-    }
-
-    /// <summary>
-    /// Sets the current audio stream.
-    /// </summary>
-    /// <param name="audioStream">audio stream</param>
-    public override void SetAudioStream(string audioStream)
-    {
-      BaseStreamInfoHandler audioStreams;
-      lock (SyncObj)
-        audioStreams = _streamInfoAudio;
-
-      if (audioStreams == null)
-        return;
-
-      StreamInfo selectedAudio = audioStreams.FindStream(audioStream);
-      if (selectedAudio == null)
-        return;
-
-      int audioLanguage;
-      ServiceRegistration.Get<ILogger>().Debug("DvdPlayer: Select audio stream: {0}", audioStream);
-      _dvdCtrl.SelectAudioStream(selectedAudio.StreamIndex, DvdCmdFlags.None, out _cmdOption);
-      _dvdInfo.GetAudioLanguage(selectedAudio.StreamIndex, out audioLanguage);
-
-      VideoSettings settings = ServiceRegistration.Get<ISettingsManager>().Load<VideoSettings>();
-      settings.PreferredAudioLanguage = audioLanguage;
-      ServiceRegistration.Get<ISettingsManager>().Save(settings);
-    }
-
-    /// <summary>
-    /// Gets the current audio stream.
-    /// </summary>
-    /// <value>The current audio stream.</value>
-    public override string CurrentAudioStream
-    {
-      get
-      {
-        int streamsAvailable, currentStream;
-        _dvdInfo.GetCurrentAudio(out streamsAvailable, out currentStream);
-        string[] audioStreams = AudioStreams;
-        return (currentStream >= 0 && audioStreams.Length > currentStream) ? audioStreams[currentStream] : null;
-      }
-    }
-
-    #endregion
-
-    #region Subtitle stream handling
-
-    /// <summary>
-    /// Gets the DisplayName for the given LCID. If LCID is not valid, "unknown" is returned.
-    /// </summary>
-    /// <param name="lcid">Valid LCID.</param>
-    /// <returns>DisplayName of the culture to the given <paramref name="lcid"/>.</returns>
-    private static string GetLanguageName(int lcid)
-    {
-      if (lcid == 0)
-        return "unknown";
-      try
-      {
-        CultureInfo ci = new CultureInfo(lcid);
-        return ci.DisplayName; // use localized name.
-      }
-      catch (Exception)
-      {
-        return "unknown";
-      }
-    }
-
-    public override void SetSubtitle(string subtitle)
-    {
-      BaseStreamInfoHandler subtitleStreams;
-      lock (SyncObj)
-        subtitleStreams = _streamInfoSubtitles;
-
-      if (subtitleStreams == null)
-        return;
-
-      StreamInfo selectedSubtitle = subtitleStreams.FindStream(subtitle);
-      if (selectedSubtitle == null)
-        return;
-
-      int iLanguage;
-      ServiceRegistration.Get<ILogger>().Debug("DvdPlayer: Select subtitle: {0}", subtitle);
-      _dvdCtrl.SelectSubpictureStream(selectedSubtitle.StreamIndex, DvdCmdFlags.None, out _cmdOption);
-      _dvdCtrl.SetSubpictureState(true, DvdCmdFlags.None, out _cmdOption);
-      _dvdInfo.GetSubpictureLanguage(selectedSubtitle.StreamIndex, out iLanguage);
-
-      VideoSettings settings = ServiceRegistration.Get<ISettingsManager>().Load<VideoSettings>();
-      settings.PreferredSubtitleLanguage = iLanguage;
-      settings.EnableDvdSubtitles = true;
-      ServiceRegistration.Get<ISettingsManager>().Save(settings);
-    }
-
-    public override void DisableSubtitle()
-    {
-      ServiceRegistration.Get<ILogger>().Debug("DvdPlayer: Disable subtitles");
-      _dvdCtrl.SetSubpictureState(false, DvdCmdFlags.None, out _cmdOption);
-
-      VideoSettings settings = ServiceRegistration.Get<ISettingsManager>().Load<VideoSettings>();
-      settings.EnableDvdSubtitles = false;
-      ServiceRegistration.Get<ISettingsManager>().Save(settings);
-
-    }
-
-    public override string CurrentSubtitle
-    {
-      get
-      {
-        int streamsAvailable, currentStream;
-        bool isDisabled;
-        _dvdInfo.GetCurrentSubpicture(out streamsAvailable, out currentStream, out isDisabled);
-        string[] subs = Subtitles;
-        // Attention: currentStream can return invalid index, check if it's higher than the number of available subtitles
-        if (isDisabled || currentStream >= subs.Length)
-          return null;
-        return subs[currentStream];
-      }
-    }
-
-    #endregion
-
-    #region DVD Titles handling (ITitlesPlayer members)
-
-    /// <summary>
-    /// Gets the available DVD titles.
-    /// </summary>
-    public override string[] Titles
-    {
-      get
-      {
-        if (_titles != null)
-          return _titles;
-
-        // Attention: some DVDs are reporting the maximum of 99 titles, although having only one.
-        DvdDiscSide side;
-        int titleCount, numOfVolumes, volume;
-        _dvdInfo.GetDVDVolumeInfo(out numOfVolumes, out volume, out side, out titleCount);
-        _titles = new string[titleCount];
-        for (int i = 0; i < titleCount; ++i)
-          _titles[i] = ServiceRegistration.Get<ILocalization>().ToString(RES_PLAYBACK_TITLE, i + 1);
-        return _titles;
-      }
-    }
-
-    /// <summary>
-    /// Sets the DVD title to play.
-    /// </summary>
-    /// <param name="title">DVD title</param>
-    public override void SetTitle(string title)
-    {
-      string[] titles = Titles;
-      for (int i = 0; i < titles.Length; ++i)
-      {
-        if (title == titles[i])
-        {
-          _dvdCtrl.PlayTitle(1 + i, DvdCmdFlags.Flush, out _cmdOption);
-          return;
-        }
-      }
-    }
-
-    /// <summary>
-    /// Gets the current DVD title.
-    /// </summary>
-    public override string CurrentTitle
-    {
-      get
-      {
-        DvdPlaybackLocation2 location;
-        _dvdInfo.GetCurrentLocation(out location);
-        return ServiceRegistration.Get<ILocalization>().ToString(RES_PLAYBACK_TITLE, location.TitleNum);
-      }
-    }
-
-    #endregion
-
-    #region DVD Chapters handling
-
-    /// <summary>
-    /// Enumerates available chapters. Needs to be executed after title changes.
-    /// </summary>
-    protected override void EnumerateChapters()
-    {
-      if (!_initialized || _dvdInfo == null)
-        return;
-      List<string> chapters = new List<string>();
-      DvdPlaybackLocation2 location;
-      int hr = _dvdInfo.GetCurrentLocation(out location);
-      if (hr == 0)
-      {
-        int chapterCount;
-        _dvdInfo.GetNumberOfChapters(location.TitleNum, out chapterCount);
-        for (int i = 1; i <= chapterCount; ++i)
-          chapters.Add(GetChapterName(i));
-      }
-      lock (SyncObj)
-        _chapterNames = chapters.ToArray();
-    }
-
-    /// <summary>
-    /// Sets the chapter to play.
-    /// </summary>
-    /// <param name="chapter">Chapter name</param>
-    public override void SetChapter(string chapter)
-    {
-      string[] chapters = Chapters;
-      for (int i = 0; i < chapters.Length; i++)
-      {
-        if (chapter == chapters[i])
-        {
-          _dvdCtrl.PlayChapter(i + 1, DvdCmdFlags.Flush, out _cmdOption);
-          return;
-        }
-      }
-    }
-
-    /// <summary>
-    /// Gets the current chapter.
-    /// </summary>
-    public override string CurrentChapter
-    {
-      get
-      {
-        DvdPlaybackLocation2 location;
-        _dvdInfo.GetCurrentLocation(out location);
-        return GetChapterName(location.ChapterNum);
-      }
-    }
-
-    /// <summary>
-    /// Skip to next chapter.
-    /// </summary>
-    public override void NextChapter()
-    {
-      IDvdCmd cmd;
-      _dvdCtrl.PlayNextChapter(DvdCmdFlags.None, out cmd);
-    }
-
-    /// <summary>
-    /// Skip to previous chapter.
-    /// </summary>
-    public override void PrevChapter()
-    {
-      IDvdCmd cmd;
-      _dvdCtrl.PlayPrevChapter(DvdCmdFlags.None, out cmd);
-    }
-
-    #endregion
-
-    #region Time handling format conversions
-
-    /// <summary>
-    /// Converts a <see cref="TimeSpan"/> into a <see cref="DvdHMSFTimeCode"/>.
-    /// </summary>
-    /// <param name="newTime">TimeSpan to convert.</param>
-    /// <returns><see cref="DvdHMSFTimeCode"/> instance.</returns>
-    private static DvdHMSFTimeCode ToTimeCode(TimeSpan newTime)
-    {
-      int hours = newTime.Hours;
-      int minutes = newTime.Minutes;
-      int seconds = newTime.Seconds;
-      DvdHMSFTimeCode timeCode = new DvdHMSFTimeCode
-      {
-        bHours = (byte) (hours & 0xff),
-        bMinutes = (byte) (minutes & 0xff),
-        bSeconds = (byte) (seconds & 0xff),
-        bFrames = 0
-      };
-      return timeCode;
-    }
-
-    /// <summary>
-    /// Converts a <see cref="double"/> time stamp to <see cref="TimeSpan"/>.
-    /// </summary>
-    /// <param name="timeStamp">Time stamp to convert.</param>
-    /// <returns>TimeSpan instance.</returns>
-    private static TimeSpan ToTimeSpan(double timeStamp)
-    {
-      return new TimeSpan(0, 0, 0, 0, (int) (timeStamp * 1000.0f));
-    }
-
-    /// <summary>
-    /// Converts a <see cref="DvdHMSFTimeCode"/> to <see cref="double"/> time stamp.
-    /// </summary>
-    /// <param name="timeCode">DvdHMSFTimeCode</param>
-    /// <returns>Double</returns>
-    private static double ToDouble(DvdHMSFTimeCode timeCode)
-    {
-      Double result = timeCode.bHours * 3600d;
-      result += (timeCode.bMinutes * 60d);
-      result += timeCode.bSeconds;
-      return result;
-    }
-
-    /// <summary>
-    /// Convertes time and updates _currentTime.
-    /// </summary>
-    /// <param name="p1">Packed time code.</param>
-    private void SetCurrentTime(int p1)
-    {
-      byte[] ati = BitConverter.GetBytes(p1);
-      lock (SyncObj)
-      {
-        _currTime.bHours = ati[0];
-        _currTime.bMinutes = ati[1];
-        _currTime.bSeconds = ati[2];
-        _currTime.bFrames = ati[3];
-        _currentTime = ToDouble(_currTime);
-      }
-    }
-
-    /// <summary>
-    /// Calculates the duration.
-    /// </summary>
-    private void CalculateDuration()
-    {
-      DvdHMSFTimeCode totaltime = new DvdHMSFTimeCode();
-      DvdTimeCodeFlags ulTimeCodeFlags;
-      _dvdInfo.GetTotalTitleTime(totaltime, out ulTimeCodeFlags);
-      lock (SyncObj)
-        _duration = ToDouble(totaltime);
-    }
-
-
-    /// <summary>
-    /// Returns the current play time.
-    /// </summary>
-    /// <value></value>
-    public override TimeSpan CurrentTime
-    {
-      get
-      {
-        return ToTimeSpan(_currentTime);
-      }
-      set
-      {
-        ServiceRegistration.Get<ILogger>().Debug("DvdPlayer: seek {0} / {1}", value.TotalSeconds, Duration.TotalSeconds);
-        TimeSpan newTime = value;
-        if (newTime.TotalSeconds < 0)
-          newTime = new TimeSpan();
-        if (newTime > Duration)
-          return;
-        DvdHMSFTimeCode timeCode = ToTimeCode(newTime);
-        DvdPlaybackLocation2 loc;
-        int hr = _dvdInfo.GetCurrentLocation(out loc);
-        if (hr == 0)
-        {
-          _currTitle = loc.TitleNum;
-          try
-          {
-            _dvdCtrl.PlayAtTime(timeCode, DvdCmdFlags.Block, out _cmdOption);
-          }
-          catch { }
-        }
-      }
-    }
-
-    /// <summary>
-    /// Gets the duration of DVD title.
-    /// </summary>
-    public override TimeSpan Duration
-    {
-      get
-      {
-        lock (SyncObj)
-          return ToTimeSpan(_duration);
-      }
-    }
-
-    #endregion
-
-    #region Implementation of IResumablePlayer
-
-    /// <summary>
-    /// Gets a <see cref="IResumeState"/> from the player.
-    /// </summary>
-    /// <param name="state">Outputs resume state.</param>
-    /// <returns><c>true</c> if successful, otherwise <c>false</c>.</returns>
-    public override bool GetResumeState(out IResumeState state)
-    {
-      byte[] data;
-      if (GetResumeState(out data))
-      {
-        state = new BinaryResumeState { ResumeData = data };
-        return true;
-      }
-      state = null;
-      return false;
-    }
-
-    /// <summary>
-    /// Sets a <see cref="IResumeState"/> to the player. The player is responsible to make the required initializations.
-    /// </summary>
-    /// <param name="state">Resume state.</param>
-    /// <returns><c>true</c> if successful, otherwise <c>false</c>.</returns>
-    public override bool SetResumeState(IResumeState state)
-    {
-      BinaryResumeState binaryResumeState = state as BinaryResumeState;
-      if (binaryResumeState == null)
-        return false;
-      SetResumeState(binaryResumeState.ResumeData);
-      return true;
-    }
-
-    #endregion
-  }
-}
+#region Copyright (C) 2007-2018 Team MediaPortal
+
+/*
+    Copyright (C) 2007-2018 Team MediaPortal
+    http://www.team-mediaportal.com
+
+    This file is part of MediaPortal 2
+
+    MediaPortal 2 is free software: you can redistribute it and/or modify
+    it under the terms of the GNU General Public License as published by
+    the Free Software Foundation, either version 3 of the License, or
+    (at your option) any later version.
+
+    MediaPortal 2 is distributed in the hope that it will be useful,
+    but WITHOUT ANY WARRANTY; without even the implied warranty of
+    MERCHANTABILITY or FITNESS FOR A PARTICULAR PURPOSE. See the
+    GNU General Public License for more details.
+
+    You should have received a copy of the GNU General Public License
+    along with MediaPortal 2. If not, see <http://www.gnu.org/licenses/>.
+*/
+
+#endregion
+
+using System;
+using System.Collections.Generic;
+using System.Drawing;
+using System.Globalization;
+using System.IO;
+using System.Linq;
+using System.Runtime.InteropServices;
+using System.Text;
+using System.Windows.Forms;
+using DirectShow;
+using DirectShow.Dvd;
+using DirectShow.Helper;
+using MediaPortal.Common;
+using MediaPortal.Common.Localization;
+using MediaPortal.Common.Logging;
+using MediaPortal.Common.Messaging;
+using MediaPortal.Common.ResourceAccess;
+using MediaPortal.Common.Settings;
+using MediaPortal.Common.UserManagement;
+using MediaPortal.Common.UserProfileDataManagement;
+using MediaPortal.UI.Control.InputManager;
+using MediaPortal.UI.General;
+using MediaPortal.UI.Players.Video.Interfaces;
+using MediaPortal.UI.Players.Video.Settings;
+using MediaPortal.UI.Players.Video.Tools;
+using MediaPortal.UI.Presentation.Players;
+using MediaPortal.UI.Presentation.Players.ResumeState;
+using MediaPortal.UI.Presentation.Screens;
+using MediaPortal.Utilities.Exceptions;
+
+namespace MediaPortal.UI.Players.Video
+{
+  public class DvdPlayer : VideoPlayer, IDVDPlayer
+  {
+    #region Constants
+
+    protected const int WM_DVD_EVENT = 0x00008002; // message from dvd graph
+    protected const int WS_CHILD = 0x40000000; // attributes for video window
+    protected const int WS_CLIPCHILDREN = 0x02000000;
+    protected const int WS_CLIPSIBLINGS = 0x04000000;
+    protected const int WM_MOUSEMOVE = 0x0200;
+    protected const int WM_LBUTTONUP = 0x0202;
+
+    public const string RES_PLAYBACK_TITLE = "[Playback.Title]";
+    #endregion
+
+    #region Variables
+
+    /// <summary> graph event interface. </summary>
+    protected IMediaEventEx _mediaEvt = null;
+
+    private IDvdGraphBuilder _dvdGraph;
+    private IBaseFilter _dvdbasefilter;
+    private IDvdControl2 _dvdCtrl;
+    private IDvdInfo2 _dvdInfo;
+    private IAMLine21Decoder _line21Decoder;
+
+    /// <summary> asynchronous command interface. </summary>
+    protected IDvdCmd _cmdOption = null;
+
+    /// <summary> asynchronous command pending. </summary>
+    protected bool _pendingCmd;
+
+    protected DvdHMSFTimeCode _currTime; // copy of current playback states, see OnDvdEvent()
+    protected string[] _titles;
+    protected int _currTitle = 0;
+    protected int _currChapter = 0;
+    protected int _buttonCount = 0;
+    protected int _focusedButton = 0;
+    protected DvdDomain _currDomain;
+
+    protected bool _handlesInput = false;
+    protected ValidUOPFlag _UOPs;
+    protected double _duration;
+    protected double _currentTime = 0;
+
+    private const string DVD_NAVIGATOR = "DVD Navigator";
+
+    protected DvdPreferredDisplayMode _videoPref = DvdPreferredDisplayMode.DisplayContentDefault;
+    protected AspectRatioMode _arMode = AspectRatioMode.Stretched;
+    protected DvdVideoAttributes _videoAttr;
+
+    private readonly object _dvdStopSyncObj = new object();
+    private bool _stopping = false;
+
+    #endregion
+
+    #region Constructor
+
+    /// <summary>
+    /// Constructs a DVDPlayer player object.
+    /// </summary>
+    public DvdPlayer()
+    {
+      PlayerTitle = "DVDPlayer"; // for logging
+    }
+
+    #endregion
+
+    #region Graphbuilding overrides
+
+    protected override void CreateGraphBuilder()
+    {
+      _dvdGraph = (IDvdGraphBuilder) new DvdGraphBuilder();
+      new HRESULT(_dvdGraph.GetFiltergraph(out _graphBuilder)).Throw();
+      _mc = (IMediaControl)_graphBuilder;
+      _me = (IMediaEventEx)_graphBuilder;
+      _ms = (IMediaSeeking)_graphBuilder;
+      _streamCount = 3; // Allow Video, CC, and Subtitle
+    }
+
+    protected override void CreateResourceAccessor()
+    {
+      // DvdPlayer needs an ILocalFSResourceAccessor
+      ILocalFsResourceAccessor lfsra;
+      if(!_resourceLocator.TryCreateLocalFsAccessor(out lfsra))
+        throw new IllegalCallException("The DVDPlayer can only play local file system resources");
+      _resourceAccessor = lfsra;
+    }
+
+    /// <summary>
+    /// Adds the DVDNavigator filter to the graph and sets the input path.
+    /// </summary>
+    protected override void AddSourceFilter()
+    {
+      ServiceRegistration.Get<ILogger>().Debug("DvdPlayer.AddSourceFilter");
+      _pendingCmd = true;
+
+      _dvdbasefilter = (IBaseFilter) new DVDNavigator();
+
+      if (_dvdbasefilter == null)
+        throw new Exception("Failed to add DVD Navigator!");
+
+      _graphBuilder.AddFilter(_dvdbasefilter, DVD_NAVIGATOR);
+
+      _dvdInfo = _dvdbasefilter as IDvdInfo2;
+      if (_dvdInfo == null)
+        throw new Exception("Failed to get IDvdInfo2 from DVDNavigator!");
+
+      _dvdCtrl = _dvdbasefilter as IDvdControl2;
+
+      if (_dvdCtrl == null)
+        throw new Exception("Failed to get IDvdControl2 from DVDNavigator!");
+
+      if (!IsLocalFilesystemResource)
+        throw new IllegalCallException("The DVDPlayer can only play local file system resources");
+      using (((ILocalFsResourceAccessor)_resourceAccessor).EnsureLocalFileSystemAccess())
+      {
+        string path = ((ILocalFsResourceAccessor)_resourceAccessor).LocalFileSystemPath;
+
+        // check if path is a drive root (like D:), otherwise append VIDEO_TS 
+        // MediaItem always contains the parent folder. Add the required VIDEO_TS subfolder.
+        if (!String.IsNullOrEmpty(path) && !path.EndsWith(Path.VolumeSeparatorChar.ToString()))
+          path = Path.Combine(path, "VIDEO_TS");
+
+        int hr = _dvdCtrl.SetDVDDirectory(path);
+        if (hr != 0)
+          throw new Exception("Failed to set DVD directory!");
+      }
+      _dvdCtrl.SetOption(DvdOptionFlag.HMSFTimeCodeEvents, true); // use new HMSF timecode format
+      _dvdCtrl.SetOption(DvdOptionFlag.ResetOnStop, false);
+
+      _mediaEvt = _graphBuilder as IMediaEventEx;
+      if (_mediaEvt != null)
+      {
+        IScreenControl screenControl = ServiceRegistration.Get<IScreenControl>();
+        _mediaEvt.SetNotifyWindow(screenControl.MainWindowHandle, WM_DVD_EVENT, _instancePtr);
+      }
+
+      SetDefaultLanguages();
+    }
+
+    protected override void OnBeforeGraphRunning()
+    {
+      base.OnBeforeGraphRunning();
+
+      // first all automatically rendered pins
+      FilterGraphTools.RenderOutputPins(_graphBuilder, _dvdbasefilter);
+
+      // MSDN: "During the connection process, the Filter Graph Manager ignores pins on intermediate filters if the pin name begins with a tilde (~)."
+      // then connect the skipped "~" output pins
+      FilterGraphTools.RenderAllManualConnectPins(_graphBuilder);
+      _currTime = new DvdHMSFTimeCode();
+    }
+
+    protected override void OnGraphRunning()
+    {
+      base.OnGraphRunning();
+      VideoSettings settings = ServiceRegistration.Get<ISettingsManager>().Load<VideoSettings>();
+
+      int hr = _dvdCtrl.SelectVideoModePreference(_videoPref);
+      if (hr != 0)
+        ServiceRegistration.Get<ILogger>().Error("DVDPlayer: Unable to set DVD video mode preference 0x{0:X}", hr);
+
+      hr = _dvdInfo.GetCurrentVideoAttributes(out _videoAttr);
+      if (hr != 0)
+        ServiceRegistration.Get<ILogger>().Error("DVDPlayer: Unable to get DVD video attributes 0x{0:X}", hr);
+
+      DvdDiscSide side;
+      int titles, numOfVolumes, volume;
+      hr = _dvdInfo.GetDVDVolumeInfo(out numOfVolumes, out volume, out side, out titles);
+      if (hr < 0)
+        ServiceRegistration.Get<ILogger>().Error("DVDPlayer: Unable to get DVD volume info 0x{0:X}", hr);
+
+      if (titles <= 0)
+        ServiceRegistration.Get<ILogger>().Error("DVDPlayer: DVD does not contain any titles? (# titles = {0})", titles);
+
+      _pendingCmd = false;
+
+      _dvdCtrl.SetSubpictureState(settings.EnableDvdSubtitles, DvdCmdFlags.None, out _cmdOption);
+
+      _line21Decoder = FilterGraphTools.FindFilterByInterface<IAMLine21Decoder>(_graphBuilder);
+      if (_line21Decoder != null)
+      {
+        AMLine21CCState state = settings.EnableDvdClosedCaptions ? AMLine21CCState.On : AMLine21CCState.Off;
+        if (_line21Decoder.SetServiceState(state) == 0)
+          ServiceRegistration.Get<ILogger>().Debug("DVDPlayer: {0} Closed Captions", settings.EnableDvdClosedCaptions ? "Enabled" : "Disabled");
+        else
+          ServiceRegistration.Get<ILogger>().Debug("DVDPlayer: Failed to set Closed Captions state.");
+      }
+    }
+
+    /// <summary>
+    /// Frees the audio/video codecs.
+    /// </summary>
+    protected override void FreeCodecs()
+    {
+      _pendingCmd = false;
+      FilterGraphTools.TryRelease(ref _cmdOption);
+      FilterGraphTools.TryRelease(ref _line21Decoder);
+      FilterGraphTools.TryRelease(ref _dvdCtrl);
+      FilterGraphTools.TryRelease(ref _dvdInfo);
+      FilterGraphTools.TryRelease(ref _dvdGraph);
+      base.FreeCodecs();
+    }
+
+    #endregion
+
+    #region Defaults and resuming information
+
+    /// <summary>
+    /// Set the default languages before playback.
+    /// </summary>
+    private void SetDefaultLanguages()
+    {
+      VideoSettings settings = ServiceRegistration.Get<ISettingsManager>().Load<VideoSettings>();
+      ServiceRegistration.Get<ILogger>().Info("DVDPlayer: SetDefaultLanguages");
+
+      int langId = 0;
+      int setError = 0;
+      string errorText = null;
+      IUserManagement userManagement = ServiceRegistration.Get<IUserManagement>();
+      if (userManagement?.CurrentUser != null)
+      {
+        var cultures = CultureInfo.GetCultures(CultureTypes.SpecificCultures);
+        if (userManagement.CurrentUser.TryGetAdditionalData(UserDataKeysKnown.KEY_PREFERRED_AUDIO_LANGUAGE, 0, out string audioLang))
+        {
+          langId = cultures?.FirstOrDefault(c => c.TwoLetterISOLanguageName == audioLang)?.LCID ?? 0;
+          setError = _dvdCtrl.SelectDefaultAudioLanguage(langId, DvdAudioLangExt.NotSpecified);
+        }
+        if (setError != 0 && userManagement.CurrentUser.TryGetAdditionalData(UserDataKeysKnown.KEY_PREFERRED_AUDIO_LANGUAGE, 1, out string audioLang2))
+        {
+          langId = cultures?.FirstOrDefault(c => c.TwoLetterISOLanguageName == audioLang2)?.LCID ?? 0;
+          setError = _dvdCtrl.SelectDefaultAudioLanguage(langId, DvdAudioLangExt.NotSpecified);
+        }
+        if(setError != 0)
+        {
+          langId = settings.PreferredAudioLanguage;
+          setError = _dvdCtrl.SelectDefaultAudioLanguage(langId, DvdAudioLangExt.NotSpecified);
+        }
+        errorText = GetErrorText(setError);
+        ServiceRegistration.Get<ILogger>().Info("DVDPlayer: Set default language to: {0}. {1}", langId, errorText);
+
+        if (userManagement.CurrentUser.TryGetAdditionalData(UserDataKeysKnown.KEY_PREFERRED_SUBTITLE_LANGUAGE, 0, out string subLang))
+        {
+          langId = cultures?.FirstOrDefault(c => c.TwoLetterISOLanguageName == subLang)?.LCID ?? 0;
+          setError = _dvdCtrl.SelectDefaultSubpictureLanguage(langId, DvdSubPictureLangExt.NotSpecified);
+        }
+        if (setError != 0 && userManagement.CurrentUser.TryGetAdditionalData(UserDataKeysKnown.KEY_PREFERRED_SUBTITLE_LANGUAGE, 1, out string subLang2))
+        {
+          langId = cultures?.FirstOrDefault(c => c.TwoLetterISOLanguageName == subLang2)?.LCID ?? 0;
+          setError = _dvdCtrl.SelectDefaultSubpictureLanguage(langId, DvdSubPictureLangExt.NotSpecified);
+        }
+        if (setError != 0)
+        {
+          langId = settings.PreferredSubtitleLanguage;
+          setError = _dvdCtrl.SelectDefaultSubpictureLanguage(langId, DvdSubPictureLangExt.NotSpecified);
+        }
+        errorText = GetErrorText(setError);
+        ServiceRegistration.Get<ILogger>().Info("DVDPlayer: Set default subtitle language:{0}. {1}", langId, errorText);
+
+        if (userManagement.CurrentUser.TryGetAdditionalData(UserDataKeysKnown.KEY_PREFERRED_MENU_LANGUAGE, 0, out string menuLang))
+        {
+          langId = cultures?.FirstOrDefault(c => c.TwoLetterISOLanguageName == menuLang)?.LCID ?? 0;
+          setError = _dvdCtrl.SelectDefaultMenuLanguage(langId);
+        }
+        if (setError != 0 && userManagement.CurrentUser.TryGetAdditionalData(UserDataKeysKnown.KEY_PREFERRED_MENU_LANGUAGE, 1, out string menuLang2))
+        {
+          langId = cultures?.FirstOrDefault(c => c.TwoLetterISOLanguageName == menuLang2)?.LCID ?? 0;
+          setError = _dvdCtrl.SelectDefaultMenuLanguage(langId);
+        }
+        if (setError != 0)
+        {
+          langId = settings.PreferredMenuLanguage;
+          setError = _dvdCtrl.SelectDefaultMenuLanguage(langId);
+        }
+        errorText = GetErrorText(setError);
+        ServiceRegistration.Get<ILogger>().Info("DVDPlayer: Set default menu language to:{0}. {1}", langId, errorText);
+      }
+      else
+      {
+        setError = _dvdCtrl.SelectDefaultAudioLanguage(settings.PreferredAudioLanguage, DvdAudioLangExt.NotSpecified);
+        errorText = GetErrorText(setError);
+        ServiceRegistration.Get<ILogger>().Info("DVDPlayer: Set default language to: {0}. {1}", settings.PreferredAudioLanguage, errorText);
+
+        setError = _dvdCtrl.SelectDefaultMenuLanguage(settings.PreferredMenuLanguage);
+        errorText = GetErrorText(setError);
+        ServiceRegistration.Get<ILogger>().Info("DVDPlayer: Set default menu language to:{0}. {1}", settings.PreferredMenuLanguage, errorText);
+
+        setError = _dvdCtrl.SelectDefaultSubpictureLanguage(settings.PreferredSubtitleLanguage, DvdSubPictureLangExt.NotSpecified);
+        errorText = GetErrorText(setError);
+        ServiceRegistration.Get<ILogger>().Info("DVDPlayer: Set default subtitle language:{0}. {1}", settings.PreferredSubtitleLanguage, errorText);
+      }
+      dvdCtrl.SetSubpictureState(settings.EnableDvdSubtitles, DvdCmdFlags.None, out _cmdOption);
+    }
+
+    /// <summary>
+    /// Gets a DVD navigator related error text for passed error code.
+    /// </summary>
+    /// <param name="errorCode">Error code returned by any method of the DVD control.</param>
+    /// <returns>Error message.</returns>
+    private static string GetErrorText(int errorCode)
+    {
+      string result;
+      switch (errorCode)
+      {
+        case 0:
+          result = "Success.";
+          break;
+        case 631:
+          result = "The DVD Navigator filter is not in a valid domain.";
+          break;
+        default:
+          result = "Unknown Error: " + errorCode;
+          break;
+      }
+      return result;
+    }
+
+    /// <summary>
+    /// Gets the current DVD playback state as byte array. The resume state can be set later by calling
+    /// <see cref="SetResumeState(byte[])"/> with the returned byte array.
+    /// </summary>
+    /// <param name="resumeData">The resume data.</param>
+    /// <returns><c>true</c>, if the resume state could successfully retrieved. In that case <paramref name="resumeData"/>
+    /// contains the resume data. <c>false</c>, if the resume state could not be retrieved. In that case,
+    /// <paramref name="resumeData"/> is <c>null</c>.</returns>
+    private bool GetResumeState(out byte[] resumeData)
+    {
+      byte[] result = null;
+      try
+      {
+        IDvdState dvdState;
+        int hr = _dvdInfo.GetState(out dvdState);
+        if (hr != 0)
+          return false;
+
+        IPersistMemory dvdStatePersistMemory = (IPersistMemory) dvdState;
+        if (dvdStatePersistMemory == null)
+        {
+          Marshal.ReleaseComObject(dvdState);
+          return false;
+        }
+        uint resumeSize;
+        dvdStatePersistMemory.GetSizeMax(out resumeSize);
+        if (resumeSize <= 0)
+        {
+          Marshal.ReleaseComObject(dvdStatePersistMemory);
+          Marshal.ReleaseComObject(dvdState);
+          return false;
+        }
+        IntPtr stateData = Marshal.AllocCoTaskMem((int) resumeSize);
+
+        try
+        {
+          dvdStatePersistMemory.Save(stateData, true, resumeSize);
+          result = new byte[resumeSize];
+          Marshal.Copy(stateData, result, 0, (int) resumeSize);
+        }
+        catch
+        {
+          return false;
+        }
+
+        Marshal.FreeCoTaskMem(stateData);
+        Marshal.ReleaseComObject(dvdStatePersistMemory);
+        Marshal.ReleaseComObject(dvdState);
+      }
+      catch
+      {
+        return false;
+      }
+      finally
+      {
+        resumeData = result;
+      }
+      return true;
+    }
+
+    /// <summary>
+    /// Restores the DVD playback state from a formerly saved resume state.
+    /// </summary>
+    /// <param name="resumeData">The resume data which was retrieved by calling <see cref="GetResumeState(out byte[])"/>.</param>
+    private void SetResumeState(byte[] resumeData)
+    {
+      if ((resumeData != null) && (resumeData.Length > 0))
+      {
+        IDvdState dvdState;
+
+        int hr = _dvdInfo.GetState(out dvdState);
+        if (hr < 0)
+          return;
+        IPersistMemory dvdStatePersistMemory = (IPersistMemory) dvdState;
+        IntPtr stateData = Marshal.AllocHGlobal(resumeData.Length);
+        Marshal.Copy(resumeData, 0, stateData, resumeData.Length);
+
+        try
+        {
+          dvdStatePersistMemory.Load(stateData, (uint) resumeData.Length);
+        }
+        finally
+        {
+          Marshal.FreeHGlobal(stateData);
+        }
+
+        hr = _dvdCtrl.SetState(dvdState, DvdCmdFlags.Block, out _cmdOption);
+        if (hr == 0)
+          return;
+
+        Marshal.ReleaseComObject(dvdState);
+      }
+    }
+
+    /// <summary>
+    /// Gets a unique file name for the current DVD which contains the disc's ID.
+    /// </summary>
+    protected string GetResumeFilename()
+    {
+      long discId = 0;
+
+      IBaseFilter dvdbasefilter = (IBaseFilter) new DVDNavigator();
+      IDvdInfo2 dvdInfo = dvdbasefilter as IDvdInfo2;
+
+      StringBuilder path = new StringBuilder(1024);
+      if (dvdInfo != null)
+      {
+        int actualSize;
+        dvdInfo.GetDVDDirectory(path, 1024, out actualSize);
+        dvdInfo.GetDiscID(path.ToString(), out discId);
+      }
+
+      FilterGraphTools.TryRelease(ref dvdbasefilter);
+      FilterGraphTools.TryRelease(ref _dvdInfo);
+
+      return String.Format(@"D_{0:X}.dat", discId);
+    }
+
+    #endregion
+
+    #region DVD Commands
+
+    /// <summary>
+    /// Stops the playback and the input handling.
+    /// </summary>
+    public override void Stop()
+    {
+      lock (_dvdStopSyncObj)
+      {
+        if (_stopping == false)
+          _stopping = true;
+        else
+          return;
+      }
+
+      ServiceRegistration.Get<ILogger>().Debug("DvdPlayer: Stop");
+      if (_dvdCtrl != null)
+        _dvdCtrl.Stop();
+
+      base.Stop();
+      
+      lock(_dvdStopSyncObj)
+      {
+        _stopping = false;
+      }
+    }
+
+    #endregion
+
+    #region DVD menu handling
+
+    public bool IsHandlingUserInput
+    {
+      get
+      {
+        return _handlesInput;
+      }
+    }
+
+    public void ShowDvdMenu()
+    {
+      ServiceRegistration.Get<ILogger>().Debug("DvdPlayer: ShowDvdMenu");
+      _dvdCtrl.ShowMenu(DvdMenuId.Root, DvdCmdFlags.None, out _cmdOption);
+    }
+
+    public void OnMouseMove(float x, float y)
+    {
+      if (_dvdCtrl == null || !_handlesInput || _buttonCount <= 0)
+        return;
+
+      // Scale to video's size
+      x *= _videoAttr.sourceResolutionX;
+      y *= _videoAttr.sourceResolutionY;
+
+      Point pt = new Point((int) x, (int) y);
+
+      // Highlight the button at the current position, if it exists
+      _dvdCtrl.SelectAtPosition(pt);
+    }
+
+    public void OnMouseClick(float x, float y)
+    {
+      if (_dvdCtrl == null || !_handlesInput || _buttonCount <= 0)
+        return;
+
+      // Scale to video's size
+      x *= _videoAttr.sourceResolutionX;
+      y *= _videoAttr.sourceResolutionY;
+
+      Point pt = new Point((int) x, (int) y);
+
+      // Activate ("click") the button at the current position, if it exists
+      _dvdCtrl.ActivateAtPosition(pt);
+    }
+
+    public void OnKeyPress(Key key)
+    {
+      if (_dvdCtrl == null || !_handlesInput || _buttonCount <= 0)
+        return;
+
+      if (key == Key.Up)
+        _dvdCtrl.SelectRelativeButton(DvdRelativeButton.Upper);
+      else if (key == Key.Down)
+        _dvdCtrl.SelectRelativeButton(DvdRelativeButton.Lower);
+      else if (key == Key.Left)
+        _dvdCtrl.SelectRelativeButton(DvdRelativeButton.Left);
+      else if (key == Key.Right)
+        _dvdCtrl.SelectRelativeButton(DvdRelativeButton.Right);
+      else if (_focusedButton > 0 && (key == Key.Ok || key == Key.Enter))
+        _dvdCtrl.ActivateButton();
+    }
+
+    #endregion
+
+    #region DVD Event handling
+
+    /// <summary>
+    /// Called to handle DVD event window messages.
+    /// </summary>
+    private void OnDvdEvent()
+    {
+      if (_mediaEvt == null || _dvdCtrl == null || _stopping)
+        return;
+
+      int p1, p2;
+      try
+      {
+        int hr;
+        do
+        {
+          bool needStop = false;
+
+          IMediaEventEx eventEx = (IMediaEventEx) _graphBuilder;
+          EventCode code;
+          hr = eventEx.GetEvent(out code, out p1, out p2, 0);
+          if (hr < 0)
+            break;
+
+          switch (code)
+          {
+            case EventCode.DvdPlaybackStopped:
+              ServiceRegistration.Get<ILogger>().Debug("DVDPlayer DvdPlaybackStopped event: {0:X} {1:X}", p1, p2);
+              break;
+            case EventCode.DvdError:
+              ServiceRegistration.Get<ILogger>().Debug("DVDPlayer DvdError event: {0:X} {1:X}", p1, p2);
+              break;
+            case EventCode.VMRReconnectionFailed:
+              ServiceRegistration.Get<ILogger>().Debug("DVDPlayer VMRReconnectionFailed event: {0:X} {1:X}", p1, p2);
+              break;
+            case EventCode.DvdWarning:
+              ServiceRegistration.Get<ILogger>().Debug("DVDPlayer DVD warning: {0} {1}", p1, p2);
+              break;
+            case EventCode.DvdSubPicictureStreamChange:
+              ServiceRegistration.Get<ILogger>().Debug("DVDPlayer: DvdSubPicture Changed to: {0} Enabled: {1}", p1, p2);
+              break;
+            case EventCode.DvdCurrentHmsfTime:
+              SetCurrentTime(p1);
+              break;
+
+            case EventCode.DvdChapterStart:
+              {
+                ServiceRegistration.Get<ILogger>().Debug("DVDPlayer: DvdChaptStart: {0}", p1);
+                lock (SyncObj)
+                {
+                  _currChapter = p1;
+                  CalculateDuration();
+                }
+                ServiceRegistration.Get<ILogger>().Debug("  _duration: {0}", _currentTime);
+                break;
+              }
+
+            case EventCode.DvdTitleChange:
+              {
+                OnTitleSelect(p1);
+                break;
+              }
+
+            case EventCode.DvdCmdStart:
+              ServiceRegistration.Get<ILogger>().Debug("  DvdCmdStart with pending");
+              break;
+
+            case EventCode.DvdCmdEnd:
+              {
+                OnCmdComplete(p1);
+                break;
+              }
+
+            case EventCode.DvdStillOn:
+              {
+                ServiceRegistration.Get<ILogger>().Debug("DVDPlayer: DvdStillOn: {0}", p1);
+                break;
+              }
+
+            case EventCode.DvdStillOff:
+              {
+                ServiceRegistration.Get<ILogger>().Debug("DVDPlayer: DvdStillOff: {0}", p1);
+                break;
+              }
+
+            case EventCode.DvdButtonChange:
+              {
+                _buttonCount = p1;
+                _focusedButton = p2;
+                ServiceRegistration.Get<ILogger>().Debug("DVDPlayer: DvdButtonChange: buttons: {0}, focused: {1}", _buttonCount, _focusedButton);
+                break;
+              }
+
+            case EventCode.DvdNoFpPgc:
+              {
+                ServiceRegistration.Get<ILogger>().Debug("DVDPlayer: DvdNoFpPgc: {0}", p1);
+                hr = _dvdCtrl.PlayTitle(1, DvdCmdFlags.None, out _cmdOption);
+                break;
+              }
+
+            case EventCode.DvdAudioStreamChange:
+              ServiceRegistration.Get<ILogger>().Debug("DVDPlayer: DvdAudioStreamChange: {0}", p1);
+              break;
+
+            case EventCode.DvdValidUopsChange:
+              _UOPs = (ValidUOPFlag) p1;
+              ServiceRegistration.Get<ILogger>().Debug("DVDPlayer: DvdValidUopsChange: {0}", _UOPs);
+              break;
+
+            case EventCode.DvdDomainChange:
+              {
+                _currDomain = (DvdDomain) p1;
+                switch (_currDomain)
+                {
+                  case DvdDomain.FirstPlay:
+                    ServiceRegistration.Get<ILogger>().Debug("DVDPlayer: Domain=FirstPlay");
+                    _handlesInput = false;
+                    break;
+                  case DvdDomain.Stop:
+                    ServiceRegistration.Get<ILogger>().Debug("DVDPlayer: Domain=Stop");
+                    needStop = true;
+                    break;
+                  case DvdDomain.VideoManagerMenu:
+                    ServiceRegistration.Get<ILogger>().Debug("DVDPlayer: Domain=VideoManagerMenu (menu)");
+                    _handlesInput = true;
+                    break;
+                  case DvdDomain.VideoTitleSetMenu:
+                    ServiceRegistration.Get<ILogger>().Debug("DVDPlayer: Domain=VideoTitleSetMenu (menu)");
+                    _handlesInput = true;
+                    break;
+                  case DvdDomain.Title:
+                    _handlesInput = false;
+                    break;
+                  default:
+                    ServiceRegistration.Get<ILogger>().Debug("DVDPlayer: Unhandled event DvdDomainChange: {0}", p1);
+                    break;
+                }
+                break;
+              }
+          }
+          eventEx.FreeEventParams(code, p1, p2);
+
+          if(needStop)
+          {
+            Stop();
+            break;
+          }
+        } while (hr == 0);
+      }
+      catch (Exception ex)
+      {
+        ServiceRegistration.Get<ILogger>().Debug("DVDPlayer: Exception in OnDvdEvent()", ex);
+      }
+    }
+
+    protected void OnTitleSelect(int title)
+    {
+      ServiceRegistration.Get<ILogger>().Debug("EVT: DvdTitleChange: {0}", title);
+      lock (SyncObj)
+      {
+        _chapterNames = null; // Invalidate chapters - they are different per title
+        _currTitle = title;
+      }
+      EnumerateChapters();
+      EnumerateStreams(true);
+      CalculateDuration();
+      ServiceRegistration.Get<ILogger>().Debug("  _duration: {0}", _currentTime);
+    }
+
+    /// <summary>
+    /// Called when an asynchronous DVD command is completed.
+    /// </summary>
+    /// <param name="p1">The command event handle.</param>
+    private void OnCmdComplete(int p1)
+    {
+      try
+      {
+        ServiceRegistration.Get<ILogger>().Debug("DVD OnCmdComplete");
+        if (!_pendingCmd || _dvdInfo == null)
+          return;
+
+        IDvdCmd cmd;
+        int hr = _dvdInfo.GetCmdFromEvent(p1, out cmd);
+        if (hr != 0 || cmd == null)
+        {
+          ServiceRegistration.Get<ILogger>().Debug("DVDPlayer: DVD OnCmdComplete GetCmdFromEvent failed");
+          return;
+        }
+
+        if (cmd != _cmdOption)
+        {
+          ServiceRegistration.Get<ILogger>().Debug("DVDPlayer: DVD OnCmdComplete UNKNOWN CMD!!!");
+          Marshal.ReleaseComObject(cmd);
+          return;
+        }
+
+        Marshal.ReleaseComObject(cmd);
+        Marshal.ReleaseComObject(_cmdOption);
+        _cmdOption = null;
+        _pendingCmd = false;
+        ServiceRegistration.Get<ILogger>().Debug("DVDPlayer: DVD OnCmdComplete OK.");
+      }
+      catch (Exception ex)
+      {
+        ServiceRegistration.Get<ILogger>().Debug("DVDPlayer: OnCmdComplete() {0} {1} {2}", ex.Message, ex.Source, ex.StackTrace);
+      }
+    }
+
+    #endregion
+
+    #region Input event handling
+
+    protected override void OnMessageReceived(AsynchronousMessageQueue queue, SystemMessage message)
+    {
+      if (message.ChannelName == WindowsMessaging.CHANNEL)
+      {
+        Message m = (Message) message.MessageData[WindowsMessaging.MESSAGE];
+        if (m.Msg == WM_DVD_EVENT)
+          OnDvdEvent();
+      }
+    }
+
+    #endregion
+
+    #region Audio stream handling
+
+    protected override bool EnumerateStreams(bool forceRefresh)
+    {
+      if (_dvdInfo == null || !_initialized)
+        return false;
+
+      BaseStreamInfoHandler audioStreams;
+      BaseStreamInfoHandler subtitleStreams;
+      lock (SyncObj)
+      {
+        audioStreams = _streamInfoAudio;
+        subtitleStreams = _streamInfoSubtitles;
+      }
+
+      if (forceRefresh || audioStreams == null || subtitleStreams == null)
+      {
+        audioStreams = new StreamInfoHandler();
+        subtitleStreams = new StreamInfoHandler();
+
+        int streamsAvailable, currentStream;
+        _dvdInfo.GetCurrentAudio(out streamsAvailable, out currentStream);
+        for (int i = 0; i < streamsAvailable; ++i)
+        {
+          int audioLanguage;
+          DvdAudioAttributes attr;
+          _dvdInfo.GetAudioLanguage(i, out audioLanguage);
+          _dvdInfo.GetAudioAttributes(i, out attr);
+
+          int currentLCID = (audioLanguage & 0x3ff);
+          string languageName = GetLanguageName(currentLCID);
+
+          StringBuilder currentAudio = new StringBuilder();
+          currentAudio.AppendFormat("{0} ({1}/{2} ch/{3} KHz)", languageName, attr.AudioFormat, attr.bNumberOfChannels, (attr.dwFrequency / 1000));
+
+          switch (attr.LanguageExtension)
+          {
+            case DvdAudioLangExt.NotSpecified:
+            case DvdAudioLangExt.Captions:
+              break;
+            case DvdAudioLangExt.VisuallyImpaired:
+            case DvdAudioLangExt.DirectorComments1:
+            case DvdAudioLangExt.DirectorComments2:
+              currentAudio.AppendFormat(" ({0})", ServiceRegistration.Get<ILocalization>().ToString("[Playback." + attr.LanguageExtension + "]"));
+              break;
+          }
+          audioStreams.AddUnique(new StreamInfo(null, i, currentAudio.ToString(), currentLCID));
+        }
+
+        bool isDisabled;
+        _dvdInfo.GetCurrentSubpicture(out streamsAvailable, out currentStream, out isDisabled);
+        for (int i = 0; i < streamsAvailable; ++i)
+        {
+          DvdSubpictureAttributes attr;
+          int iLanguage;
+          _dvdInfo.GetSubpictureLanguage(i, out iLanguage);
+          _dvdInfo.GetSubpictureAttributes(i, out attr);
+          int currentLCID = (iLanguage & 0x3ff);
+          string languageName = GetLanguageName(currentLCID);
+
+          String localizationTag = attr.LanguageExtension.ToString();
+          String currentSubtitle = String.Format("{0} {1}", languageName,
+            ServiceRegistration.Get<ILocalization>().ToString("[Playback." + localizationTag + "]") ?? localizationTag);
+
+          subtitleStreams.AddUnique(new StreamInfo(null, i, currentSubtitle, currentLCID));
+        }
+
+        lock (SyncObj)
+        {
+          _streamInfoAudio = audioStreams;
+          _streamInfoSubtitles = subtitleStreams;
+        }
+        return true; // refreshed
+      }
+      return false;
+    }
+
+    /// <summary>
+    /// Sets the current audio stream.
+    /// </summary>
+    /// <param name="audioStream">audio stream</param>
+    public override void SetAudioStream(string audioStream)
+    {
+      BaseStreamInfoHandler audioStreams;
+      lock (SyncObj)
+        audioStreams = _streamInfoAudio;
+
+      if (audioStreams == null)
+        return;
+
+      StreamInfo selectedAudio = audioStreams.FindStream(audioStream);
+      if (selectedAudio == null)
+        return;
+
+      int audioLanguage;
+      ServiceRegistration.Get<ILogger>().Debug("DvdPlayer: Select audio stream: {0}", audioStream);
+      _dvdCtrl.SelectAudioStream(selectedAudio.StreamIndex, DvdCmdFlags.None, out _cmdOption);
+      _dvdInfo.GetAudioLanguage(selectedAudio.StreamIndex, out audioLanguage);
+
+      VideoSettings settings = ServiceRegistration.Get<ISettingsManager>().Load<VideoSettings>();
+      settings.PreferredAudioLanguage = audioLanguage;
+      ServiceRegistration.Get<ISettingsManager>().Save(settings);
+    }
+
+    /// <summary>
+    /// Gets the current audio stream.
+    /// </summary>
+    /// <value>The current audio stream.</value>
+    public override string CurrentAudioStream
+    {
+      get
+      {
+        int streamsAvailable, currentStream;
+        _dvdInfo.GetCurrentAudio(out streamsAvailable, out currentStream);
+        string[] audioStreams = AudioStreams;
+        return (currentStream >= 0 && audioStreams.Length > currentStream) ? audioStreams[currentStream] : null;
+      }
+    }
+
+    #endregion
+
+    #region Subtitle stream handling
+
+    /// <summary>
+    /// Gets the DisplayName for the given LCID. If LCID is not valid, "unknown" is returned.
+    /// </summary>
+    /// <param name="lcid">Valid LCID.</param>
+    /// <returns>DisplayName of the culture to the given <paramref name="lcid"/>.</returns>
+    private static string GetLanguageName(int lcid)
+    {
+      if (lcid == 0)
+        return "unknown";
+      try
+      {
+        CultureInfo ci = new CultureInfo(lcid);
+        return ci.DisplayName; // use localized name.
+      }
+      catch (Exception)
+      {
+        return "unknown";
+      }
+    }
+
+    public override void SetSubtitle(string subtitle)
+    {
+      BaseStreamInfoHandler subtitleStreams;
+      lock (SyncObj)
+        subtitleStreams = _streamInfoSubtitles;
+
+      if (subtitleStreams == null)
+        return;
+
+      StreamInfo selectedSubtitle = subtitleStreams.FindStream(subtitle);
+      if (selectedSubtitle == null)
+        return;
+
+      int iLanguage;
+      ServiceRegistration.Get<ILogger>().Debug("DvdPlayer: Select subtitle: {0}", subtitle);
+      _dvdCtrl.SelectSubpictureStream(selectedSubtitle.StreamIndex, DvdCmdFlags.None, out _cmdOption);
+      _dvdCtrl.SetSubpictureState(true, DvdCmdFlags.None, out _cmdOption);
+      _dvdInfo.GetSubpictureLanguage(selectedSubtitle.StreamIndex, out iLanguage);
+
+      VideoSettings settings = ServiceRegistration.Get<ISettingsManager>().Load<VideoSettings>();
+      settings.PreferredSubtitleLanguage = iLanguage;
+      settings.EnableDvdSubtitles = true;
+      ServiceRegistration.Get<ISettingsManager>().Save(settings);
+    }
+
+    public override void DisableSubtitle()
+    {
+      ServiceRegistration.Get<ILogger>().Debug("DvdPlayer: Disable subtitles");
+      _dvdCtrl.SetSubpictureState(false, DvdCmdFlags.None, out _cmdOption);
+
+      VideoSettings settings = ServiceRegistration.Get<ISettingsManager>().Load<VideoSettings>();
+      settings.EnableDvdSubtitles = false;
+      ServiceRegistration.Get<ISettingsManager>().Save(settings);
+
+    }
+
+    public override string CurrentSubtitle
+    {
+      get
+      {
+        int streamsAvailable, currentStream;
+        bool isDisabled;
+        _dvdInfo.GetCurrentSubpicture(out streamsAvailable, out currentStream, out isDisabled);
+        string[] subs = Subtitles;
+        // Attention: currentStream can return invalid index, check if it's higher than the number of available subtitles
+        if (isDisabled || currentStream >= subs.Length)
+          return null;
+        return subs[currentStream];
+      }
+    }
+
+    #endregion
+
+    #region DVD Titles handling (ITitlesPlayer members)
+
+    /// <summary>
+    /// Gets the available DVD titles.
+    /// </summary>
+    public override string[] Titles
+    {
+      get
+      {
+        if (_titles != null)
+          return _titles;
+
+        // Attention: some DVDs are reporting the maximum of 99 titles, although having only one.
+        DvdDiscSide side;
+        int titleCount, numOfVolumes, volume;
+        _dvdInfo.GetDVDVolumeInfo(out numOfVolumes, out volume, out side, out titleCount);
+        _titles = new string[titleCount];
+        for (int i = 0; i < titleCount; ++i)
+          _titles[i] = ServiceRegistration.Get<ILocalization>().ToString(RES_PLAYBACK_TITLE, i + 1);
+        return _titles;
+      }
+    }
+
+    /// <summary>
+    /// Sets the DVD title to play.
+    /// </summary>
+    /// <param name="title">DVD title</param>
+    public override void SetTitle(string title)
+    {
+      string[] titles = Titles;
+      for (int i = 0; i < titles.Length; ++i)
+      {
+        if (title == titles[i])
+        {
+          _dvdCtrl.PlayTitle(1 + i, DvdCmdFlags.Flush, out _cmdOption);
+          return;
+        }
+      }
+    }
+
+    /// <summary>
+    /// Gets the current DVD title.
+    /// </summary>
+    public override string CurrentTitle
+    {
+      get
+      {
+        DvdPlaybackLocation2 location;
+        _dvdInfo.GetCurrentLocation(out location);
+        return ServiceRegistration.Get<ILocalization>().ToString(RES_PLAYBACK_TITLE, location.TitleNum);
+      }
+    }
+
+    #endregion
+
+    #region DVD Chapters handling
+
+    /// <summary>
+    /// Enumerates available chapters. Needs to be executed after title changes.
+    /// </summary>
+    protected override void EnumerateChapters()
+    {
+      if (!_initialized || _dvdInfo == null)
+        return;
+      List<string> chapters = new List<string>();
+      DvdPlaybackLocation2 location;
+      int hr = _dvdInfo.GetCurrentLocation(out location);
+      if (hr == 0)
+      {
+        int chapterCount;
+        _dvdInfo.GetNumberOfChapters(location.TitleNum, out chapterCount);
+        for (int i = 1; i <= chapterCount; ++i)
+          chapters.Add(GetChapterName(i));
+      }
+      lock (SyncObj)
+        _chapterNames = chapters.ToArray();
+    }
+
+    /// <summary>
+    /// Sets the chapter to play.
+    /// </summary>
+    /// <param name="chapter">Chapter name</param>
+    public override void SetChapter(string chapter)
+    {
+      string[] chapters = Chapters;
+      for (int i = 0; i < chapters.Length; i++)
+      {
+        if (chapter == chapters[i])
+        {
+          _dvdCtrl.PlayChapter(i + 1, DvdCmdFlags.Flush, out _cmdOption);
+          return;
+        }
+      }
+    }
+
+    /// <summary>
+    /// Gets the current chapter.
+    /// </summary>
+    public override string CurrentChapter
+    {
+      get
+      {
+        DvdPlaybackLocation2 location;
+        _dvdInfo.GetCurrentLocation(out location);
+        return GetChapterName(location.ChapterNum);
+      }
+    }
+
+    /// <summary>
+    /// Skip to next chapter.
+    /// </summary>
+    public override void NextChapter()
+    {
+      IDvdCmd cmd;
+      _dvdCtrl.PlayNextChapter(DvdCmdFlags.None, out cmd);
+    }
+
+    /// <summary>
+    /// Skip to previous chapter.
+    /// </summary>
+    public override void PrevChapter()
+    {
+      IDvdCmd cmd;
+      _dvdCtrl.PlayPrevChapter(DvdCmdFlags.None, out cmd);
+    }
+
+    #endregion
+
+    #region Time handling format conversions
+
+    /// <summary>
+    /// Converts a <see cref="TimeSpan"/> into a <see cref="DvdHMSFTimeCode"/>.
+    /// </summary>
+    /// <param name="newTime">TimeSpan to convert.</param>
+    /// <returns><see cref="DvdHMSFTimeCode"/> instance.</returns>
+    private static DvdHMSFTimeCode ToTimeCode(TimeSpan newTime)
+    {
+      int hours = newTime.Hours;
+      int minutes = newTime.Minutes;
+      int seconds = newTime.Seconds;
+      DvdHMSFTimeCode timeCode = new DvdHMSFTimeCode
+      {
+        bHours = (byte) (hours & 0xff),
+        bMinutes = (byte) (minutes & 0xff),
+        bSeconds = (byte) (seconds & 0xff),
+        bFrames = 0
+      };
+      return timeCode;
+    }
+
+    /// <summary>
+    /// Converts a <see cref="double"/> time stamp to <see cref="TimeSpan"/>.
+    /// </summary>
+    /// <param name="timeStamp">Time stamp to convert.</param>
+    /// <returns>TimeSpan instance.</returns>
+    private static TimeSpan ToTimeSpan(double timeStamp)
+    {
+      return new TimeSpan(0, 0, 0, 0, (int) (timeStamp * 1000.0f));
+    }
+
+    /// <summary>
+    /// Converts a <see cref="DvdHMSFTimeCode"/> to <see cref="double"/> time stamp.
+    /// </summary>
+    /// <param name="timeCode">DvdHMSFTimeCode</param>
+    /// <returns>Double</returns>
+    private static double ToDouble(DvdHMSFTimeCode timeCode)
+    {
+      Double result = timeCode.bHours * 3600d;
+      result += (timeCode.bMinutes * 60d);
+      result += timeCode.bSeconds;
+      return result;
+    }
+
+    /// <summary>
+    /// Convertes time and updates _currentTime.
+    /// </summary>
+    /// <param name="p1">Packed time code.</param>
+    private void SetCurrentTime(int p1)
+    {
+      byte[] ati = BitConverter.GetBytes(p1);
+      lock (SyncObj)
+      {
+        _currTime.bHours = ati[0];
+        _currTime.bMinutes = ati[1];
+        _currTime.bSeconds = ati[2];
+        _currTime.bFrames = ati[3];
+        _currentTime = ToDouble(_currTime);
+      }
+    }
+
+    /// <summary>
+    /// Calculates the duration.
+    /// </summary>
+    private void CalculateDuration()
+    {
+      DvdHMSFTimeCode totaltime = new DvdHMSFTimeCode();
+      DvdTimeCodeFlags ulTimeCodeFlags;
+      _dvdInfo.GetTotalTitleTime(totaltime, out ulTimeCodeFlags);
+      lock (SyncObj)
+        _duration = ToDouble(totaltime);
+    }
+
+
+    /// <summary>
+    /// Returns the current play time.
+    /// </summary>
+    /// <value></value>
+    public override TimeSpan CurrentTime
+    {
+      get
+      {
+        return ToTimeSpan(_currentTime);
+      }
+      set
+      {
+        ServiceRegistration.Get<ILogger>().Debug("DvdPlayer: seek {0} / {1}", value.TotalSeconds, Duration.TotalSeconds);
+        TimeSpan newTime = value;
+        if (newTime.TotalSeconds < 0)
+          newTime = new TimeSpan();
+        if (newTime > Duration)
+          return;
+        DvdHMSFTimeCode timeCode = ToTimeCode(newTime);
+        DvdPlaybackLocation2 loc;
+        int hr = _dvdInfo.GetCurrentLocation(out loc);
+        if (hr == 0)
+        {
+          _currTitle = loc.TitleNum;
+          try
+          {
+            _dvdCtrl.PlayAtTime(timeCode, DvdCmdFlags.Block, out _cmdOption);
+          }
+          catch { }
+        }
+      }
+    }
+
+    /// <summary>
+    /// Gets the duration of DVD title.
+    /// </summary>
+    public override TimeSpan Duration
+    {
+      get
+      {
+        lock (SyncObj)
+          return ToTimeSpan(_duration);
+      }
+    }
+
+    #endregion
+
+    #region Implementation of IResumablePlayer
+
+    /// <summary>
+    /// Gets a <see cref="IResumeState"/> from the player.
+    /// </summary>
+    /// <param name="state">Outputs resume state.</param>
+    /// <returns><c>true</c> if successful, otherwise <c>false</c>.</returns>
+    public override bool GetResumeState(out IResumeState state)
+    {
+      byte[] data;
+      if (GetResumeState(out data))
+      {
+        state = new BinaryResumeState { ResumeData = data };
+        return true;
+      }
+      state = null;
+      return false;
+    }
+
+    /// <summary>
+    /// Sets a <see cref="IResumeState"/> to the player. The player is responsible to make the required initializations.
+    /// </summary>
+    /// <param name="state">Resume state.</param>
+    /// <returns><c>true</c> if successful, otherwise <c>false</c>.</returns>
+    public override bool SetResumeState(IResumeState state)
+    {
+      BinaryResumeState binaryResumeState = state as BinaryResumeState;
+      if (binaryResumeState == null)
+        return false;
+      SetResumeState(binaryResumeState.ResumeData);
+      return true;
+    }
+
+    #endregion
+  }
+}