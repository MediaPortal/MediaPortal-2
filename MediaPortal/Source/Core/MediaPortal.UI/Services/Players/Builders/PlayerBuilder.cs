--- conflicted
+++ resolved
@@ -1,89 +1,85 @@
-#region Copyright (C) 2007-2017 Team MediaPortal
-
-/*
-    Copyright (C) 2007-2017 Team MediaPortal
-    http://www.team-mediaportal.com
-
-    This file is part of MediaPortal 2
-
-    MediaPortal 2 is free software: you can redistribute it and/or modify
-    it under the terms of the GNU General Public License as published by
-    the Free Software Foundation, either version 3 of the License, or
-    (at your option) any later version.
-
-    MediaPortal 2 is distributed in the hope that it will be useful,
-    but WITHOUT ANY WARRANTY; without even the implied warranty of
-    MERCHANTABILITY or FITNESS FOR A PARTICULAR PURPOSE. See the
-    GNU General Public License for more details.
-
-    You should have received a copy of the GNU General Public License
-    along with MediaPortal 2. If not, see <http://www.gnu.org/licenses/>.
-*/
-
-#endregion
-
-<<<<<<< HEAD
-using MediaPortal.Common.PluginManager.Builders.SystemBuilders;
-=======
-using System;
-using MediaPortal.Common.PluginManager;
-using MediaPortal.Common.Services.PluginManager.Builders;
-using MediaPortal.UI.Presentation.Players;
->>>>>>> 1c99c35a
-
-namespace MediaPortal.UI.Services.Players.Builders
-{
-  public class PlayerBuilder : IPluginItemBuilder
-  {
-    // At the moment, we simply use an InstanceBuilder here. In the future, we could provide the option to
-    // give a set of supported file extensions in the player builder item registration, which can be evaluated before
-    // requesting the player builder -> lazy load the player builders on request
-    public object BuildItem(PluginItemMetadata itemData, PluginRuntime plugin)
-    {
-      BuilderHelper.CheckParameter("ClassName", itemData);
-      int priority = 0;
-      string prioString;
-      if (itemData.Attributes.TryGetValue("Priority", out prioString))
-        int.TryParse(prioString, out priority);
-
-      return new PlayerBuilderWrapper(itemData.Id, plugin.InstantiatePluginObject(itemData.Attributes["ClassName"]) as IPlayerBuilder, priority);
-    }
-
-    public void RevokeItem(object item, PluginItemMetadata itemData, PluginRuntime plugin)
-    {
-      if (item == null)
-        return;
-      plugin.RevokePluginObject(item.GetType().FullName);
-    }
-
-    public bool NeedsPluginActive(PluginItemMetadata itemData, PluginRuntime plugin)
-    {
-      return true;
-    }
-  }
-
-  public class PlayerBuilderWrapper
-  {
-    /// <summary>
-    /// Gets the player builder.
-    /// </summary>
-    public IPlayerBuilder PlayerBuilder { get; private set; }
-
-    /// <summary>
-    /// Unique ID of extension.
-    /// </summary>
-    public String Id { get; private set; }
-
-    /// <summary>
-    /// Priority of builder, higher values are executed first.
-    /// </summary>
-    public int Priority { get; private set; }
-
-    public PlayerBuilderWrapper(String id, IPlayerBuilder builder, int priority)
-    {
-      Id = id;
-      PlayerBuilder = builder;
-      Priority = priority;
-    }
-  }
-}
+#region Copyright (C) 2007-2017 Team MediaPortal
+
+/*
+    Copyright (C) 2007-2017 Team MediaPortal
+    http://www.team-mediaportal.com
+
+    This file is part of MediaPortal 2
+
+    MediaPortal 2 is free software: you can redistribute it and/or modify
+    it under the terms of the GNU General Public License as published by
+    the Free Software Foundation, either version 3 of the License, or
+    (at your option) any later version.
+
+    MediaPortal 2 is distributed in the hope that it will be useful,
+    but WITHOUT ANY WARRANTY; without even the implied warranty of
+    MERCHANTABILITY or FITNESS FOR A PARTICULAR PURPOSE. See the
+    GNU General Public License for more details.
+
+    You should have received a copy of the GNU General Public License
+    along with MediaPortal 2. If not, see <http://www.gnu.org/licenses/>.
+*/
+
+#endregion
+
+using System;
+using MediaPortal.Common.PluginManager.Builders.SystemBuilders;
+using MediaPortal.Common.PluginManager;
+using MediaPortal.UI.Presentation.Players;
+
+namespace MediaPortal.UI.Services.Players.Builders
+{
+  public class PlayerBuilder : IPluginItemBuilder
+  {
+    // At the moment, we simply use an InstanceBuilder here. In the future, we could provide the option to
+    // give a set of supported file extensions in the player builder item registration, which can be evaluated before
+    // requesting the player builder -> lazy load the player builders on request
+    public object BuildItem(PluginItemMetadata itemData, PluginRuntime plugin)
+    {
+      BuilderHelper.CheckParameter("ClassName", itemData);
+      int priority = 0;
+      string prioString;
+      if (itemData.Attributes.TryGetValue("Priority", out prioString))
+        int.TryParse(prioString, out priority);
+
+      return new PlayerBuilderWrapper(itemData.Id, plugin.InstantiatePluginObject(itemData.Attributes["ClassName"]) as IPlayerBuilder, priority);
+    }
+
+    public void RevokeItem(object item, PluginItemMetadata itemData, PluginRuntime plugin)
+    {
+      if (item == null)
+        return;
+      plugin.RevokePluginObject(item.GetType().FullName);
+    }
+
+    public bool NeedsPluginActive(PluginItemMetadata itemData, PluginRuntime plugin)
+    {
+      return true;
+    }
+  }
+
+  public class PlayerBuilderWrapper
+  {
+    /// <summary>
+    /// Gets the player builder.
+    /// </summary>
+    public IPlayerBuilder PlayerBuilder { get; private set; }
+
+    /// <summary>
+    /// Unique ID of extension.
+    /// </summary>
+    public String Id { get; private set; }
+
+    /// <summary>
+    /// Priority of builder, higher values are executed first.
+    /// </summary>
+    public int Priority { get; private set; }
+
+    public PlayerBuilderWrapper(String id, IPlayerBuilder builder, int priority)
+    {
+      Id = id;
+      PlayerBuilder = builder;
+      Priority = priority;
+    }
+  }
+}