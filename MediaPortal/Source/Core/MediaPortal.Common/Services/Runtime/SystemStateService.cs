--- conflicted
+++ resolved
@@ -1,120 +1,105 @@
-#region Copyright (C) 2007-2012 Team MediaPortal
-
-/*
-    Copyright (C) 2007-2012 Team MediaPortal
-    http://www.team-mediaportal.com
-
-    This file is part of MediaPortal 2
-
-    MediaPortal 2 is free software: you can redistribute it and/or modify
-    it under the terms of the GNU General Public License as published by
-    the Free Software Foundation, either version 3 of the License, or
-    (at your option) any later version.
-
-    MediaPortal 2 is distributed in the hope that it will be useful,
-    but WITHOUT ANY WARRANTY; without even the implied warranty of
-    MERCHANTABILITY or FITNESS FOR A PARTICULAR PURPOSE. See the
-    GNU General Public License for more details.
-
-    You should have received a copy of the GNU General Public License
-    along with MediaPortal 2. If not, see <http://www.gnu.org/licenses/>.
-*/
-
-#endregion
-
-using MediaPortal.Common.Logging;
-using MediaPortal.Common.Runtime;
-using MediaPortal.Utilities.SystemAPI;
-
-namespace MediaPortal.Common.Services.Runtime
-{
-  public class SystemStateService : ISystemStateService
-  {
-    protected SystemState _state = SystemState.Starting;
-
-    public void SwitchSystemState(SystemState newState, bool sendMessage)
-    {
-      _state = newState;
-      if (sendMessage)
-        SystemMessaging.SendSystemStateChangeMessage(_state);
-    }
-
-    #region ISystemStateService implementation
-
-    public SystemState CurrentState
-    {
-      get { return _state; }
-    }
-
-    public void Shutdown(bool force = false)
-    {
-      ServiceRegistration.Get<ILogger>().Info("SystemStateService: Shutting down");
-      SystemMessaging.SendSystemStateChangeMessage(SystemState.ShuttingDown);
-
-      WindowsAPI.EXIT_WINDOWS flags = WindowsAPI.EXIT_WINDOWS.EWX_POWEROFF;
-      if (force)
-        flags = flags & WindowsAPI.EXIT_WINDOWS.EWX_FORCE;
-
-<<<<<<< HEAD
-=======
-      // todo: chefkoch, 2013-01-31: add flag for HybridShutdown if OS is Windows 8
-
->>>>>>> dea98fe3
-      WindowsAPI.ExitWindowsEx(flags);
-    }
-
-    public void Restart(bool force = false)
-    {
-      ServiceRegistration.Get<ILogger>().Info("SystemStateService: Restarting");
-      SystemMessaging.SendSystemStateChangeMessage(SystemState.ShuttingDown);
-
-      WindowsAPI.EXIT_WINDOWS flags = WindowsAPI.EXIT_WINDOWS.EWX_REBOOT;
-      if (force)
-        flags = flags & WindowsAPI.EXIT_WINDOWS.EWX_FORCE;
-
-      WindowsAPI.ExitWindowsEx(flags);
-    }
-
-    public void Suspend()
-    {
-      ServiceRegistration.Get<ILogger>().Info("SystemStateService: Suspending");
-      SystemMessaging.SendSystemStateChangeMessage(SystemState.Suspending);
-
-      WindowsAPI.SetSuspendState(false, false, false);
-    }
-
-    public void Hibernate()
-    {
-      ServiceRegistration.Get<ILogger>().Info("SystemStateService: Hibernating");
-      SystemMessaging.SendSystemStateChangeMessage(SystemState.Hibernating);
-
-      WindowsAPI.SetSuspendState(true, false, false);
-    }
-
-    public void Logoff(bool force = false)
-    {
-      ServiceRegistration.Get<ILogger>().Info("SystemStateService: Logging off");
-      SystemMessaging.SendSystemStateChangeMessage(SystemState.ShuttingDown);
-
-      WindowsAPI.EXIT_WINDOWS flags = WindowsAPI.EXIT_WINDOWS.EWX_LOGOFF;
-      if (force)
-        flags = flags & WindowsAPI.EXIT_WINDOWS.EWX_FORCE;
-
-      WindowsAPI.ExitWindowsEx(flags);
-    }
-
-    public void Logoff(bool force = false)
-    {
-      ServiceRegistration.Get<ILogger>().Info("SystemStateService: Logging off");
-      SystemMessaging.SendSystemStateChangeMessage(SystemState.ShuttingDown);
-
-      WindowsAPI.EXIT_WINDOWS flags = WindowsAPI.EXIT_WINDOWS.EWX_LOGOFF;
-      if (force)
-        flags = flags & WindowsAPI.EXIT_WINDOWS.EWX_FORCE;
-
-      WindowsAPI.ExitWindowsEx(flags);
-    }
-
-    #endregion
-  }
+#region Copyright (C) 2007-2012 Team MediaPortal
+
+/*
+    Copyright (C) 2007-2012 Team MediaPortal
+    http://www.team-mediaportal.com
+
+    This file is part of MediaPortal 2
+
+    MediaPortal 2 is free software: you can redistribute it and/or modify
+    it under the terms of the GNU General Public License as published by
+    the Free Software Foundation, either version 3 of the License, or
+    (at your option) any later version.
+
+    MediaPortal 2 is distributed in the hope that it will be useful,
+    but WITHOUT ANY WARRANTY; without even the implied warranty of
+    MERCHANTABILITY or FITNESS FOR A PARTICULAR PURPOSE. See the
+    GNU General Public License for more details.
+
+    You should have received a copy of the GNU General Public License
+    along with MediaPortal 2. If not, see <http://www.gnu.org/licenses/>.
+*/
+
+#endregion
+
+using MediaPortal.Common.Logging;
+using MediaPortal.Common.Runtime;
+using MediaPortal.Utilities.SystemAPI;
+
+namespace MediaPortal.Common.Services.Runtime
+{
+  public class SystemStateService : ISystemStateService
+  {
+    protected SystemState _state = SystemState.Starting;
+
+    public void SwitchSystemState(SystemState newState, bool sendMessage)
+    {
+      _state = newState;
+      if (sendMessage)
+        SystemMessaging.SendSystemStateChangeMessage(_state);
+    }
+
+    #region ISystemStateService implementation
+
+    public SystemState CurrentState
+    {
+      get { return _state; }
+    }
+
+    public void Shutdown(bool force = false)
+    {
+      ServiceRegistration.Get<ILogger>().Info("SystemStateService: Shutting down");
+      SystemMessaging.SendSystemStateChangeMessage(SystemState.ShuttingDown);
+
+      WindowsAPI.EXIT_WINDOWS flags = WindowsAPI.EXIT_WINDOWS.EWX_POWEROFF;
+      if (force)
+        flags = flags & WindowsAPI.EXIT_WINDOWS.EWX_FORCE;
+
+      // todo: chefkoch, 2013-01-31: add flag for HybridShutdown if OS is Windows 8
+
+      WindowsAPI.ExitWindowsEx(flags);
+    }
+
+    public void Restart(bool force = false)
+    {
+      ServiceRegistration.Get<ILogger>().Info("SystemStateService: Restarting");
+      SystemMessaging.SendSystemStateChangeMessage(SystemState.ShuttingDown);
+
+      WindowsAPI.EXIT_WINDOWS flags = WindowsAPI.EXIT_WINDOWS.EWX_REBOOT;
+      if (force)
+        flags = flags & WindowsAPI.EXIT_WINDOWS.EWX_FORCE;
+
+      WindowsAPI.ExitWindowsEx(flags);
+    }
+
+    public void Suspend()
+    {
+      ServiceRegistration.Get<ILogger>().Info("SystemStateService: Suspending");
+      SystemMessaging.SendSystemStateChangeMessage(SystemState.Suspending);
+
+      WindowsAPI.SetSuspendState(false, false, false);
+    }
+
+    public void Hibernate()
+    {
+      ServiceRegistration.Get<ILogger>().Info("SystemStateService: Hibernating");
+      SystemMessaging.SendSystemStateChangeMessage(SystemState.Hibernating);
+
+      WindowsAPI.SetSuspendState(true, false, false);
+    }
+
+    public void Logoff(bool force = false)
+    {
+      ServiceRegistration.Get<ILogger>().Info("SystemStateService: Logging off");
+      SystemMessaging.SendSystemStateChangeMessage(SystemState.ShuttingDown);
+
+      WindowsAPI.EXIT_WINDOWS flags = WindowsAPI.EXIT_WINDOWS.EWX_LOGOFF;
+      if (force)
+        flags = flags & WindowsAPI.EXIT_WINDOWS.EWX_FORCE;
+
+      WindowsAPI.ExitWindowsEx(flags);
+    }
+
+    #endregion
+  }
 }