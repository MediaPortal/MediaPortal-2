﻿<?xml version="1.0" encoding="utf-8"?>
<Project ToolsVersion="12.0" DefaultTargets="Build" xmlns="http://schemas.microsoft.com/developer/msbuild/2003">
  <Import Project="$(MSBuildExtensionsPath)\$(MSBuildToolsVersion)\Microsoft.Common.props" Condition="Exists('$(MSBuildExtensionsPath)\$(MSBuildToolsVersion)\Microsoft.Common.props')" />
  <PropertyGroup>
    <Configuration Condition=" '$(Configuration)' == '' ">Debug</Configuration>
    <Platform Condition=" '$(Platform)' == '' ">AnyCPU</Platform>
    <ProjectGuid>{8CC51373-426A-45AB-86F6-8EEE7203F9F2}</ProjectGuid>
    <OutputType>Library</OutputType>
    <AppDesignerFolder>Properties</AppDesignerFolder>
    <RootNamespace>MediaPortal.Plugins.AppLauncher</RootNamespace>
    <AssemblyName>AppLauncher</AssemblyName>
    <TargetFrameworkVersion>v4.7</TargetFrameworkVersion>
    <FileAlignment>512</FileAlignment>
    <TargetFrameworkProfile />
  </PropertyGroup>
  <PropertyGroup Condition=" '$(Configuration)|$(Platform)' == 'Debug|AnyCPU' ">
    <DebugSymbols>true</DebugSymbols>
    <DebugType>full</DebugType>
    <Optimize>false</Optimize>
    <OutputPath>bin\Debug\</OutputPath>
    <DefineConstants>DEBUG;TRACE</DefineConstants>
    <ErrorReport>prompt</ErrorReport>
    <WarningLevel>4</WarningLevel>
    <PlatformTarget>AnyCPU</PlatformTarget>
  </PropertyGroup>
  <PropertyGroup Condition=" '$(Configuration)|$(Platform)' == 'Release|AnyCPU' ">
    <DebugType>pdbonly</DebugType>
    <Optimize>true</Optimize>
    <OutputPath>bin\Release\</OutputPath>
    <DefineConstants>TRACE</DefineConstants>
    <ErrorReport>prompt</ErrorReport>
    <WarningLevel>4</WarningLevel>
  </PropertyGroup>
  <ItemGroup>
    <Reference Include="System" />
    <Reference Include="System.Core" />
    <Reference Include="System.Drawing" />
    <Reference Include="System.Windows.Forms" />
  </ItemGroup>
  <ItemGroup>
    <Compile Include="..\..\Source\Core\MediaPortal.Common\VersionInfo\VersionInfo.cs">
      <Link>Properties\VersionInfo.cs</Link>
    </Compile>
    <Compile Include="ContentLists\LatestLaunchedAppsListProvider.cs" />
    <Compile Include="ContentLists\FavoriteAppsListProvider.cs" />
    <Compile Include="ContentLists\AppContentListProviderBase.cs" />
    <Compile Include="Models\AppLauncherRemoveGroupModel.cs" />
    <Compile Include="General\Consts.cs" />
    <Compile Include="General\Helper.cs" />
    <Compile Include="Models\AppLauncherSettingsAddModel.cs" />
    <Compile Include="Models\AppLauncherHomeModel.cs" />
    <Compile Include="Models\AppLauncherSettingsDeleteModel.cs" />
    <Compile Include="Models\AppLauncherSettingsEditModel.cs" />
    <Compile Include="Models\AppsListModel.cs" />
    <Compile Include="Properties\AssemblyInfo.cs" />
    <Compile Include="Settings\Apps.cs" />
    <Compile Include="Settings\Configuration\Config.cs" />
  </ItemGroup>
  <ItemGroup>
    <Content Include="Language\strings_en.xml" />
    <Content Include="plugin.xml">
      <SubType>Designer</SubType>
    </Content>
    <Content Include="Skin\BlueVision\images\873EB147-C998-4632-8F86-D5E24062BE2E.jpg" />
    <Content Include="Skin\BlueVision\images\no-icon.png" />
    <Content Include="Skin\default\images\873EB147-C998-4632-8F86-D5E24062BE2E.jpg">
      <CopyToOutputDirectory>Always</CopyToOutputDirectory>
    </Content>
    <Content Include="Skin\default\images\no-icon.png">
      <CopyToOutputDirectory>Always</CopyToOutputDirectory>
    </Content>
    <Content Include="Skin\default\workflow\AppLauncher-actions.xml" />
  </ItemGroup>
  <ItemGroup>
    <Content Include="Skin\default\screens\DlgAppLauncherGroups.xaml">
      <SubType>Designer</SubType>
    </Content>
  </ItemGroup>
  <ItemGroup>
    <Content Include="Skin\default\screens\AppLauncherHome.xaml">
      <SubType>Designer</SubType>
    </Content>
  </ItemGroup>
  <ItemGroup>
    <Content Include="Skin\default\screens\AppLauncherSettingsEdit.xaml">
      <SubType>Designer</SubType>
    </Content>
  </ItemGroup>
  <ItemGroup>
    <Content Include="Skin\default\screens\AppLauncherSettingsAdd.xaml">
      <SubType>Designer</SubType>
    </Content>
  </ItemGroup>
  <ItemGroup>
    <Content Include="Skin\default\screens\DlgAppLauncherAllApps.xaml">
      <SubType>Designer</SubType>
    </Content>
  </ItemGroup>
  <ItemGroup>
    <Content Include="Skin\default\screens\AppLauncherSettingsDelete.xaml">
      <SubType>Designer</SubType>
    </Content>
  </ItemGroup>
  <ItemGroup>
    <Content Include="Skin\Nereus\images\applauncher_background.jpg" />
    <Content Include="Skin\Nereus\images\no-icon.png" />
    <Content Include="Skin\Titanium\screens\AppLauncherSettingsAdd.xaml">
      <SubType>Designer</SubType>
    </Content>
  </ItemGroup>
  <ItemGroup>
    <Content Include="Skin\default\themes\default\styles\AppLauncherStyle.xaml">
      <SubType>Designer</SubType>
    </Content>
  </ItemGroup>
  <ItemGroup>
    <Content Include="Skin\Titanium\screens\AppLauncherSettingsDelete.xaml">
      <SubType>Designer</SubType>
    </Content>
  </ItemGroup>
  <ItemGroup>
    <Content Include="Skin\Titanium\screens\AppLauncherSettingsEdit.xaml">
      <SubType>Designer</SubType>
    </Content>
  </ItemGroup>
  <ItemGroup>
    <Content Include="Skin\default\screens\DlgSwitchPlaying.xaml">
      <SubType>Designer</SubType>
    </Content>
  </ItemGroup>
  <ItemGroup>
    <None Include="build.targets">
      <SubType>Designer</SubType>
    </None>
  </ItemGroup>
  <ItemGroup>
    <Content Include="Skin\default\screens\DlgAppLauncherRemoveGroup.xaml">
      <SubType>Designer</SubType>
    </Content>
  </ItemGroup>
  <ItemGroup>
    <Content Include="Skin\Nereus\screens\DlgAppLauncherRemoveGroup.xaml">
      <Generator>MSBuild:Compile</Generator>
      <SubType>Designer</SubType>
    </Content>
  </ItemGroup>
  <ItemGroup>
    <Content Include="Skin\BlueVision\screens\AppLauncherHome.xaml">
      <Generator>MSBuild:Compile</Generator>
      <SubType>Designer</SubType>
    </Content>
    <Content Include="Skin\BlueVision\screens\AppLauncherSettingsAdd.xaml">
      <Generator>MSBuild:Compile</Generator>
      <SubType>Designer</SubType>
    </Content>
    <Content Include="Skin\BlueVision\screens\AppLauncherSettingsDelete.xaml">
      <Generator>MSBuild:Compile</Generator>
      <SubType>Designer</SubType>
    </Content>
    <Content Include="Skin\BlueVision\screens\AppLauncherSettingsEdit.xaml">
      <Generator>MSBuild:Compile</Generator>
      <SubType>Designer</SubType>
    </Content>
    <Content Include="Skin\Nereus\screens\AppLauncherHome.xaml">
      <Generator>MSBuild:Compile</Generator>
      <SubType>Designer</SubType>
    </Content>
    <Content Include="Skin\Nereus\screens\AppLauncherSettingsAdd.xaml">
      <Generator>MSBuild:Compile</Generator>
      <SubType>Designer</SubType>
    </Content>
    <Content Include="Skin\Nereus\screens\AppLauncherSettingsDelete.xaml">
      <Generator>MSBuild:Compile</Generator>
      <SubType>Designer</SubType>
    </Content>
    <Content Include="Skin\Nereus\screens\AppLauncherSettingsEdit.xaml">
      <Generator>MSBuild:Compile</Generator>
      <SubType>Designer</SubType>
    </Content>
    <Content Include="Skin\Nereus\themes\default\styles\AppLauncherStyle.xaml">
      <Generator>MSBuild:Compile</Generator>
      <SubType>Designer</SubType>
    </Content>
  </ItemGroup>
  <ItemGroup>
    <ProjectReference Include="..\..\Source\Core\MediaPortal.Common\MediaPortal.Common.csproj">
<<<<<<< HEAD
      <Project>{ecf060e7-caa1-4466-851f-f80b857641ea}</Project>
      <Name>MediaPortal.Common</Name>
    </ProjectReference>
    <ProjectReference Include="..\..\Source\Core\MediaPortal.UI\MediaPortal.UI.csproj">
      <Project>{52e587d0-a274-44da-8846-8eeaf5414923}</Project>
=======
      <Project>{ECF060E7-CAA1-4466-851F-F80B857641EA}</Project>
      <Name>MediaPortal.Common</Name>
    </ProjectReference>
    <ProjectReference Include="..\..\Source\Core\MediaPortal.UI\MediaPortal.UI.csproj">
      <Project>{52E587D0-A274-44DA-8846-8EEAF5414923}</Project>
>>>>>>> 623a7909
      <Name>MediaPortal.UI</Name>
    </ProjectReference>
  </ItemGroup>
  <Import Project="$(MSBuildToolsPath)\Microsoft.CSharp.targets" />
  <Import Project="build.targets" />
  <PropertyGroup>
    <PostBuildEvent>
    </PostBuildEvent>
  </PropertyGroup>
  <!-- To modify your build process, add your task inside one of the targets below and uncomment it. 
       Other similar extension points exist, see Microsoft.Common.targets.
  <Target Name="BeforeBuild">
  </Target>
  <Target Name="AfterBuild">
  </Target>
  -->
</Project><|MERGE_RESOLUTION|>--- conflicted
+++ resolved
@@ -184,19 +184,11 @@
   </ItemGroup>
   <ItemGroup>
     <ProjectReference Include="..\..\Source\Core\MediaPortal.Common\MediaPortal.Common.csproj">
-<<<<<<< HEAD
-      <Project>{ecf060e7-caa1-4466-851f-f80b857641ea}</Project>
-      <Name>MediaPortal.Common</Name>
-    </ProjectReference>
-    <ProjectReference Include="..\..\Source\Core\MediaPortal.UI\MediaPortal.UI.csproj">
-      <Project>{52e587d0-a274-44da-8846-8eeaf5414923}</Project>
-=======
       <Project>{ECF060E7-CAA1-4466-851F-F80B857641EA}</Project>
       <Name>MediaPortal.Common</Name>
     </ProjectReference>
     <ProjectReference Include="..\..\Source\Core\MediaPortal.UI\MediaPortal.UI.csproj">
       <Project>{52E587D0-A274-44DA-8846-8EEAF5414923}</Project>
->>>>>>> 623a7909
       <Name>MediaPortal.UI</Name>
     </ProjectReference>
   </ItemGroup>
