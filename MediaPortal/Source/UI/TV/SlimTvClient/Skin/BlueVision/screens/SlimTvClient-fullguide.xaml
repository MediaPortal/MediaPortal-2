--- conflicted
+++ resolved
@@ -53,11 +53,6 @@
           <Label x:Name="GroupNameLabel" Color="{ThemeResource TextColor}" VerticalAlignment="Center" 
                  FontSize="{ThemeResource SmallFontSize}" Content="{Binding GroupName}" Margin="7,0,0,0"/>
         </StackPanel>
-<<<<<<< HEAD
-        <StackPanel x:Name="TimeControls" Margin="10,10,0,0" Grid.Column="2" Grid.Row="0"
-                     HorizontalAlignment="Left" VerticalAlignment="Center" Orientation="Horizontal">
-          <Button x:Name="ScrollBackwardButton" Style="{StaticResource SmallButtonStyle}" Content=" - "
-=======
 
         <Grid x:Name="EpgTimeGrid" Grid.Column="1" Grid.Row="0" HorizontalAlignment="Stretch" Margin="0,10,0,0">
           <Grid.ColumnDefinitions>
@@ -103,7 +98,6 @@
           <StackPanel x:Name="TimeControls" Margin="0,0,10,0" Grid.Column="3"
                      HorizontalAlignment="Right" VerticalAlignment="Center" Orientation="Horizontal">
             <Button x:Name="ScrollBackwardButton" Style="{StaticResource SmallButtonStyle}" Content=" - "
->>>>>>> 9042162e
                   Command="{Command ScrollBackward}">
               <Image Source="details_arrow_left.png" HorizontalAlignment="Center" VerticalAlignment="Center"
                    Height="20" Stretch="Uniform" Margin="5"/>
