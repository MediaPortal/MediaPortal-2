--- conflicted
+++ resolved
@@ -28,7 +28,7 @@
 using MediaPortal.Common.MediaManagement.DefaultItemAspects;
 using MediaPortal.Common.PluginManager;
 using MediaPortal.Common.ResourceAccess;
-using MediaPortal.Extensions.MetadataExtractors.NfoMetadataExtractors.Extractors;
+using MediaPortal.Extensions.MetadataExtractors.NfoMetadataExtractors.Extractors;
 using MediaPortal.Extensions.MetadataExtractors.NfoMetadataExtractors.NfoReaders;
 using MediaPortal.Extensions.MetadataExtractors.NfoMetadataExtractors.Settings;
 using MediaPortal.Utilities;
@@ -163,11 +163,7 @@
 
         // Now we (asynchronously) extract the metadata into a stub object.
         // If no metadata was found, nothing can be stored in the MediaItemAspects.
-<<<<<<< HEAD
-        var nfoReader = new NfoMovieReader(_debugLogger, miNumber, true, importOnly, forceQuickMode, false, _httpClient, _settings);
-=======
         var nfoReader = new NfoMovieReader(_debugLogger, miNumber, true, forceQuickMode, false, _httpClient, _settings);
->>>>>>> ca5fa06b
         using (nfoFsra)
         {
           if (!await nfoReader.TryReadMetadataAsync(nfoFsra).ConfigureAwait(false) &&
@@ -341,26 +337,13 @@
         return Task.FromResult(false);
       
       return TryExtractVideoMetadataAsync(mediaItemAccessor, extractedAspectData, forceQuickMode);
-    }
-
+    }
+
     public bool IsDirectorySingleResource(IResourceAccessor mediaItemAccessor)
     {
       return false;
     }
 
-<<<<<<< HEAD
-      // The following is bad practice as it wastes one ThreadPool thread.
-      // ToDo: Once the IMetadataExtractor interface is updated to support async operations, call TryExtractMetadataAsync directly
-      return TryExtractMetadataAsync(mediaItemAccessor, extractedAspectData, importOnly, forceQuickMode).Result;
-    }
-
-    public bool IsSingleResource(IResourceAccessor mediaItemAccessor)
-    {
-      return false;
-    }
-
-=======
->>>>>>> ca5fa06b
     public bool IsStubResource(IResourceAccessor mediaItemAccessor)
     {
       return false;
