﻿<?xml version="1.0" encoding="utf-8"?>
<Project ToolsVersion="12.0" DefaultTargets="Build" xmlns="http://schemas.microsoft.com/developer/msbuild/2003">
  <PropertyGroup>
    <Configuration Condition=" '$(Configuration)' == '' ">Debug</Configuration>
    <Platform Condition=" '$(Platform)' == '' ">AnyCPU</Platform>
    <ProductVersion>9.0.30729</ProductVersion>
    <SchemaVersion>2.0</SchemaVersion>
    <ProjectGuid>{6EB21E54-9984-41A4-922C-7AF27CFE56BA}</ProjectGuid>
    <OutputType>Library</OutputType>
    <AppDesignerFolder>Properties</AppDesignerFolder>
    <RootNamespace>MediaPortal.Plugins.SlimTv.Client</RootNamespace>
    <AssemblyName>SlimTv.Client</AssemblyName>
    <TargetFrameworkVersion>v4.5.1</TargetFrameworkVersion>
    <FileAlignment>512</FileAlignment>
    <RunPostBuildEvent>OnBuildSuccess</RunPostBuildEvent>
    <FileUpgradeFlags>
    </FileUpgradeFlags>
    <OldToolsVersion>3.5</OldToolsVersion>
    <UpgradeBackupLocation />
    <TargetFrameworkProfile />
    <NuGetPackageImportStamp>a959d820</NuGetPackageImportStamp>
  </PropertyGroup>
  <PropertyGroup Condition=" '$(Configuration)|$(Platform)' == 'Debug|x86' ">
    <DebugSymbols>true</DebugSymbols>
    <OutputPath>bin\x86\Debug\</OutputPath>
    <DefineConstants>DEBUG;TRACE</DefineConstants>
    <DebugType>full</DebugType>
    <PlatformTarget>x86</PlatformTarget>
    <ErrorReport>prompt</ErrorReport>
    <CodeAnalysisRuleSet>AllRules.ruleset</CodeAnalysisRuleSet>
    <Prefer32Bit>false</Prefer32Bit>
  </PropertyGroup>
  <PropertyGroup Condition=" '$(Configuration)|$(Platform)' == 'Release|x86' ">
    <OutputPath>bin\x86\Release\</OutputPath>
    <DefineConstants>TRACE</DefineConstants>
    <Optimize>true</Optimize>
    <DebugType>pdbonly</DebugType>
    <PlatformTarget>x86</PlatformTarget>
    <ErrorReport>prompt</ErrorReport>
    <CodeAnalysisRuleSet>AllRules.ruleset</CodeAnalysisRuleSet>
    <Prefer32Bit>false</Prefer32Bit>
  </PropertyGroup>
  <ItemGroup>
    <Reference Include="SharpDX, Version=2.6.2.0, Culture=neutral, PublicKeyToken=b4dcf0f35e5521f1, processorArchitecture=MSIL">
      <SpecificVersion>False</SpecificVersion>
      <HintPath>$(SharpDXPackageBinDir)\SharpDX.dll</HintPath>
    </Reference>
    <Reference Include="SharpDX.Direct3D9, Version=2.6.2.0, Culture=neutral, PublicKeyToken=b4dcf0f35e5521f1, processorArchitecture=MSIL">
      <SpecificVersion>False</SpecificVersion>
      <HintPath>$(SharpDXPackageBinDir)\SharpDX.Direct3D9.dll</HintPath>
    </Reference>
    <Reference Include="System" />
    <Reference Include="System.Core" />
    <Reference Include="System.Drawing" />
    <Reference Include="System.ServiceModel" />
    <Reference Include="System.Windows.Forms" />
    <Reference Include="System.Xml.Linq" />
    <Reference Include="System.Data.DataSetExtensions" />
    <Reference Include="System.Data" />
    <Reference Include="System.Xml" />
  </ItemGroup>
  <ItemGroup>
    <ProjectReference Include="..\..\Source\Core\MediaPortal.Common\MediaPortal.Common.csproj">
      <Project>{ECF060E7-CAA1-4466-851F-F80B857641EA}</Project>
      <Name>MediaPortal.Common</Name>
    </ProjectReference>
    <ProjectReference Include="..\..\Source\Core\MediaPortal.UI\MediaPortal.UI.csproj">
      <Project>{52E587D0-A274-44DA-8846-8EEAF5414923}</Project>
      <Name>MediaPortal.UI</Name>
    </ProjectReference>
    <ProjectReference Include="..\..\Source\Core\MediaPortal.Utilities\MediaPortal.Utilities.csproj">
      <Project>{4FE7B8AE-1330-424A-91A1-C68D7ABF9CB8}</Project>
      <Name>MediaPortal.Utilities</Name>
    </ProjectReference>
    <ProjectReference Include="..\..\Source\UI\Players\DirectShowWrapper\DirectShowWrapper.csproj">
      <Project>{C4A45FA7-BCD1-4B14-B6D5-051A780EB83B}</Project>
      <Name>DirectShowWrapper</Name>
    </ProjectReference>
    <ProjectReference Include="..\..\Source\UI\Players\VideoPlayer\VideoPlayers.csproj">
      <Project>{ED9A8A29-91DD-4B21-8CB8-A8B0F3EFF61C}</Project>
      <Name>VideoPlayers</Name>
    </ProjectReference>
    <ProjectReference Include="..\..\Source\UI\SkinEngine\SkinEngine.csproj">
      <Project>{7E943389-3589-40C9-B481-2E223554CC49}</Project>
      <Name>SkinEngine</Name>
    </ProjectReference>
    <ProjectReference Include="..\..\Source\UI\UiComponents\Media\Media.csproj">
      <Project>{CD37E2FF-4CF7-4F96-8C73-C6764988D408}</Project>
      <Name>Media</Name>
    </ProjectReference>
    <ProjectReference Include="..\..\Source\UI\UiComponents\SkinBase\SkinBase.csproj">
      <Project>{4EFED5BE-2F6A-4944-BB96-053D5945BA1F}</Project>
      <Name>SkinBase</Name>
    </ProjectReference>
    <ProjectReference Include="..\SlimTvInterfaces\SlimTv.Interfaces.csproj">
      <Project>{F31C71FA-4A24-4D33-B0EE-52CF667DCEF4}</Project>
      <Name>SlimTv.Interfaces</Name>
    </ProjectReference>
    <ProjectReference Include="..\Tve3RecordingMetadataExtractor\Tve3RecordingMetadataExtractor.csproj">
      <Project>{BD0AD1E7-48A9-404E-9C82-291CE3B41657}</Project>
      <Name>Tve3RecordingMetadataExtractor</Name>
    </ProjectReference>
  </ItemGroup>
  <ItemGroup>
    <Content Include="plugin.xml" />
    <Compile Include="..\..\Source\Core\MediaPortal.Common\VersionInfo\VersionInfo.cs">
      <Link>Properties\VersionInfo.cs</Link>
    </Compile>
    <Compile Include="Controls\EpgGrid.cs" />
    <Compile Include="Controls\SlimTvDateFormatConverter.cs" />
    <Compile Include="Extensions\ExtendedSchedule.cs" />
    <Compile Include="Extensions\ProgramExample.cs" />
    <Compile Include="Helpers\ChannelContext.cs" />
    <Compile Include="Helpers\DateFormatExtension.cs" />
    <Compile Include="Helpers\ChannelProgramListItem.cs" />
    <Compile Include="Helpers\ProgramListItem.cs" />
    <Compile Include="Helpers\ProgramProperties.cs" />
    <Compile Include="Helpers\ResourceHelper.cs" />
    <Compile Include="Messaging\SlimTvClientMessaging.cs" />
    <Compile Include="Models\Navigation\ChannelFilterItem.cs" />
    <Compile Include="Models\Navigation\RecordingItem.cs" />
    <Compile Include="Models\RecordingsAction.cs" />
    <Compile Include="Models\ScreenData\AbstractChannelFilterScreenData.cs" />
    <Compile Include="Models\ScreenData\RecordingFilterByNameScreenData.cs" />
    <Compile Include="Models\SlimTvProgramSearchModel.cs" />
    <Compile Include="Models\SlimTvGuideExtScheduleModel.cs" />
    <Compile Include="Models\SlimTvModelBase.cs" />
    <Compile Include="Models\SlimTvMultiChannelGuideModel.cs" />
    <Compile Include="Models\SlimTvGuideModelBase.cs" />
    <Compile Include="Models\SlimTvScheduleManagement.cs" />
    <Compile Include="Models\SlimTvSingleChannelGuideModel.cs" />
    <Compile Include="Models\Sorting\SortByRecordingDateDesc.cs" />
    <Compile Include="Player\LiveRadioPlayer.cs" />
    <Compile Include="Player\WTVPlayer.cs" />
    <Compile Include="Player\LiveTvPlayer.cs" />
    <Compile Include="Properties\AssemblyInfo.cs" />
    <Compile Include="Models\SlimTvClientModel.cs" />
    <Compile Include="Settings\Configuration\AutoStartTV.cs" />
    <Compile Include="Settings\Configuration\EpgNumberOfHoursSetting.cs" />
    <Compile Include="Settings\Configuration\EpgNumberOfRowsSetting.cs" />
    <Compile Include="Settings\SlimTvClientSettings.cs" />
    <Compile Include="SlimTvClientPlugin.cs" />
    <Compile Include="MediaExtensions\StackingSubViewSpecification.cs" />
    <Compile Include="MediaExtensions\StackingViewSpecification.cs" />
    <Compile Include="MediaExtensions\RecordingsLibrary.cs" />
    <Compile Include="TvHandler\SlimTvConsts.cs" />
    <Compile Include="TvHandler\SlimTvHandler.cs" />
    <Compile Include="Player\SlimTvUIContributor.cs" />
    <Compile Include="Player\SlimTvPlayerBuilder.cs" />
    <Compile Include="TvHandler\TimeshiftContext.cs" />
    <Compile Include="MediaExtensions\RecordingsFilterByChannelScreenData.cs" />
    <Content Include="Skin\ApolloOne\screens\ProgramInfoSlim.inc" />
    <Content Include="Skin\BlueVision\screens\ProgramInfoSlim.inc" />
    <Content Include="Skin\default\images\tvguide_recordserie_button.png" />
    <Content Include="Skin\default\shortcuts\SlimTvClient-shortcuts.xml" />
    <Content Include="Skin\default\workflow\SlimTvClient-actions.xml" />
    <Content Include="Skin\default\screens\SlimTvClient-main.xaml" />
    <Content Include="Skin\default\screens\CurrentlyPlayingTv.xaml" />
    <Content Include="Skin\default\screens\FullScreenContentTv.xaml" />
    <Content Include="Language\strings_en.xml" />
    <Content Include="Skin\default\themes\default\styles\SlimTvStyles.xaml" />
    <Content Include="Skin\default\screens\SlimTvClient-guide.xaml" />
    <Content Include="Skin\default\screens\ProgramInfo.inc" />
    <Content Include="Skin\default\screens\DialogProgramActions.xaml" />
    <Content Include="Skin\default\screens\ProgramInfoSlim.inc" />
    <Content Include="Skin\default\screens\SlimTvClient-fullguide.xaml" />
    <Content Include="Skin\default\screens\DialogProgramActionsFull.xaml" />
    <Content Include="Skin\default\themes\default\styles\SlimTvConsts.xaml" />
    <Content Include="Skin\default\screens\SlimTvClient-miniguide.xaml" />
    <Content Include="Skin\Reflexion\themes\default\styles\ProgramInfoSlim.inc" />
    <Content Include="Skin\RisingSkin\themes\Silver\styles\SlimTvStyles.xaml" />
    <Content Include="Skin\default\themes\default\styles\SlimTvColors.xaml" />
    <Content Include="Skin\Reflexion\themes\default\styles\SlimTvStyles.xaml" />
    <Content Include="Skin\Reflexion\themes\default\styles\SlimTvConsts.xaml" />
    <Content Include="Skin\default\screens\RecordingsByChannel.xaml" />
    <Content Include="Skin\default\screens\RecordingsByName.xaml" />
    <Content Include="Skin\Titanium\screens\ProgramInfoSlim.inc" />
    <Content Include="Skin\Titanium\themes\default\styles\SlimTvConsts.xaml" />
    <Content Include="Skin\Titanium\themes\default\styles\SlimTvStyles.xaml" />
  </ItemGroup>
  <ItemGroup>
    <None Include="build.targets" />
    <None Include="packages.config" />
  </ItemGroup>
  <ItemGroup>
    <Content Include="Skin\default\screens\DialogChooseGroup.xaml">
      <SubType>Designer</SubType>
    </Content>
  </ItemGroup>
  <ItemGroup>
    <Content Include="Skin\default\screens\SlimTvClient-extschedule.xaml">
      <SubType>Designer</SubType>
    </Content>
  </ItemGroup>
  <ItemGroup>
    <Content Include="Skin\Titanium\screens\SlimTvClient-extschedule.xaml">
      <SubType>Designer</SubType>
    </Content>
  </ItemGroup>
  <ItemGroup>
    <Content Include="Skin\default\screens\DialogExtSchedule.xaml">
      <SubType>Designer</SubType>
    </Content>
  </ItemGroup>
  <ItemGroup>
    <Content Include="Skin\default\screens\SlimTvClient-schedulelist.xaml">
      <SubType>Designer</SubType>
    </Content>
  </ItemGroup>
  <ItemGroup>
    <Content Include="Skin\default\screens\DialogScheduleManagement.xaml">
      <SubType>Designer</SubType>
    </Content>
  </ItemGroup>
  <ItemGroup>
    <Content Include="Skin\Titanium\screens\SlimTvClient-schedulelist.xaml">
      <SubType>Designer</SubType>
    </Content>
  </ItemGroup>
  <ItemGroup>
    <Folder Include="Skin\Reflexion\screens\" />
  </ItemGroup>
  <ItemGroup>
    <Content Include="Skin\Titanium\screens\SlimTvClient-guide.xaml">
      <SubType>Designer</SubType>
    </Content>
  </ItemGroup>
  <ItemGroup>
    <Content Include="Skin\Titanium\screens\FullScreenContentTv.xaml">
      <SubType>Designer</SubType>
    </Content>
  </ItemGroup>
  <ItemGroup>
    <Content Include="Skin\Titanium\screens\SlimTvClient-fullguide.xaml">
      <SubType>Designer</SubType>
    </Content>
  </ItemGroup>
  <ItemGroup>
    <Content Include="Skin\default\screens\DialogClientModel.xaml">
      <SubType>Designer</SubType>
    </Content>
  </ItemGroup>
  <ItemGroup>
    <Content Include="Skin\Titanium\screens\SlimTvClient-main.xaml">
      <SubType>Designer</SubType>
    </Content>
  </ItemGroup>
  <ItemGroup>
    <None Include="Skin\Titanium\screens\master_tv_menu.xaml">
      <SubType>Designer</SubType>
    </None>
  </ItemGroup>
  <ItemGroup>
    <Content Include="Skin\ApolloOne\screens\FullScreenContentTv.xaml">
      <SubType>Designer</SubType>
    </Content>
  </ItemGroup>
  <ItemGroup>
    <Content Include="Skin\ApolloOne\screens\SlimTvClient-fullguide.xaml">
      <SubType>Designer</SubType>
    </Content>
  </ItemGroup>
  <ItemGroup>
    <Content Include="Skin\ApolloOne\screens\SlimTvClient-guide.xaml">
      <SubType>Designer</SubType>
    </Content>
  </ItemGroup>
  <ItemGroup>
    <Content Include="Skin\ApolloOne\themes\default\styles\SlimTvConsts.xaml">
      <SubType>Designer</SubType>
    </Content>
  </ItemGroup>
  <ItemGroup>
    <Content Include="Skin\ApolloOne\themes\default\styles\SlimTvStyles.xaml">
      <SubType>Designer</SubType>
    </Content>
  </ItemGroup>
  <ItemGroup>
    <Content Include="Skin\ApolloOne\themes\default\styles\SlimTvColors.xaml">
      <SubType>Designer</SubType>
    </Content>
  </ItemGroup>
  <ItemGroup>
<<<<<<< HEAD
    <Content Include="Skin\default\screens\SlimTvClient-programsearch.xaml">
      <SubType>Designer</SubType>
    </Content>
  </ItemGroup>
  <ItemGroup>
    <Content Include="Skin\Titanium\screens\SlimTvClient-programsearch.xaml">
=======
    <Content Include="Skin\BlueVision\screens\FullScreenContentTv.xaml">
      <SubType>Designer</SubType>
    </Content>
    <Content Include="Skin\BlueVision\screens\SlimTvClient-fullguide.xaml">
      <SubType>Designer</SubType>
    </Content>
    <Content Include="Skin\BlueVision\screens\SlimTvClient-guide.xaml">
      <SubType>Designer</SubType>
    </Content>
    <Content Include="Skin\BlueVision\themes\default\styles\SlimTvColors.xaml">
      <SubType>Designer</SubType>
    </Content>
    <Content Include="Skin\BlueVision\themes\default\styles\SlimTvConsts.xaml">
      <SubType>Designer</SubType>
    </Content>
    <Content Include="Skin\BlueVision\themes\default\styles\SlimTvStyles.xaml">
>>>>>>> 2a8439fb
      <SubType>Designer</SubType>
    </Content>
  </ItemGroup>
  <Import Project="$(MSBuildToolsPath)\Microsoft.CSharp.targets" />
  <Import Project="build.targets" />
  <Import Project="..\..\Packages\SharpDX.2.6.2\build\SharpDX.targets" Condition="Exists('..\..\Packages\SharpDX.2.6.2\build\SharpDX.targets')" />
  <Target Name="EnsureNuGetPackageBuildImports" BeforeTargets="PrepareForBuild">
    <PropertyGroup>
      <ErrorText>Dieses Projekt verweist auf mindestens ein NuGet-Paket, das auf diesem Computer fehlt. Aktivieren Sie die Wiederherstellung von NuGet-Paketen, um die fehlende Datei herunterzuladen. Weitere Informationen finden Sie unter "http://go.microsoft.com/fwlink/?LinkID=322105". Die fehlende Datei ist "{0}".</ErrorText>
    </PropertyGroup>
    <Error Condition="!Exists('..\..\Packages\SharpDX.2.6.2\build\SharpDX.targets')" Text="$([System.String]::Format('$(ErrorText)', '..\..\Packages\SharpDX.2.6.2\build\SharpDX.targets'))" />
  </Target>
</Project><|MERGE_RESOLUTION|>--- conflicted
+++ resolved
@@ -281,14 +281,9 @@
     </Content>
   </ItemGroup>
   <ItemGroup>
-<<<<<<< HEAD
     <Content Include="Skin\default\screens\SlimTvClient-programsearch.xaml">
       <SubType>Designer</SubType>
     </Content>
-  </ItemGroup>
-  <ItemGroup>
-    <Content Include="Skin\Titanium\screens\SlimTvClient-programsearch.xaml">
-=======
     <Content Include="Skin\BlueVision\screens\FullScreenContentTv.xaml">
       <SubType>Designer</SubType>
     </Content>
@@ -305,7 +300,6 @@
       <SubType>Designer</SubType>
     </Content>
     <Content Include="Skin\BlueVision\themes\default\styles\SlimTvStyles.xaml">
->>>>>>> 2a8439fb
       <SubType>Designer</SubType>
     </Content>
   </ItemGroup>
