﻿<?xml version="1.0" encoding="utf-8"?>
<Project DefaultTargets="Build" xmlns="http://schemas.microsoft.com/developer/msbuild/2003" ToolsVersion="12.0">
  <PropertyGroup>
    <Configuration Condition=" '$(Configuration)' == '' ">Debug</Configuration>
    <Platform Condition=" '$(Platform)' == '' ">AnyCPU</Platform>
    <ProductVersion>9.0.30729</ProductVersion>
    <SchemaVersion>2.0</SchemaVersion>
    <ProjectGuid>{7E943389-3589-40C9-B481-2E223554CC49}</ProjectGuid>
    <OutputType>Library</OutputType>
    <AppDesignerFolder>Properties</AppDesignerFolder>
    <RootNamespace>MediaPortal.UI.SkinEngine</RootNamespace>
    <AssemblyName>SkinEngine</AssemblyName>
    <FileUpgradeFlags>
    </FileUpgradeFlags>
    <OldToolsVersion>3.5</OldToolsVersion>
    <UpgradeBackupLocation>
    </UpgradeBackupLocation>
    <TargetFrameworkVersion>v4.7</TargetFrameworkVersion>
    <TargetFrameworkProfile />
    <SolutionDir Condition="$(SolutionDir) == '' Or $(SolutionDir) == '*Undefined*'">..\..\</SolutionDir>
    <NuGetPackageImportStamp>
    </NuGetPackageImportStamp>
    <RestoreProjectStyle>PackageReference</RestoreProjectStyle>
  </PropertyGroup>
  <PropertyGroup Condition=" '$(Configuration)|$(Platform)' == 'Debug|x86' ">
    <DebugSymbols>true</DebugSymbols>
    <OutputPath>bin\x86\Debug\</OutputPath>
    <DefineConstants>DEBUG;TRACE</DefineConstants>
    <AllowUnsafeBlocks>false</AllowUnsafeBlocks>
    <DebugType>full</DebugType>
    <PlatformTarget>x86</PlatformTarget>
    <ErrorReport>prompt</ErrorReport>
    <UseVSHostingProcess>true</UseVSHostingProcess>
    <CodeAnalysisRuleSet>AllRules.ruleset</CodeAnalysisRuleSet>
    <Prefer32Bit>false</Prefer32Bit>
  </PropertyGroup>
  <PropertyGroup Condition=" '$(Configuration)|$(Platform)' == 'Release|x86' ">
    <OutputPath>bin\x86\Release\</OutputPath>
    <DefineConstants>TRACE</DefineConstants>
    <AllowUnsafeBlocks>true</AllowUnsafeBlocks>
    <Optimize>true</Optimize>
    <DebugType>pdbonly</DebugType>
    <PlatformTarget>x86</PlatformTarget>
    <ErrorReport>prompt</ErrorReport>
    <CodeAnalysisRuleSet>AllRules.ruleset</CodeAnalysisRuleSet>
    <Prefer32Bit>false</Prefer32Bit>
  </PropertyGroup>
  <ItemGroup>
    <Reference Include="System" />
    <Reference Include="System.Core" />
    <Reference Include="System.Data" />
    <Reference Include="System.Drawing" />
    <Reference Include="System.Windows.Forms" />
    <Reference Include="System.Xaml" />
    <Reference Include="System.Xml" />
  </ItemGroup>
  <ItemGroup>
    <Compile Include="..\..\Core\MediaPortal.Common\VersionInfo\VersionInfo.cs">
      <Link>Properties\VersionInfo.cs</Link>
    </Compile>
    <Compile Include="ColorConverter.cs" />
    <Compile Include="Commands\CommandList.cs" />
    <Compile Include="Commands\CommandBridge.cs" />
    <Compile Include="Commands\ICommandStencil.cs" />
    <Compile Include="Commands\IExecutableCommand.cs" />
    <Compile Include="Commands\InvokeCommand.cs" />
    <Compile Include="ContentManagement\AssetWrapper.cs" />
    <Compile Include="ContentManagement\AssetCore\RenderTargetAssetCore.cs" />
    <Compile Include="ContentManagement\AssetCore\EffectAssetCore.cs" />
    <Compile Include="ContentManagement\AssetCore\FontAssetCore.cs" />
    <Compile Include="ContentManagement\AssetCore\IAssetCore.cs" />
    <Compile Include="ContentManagement\AssetCore\RenderTextureAssetCore.cs" />
    <Compile Include="ContentManagement\AssetCore\TemporaryAssetCoreBase.cs" />
    <Compile Include="ContentManagement\AssetCore\TextureAssetCore.cs" />
    <Compile Include="ContentManagement\ContentManager.cs" />
    <Compile Include="ContentManagement\RenderTargetAsset.cs" />
    <Compile Include="ContentManagement\EffectAsset.cs" />
    <Compile Include="ContentManagement\FontAsset.cs" />
    <Compile Include="ContentManagement\IAsset.cs" />
    <Compile Include="ContentManagement\ITextureAsset.cs" />
    <Compile Include="ContentManagement\RenderTextureAsset.cs" />
    <Compile Include="ContentManagement\TextureAsset.cs" />
    <Compile Include="Controls\Animations\ColorAnimation.cs" />
    <Compile Include="Controls\Animations\ColorAnimationUsingKeyFrames.cs" />
    <Compile Include="Controls\Animations\ColorKeyFrame.cs" />
    <Compile Include="Controls\Animations\DiscreteObjectKeyFrame.cs" />
    <Compile Include="Controls\Animations\ColorKeyFrameCollection.cs" />
    <Compile Include="Controls\Animations\EasingColorKeyFrame.cs" />
    <Compile Include="Controls\Animations\EasingFunctions\BounceEase.cs" />
    <Compile Include="Controls\Animations\EasingPointKeyFrame.cs" />
    <Compile Include="Controls\Animations\EasingDoubleKeyFrame.cs" />
    <Compile Include="Controls\Animations\EasingFunctions\SineEase.cs" />
    <Compile Include="Controls\Animations\EasingFunctions\QuinticEase.cs" />
    <Compile Include="Controls\Animations\EasingFunctions\QuarticEase.cs" />
    <Compile Include="Controls\Animations\EasingFunctions\QuadraticEase.cs" />
    <Compile Include="Controls\Animations\EasingFunctions\PowerEase.cs" />
    <Compile Include="Controls\Animations\EasingFunctions\ExponentialEase.cs" />
    <Compile Include="Controls\Animations\EasingFunctions\ElasticEase.cs" />
    <Compile Include="Controls\Animations\EasingFunctions\CubicEase.cs" />
    <Compile Include="Controls\Animations\EasingFunctions\CircleEase.cs" />
    <Compile Include="Controls\Animations\EasingFunctions\BackEase.cs" />
    <Compile Include="Controls\Animations\EasingFunctions\EasingFunctionBase.cs" />
    <Compile Include="Controls\Animations\EasingFunctions\EasingMode.cs" />
    <Compile Include="Controls\Animations\EasingFunctions\IEasingFunction.cs" />
    <Compile Include="Controls\Animations\PointKeyFrameCollection.cs" />
    <Compile Include="Controls\Animations\ObjectKeyFrameCollection.cs" />
    <Compile Include="Controls\Animations\DoubleKeyFrameCollection.cs" />
    <Compile Include="Controls\Animations\ObjectAnimationUsingKeyFrames.cs" />
    <Compile Include="Controls\Animations\DoubleAnimation.cs" />
    <Compile Include="Controls\Animations\DoubleAnimationUsingKeyFrames.cs" />
    <Compile Include="Controls\Animations\DoubleKeyFrame.cs" />
    <Compile Include="Controls\Animations\PropertyAnimationTimeline.cs" />
    <Compile Include="Controls\Animations\TimeLineCollection.cs" />
    <Compile Include="Controls\Animations\TimelineContext.cs" />
    <Compile Include="Controls\Animations\ValueKeyFrame.cs" />
    <Compile Include="Controls\Animations\KeySpline.cs" />
    <Compile Include="Controls\Animations\ParallelTimeline.cs" />
    <Compile Include="Controls\Animations\PointAnimation.cs" />
    <Compile Include="Controls\Animations\PointAnimationUsingKeyFrames.cs" />
    <Compile Include="Controls\Animations\PointKeyFrame.cs" />
    <Compile Include="Controls\Animations\SplineColorKeyFrame.cs" />
    <Compile Include="Controls\Animations\SplineDoubleKeyFrame.cs" />
    <Compile Include="Controls\Animations\SplinePointKeyFrame.cs" />
    <Compile Include="Controls\Animations\Storyboard.cs" />
    <Compile Include="Controls\Animations\Timeline.cs" />
    <Compile Include="Controls\Animations\TimelineGroup.cs" />
    <Compile Include="Controls\ImageSources\ImageSourceWrapper.cs" />
    <Compile Include="Controls\ImageSources\ResourceAccessorTextureImageSource.cs" />
    <Compile Include="Controls\Brushes\Animation\AbstractKenBurnsEffect.cs" />
    <Compile Include="Controls\Brushes\Animation\IImageAnimator.cs" />
    <Compile Include="Controls\Brushes\Animation\KenBurnsAnimator.cs" />
    <Compile Include="Controls\Brushes\Animation\KenBurnsEffects.cs" />
    <Compile Include="Controls\Brushes\Animation\KenBurnsPanEffect.cs" />
    <Compile Include="Controls\Brushes\Animation\KenBurnsZoomEffect.cs" />
    <Compile Include="Controls\Brushes\Animation\StillImageAnimator.cs" />
    <Compile Include="Controls\ImageSources\ImagePlayerImageSource.cs" />
    <Compile Include="Controls\ImageSources\TextureImageSource.cs" />
    <Compile Include="Controls\ImageSources\MultiImageSourceBase.cs" />
    <Compile Include="Controls\ImageSources\BitmapImageSource.cs" />
    <Compile Include="Controls\ImageSources\ImageSource.cs" />
    <Compile Include="Controls\ImageSources\BinaryTextureImageSource.cs" />
    <Compile Include="Controls\ImageSources\MultiImageSource.cs" />
    <Compile Include="Controls\Panels\AnimatedStackPanel.cs" />
    <Compile Include="Controls\Panels\AnimatedWrapPanel.cs" />
    <Compile Include="Controls\Panels\IGroupingValueProvider.cs" />
    <Compile Include="Controls\Visuals\GroupHeaderItem.cs" />
    <Compile Include="Controls\Panels\IGroupedItemProvider.cs" />
    <Compile Include="Controls\Panels\IVirtualizingPanel.cs" />
    <Compile Include="Controls\Panels\VirtualizingWrapPanel.cs" />
    <Compile Include="Controls\Visuals\AnimatedScrollContentPresenter.cs" />
    <Compile Include="Controls\Visuals\BackgroundEffect.cs" />
    <Compile Include="Controls\Panels\DefinitionsCollectionBase.cs" />
    <Compile Include="Controls\Panels\IItemProvider.cs" />
    <Compile Include="Controls\Transforms\MatrixTransform.cs" />
    <Compile Include="Controls\Visuals\Effects\Effect.cs" />
    <Compile Include="Controls\Visuals\Effects\ImageEffect.cs" />
    <Compile Include="Controls\Visuals\Effects\SimpleShaderEffect.cs" />
    <Compile Include="Controls\Visuals\Effects\SimpleImageEffect.cs" />
    <Compile Include="Controls\Visuals\Effects\PixelateEffect.cs" />
    <Compile Include="Controls\Visuals\Effects\ZoomBlurEffect.cs" />
    <Compile Include="Controls\Visuals\Effects\ShaderEffect.cs" />
    <Compile Include="Controls\Visuals\ISelectableItemContainer.cs" />
    <Compile Include="Controls\Panels\StarRatingPanel.cs" />
    <Compile Include="Controls\Visuals\ListViewGroupHeader.cs" />
    <Compile Include="Controls\Visuals\Star.cs" />
    <Compile Include="Controls\Visuals\Styles\EventSetter.cs" />
    <Compile Include="Controls\Visuals\Styles\SetterBaseCollection.cs" />
    <Compile Include="Controls\Visuals\Templates\DataStringProvider.cs" />
    <Compile Include="Controls\Visuals\ListViewItemGenerator.cs" />
    <Compile Include="Controls\Panels\VirtualizingStackPanel.cs" />
    <Compile Include="Controls\Panels\Panel.cs" />
    <Compile Include="Controls\Panels\UniformGrid.cs" />
    <Compile Include="Controls\Visuals\DefaultTextInputHandler.cs" />
    <Compile Include="Controls\Visuals\CellPhoneTextInputHandler.cs" />
    <Compile Include="Controls\Visuals\ItemCollection.cs" />
    <Compile Include="Controls\Visuals\Templates\FrameworkTemplate.cs" />
    <Compile Include="Controls\Visuals\GroupBox.cs" />
    <Compile Include="Controls\Visuals\IScrollViewerFocusSupport.cs" />
    <Compile Include="Controls\Visuals\RadioButton.cs" />
    <Compile Include="Controls\Visuals\Styles\BindingSetter.cs" />
    <Compile Include="Controls\Visuals\Styles\SetterBase.cs" />
    <Compile Include="Controls\Visuals\Templates\DataTemplate.cs" />
    <Compile Include="Controls\Visuals\Templates\ElementProvider.cs" />
    <Compile Include="Controls\Visuals\Templates\SubItemsProvider.cs" />
    <Compile Include="Controls\Visuals\Templates\TemplateWithTriggers.cs" />
    <Compile Include="Controls\Visuals\TextControl.cs" />
    <Compile Include="Controls\Visuals\AbstractTextInputHandler.cs" />
    <Compile Include="Controls\Visuals\TreeView.cs" />
    <Compile Include="Controls\Visuals\Triggers\Condition.cs" />
    <Compile Include="Controls\Visuals\Triggers\ConditionCollection.cs" />
    <Compile Include="Controls\Visuals\Triggers\DataTrigger.cs" />
    <Compile Include="Controls\Visuals\Triggers\MultiTrigger.cs" />
    <Compile Include="Controls\Visuals\Triggers\SoundPlayerAction.cs" />
    <Compile Include="Controls\Visuals\Triggers\StopStoryboard.cs" />
    <Compile Include="Controls\Visuals\Triggers\TriggerBase.cs" />
    <Compile Include="Controls\Visuals\Triggers\TriggerActionCollection.cs" />
    <Compile Include="Controls\Visuals\Triggers\TriggerCollection.cs" />
    <Compile Include="Controls\Visuals\Triggers\TriggerCommand.cs" />
    <Compile Include="Controls\Brushes\Brush.cs" />
    <Compile Include="Controls\Brushes\BrushCache.cs" />
    <Compile Include="Controls\Brushes\GradientBrushTexture.cs" />
    <Compile Include="Controls\Brushes\GradientBrush.cs" />
    <Compile Include="Controls\Brushes\GradientStop.cs" />
    <Compile Include="Controls\Brushes\GradientStopCollection.cs" />
    <Compile Include="Controls\Brushes\ImageBrush.cs" />
    <Compile Include="Controls\Brushes\LinearGradientBrush.cs" />
    <Compile Include="Controls\Brushes\RadialGradientBrush.cs" />
    <Compile Include="Controls\Brushes\SolidColorBrush.cs" />
    <Compile Include="Controls\Brushes\TileBrush.cs" />
    <Compile Include="Controls\Brushes\VideoBrush.cs" />
    <Compile Include="Controls\Brushes\VisualBrush.cs" />
    <Compile Include="Controls\Visuals\KeyBindingControl.cs" />
    <Compile Include="Controls\Visuals\VirtualKeyboardPresenter.cs" />
    <Compile Include="DirectX\D3DConfiguration.cs" />
    <Compile Include="DirectX\DxCapabilities.cs" />
    <Compile Include="DirectX\MPDirect3D.cs" />
    <Compile Include="DirectX\PositionColoredTextured.cs" />
    <Compile Include="DirectX\RenderPipelines\AbstractRenderPipeline.cs" />
    <Compile Include="DirectX\RenderPipelines\AbstractMultiPassRenderPipeline.cs" />
    <Compile Include="DirectX\RenderPipelines\IRenderPipeline.cs" />
    <Compile Include="DirectX\RenderPipelines\TAB2DRenderPipeline.cs" />
    <Compile Include="DirectX\RenderPipelines\SBS2DRenderPipeline.cs" />
    <Compile Include="DirectX\RenderPipelines\TABRenderPipeline.cs" />
    <Compile Include="DirectX\RenderPipelines\SBSRenderPipeline.cs" />
    <Compile Include="DirectX\RenderPipelines\SinglePass2DRenderPipeline.cs" />
    <Compile Include="DirectX\RenderStrategy\AbstractStrategy.cs" />
    <Compile Include="DirectX\RenderStrategy\Default.cs" />
    <Compile Include="DirectX\RenderStrategy\IRenderStrategy.cs" />
    <Compile Include="DirectX\RenderStrategy\MaxPerformance.cs" />
    <Compile Include="DirectX\RenderStrategy\VSync.cs" />
    <Compile Include="DirectX\Triangulate\GraphicsPathHelper.cs" />
    <Compile Include="DirectX\Triangulate\P2T.cs" />
    <Compile Include="DirectX\Triangulate\TriangulateHelper.cs" />
    <Compile Include="DirectX\Triangulate\Triangulation\Delaunay\DelaunayTriangle.cs" />
    <Compile Include="DirectX\Triangulate\Triangulation\Delaunay\Sweep\AdvancingFront.cs" />
    <Compile Include="DirectX\Triangulate\Triangulation\Delaunay\Sweep\AdvancingFrontNode.cs" />
    <Compile Include="DirectX\Triangulate\Triangulation\Delaunay\Sweep\DTSweep.cs" />
    <Compile Include="DirectX\Triangulate\Triangulation\Delaunay\Sweep\DTSweepBasin.cs" />
    <Compile Include="DirectX\Triangulate\Triangulation\Delaunay\Sweep\DTSweepConstraint.cs" />
    <Compile Include="DirectX\Triangulate\Triangulation\Delaunay\Sweep\DTSweepContext.cs" />
    <Compile Include="DirectX\Triangulate\Triangulation\Delaunay\Sweep\DTSweepDebugContext.cs" />
    <Compile Include="DirectX\Triangulate\Triangulation\Delaunay\Sweep\DTSweepEdgeEvent.cs" />
    <Compile Include="DirectX\Triangulate\Triangulation\Delaunay\Sweep\DTSweepPointComparator.cs" />
    <Compile Include="DirectX\Triangulate\Triangulation\Delaunay\Sweep\PointOnEdgeException.cs" />
    <Compile Include="DirectX\Triangulate\Triangulation\ITriangulatable.cs" />
    <Compile Include="DirectX\Triangulate\Triangulation\Orientation.cs" />
    <Compile Include="DirectX\Triangulate\Triangulation\Polygon\Contour.cs" />
    <Compile Include="DirectX\Triangulate\Triangulation\Polygon\Polygon.cs" />
    <Compile Include="DirectX\Triangulate\Triangulation\Polygon\PolygonPoint.cs" />
    <Compile Include="DirectX\Triangulate\Triangulation\Polygon\PolygonSet.cs" />
    <Compile Include="DirectX\Triangulate\Triangulation\Polygon\PolygonUtil.cs" />
    <Compile Include="DirectX\Triangulate\Triangulation\Sets\ConstrainedPointSet.cs" />
    <Compile Include="DirectX\Triangulate\Triangulation\Sets\PointSet.cs" />
    <Compile Include="DirectX\Triangulate\Triangulation\TriangulationAlgorithm.cs" />
    <Compile Include="DirectX\Triangulate\Triangulation\TriangulationConstraint.cs" />
    <Compile Include="DirectX\Triangulate\Triangulation\TriangulationContext.cs" />
    <Compile Include="DirectX\Triangulate\Triangulation\TriangulationDebugContext.cs" />
    <Compile Include="DirectX\Triangulate\Triangulation\TriangulationMode.cs" />
    <Compile Include="DirectX\Triangulate\Triangulation\TriangulationPoint.cs" />
    <Compile Include="DirectX\Triangulate\Triangulation\Util\PointGenerator.cs" />
    <Compile Include="DirectX\Triangulate\Triangulation\Util\PolygonGenerator.cs" />
    <Compile Include="DirectX\Triangulate\Triangulation\Util\TriangulationUtil.cs" />
    <Compile Include="DirectX\Triangulate\Utility\FixedArray3.cs" />
    <Compile Include="DirectX\Triangulate\Utility\FixedBitArray3.cs" />
    <Compile Include="DirectX\Triangulate\Utility\MathUtil.cs" />
    <Compile Include="DirectX\Triangulate\Utility\Point2D.cs" />
    <Compile Include="DirectX\Triangulate\Utility\Point2DList.cs" />
    <Compile Include="DirectX\Triangulate\Utility\Rect2D.cs" />
    <Compile Include="Fonts\FontFamily.cs" />
    <Compile Include="Geometry\GeometryIntelligentZoom.cs" />
    <Compile Include="Geometry\GeometryLetterBox.cs" />
    <Compile Include="Geometry\GeometryManager.cs" />
    <Compile Include="Geometry\GeometryNormal.cs" />
    <Compile Include="Geometry\GeometryOriginal.cs" />
    <Compile Include="Geometry\GeometryPanAndScan.cs" />
    <Compile Include="Geometry\GeometryStretch.cs" />
    <Compile Include="Geometry\GeometryZoom.cs" />
    <Compile Include="Geometry\GeometryZoom149.cs" />
    <Compile Include="GUI\TouchForm.cs">
      <SubType>Form</SubType>
    </Compile>
    <Compile Include="InputManagement\ClipboardManager.cs" />
    <Compile Include="InputManagement\InputMapper.cs" />
    <Compile Include="MarkupExtensions\MediaItemQueryExtension.cs" />
    <Compile Include="MarkupExtensions\MPFExtensionBase.cs" />
    <Compile Include="MarkupExtensions\ColorExtension.cs" />
    <Compile Include="MarkupExtensions\IMultiValueConverter.cs" />
    <Compile Include="MarkupExtensions\ITypeConverter.cs" />
    <Compile Include="MarkupExtensions\IValueConverter.cs" />
    <Compile Include="MarkupExtensions\MultiBindingExtension.cs" />
    <Compile Include="MarkupExtensions\RelationshipQueryExtension.cs" />
    <Compile Include="MarkupExtensions\StaticResourceBase.cs" />
    <Compile Include="MarkupExtensions\ResolutionResourceExtension.cs" />
    <Compile Include="MarkupExtensions\ThemeResourceExtension.cs" />
    <Compile Include="MpfElements\Converters\CommaSeparatedValuesConverter.cs" />
    <Compile Include="MpfElements\Converters\AbstractSingleDirectionConverter.cs" />
    <Compile Include="MpfElements\Converters\BoolToFocusPriorityConverter.cs" />
    <Compile Include="MpfElements\Converters\EmptyString2FalseConverter.cs" />
    <Compile Include="MpfElements\Converters\DateFormatConverter.cs" />
    <Compile Include="MpfElements\Converters\ExpressionMultiValueConverter.cs" />
    <Compile Include="MpfElements\Converters\ExpressionValueConverter.cs" />
    <Compile Include="MpfElements\Converters\expr\BinaryHelper.cs" />
    <Compile Include="MpfElements\Converters\expr\BinaryOp.cs" />
    <Compile Include="MpfElements\Converters\expr\BinaryOps.cs" />
    <Compile Include="MpfElements\Converters\expr\ConditionalOp.cs" />
    <Compile Include="MpfElements\Converters\expr\Constant.cs" />
    <Compile Include="MpfElements\Converters\expr\Context.cs" />
    <Compile Include="MpfElements\Converters\expr\ConvertHelper.cs" />
    <Compile Include="MpfElements\Converters\expr\ErrorFormator.cs" />
    <Compile Include="MpfElements\Converters\expr\EvalException.cs" />
    <Compile Include="MpfElements\Converters\expr\Evaluator.cs" />
    <Compile Include="MpfElements\Converters\expr\Executor.cs" />
    <Compile Include="MpfElements\Converters\expr\ExecutorContext.cs" />
    <Compile Include="MpfElements\Converters\expr\Executors.cs" />
    <Compile Include="MpfElements\Converters\expr\Expression.cs" />
    <Compile Include="MpfElements\Converters\expr\Identifier.cs" />
    <Compile Include="MpfElements\Converters\expr\IExecutor.cs" />
    <Compile Include="MpfElements\Converters\expr\IndexerOp.cs" />
    <Compile Include="MpfElements\Converters\expr\MemberId.cs" />
    <Compile Include="MpfElements\Converters\expr\MemberOp.cs" />
    <Compile Include="MpfElements\Converters\expr\Operand.cs" />
    <Compile Include="MpfElements\Converters\expr\Operator.cs" />
    <Compile Include="MpfElements\Converters\expr\OperatorPriority.cs" />
    <Compile Include="MpfElements\Converters\expr\Parameter.cs" />
    <Compile Include="MpfElements\Converters\expr\ParameterVariableHolder.cs" />
    <Compile Include="MpfElements\Converters\expr\Parser.cs" />
    <Compile Include="MpfElements\Converters\expr\ParserException.cs" />
    <Compile Include="MpfElements\Converters\expr\Scanner.cs" />
    <Compile Include="MpfElements\Converters\expr\ScannerException.cs" />
    <Compile Include="MpfElements\Converters\expr\SR.Designer.cs" />
    <Compile Include="MpfElements\Converters\expr\StringToken.cs" />
    <Compile Include="MpfElements\Converters\expr\Token.cs" />
    <Compile Include="MpfElements\Converters\expr\Tree.cs" />
    <Compile Include="MpfElements\Converters\expr\UnaryOp.cs" />
    <Compile Include="MpfElements\Converters\expr\Variable.cs" />
    <Compile Include="MpfElements\Converters\DurationConverter.cs" />
    <Compile Include="MpfElements\Converters\MPFConverter.cs" />
    <Compile Include="MpfElements\Converters\GetIndexMultiConverter.cs" />
    <Compile Include="MpfElements\Converters\MultiAspectAttributeConverter.cs" />
    <Compile Include="MpfElements\Converters\PriorityBindingConverter.cs" />
    <Compile Include="MpfElements\Converters\ReferenceNotNull_BoolConverter.cs" />
    <Compile Include="MpfElements\Converters\expr\Error.cs" />
    <Compile Include="MpfElements\Converters\StringSplitConverter.cs" />
    <Compile Include="MpfElements\Converters\SafeFilenameConverter.cs" />
    <Compile Include="MpfElements\Converters\StringFormatConverter.cs" />
    <Compile Include="MpfElements\EventManager.cs" />
    <Compile Include="MpfElements\GlobalEventManager.cs" />
    <Compile Include="MpfElements\IBindingContainer.cs" />
    <Compile Include="MpfElements\InputEventArgs.cs" />
    <Compile Include="MpfElements\Input\KeyboardEventArgs.cs" />
    <Compile Include="MpfElements\Input\KeyEventArgs.cs" />
    <Compile Include="MpfElements\Input\MouseButtonEventArgs.cs" />
    <Compile Include="MpfElements\Input\MouseEventArgs.cs" />
    <Compile Include="MpfElements\Input\MouseWheelEventArgs.cs" />
    <Compile Include="MpfElements\ISkinEngineManagedObject.cs" />
    <Compile Include="MpfElements\Resources\IUnmodifiableResource.cs" />
    <Compile Include="MpfElements\RoutedEvent.cs" />
    <Compile Include="MpfElements\RoutedEventArgs.cs" />
    <Compile Include="MpfElements\SelectionChangedEventArgs.cs" />
    <Compile Include="Players\ISharpDXImagePlayer.cs" />
    <Compile Include="Players\ISharpDXVideoPlayer.cs" />
    <Compile Include="Players\PlayersHelper.cs" />
    <Compile Include="Players\PlayerRotationTranslator.cs" />
    <Compile Include="Rendering\EffectContext.cs" />
    <Compile Include="Rendering\ImageContext.cs" />
    <Compile Include="Rendering\PrimitiveBuffer.cs" />
    <Compile Include="Rendering\RenderContext.cs" />
    <Compile Include="Rendering\RotationTranslator.cs" />
    <Compile Include="Rendering\TemporaryRenderState.cs" />
    <Compile Include="Rendering\TemporaryRenderTarget.cs" />
    <Compile Include="Rendering\TextBuffer.cs" />
    <Compile Include="ScreenManagement\DialogData.cs" />
    <Compile Include="ScreenManagement\ScreenManagerMessaging.cs" />
    <Compile Include="Controls\Visuals\VirtualKeyboardControl.cs" />
    <Compile Include="ScreenManagement\SuperLayerManager.cs" />
    <Compile Include="Settings\Configuration\Appearance\SkinSounds.cs" />
    <Compile Include="Settings\Configuration\Appearance\StartupScreen.cs" />
    <Compile Include="Settings\Configuration\General\ApplicationSuspendLevel.cs" />
    <Compile Include="SharpDX\SharpDXExtensions.cs" />
    <Compile Include="Utils\DoubleUtils.cs" />
    <Compile Include="Utils\ImageSourceFactory.cs" />
    <Compile Include="Utils\UIResourcesHelper.cs" />
    <Compile Include="Settings\Configuration\Appearance\ScreenSaverTimeout.cs" />
    <Compile Include="Settings\Configuration\Appearance\ScreenSaverEnabled.cs" />
    <Compile Include="Settings\Configuration\Appearance\Skin\SkinConfigurationController.cs" />
    <Compile Include="Settings\Configuration\Appearance\Skin\ThemeConfigurationController.cs" />
    <Compile Include="Settings\Configuration\Appearance\CellPhoneInputStyle.cs" />
    <Compile Include="Settings\Configuration\Players\DefaultGeometry.cs" />
    <Compile Include="Settings\PlayerSettings.cs" />
    <Compile Include="Settings\SkinSettings.cs" />
    <Compile Include="SpecialElements\Controls\UserInputCapture.cs" />
    <Compile Include="SpecialElements\Controls\WorkflowNavigationBarPanel.cs" />
    <Compile Include="SpecialElements\Controls\PlayerControl.cs" />
    <Compile Include="SpecialElements\Controls\WorkflowNavigationBar.cs" />
    <Compile Include="SpecialElements\Workflow\WorkflowContext.cs" />
    <Compile Include="SpecialElements\Workflow\WorkflowSaveRestoreStateAction.cs" />
    <Compile Include="Xaml\DataDescriptors.cs" />
    <Compile Include="Xaml\Exceptions\Exceptions.cs" />
    <Compile Include="MarkupExtensions\CommandBaseMarkupExtension.cs" />
    <Compile Include="MarkupExtensions\CommandStencilExtension.cs" />
    <Compile Include="MarkupExtensions\PickupBindingExtension.cs" />
    <Compile Include="MpfElements\Resources\BindingWrapper.cs" />
    <Compile Include="MpfElements\Resources\LateBoundValue.cs" />
    <Compile Include="MpfElements\Resources\ValueWrapper.cs" />
    <Compile Include="Xaml\EvaluatableMarkupExtensionActivator.cs" />
    <Compile Include="Xaml\DefaultAttachedPropertyDataDescriptor.cs" />
    <Compile Include="Xaml\AbstractNamespaceHandler.cs" />
    <Compile Include="Xaml\PathExpression.cs" />
    <Compile Include="Xaml\ReflectionHelper.cs" />
    <Compile Include="Xaml\TypeConverter.cs" />
    <Compile Include="Fonts\FreeType.cs" />
    <Compile Include="MpfElements\DependencyObject.cs" />
    <Compile Include="Controls\Visuals\IScrollInfo.cs" />
    <Compile Include="Controls\Panels\Canvas.cs" />
    <Compile Include="Controls\Panels\ColumnDefinition.cs" />
    <Compile Include="Controls\Panels\ColumnDefinitionsCollection.cs" />
    <Compile Include="Controls\Panels\DefinitionBase.cs" />
    <Compile Include="Controls\Panels\DockPanel.cs" />
    <Compile Include="Controls\Panels\Grid.cs" />
    <Compile Include="Controls\Panels\GridLength.cs" />
    <Compile Include="Controls\Panels\RowDefinition.cs" />
    <Compile Include="Controls\Panels\RowDefinitionsCollection.cs" />
    <Compile Include="Controls\Panels\StackPanel.cs" />
    <Compile Include="Controls\Panels\WrapPanel.cs" />
    <Compile Include="Controls\Transforms\RotateTransform.cs" />
    <Compile Include="Controls\Transforms\ScaleTransform.cs" />
    <Compile Include="Controls\Transforms\SkewTransform.cs" />
    <Compile Include="Controls\Transforms\Static2dMatrix.cs" />
    <Compile Include="Controls\Transforms\Transform.cs" />
    <Compile Include="Controls\Transforms\TransformCollection.cs" />
    <Compile Include="Controls\Transforms\TransformGroup.cs" />
    <Compile Include="Controls\Transforms\TranslateTransform.cs" />
    <Compile Include="Controls\Visuals\Templates\ControlTemplate.cs" />
    <Compile Include="Controls\Visuals\Shapes\PointCollection.cs" />
    <Compile Include="Controls\Visuals\TextBox.cs" />
    <Compile Include="Controls\Visuals\Thickness.cs" />
    <Compile Include="Controls\Visuals\Border.cs" />
    <Compile Include="Controls\Visuals\Button.cs" />
    <Compile Include="Controls\Visuals\CheckBox.cs" />
    <Compile Include="Controls\Visuals\ContentControl.cs" />
    <Compile Include="Controls\Visuals\ContentPresenter.cs" />
    <Compile Include="Controls\Visuals\Control.cs" />
    <Compile Include="Controls\Visuals\FrameworkElement.cs" />
    <Compile Include="Controls\Visuals\HeaderedItemsControl.cs" />
    <Compile Include="Controls\Visuals\Image.cs" />
    <Compile Include="Controls\Visuals\ItemsControl.cs" />
    <Compile Include="Controls\Visuals\Templates\ItemsPanelTemplate.cs" />
    <Compile Include="Controls\Visuals\ItemsPresenter.cs" />
    <Compile Include="Controls\Visuals\KeyBinding.cs" />
    <Compile Include="Controls\Visuals\Label.cs" />
    <Compile Include="Controls\Visuals\ListView.cs" />
    <Compile Include="Controls\Visuals\ListViewItem.cs" />
    <Compile Include="Controls\Visuals\ProgressBar.cs" />
    <Compile Include="Controls\Visuals\ScrollContentPresenter.cs" />
    <Compile Include="Controls\Visuals\ScrollViewer.cs" />
    <Compile Include="Controls\Visuals\Shapes\Ellipse.cs" />
    <Compile Include="Controls\Visuals\Shapes\Line.cs" />
    <Compile Include="Controls\Visuals\Shapes\Path.cs" />
    <Compile Include="Controls\Visuals\Shapes\Polygon.cs" />
    <Compile Include="Controls\Visuals\Shapes\Rectangle.cs" />
    <Compile Include="Controls\Visuals\Shapes\Shape.cs" />
    <Compile Include="Controls\Visuals\ARRetainingControl.cs" />
    <Compile Include="Controls\Visuals\Styles\Setter.cs" />
    <Compile Include="Controls\Visuals\Styles\Style.cs" />
    <Compile Include="Controls\Visuals\TreeViewItem.cs" />
    <Compile Include="Controls\Visuals\Triggers\BeginStoryboard.cs" />
    <Compile Include="Controls\Visuals\Triggers\EventTrigger.cs" />
    <Compile Include="Controls\Visuals\Triggers\StoryboardContinuationTrigger.cs" />
    <Compile Include="Controls\Visuals\Triggers\Trigger.cs" />
    <Compile Include="Controls\Visuals\Triggers\TriggerAction.cs" />
    <Compile Include="Controls\Visuals\UIElement.cs" />
    <Compile Include="Controls\Visuals\FrameworkElementCollection.cs" />
    <Compile Include="Controls\Visuals\Visual.cs" />
    <Compile Include="SkinEnginePlugin.cs" />
    <Compile Include="DirectX\D3DEnumeration.cs" />
    <Compile Include="DirectX\D3DSetup.cs" />
    <Compile Include="DirectX\D3DUtil.cs" />
    <Compile Include="DirectX\GraphicsDevice.cs" />
    <Compile Include="MatrixOperations.cs" />
    <Compile Include="GUI\MainForm.cs">
      <SubType>Form</SubType>
    </Compile>
    <Compile Include="GUI\MainForm.Designer.cs">
      <DependentUpon>MainForm.cs</DependentUpon>
    </Compile>
    <Compile Include="InputManagement\InputManager.cs" />
    <Compile Include="MarkupExtensions\BindingDependency.cs" />
    <Compile Include="MarkupExtensions\BindingBase.cs" />
    <Compile Include="MarkupExtensions\CommandExtension.cs" />
    <Compile Include="MarkupExtensions\DynamicResourceExtension.cs" />
    <Compile Include="MarkupExtensions\ServiceExtension.cs" />
    <Compile Include="MarkupExtensions\RelativeSourceExtension.cs" />
    <Compile Include="MarkupExtensions\TreeHelper.cs" />
    <Compile Include="MpfElements\MpfCopyManager.cs" />
    <Compile Include="MpfElements\MPF.cs" />
    <Compile Include="MpfElements\MpfNamespaceHandler.cs" />
    <Compile Include="MpfElements\Resources\Include.cs" />
    <Compile Include="MpfElements\Resources\ResourceDictionary.cs" />
    <Compile Include="MpfElements\Resources\ResourceWrapper.cs" />
    <Compile Include="SkinManagement\SkinContext.cs" />
    <Compile Include="SkinManagement\SkinResources.cs" />
    <Compile Include="SkinManagement\Theme.cs" />
    <Compile Include="SkinManagement\Skin.cs" />
    <Compile Include="SkinManagement\SkinManager.cs" />
    <Compile Include="SkinManagement\IModelLoader.cs" />
    <Compile Include="SkinManagement\XamlLoader.cs" />
    <Compile Include="Xaml\AssemblyHelper.cs" />
    <Compile Include="Xaml\AttributeValueInstantiationParser.cs" />
    <Compile Include="Xaml\Interfaces\IAddChild.cs" />
    <Compile Include="Xaml\Interfaces\IBinding.cs" />
    <Compile Include="Xaml\Interfaces\IContentEnabled.cs" />
    <Compile Include="Xaml\Interfaces\IEvaluableMarkupExtension.cs" />
    <Compile Include="Xaml\Interfaces\IImplicitKey.cs" />
    <Compile Include="Xaml\Interfaces\IInclude.cs" />
    <Compile Include="Xaml\Interfaces\INameScope.cs" />
    <Compile Include="Xaml\Interfaces\INamespaceHandler.cs" />
    <Compile Include="Xaml\Interfaces\INativeXamlObject.cs" />
    <Compile Include="Xaml\Interfaces\IParserContext.cs" />
    <Compile Include="Xaml\NameScope.cs" />
    <Compile Include="Fonts\FontManager.cs" />
    <Compile Include="Properties\AssemblyInfo.cs" />
    <Compile Include="Settings\AppSettings.cs" />
    <Compile Include="Settings\Configuration\Appearance\Fullscreen.cs" />
    <Compile Include="Settings\Configuration\Appearance\Skin\SkinConfigSetting.cs" />
    <Compile Include="Settings\Configuration\Appearance\Skin\ThemeConfigSetting.cs" />
    <Compile Include="Xaml\ParserHelper.cs" />
    <Compile Include="MarkupExtensions\BindingExtension.cs" />
    <Compile Include="MarkupExtensions\TemplateBindingExtension.cs" />
    <Compile Include="MarkupExtensions\StaticResourceExtension.cs" />
    <Compile Include="MarkupExtensions\ModelExtension.cs" />
    <Compile Include="ScreenManagement\Animator.cs" />
    <Compile Include="ScreenManagement\Screen.cs" />
    <Compile Include="ScreenManagement\ScreenManager.cs" />
    <Compile Include="ScreenManagement\DialogManager.cs" />
    <Compile Include="Xaml\Interfaces\IInitializable.cs" />
    <Compile Include="Xaml\DefaultNamespaceHandler.cs" />
    <Compile Include="Xaml\ElementContextStack.cs" />
    <Compile Include="Xaml\XamlNamespace\XamlNamespaceHandler.cs" />
    <Compile Include="Xaml\XamlNamespace\ArrayExtension.cs" />
    <Compile Include="Xaml\XamlNamespace\XDataDirective.cs" />
    <Compile Include="Xaml\XamlNamespace\TypeExtension.cs" />
    <Compile Include="Xaml\XamlNamespace\NullExtension.cs" />
    <Compile Include="Xaml\XamlNamespace\StaticExtension.cs" />
    <Compile Include="Xaml\Parser.cs" />
    <Compile Include="Utils\CalcHelper.cs" />
  </ItemGroup>
  <ItemGroup>
    <Content Include="References\freetype6.dll" />
    <Content Include="References\zlib1.dll" />
    <Content Include="Resources\FreeImage.dll" />
    <Content Include="Skin\default\screens\skinengine_config_skinresource_dialog.xaml" />
    <None Include="Skin\default\shaders\blur.fx" />
    <None Include="Skin\default\shaders\dialogbg.fx" />
    <None Include="Skin\default\shaders\effects\denoise.fx" />
    <None Include="Skin\default\shaders\effects\directional_blur.fx" />
    <None Include="Skin\default\shaders\effects\glass_tiles.fx" />
    <None Include="Skin\default\shaders\effects\greyscale.fx" />
    <None Include="Skin\default\shaders\effects\invert.fx" />
    <None Include="Skin\default\shaders\effects\none.fx" />
    <None Include="Skin\default\shaders\effects\pixelate.fx" />
    <None Include="Skin\default\shaders\effects\sepia.fx" />
    <None Include="Skin\default\shaders\effects\sharpen.fx" />
    <None Include="Skin\default\shaders\effects\sharpen_complex.fx" />
    <None Include="Skin\default\shaders\effects\zoom_blur.fx" />
    <None Include="Skin\default\shaders\font.fx" />
    <None Include="Skin\default\shaders\font_fade.fx" />
    <None Include="Skin\default\shaders\greyscale.fx" />
    <None Include="Skin\default\shaders\lineargradient.fx" />
    <None Include="Skin\default\shaders\normal.fx" />
    <None Include="Skin\default\shaders\radialgradient.fx" />
    <None Include="Skin\default\shaders\solid.fx" />
    <None Include="Skin\default\shaders\tile.fx" />
    <None Include="Skin\default\shaders\imagecontext_base.fx" />
    <None Include="Skin\default\shaders\imagecontext_default.fx" />
    <None Include="Skin\default\shaders\imagecontext_transition_base.fx" />
    <None Include="Skin\default\shaders\tile_simple.fx" />
    <None Include="Skin\default\shaders\transforms\none.fx" />
    <None Include="Skin\default\shaders\transforms\smart_zoom.fx" />
    <None Include="Skin\default\shaders\video_base.fx" />
    <None Include="Skin\default\shaders\transitions\dissolve.fx" />
    <None Include="Skin\default\shaders\transitions\fade.fx" />
    <None Include="Skin\default\shaders\transitions\granular_dissolve.fx" />
    <None Include="Skin\default\shaders\transitions\wipe_down-right.fx" />
    <None Include="Skin\default\shaders\transitions\wipe_down.fx" />
    <None Include="Skin\default\shaders\transitions\wipe_right.fx" />
    <None Include="Skin\default\shaders\transitions\wipe_up-left.fx" />
  </ItemGroup>
  <ItemGroup>
    <ProjectReference Include="..\..\Core\MediaPortal.Common\MediaPortal.Common.csproj">
      <Project>{ECF060E7-CAA1-4466-851F-F80B857641EA}</Project>
      <Name>MediaPortal.Common</Name>
      <Private>False</Private>
    </ProjectReference>
    <ProjectReference Include="..\..\Core\MediaPortal.UI\MediaPortal.UI.csproj">
      <Project>{52E587D0-A274-44DA-8846-8EEAF5414923}</Project>
      <Name>MediaPortal.UI</Name>
      <Private>False</Private>
    </ProjectReference>
    <ProjectReference Include="..\..\Core\MediaPortal.Utilities\MediaPortal.Utilities.csproj">
      <Project>{4FE7B8AE-1330-424A-91A1-C68D7ABF9CB8}</Project>
      <Name>MediaPortal.Utilities</Name>
      <Private>False</Private>
    </ProjectReference>
    <ProjectReference Include="..\UiComponents\Configuration\Configuration.csproj">
      <Project>{9665887D-BEBF-4051-9151-7F189356682C}</Project>
      <Name>Configuration</Name>
      <Private>False</Private>
    </ProjectReference>
  </ItemGroup>
  <ItemGroup>
    <Content Include="Language\strings_en.xml">
      <SubType>Designer</SubType>
    </Content>
    <Content Include="plugin.xml">
      <SubType>Designer</SubType>
    </Content>
  </ItemGroup>
  <ItemGroup>
    <EmbeddedResource Include="GUI\MainForm.resx">
      <DependentUpon>MainForm.cs</DependentUpon>
      <SubType>Designer</SubType>
    </EmbeddedResource>
  </ItemGroup>
  <ItemGroup>
    <None Include="build.targets">
      <SubType>Designer</SubType>
    </None>
  </ItemGroup>
<<<<<<< HEAD
  <ItemGroup />
=======
  <ItemGroup>
    <PackageReference Include="FreeImage">
      <Version>3.15.4</Version>
    </PackageReference>
    <PackageReference Include="FreeImageNET">
      <Version>3.15.1</Version>
    </PackageReference>
    <PackageReference Include="SharpDX.Direct3D9">
      <Version>4.0.1</Version>
    </PackageReference>
    <PackageReference Include="SharpDX.Mathematics">
      <Version>4.0.1</Version>
    </PackageReference>
  </ItemGroup>
>>>>>>> 8751fcf3
  <Import Project="$(MSBuildToolsPath)\Microsoft.CSharp.targets" />
  <Import Project="build.targets" />
</Project><|MERGE_RESOLUTION|>--- conflicted
+++ resolved
@@ -1,649 +1,645 @@
-﻿<?xml version="1.0" encoding="utf-8"?>
-<Project DefaultTargets="Build" xmlns="http://schemas.microsoft.com/developer/msbuild/2003" ToolsVersion="12.0">
-  <PropertyGroup>
-    <Configuration Condition=" '$(Configuration)' == '' ">Debug</Configuration>
-    <Platform Condition=" '$(Platform)' == '' ">AnyCPU</Platform>
-    <ProductVersion>9.0.30729</ProductVersion>
-    <SchemaVersion>2.0</SchemaVersion>
-    <ProjectGuid>{7E943389-3589-40C9-B481-2E223554CC49}</ProjectGuid>
-    <OutputType>Library</OutputType>
-    <AppDesignerFolder>Properties</AppDesignerFolder>
-    <RootNamespace>MediaPortal.UI.SkinEngine</RootNamespace>
-    <AssemblyName>SkinEngine</AssemblyName>
-    <FileUpgradeFlags>
-    </FileUpgradeFlags>
-    <OldToolsVersion>3.5</OldToolsVersion>
-    <UpgradeBackupLocation>
-    </UpgradeBackupLocation>
-    <TargetFrameworkVersion>v4.7</TargetFrameworkVersion>
-    <TargetFrameworkProfile />
-    <SolutionDir Condition="$(SolutionDir) == '' Or $(SolutionDir) == '*Undefined*'">..\..\</SolutionDir>
-    <NuGetPackageImportStamp>
-    </NuGetPackageImportStamp>
-    <RestoreProjectStyle>PackageReference</RestoreProjectStyle>
-  </PropertyGroup>
-  <PropertyGroup Condition=" '$(Configuration)|$(Platform)' == 'Debug|x86' ">
-    <DebugSymbols>true</DebugSymbols>
-    <OutputPath>bin\x86\Debug\</OutputPath>
-    <DefineConstants>DEBUG;TRACE</DefineConstants>
-    <AllowUnsafeBlocks>false</AllowUnsafeBlocks>
-    <DebugType>full</DebugType>
-    <PlatformTarget>x86</PlatformTarget>
-    <ErrorReport>prompt</ErrorReport>
-    <UseVSHostingProcess>true</UseVSHostingProcess>
-    <CodeAnalysisRuleSet>AllRules.ruleset</CodeAnalysisRuleSet>
-    <Prefer32Bit>false</Prefer32Bit>
-  </PropertyGroup>
-  <PropertyGroup Condition=" '$(Configuration)|$(Platform)' == 'Release|x86' ">
-    <OutputPath>bin\x86\Release\</OutputPath>
-    <DefineConstants>TRACE</DefineConstants>
-    <AllowUnsafeBlocks>true</AllowUnsafeBlocks>
-    <Optimize>true</Optimize>
-    <DebugType>pdbonly</DebugType>
-    <PlatformTarget>x86</PlatformTarget>
-    <ErrorReport>prompt</ErrorReport>
-    <CodeAnalysisRuleSet>AllRules.ruleset</CodeAnalysisRuleSet>
-    <Prefer32Bit>false</Prefer32Bit>
-  </PropertyGroup>
-  <ItemGroup>
-    <Reference Include="System" />
-    <Reference Include="System.Core" />
-    <Reference Include="System.Data" />
-    <Reference Include="System.Drawing" />
-    <Reference Include="System.Windows.Forms" />
-    <Reference Include="System.Xaml" />
-    <Reference Include="System.Xml" />
-  </ItemGroup>
-  <ItemGroup>
-    <Compile Include="..\..\Core\MediaPortal.Common\VersionInfo\VersionInfo.cs">
-      <Link>Properties\VersionInfo.cs</Link>
-    </Compile>
-    <Compile Include="ColorConverter.cs" />
-    <Compile Include="Commands\CommandList.cs" />
-    <Compile Include="Commands\CommandBridge.cs" />
-    <Compile Include="Commands\ICommandStencil.cs" />
-    <Compile Include="Commands\IExecutableCommand.cs" />
-    <Compile Include="Commands\InvokeCommand.cs" />
-    <Compile Include="ContentManagement\AssetWrapper.cs" />
-    <Compile Include="ContentManagement\AssetCore\RenderTargetAssetCore.cs" />
-    <Compile Include="ContentManagement\AssetCore\EffectAssetCore.cs" />
-    <Compile Include="ContentManagement\AssetCore\FontAssetCore.cs" />
-    <Compile Include="ContentManagement\AssetCore\IAssetCore.cs" />
-    <Compile Include="ContentManagement\AssetCore\RenderTextureAssetCore.cs" />
-    <Compile Include="ContentManagement\AssetCore\TemporaryAssetCoreBase.cs" />
-    <Compile Include="ContentManagement\AssetCore\TextureAssetCore.cs" />
-    <Compile Include="ContentManagement\ContentManager.cs" />
-    <Compile Include="ContentManagement\RenderTargetAsset.cs" />
-    <Compile Include="ContentManagement\EffectAsset.cs" />
-    <Compile Include="ContentManagement\FontAsset.cs" />
-    <Compile Include="ContentManagement\IAsset.cs" />
-    <Compile Include="ContentManagement\ITextureAsset.cs" />
-    <Compile Include="ContentManagement\RenderTextureAsset.cs" />
-    <Compile Include="ContentManagement\TextureAsset.cs" />
-    <Compile Include="Controls\Animations\ColorAnimation.cs" />
-    <Compile Include="Controls\Animations\ColorAnimationUsingKeyFrames.cs" />
-    <Compile Include="Controls\Animations\ColorKeyFrame.cs" />
-    <Compile Include="Controls\Animations\DiscreteObjectKeyFrame.cs" />
-    <Compile Include="Controls\Animations\ColorKeyFrameCollection.cs" />
-    <Compile Include="Controls\Animations\EasingColorKeyFrame.cs" />
-    <Compile Include="Controls\Animations\EasingFunctions\BounceEase.cs" />
-    <Compile Include="Controls\Animations\EasingPointKeyFrame.cs" />
-    <Compile Include="Controls\Animations\EasingDoubleKeyFrame.cs" />
-    <Compile Include="Controls\Animations\EasingFunctions\SineEase.cs" />
-    <Compile Include="Controls\Animations\EasingFunctions\QuinticEase.cs" />
-    <Compile Include="Controls\Animations\EasingFunctions\QuarticEase.cs" />
-    <Compile Include="Controls\Animations\EasingFunctions\QuadraticEase.cs" />
-    <Compile Include="Controls\Animations\EasingFunctions\PowerEase.cs" />
-    <Compile Include="Controls\Animations\EasingFunctions\ExponentialEase.cs" />
-    <Compile Include="Controls\Animations\EasingFunctions\ElasticEase.cs" />
-    <Compile Include="Controls\Animations\EasingFunctions\CubicEase.cs" />
-    <Compile Include="Controls\Animations\EasingFunctions\CircleEase.cs" />
-    <Compile Include="Controls\Animations\EasingFunctions\BackEase.cs" />
-    <Compile Include="Controls\Animations\EasingFunctions\EasingFunctionBase.cs" />
-    <Compile Include="Controls\Animations\EasingFunctions\EasingMode.cs" />
-    <Compile Include="Controls\Animations\EasingFunctions\IEasingFunction.cs" />
-    <Compile Include="Controls\Animations\PointKeyFrameCollection.cs" />
-    <Compile Include="Controls\Animations\ObjectKeyFrameCollection.cs" />
-    <Compile Include="Controls\Animations\DoubleKeyFrameCollection.cs" />
-    <Compile Include="Controls\Animations\ObjectAnimationUsingKeyFrames.cs" />
-    <Compile Include="Controls\Animations\DoubleAnimation.cs" />
-    <Compile Include="Controls\Animations\DoubleAnimationUsingKeyFrames.cs" />
-    <Compile Include="Controls\Animations\DoubleKeyFrame.cs" />
-    <Compile Include="Controls\Animations\PropertyAnimationTimeline.cs" />
-    <Compile Include="Controls\Animations\TimeLineCollection.cs" />
-    <Compile Include="Controls\Animations\TimelineContext.cs" />
-    <Compile Include="Controls\Animations\ValueKeyFrame.cs" />
-    <Compile Include="Controls\Animations\KeySpline.cs" />
-    <Compile Include="Controls\Animations\ParallelTimeline.cs" />
-    <Compile Include="Controls\Animations\PointAnimation.cs" />
-    <Compile Include="Controls\Animations\PointAnimationUsingKeyFrames.cs" />
-    <Compile Include="Controls\Animations\PointKeyFrame.cs" />
-    <Compile Include="Controls\Animations\SplineColorKeyFrame.cs" />
-    <Compile Include="Controls\Animations\SplineDoubleKeyFrame.cs" />
-    <Compile Include="Controls\Animations\SplinePointKeyFrame.cs" />
-    <Compile Include="Controls\Animations\Storyboard.cs" />
-    <Compile Include="Controls\Animations\Timeline.cs" />
-    <Compile Include="Controls\Animations\TimelineGroup.cs" />
-    <Compile Include="Controls\ImageSources\ImageSourceWrapper.cs" />
-    <Compile Include="Controls\ImageSources\ResourceAccessorTextureImageSource.cs" />
-    <Compile Include="Controls\Brushes\Animation\AbstractKenBurnsEffect.cs" />
-    <Compile Include="Controls\Brushes\Animation\IImageAnimator.cs" />
-    <Compile Include="Controls\Brushes\Animation\KenBurnsAnimator.cs" />
-    <Compile Include="Controls\Brushes\Animation\KenBurnsEffects.cs" />
-    <Compile Include="Controls\Brushes\Animation\KenBurnsPanEffect.cs" />
-    <Compile Include="Controls\Brushes\Animation\KenBurnsZoomEffect.cs" />
-    <Compile Include="Controls\Brushes\Animation\StillImageAnimator.cs" />
-    <Compile Include="Controls\ImageSources\ImagePlayerImageSource.cs" />
-    <Compile Include="Controls\ImageSources\TextureImageSource.cs" />
-    <Compile Include="Controls\ImageSources\MultiImageSourceBase.cs" />
-    <Compile Include="Controls\ImageSources\BitmapImageSource.cs" />
-    <Compile Include="Controls\ImageSources\ImageSource.cs" />
-    <Compile Include="Controls\ImageSources\BinaryTextureImageSource.cs" />
-    <Compile Include="Controls\ImageSources\MultiImageSource.cs" />
-    <Compile Include="Controls\Panels\AnimatedStackPanel.cs" />
-    <Compile Include="Controls\Panels\AnimatedWrapPanel.cs" />
-    <Compile Include="Controls\Panels\IGroupingValueProvider.cs" />
-    <Compile Include="Controls\Visuals\GroupHeaderItem.cs" />
-    <Compile Include="Controls\Panels\IGroupedItemProvider.cs" />
-    <Compile Include="Controls\Panels\IVirtualizingPanel.cs" />
-    <Compile Include="Controls\Panels\VirtualizingWrapPanel.cs" />
-    <Compile Include="Controls\Visuals\AnimatedScrollContentPresenter.cs" />
-    <Compile Include="Controls\Visuals\BackgroundEffect.cs" />
-    <Compile Include="Controls\Panels\DefinitionsCollectionBase.cs" />
-    <Compile Include="Controls\Panels\IItemProvider.cs" />
-    <Compile Include="Controls\Transforms\MatrixTransform.cs" />
-    <Compile Include="Controls\Visuals\Effects\Effect.cs" />
-    <Compile Include="Controls\Visuals\Effects\ImageEffect.cs" />
-    <Compile Include="Controls\Visuals\Effects\SimpleShaderEffect.cs" />
-    <Compile Include="Controls\Visuals\Effects\SimpleImageEffect.cs" />
-    <Compile Include="Controls\Visuals\Effects\PixelateEffect.cs" />
-    <Compile Include="Controls\Visuals\Effects\ZoomBlurEffect.cs" />
-    <Compile Include="Controls\Visuals\Effects\ShaderEffect.cs" />
-    <Compile Include="Controls\Visuals\ISelectableItemContainer.cs" />
-    <Compile Include="Controls\Panels\StarRatingPanel.cs" />
-    <Compile Include="Controls\Visuals\ListViewGroupHeader.cs" />
-    <Compile Include="Controls\Visuals\Star.cs" />
-    <Compile Include="Controls\Visuals\Styles\EventSetter.cs" />
-    <Compile Include="Controls\Visuals\Styles\SetterBaseCollection.cs" />
-    <Compile Include="Controls\Visuals\Templates\DataStringProvider.cs" />
-    <Compile Include="Controls\Visuals\ListViewItemGenerator.cs" />
-    <Compile Include="Controls\Panels\VirtualizingStackPanel.cs" />
-    <Compile Include="Controls\Panels\Panel.cs" />
-    <Compile Include="Controls\Panels\UniformGrid.cs" />
-    <Compile Include="Controls\Visuals\DefaultTextInputHandler.cs" />
-    <Compile Include="Controls\Visuals\CellPhoneTextInputHandler.cs" />
-    <Compile Include="Controls\Visuals\ItemCollection.cs" />
-    <Compile Include="Controls\Visuals\Templates\FrameworkTemplate.cs" />
-    <Compile Include="Controls\Visuals\GroupBox.cs" />
-    <Compile Include="Controls\Visuals\IScrollViewerFocusSupport.cs" />
-    <Compile Include="Controls\Visuals\RadioButton.cs" />
-    <Compile Include="Controls\Visuals\Styles\BindingSetter.cs" />
-    <Compile Include="Controls\Visuals\Styles\SetterBase.cs" />
-    <Compile Include="Controls\Visuals\Templates\DataTemplate.cs" />
-    <Compile Include="Controls\Visuals\Templates\ElementProvider.cs" />
-    <Compile Include="Controls\Visuals\Templates\SubItemsProvider.cs" />
-    <Compile Include="Controls\Visuals\Templates\TemplateWithTriggers.cs" />
-    <Compile Include="Controls\Visuals\TextControl.cs" />
-    <Compile Include="Controls\Visuals\AbstractTextInputHandler.cs" />
-    <Compile Include="Controls\Visuals\TreeView.cs" />
-    <Compile Include="Controls\Visuals\Triggers\Condition.cs" />
-    <Compile Include="Controls\Visuals\Triggers\ConditionCollection.cs" />
-    <Compile Include="Controls\Visuals\Triggers\DataTrigger.cs" />
-    <Compile Include="Controls\Visuals\Triggers\MultiTrigger.cs" />
-    <Compile Include="Controls\Visuals\Triggers\SoundPlayerAction.cs" />
-    <Compile Include="Controls\Visuals\Triggers\StopStoryboard.cs" />
-    <Compile Include="Controls\Visuals\Triggers\TriggerBase.cs" />
-    <Compile Include="Controls\Visuals\Triggers\TriggerActionCollection.cs" />
-    <Compile Include="Controls\Visuals\Triggers\TriggerCollection.cs" />
-    <Compile Include="Controls\Visuals\Triggers\TriggerCommand.cs" />
-    <Compile Include="Controls\Brushes\Brush.cs" />
-    <Compile Include="Controls\Brushes\BrushCache.cs" />
-    <Compile Include="Controls\Brushes\GradientBrushTexture.cs" />
-    <Compile Include="Controls\Brushes\GradientBrush.cs" />
-    <Compile Include="Controls\Brushes\GradientStop.cs" />
-    <Compile Include="Controls\Brushes\GradientStopCollection.cs" />
-    <Compile Include="Controls\Brushes\ImageBrush.cs" />
-    <Compile Include="Controls\Brushes\LinearGradientBrush.cs" />
-    <Compile Include="Controls\Brushes\RadialGradientBrush.cs" />
-    <Compile Include="Controls\Brushes\SolidColorBrush.cs" />
-    <Compile Include="Controls\Brushes\TileBrush.cs" />
-    <Compile Include="Controls\Brushes\VideoBrush.cs" />
-    <Compile Include="Controls\Brushes\VisualBrush.cs" />
-    <Compile Include="Controls\Visuals\KeyBindingControl.cs" />
-    <Compile Include="Controls\Visuals\VirtualKeyboardPresenter.cs" />
-    <Compile Include="DirectX\D3DConfiguration.cs" />
-    <Compile Include="DirectX\DxCapabilities.cs" />
-    <Compile Include="DirectX\MPDirect3D.cs" />
-    <Compile Include="DirectX\PositionColoredTextured.cs" />
-    <Compile Include="DirectX\RenderPipelines\AbstractRenderPipeline.cs" />
-    <Compile Include="DirectX\RenderPipelines\AbstractMultiPassRenderPipeline.cs" />
-    <Compile Include="DirectX\RenderPipelines\IRenderPipeline.cs" />
-    <Compile Include="DirectX\RenderPipelines\TAB2DRenderPipeline.cs" />
-    <Compile Include="DirectX\RenderPipelines\SBS2DRenderPipeline.cs" />
-    <Compile Include="DirectX\RenderPipelines\TABRenderPipeline.cs" />
-    <Compile Include="DirectX\RenderPipelines\SBSRenderPipeline.cs" />
-    <Compile Include="DirectX\RenderPipelines\SinglePass2DRenderPipeline.cs" />
-    <Compile Include="DirectX\RenderStrategy\AbstractStrategy.cs" />
-    <Compile Include="DirectX\RenderStrategy\Default.cs" />
-    <Compile Include="DirectX\RenderStrategy\IRenderStrategy.cs" />
-    <Compile Include="DirectX\RenderStrategy\MaxPerformance.cs" />
-    <Compile Include="DirectX\RenderStrategy\VSync.cs" />
-    <Compile Include="DirectX\Triangulate\GraphicsPathHelper.cs" />
-    <Compile Include="DirectX\Triangulate\P2T.cs" />
-    <Compile Include="DirectX\Triangulate\TriangulateHelper.cs" />
-    <Compile Include="DirectX\Triangulate\Triangulation\Delaunay\DelaunayTriangle.cs" />
-    <Compile Include="DirectX\Triangulate\Triangulation\Delaunay\Sweep\AdvancingFront.cs" />
-    <Compile Include="DirectX\Triangulate\Triangulation\Delaunay\Sweep\AdvancingFrontNode.cs" />
-    <Compile Include="DirectX\Triangulate\Triangulation\Delaunay\Sweep\DTSweep.cs" />
-    <Compile Include="DirectX\Triangulate\Triangulation\Delaunay\Sweep\DTSweepBasin.cs" />
-    <Compile Include="DirectX\Triangulate\Triangulation\Delaunay\Sweep\DTSweepConstraint.cs" />
-    <Compile Include="DirectX\Triangulate\Triangulation\Delaunay\Sweep\DTSweepContext.cs" />
-    <Compile Include="DirectX\Triangulate\Triangulation\Delaunay\Sweep\DTSweepDebugContext.cs" />
-    <Compile Include="DirectX\Triangulate\Triangulation\Delaunay\Sweep\DTSweepEdgeEvent.cs" />
-    <Compile Include="DirectX\Triangulate\Triangulation\Delaunay\Sweep\DTSweepPointComparator.cs" />
-    <Compile Include="DirectX\Triangulate\Triangulation\Delaunay\Sweep\PointOnEdgeException.cs" />
-    <Compile Include="DirectX\Triangulate\Triangulation\ITriangulatable.cs" />
-    <Compile Include="DirectX\Triangulate\Triangulation\Orientation.cs" />
-    <Compile Include="DirectX\Triangulate\Triangulation\Polygon\Contour.cs" />
-    <Compile Include="DirectX\Triangulate\Triangulation\Polygon\Polygon.cs" />
-    <Compile Include="DirectX\Triangulate\Triangulation\Polygon\PolygonPoint.cs" />
-    <Compile Include="DirectX\Triangulate\Triangulation\Polygon\PolygonSet.cs" />
-    <Compile Include="DirectX\Triangulate\Triangulation\Polygon\PolygonUtil.cs" />
-    <Compile Include="DirectX\Triangulate\Triangulation\Sets\ConstrainedPointSet.cs" />
-    <Compile Include="DirectX\Triangulate\Triangulation\Sets\PointSet.cs" />
-    <Compile Include="DirectX\Triangulate\Triangulation\TriangulationAlgorithm.cs" />
-    <Compile Include="DirectX\Triangulate\Triangulation\TriangulationConstraint.cs" />
-    <Compile Include="DirectX\Triangulate\Triangulation\TriangulationContext.cs" />
-    <Compile Include="DirectX\Triangulate\Triangulation\TriangulationDebugContext.cs" />
-    <Compile Include="DirectX\Triangulate\Triangulation\TriangulationMode.cs" />
-    <Compile Include="DirectX\Triangulate\Triangulation\TriangulationPoint.cs" />
-    <Compile Include="DirectX\Triangulate\Triangulation\Util\PointGenerator.cs" />
-    <Compile Include="DirectX\Triangulate\Triangulation\Util\PolygonGenerator.cs" />
-    <Compile Include="DirectX\Triangulate\Triangulation\Util\TriangulationUtil.cs" />
-    <Compile Include="DirectX\Triangulate\Utility\FixedArray3.cs" />
-    <Compile Include="DirectX\Triangulate\Utility\FixedBitArray3.cs" />
-    <Compile Include="DirectX\Triangulate\Utility\MathUtil.cs" />
-    <Compile Include="DirectX\Triangulate\Utility\Point2D.cs" />
-    <Compile Include="DirectX\Triangulate\Utility\Point2DList.cs" />
-    <Compile Include="DirectX\Triangulate\Utility\Rect2D.cs" />
-    <Compile Include="Fonts\FontFamily.cs" />
-    <Compile Include="Geometry\GeometryIntelligentZoom.cs" />
-    <Compile Include="Geometry\GeometryLetterBox.cs" />
-    <Compile Include="Geometry\GeometryManager.cs" />
-    <Compile Include="Geometry\GeometryNormal.cs" />
-    <Compile Include="Geometry\GeometryOriginal.cs" />
-    <Compile Include="Geometry\GeometryPanAndScan.cs" />
-    <Compile Include="Geometry\GeometryStretch.cs" />
-    <Compile Include="Geometry\GeometryZoom.cs" />
-    <Compile Include="Geometry\GeometryZoom149.cs" />
-    <Compile Include="GUI\TouchForm.cs">
-      <SubType>Form</SubType>
-    </Compile>
-    <Compile Include="InputManagement\ClipboardManager.cs" />
-    <Compile Include="InputManagement\InputMapper.cs" />
-    <Compile Include="MarkupExtensions\MediaItemQueryExtension.cs" />
-    <Compile Include="MarkupExtensions\MPFExtensionBase.cs" />
-    <Compile Include="MarkupExtensions\ColorExtension.cs" />
-    <Compile Include="MarkupExtensions\IMultiValueConverter.cs" />
-    <Compile Include="MarkupExtensions\ITypeConverter.cs" />
-    <Compile Include="MarkupExtensions\IValueConverter.cs" />
-    <Compile Include="MarkupExtensions\MultiBindingExtension.cs" />
-    <Compile Include="MarkupExtensions\RelationshipQueryExtension.cs" />
-    <Compile Include="MarkupExtensions\StaticResourceBase.cs" />
-    <Compile Include="MarkupExtensions\ResolutionResourceExtension.cs" />
-    <Compile Include="MarkupExtensions\ThemeResourceExtension.cs" />
-    <Compile Include="MpfElements\Converters\CommaSeparatedValuesConverter.cs" />
-    <Compile Include="MpfElements\Converters\AbstractSingleDirectionConverter.cs" />
-    <Compile Include="MpfElements\Converters\BoolToFocusPriorityConverter.cs" />
-    <Compile Include="MpfElements\Converters\EmptyString2FalseConverter.cs" />
-    <Compile Include="MpfElements\Converters\DateFormatConverter.cs" />
-    <Compile Include="MpfElements\Converters\ExpressionMultiValueConverter.cs" />
-    <Compile Include="MpfElements\Converters\ExpressionValueConverter.cs" />
-    <Compile Include="MpfElements\Converters\expr\BinaryHelper.cs" />
-    <Compile Include="MpfElements\Converters\expr\BinaryOp.cs" />
-    <Compile Include="MpfElements\Converters\expr\BinaryOps.cs" />
-    <Compile Include="MpfElements\Converters\expr\ConditionalOp.cs" />
-    <Compile Include="MpfElements\Converters\expr\Constant.cs" />
-    <Compile Include="MpfElements\Converters\expr\Context.cs" />
-    <Compile Include="MpfElements\Converters\expr\ConvertHelper.cs" />
-    <Compile Include="MpfElements\Converters\expr\ErrorFormator.cs" />
-    <Compile Include="MpfElements\Converters\expr\EvalException.cs" />
-    <Compile Include="MpfElements\Converters\expr\Evaluator.cs" />
-    <Compile Include="MpfElements\Converters\expr\Executor.cs" />
-    <Compile Include="MpfElements\Converters\expr\ExecutorContext.cs" />
-    <Compile Include="MpfElements\Converters\expr\Executors.cs" />
-    <Compile Include="MpfElements\Converters\expr\Expression.cs" />
-    <Compile Include="MpfElements\Converters\expr\Identifier.cs" />
-    <Compile Include="MpfElements\Converters\expr\IExecutor.cs" />
-    <Compile Include="MpfElements\Converters\expr\IndexerOp.cs" />
-    <Compile Include="MpfElements\Converters\expr\MemberId.cs" />
-    <Compile Include="MpfElements\Converters\expr\MemberOp.cs" />
-    <Compile Include="MpfElements\Converters\expr\Operand.cs" />
-    <Compile Include="MpfElements\Converters\expr\Operator.cs" />
-    <Compile Include="MpfElements\Converters\expr\OperatorPriority.cs" />
-    <Compile Include="MpfElements\Converters\expr\Parameter.cs" />
-    <Compile Include="MpfElements\Converters\expr\ParameterVariableHolder.cs" />
-    <Compile Include="MpfElements\Converters\expr\Parser.cs" />
-    <Compile Include="MpfElements\Converters\expr\ParserException.cs" />
-    <Compile Include="MpfElements\Converters\expr\Scanner.cs" />
-    <Compile Include="MpfElements\Converters\expr\ScannerException.cs" />
-    <Compile Include="MpfElements\Converters\expr\SR.Designer.cs" />
-    <Compile Include="MpfElements\Converters\expr\StringToken.cs" />
-    <Compile Include="MpfElements\Converters\expr\Token.cs" />
-    <Compile Include="MpfElements\Converters\expr\Tree.cs" />
-    <Compile Include="MpfElements\Converters\expr\UnaryOp.cs" />
-    <Compile Include="MpfElements\Converters\expr\Variable.cs" />
-    <Compile Include="MpfElements\Converters\DurationConverter.cs" />
-    <Compile Include="MpfElements\Converters\MPFConverter.cs" />
-    <Compile Include="MpfElements\Converters\GetIndexMultiConverter.cs" />
-    <Compile Include="MpfElements\Converters\MultiAspectAttributeConverter.cs" />
-    <Compile Include="MpfElements\Converters\PriorityBindingConverter.cs" />
-    <Compile Include="MpfElements\Converters\ReferenceNotNull_BoolConverter.cs" />
-    <Compile Include="MpfElements\Converters\expr\Error.cs" />
-    <Compile Include="MpfElements\Converters\StringSplitConverter.cs" />
-    <Compile Include="MpfElements\Converters\SafeFilenameConverter.cs" />
-    <Compile Include="MpfElements\Converters\StringFormatConverter.cs" />
-    <Compile Include="MpfElements\EventManager.cs" />
-    <Compile Include="MpfElements\GlobalEventManager.cs" />
-    <Compile Include="MpfElements\IBindingContainer.cs" />
-    <Compile Include="MpfElements\InputEventArgs.cs" />
-    <Compile Include="MpfElements\Input\KeyboardEventArgs.cs" />
-    <Compile Include="MpfElements\Input\KeyEventArgs.cs" />
-    <Compile Include="MpfElements\Input\MouseButtonEventArgs.cs" />
-    <Compile Include="MpfElements\Input\MouseEventArgs.cs" />
-    <Compile Include="MpfElements\Input\MouseWheelEventArgs.cs" />
-    <Compile Include="MpfElements\ISkinEngineManagedObject.cs" />
-    <Compile Include="MpfElements\Resources\IUnmodifiableResource.cs" />
-    <Compile Include="MpfElements\RoutedEvent.cs" />
-    <Compile Include="MpfElements\RoutedEventArgs.cs" />
-    <Compile Include="MpfElements\SelectionChangedEventArgs.cs" />
-    <Compile Include="Players\ISharpDXImagePlayer.cs" />
-    <Compile Include="Players\ISharpDXVideoPlayer.cs" />
-    <Compile Include="Players\PlayersHelper.cs" />
-    <Compile Include="Players\PlayerRotationTranslator.cs" />
-    <Compile Include="Rendering\EffectContext.cs" />
-    <Compile Include="Rendering\ImageContext.cs" />
-    <Compile Include="Rendering\PrimitiveBuffer.cs" />
-    <Compile Include="Rendering\RenderContext.cs" />
-    <Compile Include="Rendering\RotationTranslator.cs" />
-    <Compile Include="Rendering\TemporaryRenderState.cs" />
-    <Compile Include="Rendering\TemporaryRenderTarget.cs" />
-    <Compile Include="Rendering\TextBuffer.cs" />
-    <Compile Include="ScreenManagement\DialogData.cs" />
-    <Compile Include="ScreenManagement\ScreenManagerMessaging.cs" />
-    <Compile Include="Controls\Visuals\VirtualKeyboardControl.cs" />
-    <Compile Include="ScreenManagement\SuperLayerManager.cs" />
-    <Compile Include="Settings\Configuration\Appearance\SkinSounds.cs" />
-    <Compile Include="Settings\Configuration\Appearance\StartupScreen.cs" />
-    <Compile Include="Settings\Configuration\General\ApplicationSuspendLevel.cs" />
-    <Compile Include="SharpDX\SharpDXExtensions.cs" />
-    <Compile Include="Utils\DoubleUtils.cs" />
-    <Compile Include="Utils\ImageSourceFactory.cs" />
-    <Compile Include="Utils\UIResourcesHelper.cs" />
-    <Compile Include="Settings\Configuration\Appearance\ScreenSaverTimeout.cs" />
-    <Compile Include="Settings\Configuration\Appearance\ScreenSaverEnabled.cs" />
-    <Compile Include="Settings\Configuration\Appearance\Skin\SkinConfigurationController.cs" />
-    <Compile Include="Settings\Configuration\Appearance\Skin\ThemeConfigurationController.cs" />
-    <Compile Include="Settings\Configuration\Appearance\CellPhoneInputStyle.cs" />
-    <Compile Include="Settings\Configuration\Players\DefaultGeometry.cs" />
-    <Compile Include="Settings\PlayerSettings.cs" />
-    <Compile Include="Settings\SkinSettings.cs" />
-    <Compile Include="SpecialElements\Controls\UserInputCapture.cs" />
-    <Compile Include="SpecialElements\Controls\WorkflowNavigationBarPanel.cs" />
-    <Compile Include="SpecialElements\Controls\PlayerControl.cs" />
-    <Compile Include="SpecialElements\Controls\WorkflowNavigationBar.cs" />
-    <Compile Include="SpecialElements\Workflow\WorkflowContext.cs" />
-    <Compile Include="SpecialElements\Workflow\WorkflowSaveRestoreStateAction.cs" />
-    <Compile Include="Xaml\DataDescriptors.cs" />
-    <Compile Include="Xaml\Exceptions\Exceptions.cs" />
-    <Compile Include="MarkupExtensions\CommandBaseMarkupExtension.cs" />
-    <Compile Include="MarkupExtensions\CommandStencilExtension.cs" />
-    <Compile Include="MarkupExtensions\PickupBindingExtension.cs" />
-    <Compile Include="MpfElements\Resources\BindingWrapper.cs" />
-    <Compile Include="MpfElements\Resources\LateBoundValue.cs" />
-    <Compile Include="MpfElements\Resources\ValueWrapper.cs" />
-    <Compile Include="Xaml\EvaluatableMarkupExtensionActivator.cs" />
-    <Compile Include="Xaml\DefaultAttachedPropertyDataDescriptor.cs" />
-    <Compile Include="Xaml\AbstractNamespaceHandler.cs" />
-    <Compile Include="Xaml\PathExpression.cs" />
-    <Compile Include="Xaml\ReflectionHelper.cs" />
-    <Compile Include="Xaml\TypeConverter.cs" />
-    <Compile Include="Fonts\FreeType.cs" />
-    <Compile Include="MpfElements\DependencyObject.cs" />
-    <Compile Include="Controls\Visuals\IScrollInfo.cs" />
-    <Compile Include="Controls\Panels\Canvas.cs" />
-    <Compile Include="Controls\Panels\ColumnDefinition.cs" />
-    <Compile Include="Controls\Panels\ColumnDefinitionsCollection.cs" />
-    <Compile Include="Controls\Panels\DefinitionBase.cs" />
-    <Compile Include="Controls\Panels\DockPanel.cs" />
-    <Compile Include="Controls\Panels\Grid.cs" />
-    <Compile Include="Controls\Panels\GridLength.cs" />
-    <Compile Include="Controls\Panels\RowDefinition.cs" />
-    <Compile Include="Controls\Panels\RowDefinitionsCollection.cs" />
-    <Compile Include="Controls\Panels\StackPanel.cs" />
-    <Compile Include="Controls\Panels\WrapPanel.cs" />
-    <Compile Include="Controls\Transforms\RotateTransform.cs" />
-    <Compile Include="Controls\Transforms\ScaleTransform.cs" />
-    <Compile Include="Controls\Transforms\SkewTransform.cs" />
-    <Compile Include="Controls\Transforms\Static2dMatrix.cs" />
-    <Compile Include="Controls\Transforms\Transform.cs" />
-    <Compile Include="Controls\Transforms\TransformCollection.cs" />
-    <Compile Include="Controls\Transforms\TransformGroup.cs" />
-    <Compile Include="Controls\Transforms\TranslateTransform.cs" />
-    <Compile Include="Controls\Visuals\Templates\ControlTemplate.cs" />
-    <Compile Include="Controls\Visuals\Shapes\PointCollection.cs" />
-    <Compile Include="Controls\Visuals\TextBox.cs" />
-    <Compile Include="Controls\Visuals\Thickness.cs" />
-    <Compile Include="Controls\Visuals\Border.cs" />
-    <Compile Include="Controls\Visuals\Button.cs" />
-    <Compile Include="Controls\Visuals\CheckBox.cs" />
-    <Compile Include="Controls\Visuals\ContentControl.cs" />
-    <Compile Include="Controls\Visuals\ContentPresenter.cs" />
-    <Compile Include="Controls\Visuals\Control.cs" />
-    <Compile Include="Controls\Visuals\FrameworkElement.cs" />
-    <Compile Include="Controls\Visuals\HeaderedItemsControl.cs" />
-    <Compile Include="Controls\Visuals\Image.cs" />
-    <Compile Include="Controls\Visuals\ItemsControl.cs" />
-    <Compile Include="Controls\Visuals\Templates\ItemsPanelTemplate.cs" />
-    <Compile Include="Controls\Visuals\ItemsPresenter.cs" />
-    <Compile Include="Controls\Visuals\KeyBinding.cs" />
-    <Compile Include="Controls\Visuals\Label.cs" />
-    <Compile Include="Controls\Visuals\ListView.cs" />
-    <Compile Include="Controls\Visuals\ListViewItem.cs" />
-    <Compile Include="Controls\Visuals\ProgressBar.cs" />
-    <Compile Include="Controls\Visuals\ScrollContentPresenter.cs" />
-    <Compile Include="Controls\Visuals\ScrollViewer.cs" />
-    <Compile Include="Controls\Visuals\Shapes\Ellipse.cs" />
-    <Compile Include="Controls\Visuals\Shapes\Line.cs" />
-    <Compile Include="Controls\Visuals\Shapes\Path.cs" />
-    <Compile Include="Controls\Visuals\Shapes\Polygon.cs" />
-    <Compile Include="Controls\Visuals\Shapes\Rectangle.cs" />
-    <Compile Include="Controls\Visuals\Shapes\Shape.cs" />
-    <Compile Include="Controls\Visuals\ARRetainingControl.cs" />
-    <Compile Include="Controls\Visuals\Styles\Setter.cs" />
-    <Compile Include="Controls\Visuals\Styles\Style.cs" />
-    <Compile Include="Controls\Visuals\TreeViewItem.cs" />
-    <Compile Include="Controls\Visuals\Triggers\BeginStoryboard.cs" />
-    <Compile Include="Controls\Visuals\Triggers\EventTrigger.cs" />
-    <Compile Include="Controls\Visuals\Triggers\StoryboardContinuationTrigger.cs" />
-    <Compile Include="Controls\Visuals\Triggers\Trigger.cs" />
-    <Compile Include="Controls\Visuals\Triggers\TriggerAction.cs" />
-    <Compile Include="Controls\Visuals\UIElement.cs" />
-    <Compile Include="Controls\Visuals\FrameworkElementCollection.cs" />
-    <Compile Include="Controls\Visuals\Visual.cs" />
-    <Compile Include="SkinEnginePlugin.cs" />
-    <Compile Include="DirectX\D3DEnumeration.cs" />
-    <Compile Include="DirectX\D3DSetup.cs" />
-    <Compile Include="DirectX\D3DUtil.cs" />
-    <Compile Include="DirectX\GraphicsDevice.cs" />
-    <Compile Include="MatrixOperations.cs" />
-    <Compile Include="GUI\MainForm.cs">
-      <SubType>Form</SubType>
-    </Compile>
-    <Compile Include="GUI\MainForm.Designer.cs">
-      <DependentUpon>MainForm.cs</DependentUpon>
-    </Compile>
-    <Compile Include="InputManagement\InputManager.cs" />
-    <Compile Include="MarkupExtensions\BindingDependency.cs" />
-    <Compile Include="MarkupExtensions\BindingBase.cs" />
-    <Compile Include="MarkupExtensions\CommandExtension.cs" />
-    <Compile Include="MarkupExtensions\DynamicResourceExtension.cs" />
-    <Compile Include="MarkupExtensions\ServiceExtension.cs" />
-    <Compile Include="MarkupExtensions\RelativeSourceExtension.cs" />
-    <Compile Include="MarkupExtensions\TreeHelper.cs" />
-    <Compile Include="MpfElements\MpfCopyManager.cs" />
-    <Compile Include="MpfElements\MPF.cs" />
-    <Compile Include="MpfElements\MpfNamespaceHandler.cs" />
-    <Compile Include="MpfElements\Resources\Include.cs" />
-    <Compile Include="MpfElements\Resources\ResourceDictionary.cs" />
-    <Compile Include="MpfElements\Resources\ResourceWrapper.cs" />
-    <Compile Include="SkinManagement\SkinContext.cs" />
-    <Compile Include="SkinManagement\SkinResources.cs" />
-    <Compile Include="SkinManagement\Theme.cs" />
-    <Compile Include="SkinManagement\Skin.cs" />
-    <Compile Include="SkinManagement\SkinManager.cs" />
-    <Compile Include="SkinManagement\IModelLoader.cs" />
-    <Compile Include="SkinManagement\XamlLoader.cs" />
-    <Compile Include="Xaml\AssemblyHelper.cs" />
-    <Compile Include="Xaml\AttributeValueInstantiationParser.cs" />
-    <Compile Include="Xaml\Interfaces\IAddChild.cs" />
-    <Compile Include="Xaml\Interfaces\IBinding.cs" />
-    <Compile Include="Xaml\Interfaces\IContentEnabled.cs" />
-    <Compile Include="Xaml\Interfaces\IEvaluableMarkupExtension.cs" />
-    <Compile Include="Xaml\Interfaces\IImplicitKey.cs" />
-    <Compile Include="Xaml\Interfaces\IInclude.cs" />
-    <Compile Include="Xaml\Interfaces\INameScope.cs" />
-    <Compile Include="Xaml\Interfaces\INamespaceHandler.cs" />
-    <Compile Include="Xaml\Interfaces\INativeXamlObject.cs" />
-    <Compile Include="Xaml\Interfaces\IParserContext.cs" />
-    <Compile Include="Xaml\NameScope.cs" />
-    <Compile Include="Fonts\FontManager.cs" />
-    <Compile Include="Properties\AssemblyInfo.cs" />
-    <Compile Include="Settings\AppSettings.cs" />
-    <Compile Include="Settings\Configuration\Appearance\Fullscreen.cs" />
-    <Compile Include="Settings\Configuration\Appearance\Skin\SkinConfigSetting.cs" />
-    <Compile Include="Settings\Configuration\Appearance\Skin\ThemeConfigSetting.cs" />
-    <Compile Include="Xaml\ParserHelper.cs" />
-    <Compile Include="MarkupExtensions\BindingExtension.cs" />
-    <Compile Include="MarkupExtensions\TemplateBindingExtension.cs" />
-    <Compile Include="MarkupExtensions\StaticResourceExtension.cs" />
-    <Compile Include="MarkupExtensions\ModelExtension.cs" />
-    <Compile Include="ScreenManagement\Animator.cs" />
-    <Compile Include="ScreenManagement\Screen.cs" />
-    <Compile Include="ScreenManagement\ScreenManager.cs" />
-    <Compile Include="ScreenManagement\DialogManager.cs" />
-    <Compile Include="Xaml\Interfaces\IInitializable.cs" />
-    <Compile Include="Xaml\DefaultNamespaceHandler.cs" />
-    <Compile Include="Xaml\ElementContextStack.cs" />
-    <Compile Include="Xaml\XamlNamespace\XamlNamespaceHandler.cs" />
-    <Compile Include="Xaml\XamlNamespace\ArrayExtension.cs" />
-    <Compile Include="Xaml\XamlNamespace\XDataDirective.cs" />
-    <Compile Include="Xaml\XamlNamespace\TypeExtension.cs" />
-    <Compile Include="Xaml\XamlNamespace\NullExtension.cs" />
-    <Compile Include="Xaml\XamlNamespace\StaticExtension.cs" />
-    <Compile Include="Xaml\Parser.cs" />
-    <Compile Include="Utils\CalcHelper.cs" />
-  </ItemGroup>
-  <ItemGroup>
-    <Content Include="References\freetype6.dll" />
-    <Content Include="References\zlib1.dll" />
-    <Content Include="Resources\FreeImage.dll" />
-    <Content Include="Skin\default\screens\skinengine_config_skinresource_dialog.xaml" />
-    <None Include="Skin\default\shaders\blur.fx" />
-    <None Include="Skin\default\shaders\dialogbg.fx" />
-    <None Include="Skin\default\shaders\effects\denoise.fx" />
-    <None Include="Skin\default\shaders\effects\directional_blur.fx" />
-    <None Include="Skin\default\shaders\effects\glass_tiles.fx" />
-    <None Include="Skin\default\shaders\effects\greyscale.fx" />
-    <None Include="Skin\default\shaders\effects\invert.fx" />
-    <None Include="Skin\default\shaders\effects\none.fx" />
-    <None Include="Skin\default\shaders\effects\pixelate.fx" />
-    <None Include="Skin\default\shaders\effects\sepia.fx" />
-    <None Include="Skin\default\shaders\effects\sharpen.fx" />
-    <None Include="Skin\default\shaders\effects\sharpen_complex.fx" />
-    <None Include="Skin\default\shaders\effects\zoom_blur.fx" />
-    <None Include="Skin\default\shaders\font.fx" />
-    <None Include="Skin\default\shaders\font_fade.fx" />
-    <None Include="Skin\default\shaders\greyscale.fx" />
-    <None Include="Skin\default\shaders\lineargradient.fx" />
-    <None Include="Skin\default\shaders\normal.fx" />
-    <None Include="Skin\default\shaders\radialgradient.fx" />
-    <None Include="Skin\default\shaders\solid.fx" />
-    <None Include="Skin\default\shaders\tile.fx" />
-    <None Include="Skin\default\shaders\imagecontext_base.fx" />
-    <None Include="Skin\default\shaders\imagecontext_default.fx" />
-    <None Include="Skin\default\shaders\imagecontext_transition_base.fx" />
-    <None Include="Skin\default\shaders\tile_simple.fx" />
-    <None Include="Skin\default\shaders\transforms\none.fx" />
-    <None Include="Skin\default\shaders\transforms\smart_zoom.fx" />
-    <None Include="Skin\default\shaders\video_base.fx" />
-    <None Include="Skin\default\shaders\transitions\dissolve.fx" />
-    <None Include="Skin\default\shaders\transitions\fade.fx" />
-    <None Include="Skin\default\shaders\transitions\granular_dissolve.fx" />
-    <None Include="Skin\default\shaders\transitions\wipe_down-right.fx" />
-    <None Include="Skin\default\shaders\transitions\wipe_down.fx" />
-    <None Include="Skin\default\shaders\transitions\wipe_right.fx" />
-    <None Include="Skin\default\shaders\transitions\wipe_up-left.fx" />
-  </ItemGroup>
-  <ItemGroup>
-    <ProjectReference Include="..\..\Core\MediaPortal.Common\MediaPortal.Common.csproj">
-      <Project>{ECF060E7-CAA1-4466-851F-F80B857641EA}</Project>
-      <Name>MediaPortal.Common</Name>
-      <Private>False</Private>
-    </ProjectReference>
-    <ProjectReference Include="..\..\Core\MediaPortal.UI\MediaPortal.UI.csproj">
-      <Project>{52E587D0-A274-44DA-8846-8EEAF5414923}</Project>
-      <Name>MediaPortal.UI</Name>
-      <Private>False</Private>
-    </ProjectReference>
-    <ProjectReference Include="..\..\Core\MediaPortal.Utilities\MediaPortal.Utilities.csproj">
-      <Project>{4FE7B8AE-1330-424A-91A1-C68D7ABF9CB8}</Project>
-      <Name>MediaPortal.Utilities</Name>
-      <Private>False</Private>
-    </ProjectReference>
-    <ProjectReference Include="..\UiComponents\Configuration\Configuration.csproj">
-      <Project>{9665887D-BEBF-4051-9151-7F189356682C}</Project>
-      <Name>Configuration</Name>
-      <Private>False</Private>
-    </ProjectReference>
-  </ItemGroup>
-  <ItemGroup>
-    <Content Include="Language\strings_en.xml">
-      <SubType>Designer</SubType>
-    </Content>
-    <Content Include="plugin.xml">
-      <SubType>Designer</SubType>
-    </Content>
-  </ItemGroup>
-  <ItemGroup>
-    <EmbeddedResource Include="GUI\MainForm.resx">
-      <DependentUpon>MainForm.cs</DependentUpon>
-      <SubType>Designer</SubType>
-    </EmbeddedResource>
-  </ItemGroup>
-  <ItemGroup>
-    <None Include="build.targets">
-      <SubType>Designer</SubType>
-    </None>
-  </ItemGroup>
-<<<<<<< HEAD
-  <ItemGroup />
-=======
-  <ItemGroup>
-    <PackageReference Include="FreeImage">
-      <Version>3.15.4</Version>
-    </PackageReference>
-    <PackageReference Include="FreeImageNET">
-      <Version>3.15.1</Version>
-    </PackageReference>
-    <PackageReference Include="SharpDX.Direct3D9">
-      <Version>4.0.1</Version>
-    </PackageReference>
-    <PackageReference Include="SharpDX.Mathematics">
-      <Version>4.0.1</Version>
-    </PackageReference>
-  </ItemGroup>
->>>>>>> 8751fcf3
-  <Import Project="$(MSBuildToolsPath)\Microsoft.CSharp.targets" />
-  <Import Project="build.targets" />
+﻿<?xml version="1.0" encoding="utf-8"?>
+<Project DefaultTargets="Build" xmlns="http://schemas.microsoft.com/developer/msbuild/2003" ToolsVersion="12.0">
+  <PropertyGroup>
+    <Configuration Condition=" '$(Configuration)' == '' ">Debug</Configuration>
+    <Platform Condition=" '$(Platform)' == '' ">AnyCPU</Platform>
+    <ProductVersion>9.0.30729</ProductVersion>
+    <SchemaVersion>2.0</SchemaVersion>
+    <ProjectGuid>{7E943389-3589-40C9-B481-2E223554CC49}</ProjectGuid>
+    <OutputType>Library</OutputType>
+    <AppDesignerFolder>Properties</AppDesignerFolder>
+    <RootNamespace>MediaPortal.UI.SkinEngine</RootNamespace>
+    <AssemblyName>SkinEngine</AssemblyName>
+    <FileUpgradeFlags>
+    </FileUpgradeFlags>
+    <OldToolsVersion>3.5</OldToolsVersion>
+    <UpgradeBackupLocation>
+    </UpgradeBackupLocation>
+    <TargetFrameworkVersion>v4.7</TargetFrameworkVersion>
+    <TargetFrameworkProfile />
+    <SolutionDir Condition="$(SolutionDir) == '' Or $(SolutionDir) == '*Undefined*'">..\..\</SolutionDir>
+    <NuGetPackageImportStamp>
+    </NuGetPackageImportStamp>
+    <RestoreProjectStyle>PackageReference</RestoreProjectStyle>
+  </PropertyGroup>
+  <PropertyGroup Condition=" '$(Configuration)|$(Platform)' == 'Debug|x86' ">
+    <DebugSymbols>true</DebugSymbols>
+    <OutputPath>bin\x86\Debug\</OutputPath>
+    <DefineConstants>DEBUG;TRACE</DefineConstants>
+    <AllowUnsafeBlocks>false</AllowUnsafeBlocks>
+    <DebugType>full</DebugType>
+    <PlatformTarget>x86</PlatformTarget>
+    <ErrorReport>prompt</ErrorReport>
+    <UseVSHostingProcess>true</UseVSHostingProcess>
+    <CodeAnalysisRuleSet>AllRules.ruleset</CodeAnalysisRuleSet>
+    <Prefer32Bit>false</Prefer32Bit>
+  </PropertyGroup>
+  <PropertyGroup Condition=" '$(Configuration)|$(Platform)' == 'Release|x86' ">
+    <OutputPath>bin\x86\Release\</OutputPath>
+    <DefineConstants>TRACE</DefineConstants>
+    <AllowUnsafeBlocks>true</AllowUnsafeBlocks>
+    <Optimize>true</Optimize>
+    <DebugType>pdbonly</DebugType>
+    <PlatformTarget>x86</PlatformTarget>
+    <ErrorReport>prompt</ErrorReport>
+    <CodeAnalysisRuleSet>AllRules.ruleset</CodeAnalysisRuleSet>
+    <Prefer32Bit>false</Prefer32Bit>
+  </PropertyGroup>
+  <ItemGroup>
+    <Reference Include="System" />
+    <Reference Include="System.Core" />
+    <Reference Include="System.Data" />
+    <Reference Include="System.Drawing" />
+    <Reference Include="System.Windows.Forms" />
+    <Reference Include="System.Xaml" />
+    <Reference Include="System.Xml" />
+  </ItemGroup>
+  <ItemGroup>
+    <Compile Include="..\..\Core\MediaPortal.Common\VersionInfo\VersionInfo.cs">
+      <Link>Properties\VersionInfo.cs</Link>
+    </Compile>
+    <Compile Include="ColorConverter.cs" />
+    <Compile Include="Commands\CommandList.cs" />
+    <Compile Include="Commands\CommandBridge.cs" />
+    <Compile Include="Commands\ICommandStencil.cs" />
+    <Compile Include="Commands\IExecutableCommand.cs" />
+    <Compile Include="Commands\InvokeCommand.cs" />
+    <Compile Include="ContentManagement\AssetWrapper.cs" />
+    <Compile Include="ContentManagement\AssetCore\RenderTargetAssetCore.cs" />
+    <Compile Include="ContentManagement\AssetCore\EffectAssetCore.cs" />
+    <Compile Include="ContentManagement\AssetCore\FontAssetCore.cs" />
+    <Compile Include="ContentManagement\AssetCore\IAssetCore.cs" />
+    <Compile Include="ContentManagement\AssetCore\RenderTextureAssetCore.cs" />
+    <Compile Include="ContentManagement\AssetCore\TemporaryAssetCoreBase.cs" />
+    <Compile Include="ContentManagement\AssetCore\TextureAssetCore.cs" />
+    <Compile Include="ContentManagement\ContentManager.cs" />
+    <Compile Include="ContentManagement\RenderTargetAsset.cs" />
+    <Compile Include="ContentManagement\EffectAsset.cs" />
+    <Compile Include="ContentManagement\FontAsset.cs" />
+    <Compile Include="ContentManagement\IAsset.cs" />
+    <Compile Include="ContentManagement\ITextureAsset.cs" />
+    <Compile Include="ContentManagement\RenderTextureAsset.cs" />
+    <Compile Include="ContentManagement\TextureAsset.cs" />
+    <Compile Include="Controls\Animations\ColorAnimation.cs" />
+    <Compile Include="Controls\Animations\ColorAnimationUsingKeyFrames.cs" />
+    <Compile Include="Controls\Animations\ColorKeyFrame.cs" />
+    <Compile Include="Controls\Animations\DiscreteObjectKeyFrame.cs" />
+    <Compile Include="Controls\Animations\ColorKeyFrameCollection.cs" />
+    <Compile Include="Controls\Animations\EasingColorKeyFrame.cs" />
+    <Compile Include="Controls\Animations\EasingFunctions\BounceEase.cs" />
+    <Compile Include="Controls\Animations\EasingPointKeyFrame.cs" />
+    <Compile Include="Controls\Animations\EasingDoubleKeyFrame.cs" />
+    <Compile Include="Controls\Animations\EasingFunctions\SineEase.cs" />
+    <Compile Include="Controls\Animations\EasingFunctions\QuinticEase.cs" />
+    <Compile Include="Controls\Animations\EasingFunctions\QuarticEase.cs" />
+    <Compile Include="Controls\Animations\EasingFunctions\QuadraticEase.cs" />
+    <Compile Include="Controls\Animations\EasingFunctions\PowerEase.cs" />
+    <Compile Include="Controls\Animations\EasingFunctions\ExponentialEase.cs" />
+    <Compile Include="Controls\Animations\EasingFunctions\ElasticEase.cs" />
+    <Compile Include="Controls\Animations\EasingFunctions\CubicEase.cs" />
+    <Compile Include="Controls\Animations\EasingFunctions\CircleEase.cs" />
+    <Compile Include="Controls\Animations\EasingFunctions\BackEase.cs" />
+    <Compile Include="Controls\Animations\EasingFunctions\EasingFunctionBase.cs" />
+    <Compile Include="Controls\Animations\EasingFunctions\EasingMode.cs" />
+    <Compile Include="Controls\Animations\EasingFunctions\IEasingFunction.cs" />
+    <Compile Include="Controls\Animations\PointKeyFrameCollection.cs" />
+    <Compile Include="Controls\Animations\ObjectKeyFrameCollection.cs" />
+    <Compile Include="Controls\Animations\DoubleKeyFrameCollection.cs" />
+    <Compile Include="Controls\Animations\ObjectAnimationUsingKeyFrames.cs" />
+    <Compile Include="Controls\Animations\DoubleAnimation.cs" />
+    <Compile Include="Controls\Animations\DoubleAnimationUsingKeyFrames.cs" />
+    <Compile Include="Controls\Animations\DoubleKeyFrame.cs" />
+    <Compile Include="Controls\Animations\PropertyAnimationTimeline.cs" />
+    <Compile Include="Controls\Animations\TimeLineCollection.cs" />
+    <Compile Include="Controls\Animations\TimelineContext.cs" />
+    <Compile Include="Controls\Animations\ValueKeyFrame.cs" />
+    <Compile Include="Controls\Animations\KeySpline.cs" />
+    <Compile Include="Controls\Animations\ParallelTimeline.cs" />
+    <Compile Include="Controls\Animations\PointAnimation.cs" />
+    <Compile Include="Controls\Animations\PointAnimationUsingKeyFrames.cs" />
+    <Compile Include="Controls\Animations\PointKeyFrame.cs" />
+    <Compile Include="Controls\Animations\SplineColorKeyFrame.cs" />
+    <Compile Include="Controls\Animations\SplineDoubleKeyFrame.cs" />
+    <Compile Include="Controls\Animations\SplinePointKeyFrame.cs" />
+    <Compile Include="Controls\Animations\Storyboard.cs" />
+    <Compile Include="Controls\Animations\Timeline.cs" />
+    <Compile Include="Controls\Animations\TimelineGroup.cs" />
+    <Compile Include="Controls\ImageSources\ImageSourceWrapper.cs" />
+    <Compile Include="Controls\ImageSources\ResourceAccessorTextureImageSource.cs" />
+    <Compile Include="Controls\Brushes\Animation\AbstractKenBurnsEffect.cs" />
+    <Compile Include="Controls\Brushes\Animation\IImageAnimator.cs" />
+    <Compile Include="Controls\Brushes\Animation\KenBurnsAnimator.cs" />
+    <Compile Include="Controls\Brushes\Animation\KenBurnsEffects.cs" />
+    <Compile Include="Controls\Brushes\Animation\KenBurnsPanEffect.cs" />
+    <Compile Include="Controls\Brushes\Animation\KenBurnsZoomEffect.cs" />
+    <Compile Include="Controls\Brushes\Animation\StillImageAnimator.cs" />
+    <Compile Include="Controls\ImageSources\ImagePlayerImageSource.cs" />
+    <Compile Include="Controls\ImageSources\TextureImageSource.cs" />
+    <Compile Include="Controls\ImageSources\MultiImageSourceBase.cs" />
+    <Compile Include="Controls\ImageSources\BitmapImageSource.cs" />
+    <Compile Include="Controls\ImageSources\ImageSource.cs" />
+    <Compile Include="Controls\ImageSources\BinaryTextureImageSource.cs" />
+    <Compile Include="Controls\ImageSources\MultiImageSource.cs" />
+    <Compile Include="Controls\Panels\AnimatedStackPanel.cs" />
+    <Compile Include="Controls\Panels\AnimatedWrapPanel.cs" />
+    <Compile Include="Controls\Panels\IGroupingValueProvider.cs" />
+    <Compile Include="Controls\Visuals\GroupHeaderItem.cs" />
+    <Compile Include="Controls\Panels\IGroupedItemProvider.cs" />
+    <Compile Include="Controls\Panels\IVirtualizingPanel.cs" />
+    <Compile Include="Controls\Panels\VirtualizingWrapPanel.cs" />
+    <Compile Include="Controls\Visuals\AnimatedScrollContentPresenter.cs" />
+    <Compile Include="Controls\Visuals\BackgroundEffect.cs" />
+    <Compile Include="Controls\Panels\DefinitionsCollectionBase.cs" />
+    <Compile Include="Controls\Panels\IItemProvider.cs" />
+    <Compile Include="Controls\Transforms\MatrixTransform.cs" />
+    <Compile Include="Controls\Visuals\Effects\Effect.cs" />
+    <Compile Include="Controls\Visuals\Effects\ImageEffect.cs" />
+    <Compile Include="Controls\Visuals\Effects\SimpleShaderEffect.cs" />
+    <Compile Include="Controls\Visuals\Effects\SimpleImageEffect.cs" />
+    <Compile Include="Controls\Visuals\Effects\PixelateEffect.cs" />
+    <Compile Include="Controls\Visuals\Effects\ZoomBlurEffect.cs" />
+    <Compile Include="Controls\Visuals\Effects\ShaderEffect.cs" />
+    <Compile Include="Controls\Visuals\ISelectableItemContainer.cs" />
+    <Compile Include="Controls\Panels\StarRatingPanel.cs" />
+    <Compile Include="Controls\Visuals\ListViewGroupHeader.cs" />
+    <Compile Include="Controls\Visuals\Star.cs" />
+    <Compile Include="Controls\Visuals\Styles\EventSetter.cs" />
+    <Compile Include="Controls\Visuals\Styles\SetterBaseCollection.cs" />
+    <Compile Include="Controls\Visuals\Templates\DataStringProvider.cs" />
+    <Compile Include="Controls\Visuals\ListViewItemGenerator.cs" />
+    <Compile Include="Controls\Panels\VirtualizingStackPanel.cs" />
+    <Compile Include="Controls\Panels\Panel.cs" />
+    <Compile Include="Controls\Panels\UniformGrid.cs" />
+    <Compile Include="Controls\Visuals\DefaultTextInputHandler.cs" />
+    <Compile Include="Controls\Visuals\CellPhoneTextInputHandler.cs" />
+    <Compile Include="Controls\Visuals\ItemCollection.cs" />
+    <Compile Include="Controls\Visuals\Templates\FrameworkTemplate.cs" />
+    <Compile Include="Controls\Visuals\GroupBox.cs" />
+    <Compile Include="Controls\Visuals\IScrollViewerFocusSupport.cs" />
+    <Compile Include="Controls\Visuals\RadioButton.cs" />
+    <Compile Include="Controls\Visuals\Styles\BindingSetter.cs" />
+    <Compile Include="Controls\Visuals\Styles\SetterBase.cs" />
+    <Compile Include="Controls\Visuals\Templates\DataTemplate.cs" />
+    <Compile Include="Controls\Visuals\Templates\ElementProvider.cs" />
+    <Compile Include="Controls\Visuals\Templates\SubItemsProvider.cs" />
+    <Compile Include="Controls\Visuals\Templates\TemplateWithTriggers.cs" />
+    <Compile Include="Controls\Visuals\TextControl.cs" />
+    <Compile Include="Controls\Visuals\AbstractTextInputHandler.cs" />
+    <Compile Include="Controls\Visuals\TreeView.cs" />
+    <Compile Include="Controls\Visuals\Triggers\Condition.cs" />
+    <Compile Include="Controls\Visuals\Triggers\ConditionCollection.cs" />
+    <Compile Include="Controls\Visuals\Triggers\DataTrigger.cs" />
+    <Compile Include="Controls\Visuals\Triggers\MultiTrigger.cs" />
+    <Compile Include="Controls\Visuals\Triggers\SoundPlayerAction.cs" />
+    <Compile Include="Controls\Visuals\Triggers\StopStoryboard.cs" />
+    <Compile Include="Controls\Visuals\Triggers\TriggerBase.cs" />
+    <Compile Include="Controls\Visuals\Triggers\TriggerActionCollection.cs" />
+    <Compile Include="Controls\Visuals\Triggers\TriggerCollection.cs" />
+    <Compile Include="Controls\Visuals\Triggers\TriggerCommand.cs" />
+    <Compile Include="Controls\Brushes\Brush.cs" />
+    <Compile Include="Controls\Brushes\BrushCache.cs" />
+    <Compile Include="Controls\Brushes\GradientBrushTexture.cs" />
+    <Compile Include="Controls\Brushes\GradientBrush.cs" />
+    <Compile Include="Controls\Brushes\GradientStop.cs" />
+    <Compile Include="Controls\Brushes\GradientStopCollection.cs" />
+    <Compile Include="Controls\Brushes\ImageBrush.cs" />
+    <Compile Include="Controls\Brushes\LinearGradientBrush.cs" />
+    <Compile Include="Controls\Brushes\RadialGradientBrush.cs" />
+    <Compile Include="Controls\Brushes\SolidColorBrush.cs" />
+    <Compile Include="Controls\Brushes\TileBrush.cs" />
+    <Compile Include="Controls\Brushes\VideoBrush.cs" />
+    <Compile Include="Controls\Brushes\VisualBrush.cs" />
+    <Compile Include="Controls\Visuals\KeyBindingControl.cs" />
+    <Compile Include="Controls\Visuals\VirtualKeyboardPresenter.cs" />
+    <Compile Include="DirectX\D3DConfiguration.cs" />
+    <Compile Include="DirectX\DxCapabilities.cs" />
+    <Compile Include="DirectX\MPDirect3D.cs" />
+    <Compile Include="DirectX\PositionColoredTextured.cs" />
+    <Compile Include="DirectX\RenderPipelines\AbstractRenderPipeline.cs" />
+    <Compile Include="DirectX\RenderPipelines\AbstractMultiPassRenderPipeline.cs" />
+    <Compile Include="DirectX\RenderPipelines\IRenderPipeline.cs" />
+    <Compile Include="DirectX\RenderPipelines\TAB2DRenderPipeline.cs" />
+    <Compile Include="DirectX\RenderPipelines\SBS2DRenderPipeline.cs" />
+    <Compile Include="DirectX\RenderPipelines\TABRenderPipeline.cs" />
+    <Compile Include="DirectX\RenderPipelines\SBSRenderPipeline.cs" />
+    <Compile Include="DirectX\RenderPipelines\SinglePass2DRenderPipeline.cs" />
+    <Compile Include="DirectX\RenderStrategy\AbstractStrategy.cs" />
+    <Compile Include="DirectX\RenderStrategy\Default.cs" />
+    <Compile Include="DirectX\RenderStrategy\IRenderStrategy.cs" />
+    <Compile Include="DirectX\RenderStrategy\MaxPerformance.cs" />
+    <Compile Include="DirectX\RenderStrategy\VSync.cs" />
+    <Compile Include="DirectX\Triangulate\GraphicsPathHelper.cs" />
+    <Compile Include="DirectX\Triangulate\P2T.cs" />
+    <Compile Include="DirectX\Triangulate\TriangulateHelper.cs" />
+    <Compile Include="DirectX\Triangulate\Triangulation\Delaunay\DelaunayTriangle.cs" />
+    <Compile Include="DirectX\Triangulate\Triangulation\Delaunay\Sweep\AdvancingFront.cs" />
+    <Compile Include="DirectX\Triangulate\Triangulation\Delaunay\Sweep\AdvancingFrontNode.cs" />
+    <Compile Include="DirectX\Triangulate\Triangulation\Delaunay\Sweep\DTSweep.cs" />
+    <Compile Include="DirectX\Triangulate\Triangulation\Delaunay\Sweep\DTSweepBasin.cs" />
+    <Compile Include="DirectX\Triangulate\Triangulation\Delaunay\Sweep\DTSweepConstraint.cs" />
+    <Compile Include="DirectX\Triangulate\Triangulation\Delaunay\Sweep\DTSweepContext.cs" />
+    <Compile Include="DirectX\Triangulate\Triangulation\Delaunay\Sweep\DTSweepDebugContext.cs" />
+    <Compile Include="DirectX\Triangulate\Triangulation\Delaunay\Sweep\DTSweepEdgeEvent.cs" />
+    <Compile Include="DirectX\Triangulate\Triangulation\Delaunay\Sweep\DTSweepPointComparator.cs" />
+    <Compile Include="DirectX\Triangulate\Triangulation\Delaunay\Sweep\PointOnEdgeException.cs" />
+    <Compile Include="DirectX\Triangulate\Triangulation\ITriangulatable.cs" />
+    <Compile Include="DirectX\Triangulate\Triangulation\Orientation.cs" />
+    <Compile Include="DirectX\Triangulate\Triangulation\Polygon\Contour.cs" />
+    <Compile Include="DirectX\Triangulate\Triangulation\Polygon\Polygon.cs" />
+    <Compile Include="DirectX\Triangulate\Triangulation\Polygon\PolygonPoint.cs" />
+    <Compile Include="DirectX\Triangulate\Triangulation\Polygon\PolygonSet.cs" />
+    <Compile Include="DirectX\Triangulate\Triangulation\Polygon\PolygonUtil.cs" />
+    <Compile Include="DirectX\Triangulate\Triangulation\Sets\ConstrainedPointSet.cs" />
+    <Compile Include="DirectX\Triangulate\Triangulation\Sets\PointSet.cs" />
+    <Compile Include="DirectX\Triangulate\Triangulation\TriangulationAlgorithm.cs" />
+    <Compile Include="DirectX\Triangulate\Triangulation\TriangulationConstraint.cs" />
+    <Compile Include="DirectX\Triangulate\Triangulation\TriangulationContext.cs" />
+    <Compile Include="DirectX\Triangulate\Triangulation\TriangulationDebugContext.cs" />
+    <Compile Include="DirectX\Triangulate\Triangulation\TriangulationMode.cs" />
+    <Compile Include="DirectX\Triangulate\Triangulation\TriangulationPoint.cs" />
+    <Compile Include="DirectX\Triangulate\Triangulation\Util\PointGenerator.cs" />
+    <Compile Include="DirectX\Triangulate\Triangulation\Util\PolygonGenerator.cs" />
+    <Compile Include="DirectX\Triangulate\Triangulation\Util\TriangulationUtil.cs" />
+    <Compile Include="DirectX\Triangulate\Utility\FixedArray3.cs" />
+    <Compile Include="DirectX\Triangulate\Utility\FixedBitArray3.cs" />
+    <Compile Include="DirectX\Triangulate\Utility\MathUtil.cs" />
+    <Compile Include="DirectX\Triangulate\Utility\Point2D.cs" />
+    <Compile Include="DirectX\Triangulate\Utility\Point2DList.cs" />
+    <Compile Include="DirectX\Triangulate\Utility\Rect2D.cs" />
+    <Compile Include="Fonts\FontFamily.cs" />
+    <Compile Include="Geometry\GeometryIntelligentZoom.cs" />
+    <Compile Include="Geometry\GeometryLetterBox.cs" />
+    <Compile Include="Geometry\GeometryManager.cs" />
+    <Compile Include="Geometry\GeometryNormal.cs" />
+    <Compile Include="Geometry\GeometryOriginal.cs" />
+    <Compile Include="Geometry\GeometryPanAndScan.cs" />
+    <Compile Include="Geometry\GeometryStretch.cs" />
+    <Compile Include="Geometry\GeometryZoom.cs" />
+    <Compile Include="Geometry\GeometryZoom149.cs" />
+    <Compile Include="GUI\TouchForm.cs">
+      <SubType>Form</SubType>
+    </Compile>
+    <Compile Include="InputManagement\ClipboardManager.cs" />
+    <Compile Include="InputManagement\InputMapper.cs" />
+    <Compile Include="MarkupExtensions\MediaItemQueryExtension.cs" />
+    <Compile Include="MarkupExtensions\MPFExtensionBase.cs" />
+    <Compile Include="MarkupExtensions\ColorExtension.cs" />
+    <Compile Include="MarkupExtensions\IMultiValueConverter.cs" />
+    <Compile Include="MarkupExtensions\ITypeConverter.cs" />
+    <Compile Include="MarkupExtensions\IValueConverter.cs" />
+    <Compile Include="MarkupExtensions\MultiBindingExtension.cs" />
+    <Compile Include="MarkupExtensions\RelationshipQueryExtension.cs" />
+    <Compile Include="MarkupExtensions\StaticResourceBase.cs" />
+    <Compile Include="MarkupExtensions\ResolutionResourceExtension.cs" />
+    <Compile Include="MarkupExtensions\ThemeResourceExtension.cs" />
+    <Compile Include="MpfElements\Converters\CommaSeparatedValuesConverter.cs" />
+    <Compile Include="MpfElements\Converters\AbstractSingleDirectionConverter.cs" />
+    <Compile Include="MpfElements\Converters\BoolToFocusPriorityConverter.cs" />
+    <Compile Include="MpfElements\Converters\EmptyString2FalseConverter.cs" />
+    <Compile Include="MpfElements\Converters\DateFormatConverter.cs" />
+    <Compile Include="MpfElements\Converters\ExpressionMultiValueConverter.cs" />
+    <Compile Include="MpfElements\Converters\ExpressionValueConverter.cs" />
+    <Compile Include="MpfElements\Converters\expr\BinaryHelper.cs" />
+    <Compile Include="MpfElements\Converters\expr\BinaryOp.cs" />
+    <Compile Include="MpfElements\Converters\expr\BinaryOps.cs" />
+    <Compile Include="MpfElements\Converters\expr\ConditionalOp.cs" />
+    <Compile Include="MpfElements\Converters\expr\Constant.cs" />
+    <Compile Include="MpfElements\Converters\expr\Context.cs" />
+    <Compile Include="MpfElements\Converters\expr\ConvertHelper.cs" />
+    <Compile Include="MpfElements\Converters\expr\ErrorFormator.cs" />
+    <Compile Include="MpfElements\Converters\expr\EvalException.cs" />
+    <Compile Include="MpfElements\Converters\expr\Evaluator.cs" />
+    <Compile Include="MpfElements\Converters\expr\Executor.cs" />
+    <Compile Include="MpfElements\Converters\expr\ExecutorContext.cs" />
+    <Compile Include="MpfElements\Converters\expr\Executors.cs" />
+    <Compile Include="MpfElements\Converters\expr\Expression.cs" />
+    <Compile Include="MpfElements\Converters\expr\Identifier.cs" />
+    <Compile Include="MpfElements\Converters\expr\IExecutor.cs" />
+    <Compile Include="MpfElements\Converters\expr\IndexerOp.cs" />
+    <Compile Include="MpfElements\Converters\expr\MemberId.cs" />
+    <Compile Include="MpfElements\Converters\expr\MemberOp.cs" />
+    <Compile Include="MpfElements\Converters\expr\Operand.cs" />
+    <Compile Include="MpfElements\Converters\expr\Operator.cs" />
+    <Compile Include="MpfElements\Converters\expr\OperatorPriority.cs" />
+    <Compile Include="MpfElements\Converters\expr\Parameter.cs" />
+    <Compile Include="MpfElements\Converters\expr\ParameterVariableHolder.cs" />
+    <Compile Include="MpfElements\Converters\expr\Parser.cs" />
+    <Compile Include="MpfElements\Converters\expr\ParserException.cs" />
+    <Compile Include="MpfElements\Converters\expr\Scanner.cs" />
+    <Compile Include="MpfElements\Converters\expr\ScannerException.cs" />
+    <Compile Include="MpfElements\Converters\expr\SR.Designer.cs" />
+    <Compile Include="MpfElements\Converters\expr\StringToken.cs" />
+    <Compile Include="MpfElements\Converters\expr\Token.cs" />
+    <Compile Include="MpfElements\Converters\expr\Tree.cs" />
+    <Compile Include="MpfElements\Converters\expr\UnaryOp.cs" />
+    <Compile Include="MpfElements\Converters\expr\Variable.cs" />
+    <Compile Include="MpfElements\Converters\DurationConverter.cs" />
+    <Compile Include="MpfElements\Converters\MPFConverter.cs" />
+    <Compile Include="MpfElements\Converters\GetIndexMultiConverter.cs" />
+    <Compile Include="MpfElements\Converters\MultiAspectAttributeConverter.cs" />
+    <Compile Include="MpfElements\Converters\PriorityBindingConverter.cs" />
+    <Compile Include="MpfElements\Converters\ReferenceNotNull_BoolConverter.cs" />
+    <Compile Include="MpfElements\Converters\expr\Error.cs" />
+    <Compile Include="MpfElements\Converters\StringSplitConverter.cs" />
+    <Compile Include="MpfElements\Converters\SafeFilenameConverter.cs" />
+    <Compile Include="MpfElements\Converters\StringFormatConverter.cs" />
+    <Compile Include="MpfElements\EventManager.cs" />
+    <Compile Include="MpfElements\GlobalEventManager.cs" />
+    <Compile Include="MpfElements\IBindingContainer.cs" />
+    <Compile Include="MpfElements\InputEventArgs.cs" />
+    <Compile Include="MpfElements\Input\KeyboardEventArgs.cs" />
+    <Compile Include="MpfElements\Input\KeyEventArgs.cs" />
+    <Compile Include="MpfElements\Input\MouseButtonEventArgs.cs" />
+    <Compile Include="MpfElements\Input\MouseEventArgs.cs" />
+    <Compile Include="MpfElements\Input\MouseWheelEventArgs.cs" />
+    <Compile Include="MpfElements\ISkinEngineManagedObject.cs" />
+    <Compile Include="MpfElements\Resources\IUnmodifiableResource.cs" />
+    <Compile Include="MpfElements\RoutedEvent.cs" />
+    <Compile Include="MpfElements\RoutedEventArgs.cs" />
+    <Compile Include="MpfElements\SelectionChangedEventArgs.cs" />
+    <Compile Include="Players\ISharpDXImagePlayer.cs" />
+    <Compile Include="Players\ISharpDXVideoPlayer.cs" />
+    <Compile Include="Players\PlayersHelper.cs" />
+    <Compile Include="Players\PlayerRotationTranslator.cs" />
+    <Compile Include="Rendering\EffectContext.cs" />
+    <Compile Include="Rendering\ImageContext.cs" />
+    <Compile Include="Rendering\PrimitiveBuffer.cs" />
+    <Compile Include="Rendering\RenderContext.cs" />
+    <Compile Include="Rendering\RotationTranslator.cs" />
+    <Compile Include="Rendering\TemporaryRenderState.cs" />
+    <Compile Include="Rendering\TemporaryRenderTarget.cs" />
+    <Compile Include="Rendering\TextBuffer.cs" />
+    <Compile Include="ScreenManagement\DialogData.cs" />
+    <Compile Include="ScreenManagement\ScreenManagerMessaging.cs" />
+    <Compile Include="Controls\Visuals\VirtualKeyboardControl.cs" />
+    <Compile Include="ScreenManagement\SuperLayerManager.cs" />
+    <Compile Include="Settings\Configuration\Appearance\SkinSounds.cs" />
+    <Compile Include="Settings\Configuration\Appearance\StartupScreen.cs" />
+    <Compile Include="Settings\Configuration\General\ApplicationSuspendLevel.cs" />
+    <Compile Include="SharpDX\SharpDXExtensions.cs" />
+    <Compile Include="Utils\DoubleUtils.cs" />
+    <Compile Include="Utils\ImageSourceFactory.cs" />
+    <Compile Include="Utils\UIResourcesHelper.cs" />
+    <Compile Include="Settings\Configuration\Appearance\ScreenSaverTimeout.cs" />
+    <Compile Include="Settings\Configuration\Appearance\ScreenSaverEnabled.cs" />
+    <Compile Include="Settings\Configuration\Appearance\Skin\SkinConfigurationController.cs" />
+    <Compile Include="Settings\Configuration\Appearance\Skin\ThemeConfigurationController.cs" />
+    <Compile Include="Settings\Configuration\Appearance\CellPhoneInputStyle.cs" />
+    <Compile Include="Settings\Configuration\Players\DefaultGeometry.cs" />
+    <Compile Include="Settings\PlayerSettings.cs" />
+    <Compile Include="Settings\SkinSettings.cs" />
+    <Compile Include="SpecialElements\Controls\UserInputCapture.cs" />
+    <Compile Include="SpecialElements\Controls\WorkflowNavigationBarPanel.cs" />
+    <Compile Include="SpecialElements\Controls\PlayerControl.cs" />
+    <Compile Include="SpecialElements\Controls\WorkflowNavigationBar.cs" />
+    <Compile Include="SpecialElements\Workflow\WorkflowContext.cs" />
+    <Compile Include="SpecialElements\Workflow\WorkflowSaveRestoreStateAction.cs" />
+    <Compile Include="Xaml\DataDescriptors.cs" />
+    <Compile Include="Xaml\Exceptions\Exceptions.cs" />
+    <Compile Include="MarkupExtensions\CommandBaseMarkupExtension.cs" />
+    <Compile Include="MarkupExtensions\CommandStencilExtension.cs" />
+    <Compile Include="MarkupExtensions\PickupBindingExtension.cs" />
+    <Compile Include="MpfElements\Resources\BindingWrapper.cs" />
+    <Compile Include="MpfElements\Resources\LateBoundValue.cs" />
+    <Compile Include="MpfElements\Resources\ValueWrapper.cs" />
+    <Compile Include="Xaml\EvaluatableMarkupExtensionActivator.cs" />
+    <Compile Include="Xaml\DefaultAttachedPropertyDataDescriptor.cs" />
+    <Compile Include="Xaml\AbstractNamespaceHandler.cs" />
+    <Compile Include="Xaml\PathExpression.cs" />
+    <Compile Include="Xaml\ReflectionHelper.cs" />
+    <Compile Include="Xaml\TypeConverter.cs" />
+    <Compile Include="Fonts\FreeType.cs" />
+    <Compile Include="MpfElements\DependencyObject.cs" />
+    <Compile Include="Controls\Visuals\IScrollInfo.cs" />
+    <Compile Include="Controls\Panels\Canvas.cs" />
+    <Compile Include="Controls\Panels\ColumnDefinition.cs" />
+    <Compile Include="Controls\Panels\ColumnDefinitionsCollection.cs" />
+    <Compile Include="Controls\Panels\DefinitionBase.cs" />
+    <Compile Include="Controls\Panels\DockPanel.cs" />
+    <Compile Include="Controls\Panels\Grid.cs" />
+    <Compile Include="Controls\Panels\GridLength.cs" />
+    <Compile Include="Controls\Panels\RowDefinition.cs" />
+    <Compile Include="Controls\Panels\RowDefinitionsCollection.cs" />
+    <Compile Include="Controls\Panels\StackPanel.cs" />
+    <Compile Include="Controls\Panels\WrapPanel.cs" />
+    <Compile Include="Controls\Transforms\RotateTransform.cs" />
+    <Compile Include="Controls\Transforms\ScaleTransform.cs" />
+    <Compile Include="Controls\Transforms\SkewTransform.cs" />
+    <Compile Include="Controls\Transforms\Static2dMatrix.cs" />
+    <Compile Include="Controls\Transforms\Transform.cs" />
+    <Compile Include="Controls\Transforms\TransformCollection.cs" />
+    <Compile Include="Controls\Transforms\TransformGroup.cs" />
+    <Compile Include="Controls\Transforms\TranslateTransform.cs" />
+    <Compile Include="Controls\Visuals\Templates\ControlTemplate.cs" />
+    <Compile Include="Controls\Visuals\Shapes\PointCollection.cs" />
+    <Compile Include="Controls\Visuals\TextBox.cs" />
+    <Compile Include="Controls\Visuals\Thickness.cs" />
+    <Compile Include="Controls\Visuals\Border.cs" />
+    <Compile Include="Controls\Visuals\Button.cs" />
+    <Compile Include="Controls\Visuals\CheckBox.cs" />
+    <Compile Include="Controls\Visuals\ContentControl.cs" />
+    <Compile Include="Controls\Visuals\ContentPresenter.cs" />
+    <Compile Include="Controls\Visuals\Control.cs" />
+    <Compile Include="Controls\Visuals\FrameworkElement.cs" />
+    <Compile Include="Controls\Visuals\HeaderedItemsControl.cs" />
+    <Compile Include="Controls\Visuals\Image.cs" />
+    <Compile Include="Controls\Visuals\ItemsControl.cs" />
+    <Compile Include="Controls\Visuals\Templates\ItemsPanelTemplate.cs" />
+    <Compile Include="Controls\Visuals\ItemsPresenter.cs" />
+    <Compile Include="Controls\Visuals\KeyBinding.cs" />
+    <Compile Include="Controls\Visuals\Label.cs" />
+    <Compile Include="Controls\Visuals\ListView.cs" />
+    <Compile Include="Controls\Visuals\ListViewItem.cs" />
+    <Compile Include="Controls\Visuals\ProgressBar.cs" />
+    <Compile Include="Controls\Visuals\ScrollContentPresenter.cs" />
+    <Compile Include="Controls\Visuals\ScrollViewer.cs" />
+    <Compile Include="Controls\Visuals\Shapes\Ellipse.cs" />
+    <Compile Include="Controls\Visuals\Shapes\Line.cs" />
+    <Compile Include="Controls\Visuals\Shapes\Path.cs" />
+    <Compile Include="Controls\Visuals\Shapes\Polygon.cs" />
+    <Compile Include="Controls\Visuals\Shapes\Rectangle.cs" />
+    <Compile Include="Controls\Visuals\Shapes\Shape.cs" />
+    <Compile Include="Controls\Visuals\ARRetainingControl.cs" />
+    <Compile Include="Controls\Visuals\Styles\Setter.cs" />
+    <Compile Include="Controls\Visuals\Styles\Style.cs" />
+    <Compile Include="Controls\Visuals\TreeViewItem.cs" />
+    <Compile Include="Controls\Visuals\Triggers\BeginStoryboard.cs" />
+    <Compile Include="Controls\Visuals\Triggers\EventTrigger.cs" />
+    <Compile Include="Controls\Visuals\Triggers\StoryboardContinuationTrigger.cs" />
+    <Compile Include="Controls\Visuals\Triggers\Trigger.cs" />
+    <Compile Include="Controls\Visuals\Triggers\TriggerAction.cs" />
+    <Compile Include="Controls\Visuals\UIElement.cs" />
+    <Compile Include="Controls\Visuals\FrameworkElementCollection.cs" />
+    <Compile Include="Controls\Visuals\Visual.cs" />
+    <Compile Include="SkinEnginePlugin.cs" />
+    <Compile Include="DirectX\D3DEnumeration.cs" />
+    <Compile Include="DirectX\D3DSetup.cs" />
+    <Compile Include="DirectX\D3DUtil.cs" />
+    <Compile Include="DirectX\GraphicsDevice.cs" />
+    <Compile Include="MatrixOperations.cs" />
+    <Compile Include="GUI\MainForm.cs">
+      <SubType>Form</SubType>
+    </Compile>
+    <Compile Include="GUI\MainForm.Designer.cs">
+      <DependentUpon>MainForm.cs</DependentUpon>
+    </Compile>
+    <Compile Include="InputManagement\InputManager.cs" />
+    <Compile Include="MarkupExtensions\BindingDependency.cs" />
+    <Compile Include="MarkupExtensions\BindingBase.cs" />
+    <Compile Include="MarkupExtensions\CommandExtension.cs" />
+    <Compile Include="MarkupExtensions\DynamicResourceExtension.cs" />
+    <Compile Include="MarkupExtensions\ServiceExtension.cs" />
+    <Compile Include="MarkupExtensions\RelativeSourceExtension.cs" />
+    <Compile Include="MarkupExtensions\TreeHelper.cs" />
+    <Compile Include="MpfElements\MpfCopyManager.cs" />
+    <Compile Include="MpfElements\MPF.cs" />
+    <Compile Include="MpfElements\MpfNamespaceHandler.cs" />
+    <Compile Include="MpfElements\Resources\Include.cs" />
+    <Compile Include="MpfElements\Resources\ResourceDictionary.cs" />
+    <Compile Include="MpfElements\Resources\ResourceWrapper.cs" />
+    <Compile Include="SkinManagement\SkinContext.cs" />
+    <Compile Include="SkinManagement\SkinResources.cs" />
+    <Compile Include="SkinManagement\Theme.cs" />
+    <Compile Include="SkinManagement\Skin.cs" />
+    <Compile Include="SkinManagement\SkinManager.cs" />
+    <Compile Include="SkinManagement\IModelLoader.cs" />
+    <Compile Include="SkinManagement\XamlLoader.cs" />
+    <Compile Include="Xaml\AssemblyHelper.cs" />
+    <Compile Include="Xaml\AttributeValueInstantiationParser.cs" />
+    <Compile Include="Xaml\Interfaces\IAddChild.cs" />
+    <Compile Include="Xaml\Interfaces\IBinding.cs" />
+    <Compile Include="Xaml\Interfaces\IContentEnabled.cs" />
+    <Compile Include="Xaml\Interfaces\IEvaluableMarkupExtension.cs" />
+    <Compile Include="Xaml\Interfaces\IImplicitKey.cs" />
+    <Compile Include="Xaml\Interfaces\IInclude.cs" />
+    <Compile Include="Xaml\Interfaces\INameScope.cs" />
+    <Compile Include="Xaml\Interfaces\INamespaceHandler.cs" />
+    <Compile Include="Xaml\Interfaces\INativeXamlObject.cs" />
+    <Compile Include="Xaml\Interfaces\IParserContext.cs" />
+    <Compile Include="Xaml\NameScope.cs" />
+    <Compile Include="Fonts\FontManager.cs" />
+    <Compile Include="Properties\AssemblyInfo.cs" />
+    <Compile Include="Settings\AppSettings.cs" />
+    <Compile Include="Settings\Configuration\Appearance\Fullscreen.cs" />
+    <Compile Include="Settings\Configuration\Appearance\Skin\SkinConfigSetting.cs" />
+    <Compile Include="Settings\Configuration\Appearance\Skin\ThemeConfigSetting.cs" />
+    <Compile Include="Xaml\ParserHelper.cs" />
+    <Compile Include="MarkupExtensions\BindingExtension.cs" />
+    <Compile Include="MarkupExtensions\TemplateBindingExtension.cs" />
+    <Compile Include="MarkupExtensions\StaticResourceExtension.cs" />
+    <Compile Include="MarkupExtensions\ModelExtension.cs" />
+    <Compile Include="ScreenManagement\Animator.cs" />
+    <Compile Include="ScreenManagement\Screen.cs" />
+    <Compile Include="ScreenManagement\ScreenManager.cs" />
+    <Compile Include="ScreenManagement\DialogManager.cs" />
+    <Compile Include="Xaml\Interfaces\IInitializable.cs" />
+    <Compile Include="Xaml\DefaultNamespaceHandler.cs" />
+    <Compile Include="Xaml\ElementContextStack.cs" />
+    <Compile Include="Xaml\XamlNamespace\XamlNamespaceHandler.cs" />
+    <Compile Include="Xaml\XamlNamespace\ArrayExtension.cs" />
+    <Compile Include="Xaml\XamlNamespace\XDataDirective.cs" />
+    <Compile Include="Xaml\XamlNamespace\TypeExtension.cs" />
+    <Compile Include="Xaml\XamlNamespace\NullExtension.cs" />
+    <Compile Include="Xaml\XamlNamespace\StaticExtension.cs" />
+    <Compile Include="Xaml\Parser.cs" />
+    <Compile Include="Utils\CalcHelper.cs" />
+  </ItemGroup>
+  <ItemGroup>
+    <Content Include="References\freetype6.dll" />
+    <Content Include="References\zlib1.dll" />
+    <Content Include="Resources\FreeImage.dll" />
+    <Content Include="Skin\default\screens\skinengine_config_skinresource_dialog.xaml" />
+    <None Include="Skin\default\shaders\blur.fx" />
+    <None Include="Skin\default\shaders\dialogbg.fx" />
+    <None Include="Skin\default\shaders\effects\denoise.fx" />
+    <None Include="Skin\default\shaders\effects\directional_blur.fx" />
+    <None Include="Skin\default\shaders\effects\glass_tiles.fx" />
+    <None Include="Skin\default\shaders\effects\greyscale.fx" />
+    <None Include="Skin\default\shaders\effects\invert.fx" />
+    <None Include="Skin\default\shaders\effects\none.fx" />
+    <None Include="Skin\default\shaders\effects\pixelate.fx" />
+    <None Include="Skin\default\shaders\effects\sepia.fx" />
+    <None Include="Skin\default\shaders\effects\sharpen.fx" />
+    <None Include="Skin\default\shaders\effects\sharpen_complex.fx" />
+    <None Include="Skin\default\shaders\effects\zoom_blur.fx" />
+    <None Include="Skin\default\shaders\font.fx" />
+    <None Include="Skin\default\shaders\font_fade.fx" />
+    <None Include="Skin\default\shaders\greyscale.fx" />
+    <None Include="Skin\default\shaders\lineargradient.fx" />
+    <None Include="Skin\default\shaders\normal.fx" />
+    <None Include="Skin\default\shaders\radialgradient.fx" />
+    <None Include="Skin\default\shaders\solid.fx" />
+    <None Include="Skin\default\shaders\tile.fx" />
+    <None Include="Skin\default\shaders\imagecontext_base.fx" />
+    <None Include="Skin\default\shaders\imagecontext_default.fx" />
+    <None Include="Skin\default\shaders\imagecontext_transition_base.fx" />
+    <None Include="Skin\default\shaders\tile_simple.fx" />
+    <None Include="Skin\default\shaders\transforms\none.fx" />
+    <None Include="Skin\default\shaders\transforms\smart_zoom.fx" />
+    <None Include="Skin\default\shaders\video_base.fx" />
+    <None Include="Skin\default\shaders\transitions\dissolve.fx" />
+    <None Include="Skin\default\shaders\transitions\fade.fx" />
+    <None Include="Skin\default\shaders\transitions\granular_dissolve.fx" />
+    <None Include="Skin\default\shaders\transitions\wipe_down-right.fx" />
+    <None Include="Skin\default\shaders\transitions\wipe_down.fx" />
+    <None Include="Skin\default\shaders\transitions\wipe_right.fx" />
+    <None Include="Skin\default\shaders\transitions\wipe_up-left.fx" />
+  </ItemGroup>
+  <ItemGroup>
+    <ProjectReference Include="..\..\Core\MediaPortal.Common\MediaPortal.Common.csproj">
+      <Project>{ECF060E7-CAA1-4466-851F-F80B857641EA}</Project>
+      <Name>MediaPortal.Common</Name>
+      <Private>False</Private>
+    </ProjectReference>
+    <ProjectReference Include="..\..\Core\MediaPortal.UI\MediaPortal.UI.csproj">
+      <Project>{52E587D0-A274-44DA-8846-8EEAF5414923}</Project>
+      <Name>MediaPortal.UI</Name>
+      <Private>False</Private>
+    </ProjectReference>
+    <ProjectReference Include="..\..\Core\MediaPortal.Utilities\MediaPortal.Utilities.csproj">
+      <Project>{4FE7B8AE-1330-424A-91A1-C68D7ABF9CB8}</Project>
+      <Name>MediaPortal.Utilities</Name>
+      <Private>False</Private>
+    </ProjectReference>
+    <ProjectReference Include="..\UiComponents\Configuration\Configuration.csproj">
+      <Project>{9665887D-BEBF-4051-9151-7F189356682C}</Project>
+      <Name>Configuration</Name>
+      <Private>False</Private>
+    </ProjectReference>
+  </ItemGroup>
+  <ItemGroup>
+    <Content Include="Language\strings_en.xml">
+      <SubType>Designer</SubType>
+    </Content>
+    <Content Include="plugin.xml">
+      <SubType>Designer</SubType>
+    </Content>
+  </ItemGroup>
+  <ItemGroup>
+    <EmbeddedResource Include="GUI\MainForm.resx">
+      <DependentUpon>MainForm.cs</DependentUpon>
+      <SubType>Designer</SubType>
+    </EmbeddedResource>
+  </ItemGroup>
+  <ItemGroup>
+    <None Include="build.targets">
+      <SubType>Designer</SubType>
+    </None>
+  </ItemGroup>
+  <ItemGroup>
+    <PackageReference Include="FreeImage">
+      <Version>3.15.4</Version>
+    </PackageReference>
+    <PackageReference Include="FreeImageNET">
+      <Version>3.15.1</Version>
+    </PackageReference>
+    <PackageReference Include="SharpDX.Direct3D9">
+      <Version>4.0.1</Version>
+    </PackageReference>
+    <PackageReference Include="SharpDX.Mathematics">
+      <Version>4.0.1</Version>
+    </PackageReference>
+  </ItemGroup>
+  <Import Project="$(MSBuildToolsPath)\Microsoft.CSharp.targets" />
+  <Import Project="build.targets" />
 </Project>