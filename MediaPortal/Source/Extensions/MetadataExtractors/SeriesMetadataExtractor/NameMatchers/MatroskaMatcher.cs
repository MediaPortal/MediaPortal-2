#region Copyright (C) 2007-2015 Team MediaPortal

/*
    Copyright (C) 2007-2015 Team MediaPortal
    http://www.team-mediaportal.com

    This file is part of MediaPortal 2

    MediaPortal 2 is free software: you can redistribute it and/or modify
    it under the terms of the GNU General Public License as published by
    the Free Software Foundation, either version 3 of the License, or
    (at your option) any later version.

    MediaPortal 2 is distributed in the hope that it will be useful,
    but WITHOUT ANY WARRANTY; without even the implied warranty of
    MERCHANTABILITY or FITNESS FOR A PARTICULAR PURPOSE. See the
    GNU General Public License for more details.

    You should have received a copy of the GNU General Public License
    along with MediaPortal 2. If not, see <http://www.gnu.org/licenses/>.
*/

#endregion

using System;
using System.Collections.Generic;
using System.IO;
using System.Linq;
using MediaPortal.Common;
using MediaPortal.Common.Logging;
using MediaPortal.Common.MediaManagement;
using MediaPortal.Common.MediaManagement.DefaultItemAspects;
using MediaPortal.Common.MediaManagement.Helpers;
using MediaPortal.Common.ResourceAccess;
using MediaPortal.Extensions.MetadataExtractors.MatroskaLib;
using MediaPortal.Utilities;

namespace MediaPortal.Extensions.MetadataExtractors.SeriesMetadataExtractor.NameMatchers
{
  /// <summary>
  /// <see cref="MatroskaMatcher"/> tries to read series, season and episode metadata from matroska files.
  /// </summary>
  public class MatroskaMatcher
  {
    /// <summary>
    /// Tries to match series by reading matroska tags from <paramref name="folderOrFileLfsra"/>.
    /// </summary>
    /// <param name="folderOrFileLfsra"><see cref="ILocalFsResourceAccessor"/> to file or folder</param>
<<<<<<< HEAD
    /// <param name="seriesInfo">Returns the parsed SeriesInfo</param>
=======
    /// <param name="episodeInfo">Returns the parsed EpisodeInfo</param>
>>>>>>> 94e43dd4
    /// <param name="extractedAspectData">Dictionary containing a mapping of media item aspect ids to
    /// already present media item aspects, this metadata extractor should edit. If a media item aspect is not present
    /// in this dictionary but found by this metadata extractor, it will add it to the dictionary.</param>
    /// <returns><c>true</c> if successful.</returns>
<<<<<<< HEAD
    public bool MatchSeries(ILocalFsResourceAccessor folderOrFileLfsra, out SeriesInfo seriesInfo, ref IDictionary<Guid, MediaItemAspect> extractedAspectData)
=======
    public bool MatchSeries(ILocalFsResourceAccessor folderOrFileLfsra, out EpisodeInfo episodeInfo, ref IDictionary<Guid, IList<MediaItemAspect>> extractedAspectData)
>>>>>>> 94e43dd4
    {
      // Calling EnsureLocalFileSystemAccess not necessary; only string operation
      string extensionLower = StringUtils.TrimToEmpty(Path.GetExtension(folderOrFileLfsra.LocalFileSystemPath)).ToLower();

      if (!MatroskaConsts.MATROSKA_VIDEO_EXTENSIONS.Contains(extensionLower))
      {
        episodeInfo = null;
        return false;
      }

      MatroskaInfoReader mkvReader = new MatroskaInfoReader(folderOrFileLfsra);
      // Add keys to be extracted to tags dictionary, matching results will returned as value
      Dictionary<string, IList<string>> tagsToExtract = MatroskaConsts.DefaultTags;
      mkvReader.ReadTags(tagsToExtract);

      string title = string.Empty;
      IList<string> tags = tagsToExtract[MatroskaConsts.TAG_SIMPLE_TITLE];
      if (tags != null)
        title = tags.FirstOrDefault();

      if (!string.IsNullOrEmpty(title))
        MediaItemAspect.SetAttribute(extractedAspectData, MediaAspect.ATTR_TITLE, title);

      string yearCandidate = null;
      tags = tagsToExtract[MatroskaConsts.TAG_EPISODE_YEAR] ?? tagsToExtract[MatroskaConsts.TAG_SEASON_YEAR];
      if (tags != null)
        yearCandidate = (tags.FirstOrDefault() ?? string.Empty).Substring(0, 4);

      int year;
      if (int.TryParse(yearCandidate, out year))
        MediaItemAspect.SetAttribute(extractedAspectData, MediaAspect.ATTR_RECORDINGTIME, new DateTime(year, 1, 1));

      tags = tagsToExtract[MatroskaConsts.TAG_EPISODE_SUMMARY];
      string plot = tags != null ? tags.FirstOrDefault() : string.Empty;
      if (!string.IsNullOrEmpty(plot))
        MediaItemAspect.SetAttribute(extractedAspectData, VideoAspect.ATTR_STORYPLOT, plot);

      // Series and episode handling. Prefer information from tags.
      episodeInfo = GetSeriesFromTags(tagsToExtract);

      return true;
    }

    protected EpisodeInfo GetSeriesFromTags(IDictionary<string, IList<string>> extractedTags)
    {
      EpisodeInfo episodeInfo = new EpisodeInfo();
      if (extractedTags[MatroskaConsts.TAG_EPISODE_TITLE] != null)
        episodeInfo.Episode = extractedTags[MatroskaConsts.TAG_EPISODE_TITLE].FirstOrDefault();

      if (extractedTags[MatroskaConsts.TAG_SERIES_TITLE] != null)
        episodeInfo.Series = extractedTags[MatroskaConsts.TAG_SERIES_TITLE].FirstOrDefault();

      if (extractedTags[MatroskaConsts.TAG_SERIES_IMDB_ID] != null)
      {
        string imdbId;
        foreach (string candidate in extractedTags[MatroskaConsts.TAG_SERIES_IMDB_ID])
          if (ImdbIdMatcher.TryMatchImdbId(candidate, out imdbId))
          { 
            episodeInfo.ImdbId = imdbId; 
            break;
          }
      }

      // On Series, the counting tag is "TVDB"
      if (extractedTags[MatroskaConsts.TAG_SERIES_TVDB_ID] != null)
      {
        int tmp;
        foreach (string candidate in extractedTags[MatroskaConsts.TAG_SERIES_TVDB_ID])
          if(int.TryParse(candidate, out tmp) == true)
          {
            episodeInfo.TvdbId = tmp;
            break;
          }
      }

      int tmpInt;
      if (extractedTags[MatroskaConsts.TAG_SEASON_NUMBER] != null && int.TryParse(extractedTags[MatroskaConsts.TAG_SEASON_NUMBER].FirstOrDefault(), out tmpInt))
        episodeInfo.SeasonNumber = tmpInt; 

      if (extractedTags[MatroskaConsts.TAG_EPISODE_NUMBER] != null)
      {
        int episodeNum;

        foreach (string s in extractedTags[MatroskaConsts.TAG_EPISODE_NUMBER])
          if (int.TryParse(s, out episodeNum))
            if (!episodeInfo.EpisodeNumbers.Contains(episodeNum))
              episodeInfo.EpisodeNumbers.Add(episodeNum);
      }
      return episodeInfo;
    }
  }
}<|MERGE_RESOLUTION|>--- conflicted
+++ resolved
@@ -46,20 +46,12 @@
     /// Tries to match series by reading matroska tags from <paramref name="folderOrFileLfsra"/>.
     /// </summary>
     /// <param name="folderOrFileLfsra"><see cref="ILocalFsResourceAccessor"/> to file or folder</param>
-<<<<<<< HEAD
     /// <param name="seriesInfo">Returns the parsed SeriesInfo</param>
-=======
-    /// <param name="episodeInfo">Returns the parsed EpisodeInfo</param>
->>>>>>> 94e43dd4
     /// <param name="extractedAspectData">Dictionary containing a mapping of media item aspect ids to
     /// already present media item aspects, this metadata extractor should edit. If a media item aspect is not present
     /// in this dictionary but found by this metadata extractor, it will add it to the dictionary.</param>
     /// <returns><c>true</c> if successful.</returns>
-<<<<<<< HEAD
-    public bool MatchSeries(ILocalFsResourceAccessor folderOrFileLfsra, out SeriesInfo seriesInfo, ref IDictionary<Guid, MediaItemAspect> extractedAspectData)
-=======
     public bool MatchSeries(ILocalFsResourceAccessor folderOrFileLfsra, out EpisodeInfo episodeInfo, ref IDictionary<Guid, IList<MediaItemAspect>> extractedAspectData)
->>>>>>> 94e43dd4
     {
       // Calling EnsureLocalFileSystemAccess not necessary; only string operation
       string extensionLower = StringUtils.TrimToEmpty(Path.GetExtension(folderOrFileLfsra.LocalFileSystemPath)).ToLower();
