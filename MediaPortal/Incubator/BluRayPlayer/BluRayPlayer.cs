--- conflicted
+++ resolved
@@ -39,11 +39,8 @@
 using MediaPortal.UI.Players.Video.Subtitles;
 using MediaPortal.UI.Players.Video.Tools;
 using MediaPortal.UI.Presentation.Players;
-<<<<<<< HEAD
 using MediaPortal.UI.SkinEngine.ContentManagement;
-=======
 using MediaPortal.UI.SkinEngine.Players;
->>>>>>> ad9cc841
 using MediaPortal.UI.SkinEngine.SkinManagement;
 using MediaPortal.Utilities.Exceptions;
 using SharpDX.Direct2D1;
@@ -547,22 +544,15 @@
     /// <summary>
     /// Render BluRay OSD on video surface if available.
     /// </summary>
-<<<<<<< HEAD
     protected override void PostProcessTexture(IBitmapAsset2D targetSurface)
     {
       //_osdRenderer.DrawOverlay(targetSurface);
-      //_subtitleRenderer.DrawOverlay(targetSurface);
-=======
-    protected override void PostProcessTexture(Texture targetTexture)
-    {
-      //_osdRenderer.DrawOverlay(targetTexture);
-      _subtitleRenderer.DrawOverlay(targetTexture);
+      _subtitleRenderer.DrawOverlay(targetSurface);
     }
 
     public Texture[] TexturePlanes
     {
       get { return _osdRenderer.TexturePlanes; }
->>>>>>> ad9cc841
     }
 
     #endregion
