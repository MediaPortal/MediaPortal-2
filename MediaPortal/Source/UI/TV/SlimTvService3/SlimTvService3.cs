#region Copyright (C) 2007-2017 Team MediaPortal

/*
    Copyright (C) 2007-2017 Team MediaPortal
    http://www.team-mediaportal.com

    This file is part of MediaPortal 2

    MediaPortal 2 is free software: you can redistribute it and/or modify
    it under the terms of the GNU General Public License as published by
    the Free Software Foundation, either version 3 of the License, or
    (at your option) any later version.

    MediaPortal 2 is distributed in the hope that it will be useful,
    but WITHOUT ANY WARRANTY; without even the implied warranty of
    MERCHANTABILITY or FITNESS FOR A PARTICULAR PURPOSE. See the
    GNU General Public License for more details.

    You should have received a copy of the GNU General Public License
    along with MediaPortal 2. If not, see <http://www.gnu.org/licenses/>.
*/

#endregion

using System;
using System.Collections.Generic;
using System.IO;
using System.Linq;
using System.Net;
using System.Threading;
using MediaPortal.Backend.Database;
using MediaPortal.Common;
using MediaPortal.Common.MediaManagement;
using MediaPortal.Plugins.SlimTv.Interfaces;
using MediaPortal.Plugins.SlimTv.Interfaces.Items;
using MediaPortal.Plugins.SlimTv.Interfaces.UPnP.Items;
using Mediaportal.TV.Server.TVLibrary.IntegrationProvider.Interfaces;
using MediaPortal.Utilities.FileSystem;
using TvLibrary.Interfaces.Integration;
using IChannel = MediaPortal.Plugins.SlimTv.Interfaces.Items.IChannel;
using ILogger = MediaPortal.Common.Logging.ILogger;
using IPathManager = MediaPortal.Common.PathManager.IPathManager;
using ScheduleRecordingType = MediaPortal.Plugins.SlimTv.Interfaces.ScheduleRecordingType;
using MediaPortal.Plugins.SlimTv.Service3;
using MediaPortal.Utilities;
using TvLibrary.Implementations.DVB;
using TvControl;
using TvDatabase;
using TvEngine.Events;
using TvLibrary.Interfaces;
using TvService;
using MediaPortal.Backend.ClientCommunication;

namespace MediaPortal.Plugins.SlimTv.Service
{
  public class SlimTvService : AbstractSlimTvService
  {
    private TvServiceThread _tvServiceThread;
    protected readonly Dictionary<string, IUser> _tvUsers = new Dictionary<string, IUser>();
    protected IController _tvControl;
    protected TvBusinessLayer _tvBusiness;
    protected Thread _serviceThread;

    public SlimTvService()
    {
      _serviceName = "SlimTv.Service3";
    }

    #region Database and program data initialization

    protected override void PrepareIntegrationProvider()
    {
      IntegrationProviderHelper.Register(@"Plugins\" + _serviceName, "Plugins\\" + _serviceName + "\\castle.config");
      // This access is intended to force an initialization of PathManager service!
      var pm = GlobalServiceProvider.Instance.Get<IIntegrationProvider>().PathManager;
    }

    protected override void PrepareConnection(ITransaction transaction)
    { }

    protected override void PrepareFilterRegistrations()
    {
      Dictionary<Guid, string> filters = new Dictionary<Guid, string>
      {
        { new Guid("{D3DD4C59-D3A7-4B82-9727-7B9203EB67C0}"), "MPIPTvSource.ax"},
        { new Guid("{7F2BBEAF-E11C-4D39-90E8-938FB5A86045}"), "PDMpgMux.ax"}
      };
      foreach (var filter in filters)
      {
        try
        {
          if (!FilterGraphTools.IsThisComObjectInstalled(filter.Key))
          {
            var filterPath = FileUtils.BuildAssemblyRelativePath(filter.Value);
            COMRegistration.Register(filterPath, true);
          }
        }
        catch (Exception ex)
        {
          ServiceRegistration.Get<ILogger>().Error("SlimTvService: Failed to register filter {0}", ex, filter.Value);
        }
      }
    }

    protected override void PrepareProgramData()
    {
      base.PrepareProgramData();
      // TVE3 doesn't allow all kind of required modifications of paths yet, so we need to use some "old" paths here
      try
      {
        string mpTveServer = Path.Combine(Environment.GetFolderPath(Environment.SpecialFolder.CommonApplicationData), "Team MediaPortal", "MediaPortal TV Server");
        string logFolder = Path.Combine(mpTveServer, "log");
        if (!Directory.Exists(logFolder))
          Directory.CreateDirectory(logFolder);


        string mpIpTvConfig = "MPIPTVSource.ini";
        string target = Path.Combine(mpTveServer, mpIpTvConfig);
        if (!File.Exists(target))
        {
          File.Copy(Path.Combine(ServiceRegistration.Get<IPathManager>().GetPath("<TVCORE>"), mpIpTvConfig), target);
        }
      }
      catch (Exception ex)
      {
        ServiceRegistration.Get<ILogger>().Error("SlimTvService: Error creating TVE3 folders", ex);
      }
    }

    protected override void InitTvCore()
    {
      _tvServiceThread = new TvServiceThread(Environment.GetCommandLineArgs()[0]);
      if (!InitializeGentle())
      {
        DeInit();
        return;
      }

      FixupServer();

      Start();
      if (!_tvServiceThread.InitializedEvent.WaitOne(MAX_WAIT_MS))
      {
        ServiceRegistration.Get<ILogger>().Error("SlimTvService: Failed to start TV service thread within {0} seconds.", MAX_WAIT_MS / 1000);
      }

      InitializeTVE();
      // Handle events from TvEngine
      if (!RegisterEvents())
      {
        ServiceRegistration.Get<ILogger>().Error("SlimTvService: Failed to register events. This happens only if startup failed. Stopping plugin now.");
        DeInit();
      }
    }

    /// <summary>
    /// In case of changed server names/IP addresses the TVE core rejects startup. This impacts the whole MP2 service, so we update changed IPs first.
    /// </summary>
    protected void FixupServer()
    {
      var server = Server.ListAll().FirstOrDefault(s => s.IsMaster);
      if (server != null)
      {
        var hostName = Dns.GetHostName();
        if (server.HostName != hostName)
        {
          server.HostName = hostName;
          server.Persist();
        }
      }
    }

    protected void Start()
    {
      var tvServiceThreadStart = new ThreadStart(() =>
      {
        try
        {
          _tvServiceThread.OnStart();
        }
        catch
        {
          // Only exit the process if the caller forces this behavior.
        }
      });
      _serviceThread = new Thread(tvServiceThreadStart) { IsBackground = false };
      _serviceThread.Start();
    }

    protected bool InitializeGentle()
    {
      try
      {
        // Use the same Gentle.config as the TVEngine
        string gentleConfigFile = Path.Combine(ServiceRegistration.Get<IPathManager>().GetPath("<TVCORE>"), "Gentle.config");
        // but be quiet when it doesn't exists, as not everyone has the TV Engine installed
        if (!File.Exists(gentleConfigFile))
        {
          ServiceRegistration.Get<ILogger>().Info("Cannot find Gentle.config file, assuming TVEngine isn't installed...");
          return false;
        }
        Gentle.Common.Configurator.AddFileHandler(gentleConfigFile);
      }
      catch (Exception ex)
      {
        ServiceRegistration.Get<ILogger>().Error("Failed to connect to TVEngine", ex);
        return false;
      }
      return true;
    }

    protected void InitializeTVE()
    {
      try
      {
        _tvControl = _tvServiceThread.Controller;
        _tvBusiness = new TvBusinessLayer();
      }
      catch (Exception ex)
      {
        ServiceRegistration.Get<ILogger>().Error("Failed to connect to TVEngine", ex);
      }
    }

    public override bool DeInit()
    {
      var thread = _serviceThread;
      _tvServiceThread = null;
      if (thread != null && thread.IsAlive)
      {
        try
        {
          bool joined = thread.Join(MAX_WAIT_MS);
          if (!joined)
          {
            thread.Abort();
            thread.Join();
          }
        }
        catch (Exception ex)
        {
          ServiceRegistration.Get<ILogger>().Error("Failed to deinit TVEngine", ex);
        }
      }
      return true;
    }

    #endregion

    #region Server state

    protected void UpdateServerState()
    {
      IList<ISchedule> currentlyRecordingSchedules = Recording.ListAllActive().Where(r => r.IsRecording)
        .Select(r => r.ReferencedSchedule().ToSchedule()).ToList();

      TvServerState state = new TvServerState
      {
        IsRecording = _tvControl.IsAnyCardRecording(),
        CurrentlyRecordingSchedules = currentlyRecordingSchedules
      };

      ServiceRegistration.Get<IServerStateService>().UpdateState(TvServerState.STATE_ID, state);
    }

    #endregion

    #region Recordings / MediaLibrary synchronization

    protected override bool RegisterEvents()
    {
      ITvServerEvent tvServerEvent = GlobalServiceProvider.Instance.TryGet<ITvServerEvent>();
      if (tvServerEvent == null)
        return false;
      tvServerEvent.OnTvServerEvent += OnTvServerEvent;
      return true;
    }

    protected override void OnTvServerEvent(object sender, EventArgs eventArgs)
    {
      try
      {
        TvServerEventArgs tvEvent = (TvServerEventArgs)eventArgs;

        if (tvEvent.EventType == TvServerEventType.RecordingStarted || tvEvent.EventType == TvServerEventType.RecordingEnded)
        {
          UpdateServerState();
          var recording = Recording.Retrieve(tvEvent.Recording.IdRecording);
          if (recording != null)
          {
            ServiceRegistration.Get<ILogger>().Info("SlimTvService: {0}: {1}", tvEvent.EventType, recording.FileName);
            ImportRecording(recording.FileName);
          }
        }
      }
      catch (Exception ex)
      {
        ServiceRegistration.Get<ILogger>().Warn("SlimTvService: Exception while handling TvServerEvent", ex);
      }
    }

    protected override bool GetRecordingConfiguration(out List<string> recordingFolders, out string singlePattern, out string seriesPattern)
    {
      try
      {
        TvBusinessLayer layer = new TvBusinessLayer();
        IList<Card> allCards = Card.ListAll();
        // Get all different recording folders
        recordingFolders = allCards.Select(c => c.RecordingFolder).Where(f => !string.IsNullOrEmpty(f)).Distinct(StringComparer.OrdinalIgnoreCase).ToList();

        singlePattern = layer.GetSetting("moviesformat", string.Empty).Value;
        seriesPattern = layer.GetSetting("seriesformat", string.Empty).Value;
        return recordingFolders.Count > 0;
      }
      catch (Exception ex)
      {
        ServiceRegistration.Get<ILogger>().Error("SlimTvService: Exception while getting recording folders", ex);
      }
      recordingFolders = null;
      singlePattern = null;
      seriesPattern = null;
      return false;
    }

    #endregion

    #region ITvProvider implementation

    private IUser GetUserByUserName(string userName)
    {
      if (_tvControl == null)
        return null;
      return Card.ListAll()
        .Where(c => c != null && c.Enabled)
        .SelectMany(c => { var users = _tvControl.GetUsersForCard(c.IdCard); return users ?? new IUser[] { }; })
        .FirstOrDefault(u => u.Name == userName);
    }

    public override bool StopTimeshift(string userName, int slotIndex)
    {
      IUser user;
      user = GetUserByUserName(GetUserName(userName, slotIndex));
      if (user == null)
        return false;
      return _tvControl.StopTimeShifting(ref user);
    }

    public override MediaItem CreateMediaItem(int slotIndex, string streamUrl, IChannel channel)
    {
      // Channel is usually only passed as placeholder with ID only, so query the details here
      TvDatabase.Channel fullChannel = TvDatabase.Channel.Retrieve(channel.ChannelId);
      bool isTv = fullChannel.IsTv;
      return CreateMediaItem(slotIndex, streamUrl, channel, isTv, fullChannel.ToChannel());
    }

    public override bool GetNowNextProgram(IChannel channel, out IProgram programNow, out IProgram programNext)
    {
      var tvChannel = TvDatabase.Channel.Retrieve(channel.ChannelId);
      programNow = tvChannel.CurrentProgram.ToProgram();
      programNext = tvChannel.NextProgram.ToProgram();
      return programNow != null || programNext != null;
    }

    public override bool GetNowAndNextForChannelGroup(IChannelGroup channelGroup, out IDictionary<int, IProgram[]> nowNextPrograms)
    {
      nowNextPrograms = new Dictionary<int, IProgram[]>();
      IList<IChannel> channels;
      if (!GetChannels(channelGroup, out channels))
        return false;

      foreach (IChannel channel in channels)
      {
        IProgram programNow;
        IProgram programNext;
        if (GetNowNextProgram(channel, out programNow, out programNext))
          nowNextPrograms[channel.ChannelId] = new[] { programNow, programNext };
      }
      return true;
    }

    public override bool GetPrograms(IChannel channel, DateTime from, DateTime to, out IList<IProgram> programs)
    {
      programs = _tvBusiness.GetPrograms(TvDatabase.Channel.Retrieve(channel.ChannelId), from, to)
        .Select(tvProgram => tvProgram.ToProgram(true))
        .Distinct(ProgramComparer.Instance)
        .ToList();
      return programs.Count > 0;
    }

    public override bool GetPrograms(string title, DateTime from, DateTime to, out IList<IProgram> programs)
    {
      programs = _tvBusiness.SearchPrograms(title).Where(p => p.StartTime >= from && p.StartTime <= to || p.EndTime >= from && p.EndTime <= to)
        .Select(tvProgram => tvProgram.ToProgram(true))
        .Distinct(ProgramComparer.Instance)
        .ToList();
      return programs.Count > 0;
    }

    public override bool GetProgramsGroup(IChannelGroup channelGroup, DateTime from, DateTime to, out IList<IProgram> programs)
    {
      programs = new List<IProgram>();
      if (channelGroup.ChannelGroupId < 0)
      {
        foreach (var channel in _tvBusiness.GetRadioGuideChannelsForGroup(-channelGroup.ChannelGroupId))
          CollectionUtils.AddAll(programs, _tvBusiness.GetPrograms(TvDatabase.Channel.Retrieve(channel.IdChannel), from, to).Select(p => p.ToProgram()));
      }
      else
      {
        foreach (var channel in _tvBusiness.GetTVGuideChannelsForGroup(channelGroup.ChannelGroupId))
          CollectionUtils.AddAll(programs, _tvBusiness.GetPrograms(TvDatabase.Channel.Retrieve(channel.IdChannel), from, to).Select(p => p.ToProgram()));
      }
      return programs.Count > 0;
    }

    public override bool GetProgramsForSchedule(ISchedule schedule, out IList<IProgram> programs)
    {
      programs = new List<IProgram>();
      var tvSchedule = TvDatabase.Schedule.Retrieve(schedule.ScheduleId);
      if (tvSchedule == null)
        return false;

      programs = TvDatabase.Schedule.GetProgramsForSchedule(tvSchedule).Select(p => p.ToProgram()).ToList();
      return programs.Count > 0;
    }

    public override bool GetChannel(IProgram program, out IChannel channel)
    {
      channel = TvDatabase.Channel.Retrieve(program.ChannelId).ToChannel();
      return true;
    }

    public override bool GetProgram(int programId, out IProgram program)
    {
      program = TvDatabase.Program.Retrieve(programId).ToProgram();
      return program != null;
    }

    public override bool GetChannelGroups(out IList<IChannelGroup> groups)
    {
      groups = TvDatabase.ChannelGroup.ListAll()
        .OrderBy(tvGroup => tvGroup.SortOrder)
        .Select(tvGroup => tvGroup.ToChannelGroup())
        .Union(
          RadioChannelGroup.ListAll()
          .OrderBy(radioGroup => radioGroup.SortOrder)
          .Select(radioGroup => radioGroup.ToChannelGroup())
        )
        .ToList();
      return true;
    }

    public override bool GetChannel(int channelId, out IChannel channel)
    {
      channel = TvDatabase.Channel.Retrieve(channelId).ToChannel();
      return channel != null;
    }

    public override bool GetChannels(IChannelGroup group, out IList<IChannel> channels)
    {
      if (group.ChannelGroupId < 0)
      {
        var radioGroup = RadioChannelGroup.Retrieve(-group.ChannelGroupId);
        var radioChannels = radioGroup.ReferringRadioGroupMap().OrderBy(rgm => rgm.SortOrder).Select(rgm => rgm.ReferencedChannel());
        channels = radioChannels
          .Where(c => c.VisibleInGuide)
          .Select(c => c.ToChannel())
          .Where(c => c != null)
          .ToList();
      }
      else
      {
        channels = _tvBusiness.GetChannelsInGroup(TvDatabase.ChannelGroup.Retrieve(group.ChannelGroupId))
          // Bug? SortOrder contains logical channel number, not the group sort order?
          // .OrderBy(c => c.SortOrder)
          .Where(c => c.VisibleInGuide)
          .Select(c => c.ToChannel())
          .Where(c => c != null)
          .ToList();
      }
      return true;
    }

    public override bool GetSchedules(out IList<ISchedule> schedules)
    {
      schedules = TvDatabase.Schedule.ListAll().Select(s => s.ToSchedule()).ToList();
      return true;
    }

    public override bool CreateSchedule(IProgram program, ScheduleRecordingType recordingType, out ISchedule schedule)
    {
<<<<<<< HEAD
      var tvProgram = TvDatabase.Program.Retrieve(program.ProgramId);
      if (tvProgram == null)
      {
        schedule = null;
        return false;
      }
      if (CreateProgram(tvProgram, (int)recordingType, out schedule))
      {
        _tvControl.OnNewSchedule();
      }
      return schedule != null;
=======
      TvDatabase.Schedule tvSchedule = _tvBusiness.AddSchedule(program.ChannelId, program.Title, program.StartTime, program.EndTime, (int)recordingType);
      tvSchedule.ScheduleType = (int)recordingType;
      tvSchedule.PreRecordInterval = Int32.Parse(_tvBusiness.GetSetting("preRecordInterval", "5").Value);
      tvSchedule.PostRecordInterval = Int32.Parse(_tvBusiness.GetSetting("postRecordInterval", "5").Value);
      tvSchedule.Persist();
      _tvControl.OnNewSchedule();
      schedule = tvSchedule.ToSchedule();
      return true;
    }

    public override bool CreateScheduleByTime(IChannel channel, DateTime from, DateTime to, out ISchedule schedule)
    {
      CreateScheduleByTimeAndType(channel, from, to, ScheduleRecordingType.Once, out schedule);
      return true;
    }

    public override bool CreateScheduleByTimeAndType(IChannel channel, DateTime from, DateTime to, ScheduleRecordingType recordingType, out ISchedule schedule)
    {
      CreateScheduleByTimeAndType(channel, "Manual", from, to, recordingType, out schedule);
      return true;
    }

    public override bool CreateScheduleByTimeAndType(IChannel channel, string title, DateTime from, DateTime to, ScheduleRecordingType recordingType, out ISchedule schedule)
    {
      TvDatabase.Schedule tvSchedule = _tvBusiness.AddSchedule(channel.ChannelId, title, from, to, (int)recordingType);
      tvSchedule.PreRecordInterval = Int32.Parse(_tvBusiness.GetSetting("preRecordInterval", "5").Value);
      tvSchedule.PostRecordInterval = Int32.Parse(_tvBusiness.GetSetting("postRecordInterval", "5").Value);
      tvSchedule.Persist();
      _tvControl.OnNewSchedule();
      schedule = tvSchedule.ToSchedule();
      return true;
    }

    public override bool CreateScheduleDetailed(IChannel channel, string title, DateTime from, DateTime to, ScheduleRecordingType recordingType, int preRecordInterval, int postRecordInterval, string directory, int priority, out ISchedule schedule)
    {
      TvDatabase.Schedule tvSchedule = _tvBusiness.AddSchedule(channel.ChannelId, title, from, to, (int)recordingType);
      tvSchedule.PreRecordInterval = preRecordInterval >= 0 ? preRecordInterval : Int32.Parse(_tvBusiness.GetSetting("preRecordInterval", "5").Value);
      tvSchedule.PostRecordInterval = postRecordInterval >= 0 ? postRecordInterval : Int32.Parse(_tvBusiness.GetSetting("postRecordInterval", "5").Value);
      if (!String.IsNullOrEmpty(directory))
      {
        tvSchedule.Directory = directory;
      }
      if (priority >= 0)
      {
        tvSchedule.Priority = priority;
      }
      tvSchedule.Persist();
      _tvControl.OnNewSchedule();
      schedule = tvSchedule.ToSchedule();
      return true;
>>>>>>> e3ed8b6c
    }

    public static bool CreateProgram(TvDatabase.Program program, int scheduleType, out ISchedule currentSchedule)
    {
      ServiceRegistration.Get<ILogger>().Debug("SlimTvService3.CreateProgram: program = {0}", program.ToString());
      TvDatabase.Schedule schedule;
      TvDatabase.Schedule saveSchedule = null;
      TvBusinessLayer layer = new TvBusinessLayer();
      if (IsRecordingProgram(program, out schedule, false)) // check if schedule is already existing
      {
        ServiceRegistration.Get<ILogger>().Debug("SlimTvService3.CreateProgram - series schedule found ID={0}, Type={1}", schedule.IdSchedule, schedule.ScheduleType);
        ServiceRegistration.Get<ILogger>().Debug("                            - schedule= {0}", schedule.ToString());
        if (schedule.IsSerieIsCanceled(schedule.GetSchedStartTimeForProg(program), program.IdChannel))
        {
          // Delete the cancelled schedule.
          saveSchedule = schedule;
          schedule = new TvDatabase.Schedule(program.IdChannel, program.Title, program.StartTime, program.EndTime)
          {
            PreRecordInterval = saveSchedule.PreRecordInterval,
            PostRecordInterval = saveSchedule.PostRecordInterval,
            ScheduleType = (int)ScheduleRecordingType.Once
          };
        }
      }
      else
      {
        ServiceRegistration.Get<ILogger>().Debug("SlimTvService3.CreateProgram - no series schedule");
        // No series schedule => create it
        schedule = new TvDatabase.Schedule(program.IdChannel, program.Title, program.StartTime, program.EndTime)
        {
          PreRecordInterval = Int32.Parse(layer.GetSetting("preRecordInterval", "5").Value),
          PostRecordInterval = Int32.Parse(layer.GetSetting("postRecordInterval", "5").Value),
          ScheduleType = scheduleType
        };
      }

      if (saveSchedule != null)
      {
        ServiceRegistration.Get<ILogger>().Debug("SlimTvService3.CreateProgram - UnCancelSerie at {0}", program.StartTime);
        saveSchedule.UnCancelSerie(program.StartTime, program.IdChannel);
        saveSchedule.Persist();
        currentSchedule = saveSchedule.ToSchedule();
      }
      else
      {
        ServiceRegistration.Get<ILogger>().Debug("SlimTvService3.CreateProgram - create schedule = {0}", schedule.ToString());
        schedule.Persist();
        currentSchedule = schedule.ToSchedule();
      }
      return currentSchedule != null;
    }

    public static bool IsRecordingProgram(TvDatabase.Program program, out TvDatabase.Schedule recordingSchedule, bool filterCanceledRecordings)
    {
      recordingSchedule = null;

      IList<TvDatabase.Schedule> schedules = TvDatabase.Schedule.ListAll();
      foreach (TvDatabase.Schedule schedule in schedules)
      {
        if (schedule.Canceled != TvDatabase.Schedule.MinSchedule || (filterCanceledRecordings && schedule.IsSerieIsCanceled(schedule.GetSchedStartTimeForProg(program), program.IdChannel)))
        {
          continue;
        }
        if (schedule.IsManual && schedule.IdChannel == program.IdChannel && schedule.EndTime >= program.EndTime)
        {
          TvDatabase.Schedule manual = schedule.Clone();
          manual.ProgramName = program.Title;
          manual.EndTime = program.EndTime;
          manual.StartTime = program.StartTime;
          if (manual.IsRecordingProgram(program, filterCanceledRecordings))
          {
            recordingSchedule = schedule;
            return true;
          }
        }
        else if (schedule.IsRecordingProgram(program, filterCanceledRecordings))
        {
          recordingSchedule = schedule;
          return true;
        }
      }
      return false;
    }

    public override bool CreateScheduleByTime(IChannel channel, DateTime from, DateTime to, ScheduleRecordingType recordingType, out ISchedule schedule)
    {
      TvDatabase.Schedule tvSchedule = new TvDatabase.Schedule(channel.ChannelId, "Manual", from, to);
      tvSchedule.ScheduleType = (int)recordingType;
      tvSchedule.PreRecordInterval = Int32.Parse(_tvBusiness.GetSetting("preRecordInterval", "5").Value);
      tvSchedule.PostRecordInterval = Int32.Parse(_tvBusiness.GetSetting("postRecordInterval", "5").Value);
      tvSchedule.Persist();
      _tvControl.OnNewSchedule();
      schedule = tvSchedule.ToSchedule();
      return true;
    }

    public override bool RemoveScheduleForProgram(IProgram program, ScheduleRecordingType recordingType)
    {
      var canceledProgram = TvDatabase.Program.Retrieve(program.ProgramId);
      if (canceledProgram == null)
        return false;
      foreach (TvDatabase.Schedule schedule in TvDatabase.Schedule.ListAll().Where(schedule => schedule.IsRecordingProgram(canceledProgram, true)))
      {
        switch (schedule.ScheduleType)
        {
          case (int)ScheduleRecordingType.Once:
            schedule.Delete();
            _tvControl.OnNewSchedule();
            break;
          default:
            CanceledSchedule canceledSchedule = new CanceledSchedule(schedule.IdSchedule, schedule.IdChannel, program.StartTime);
            canceledSchedule.Persist();
            _tvControl.OnNewSchedule();
            break;
        }
      }
      return true;
    }

    public override bool RemoveSchedule(ISchedule schedule)
    {
      TvDatabase.Schedule tvSchedule = TvDatabase.Schedule.Retrieve(schedule.ScheduleId);
      // Already deleted somewhere else?
      if (tvSchedule == null)
        return true;
      _tvControl.StopRecordingSchedule(tvSchedule.IdSchedule);
      // delete canceled schedules first
      foreach (var cs in CanceledSchedule.ListAll().Where(x => x.IdSchedule == tvSchedule.IdSchedule))
        cs.Remove();
      tvSchedule.Remove();
      _tvControl.OnNewSchedule(); // I don't think this is needed, but doesn't hurt either
      return true;
    }

    public override bool UnCancelSchedule(IProgram program)
    {
      var tvProgram = TvDatabase.Program.Retrieve(program.ProgramId);
      try
      {
        ServiceRegistration.Get<ILogger>().Debug("Uncancelling schedule for programId {0}", tvProgram.IdProgram);
        foreach (TvDatabase.Schedule schedule in TvDatabase.Schedule.ListAll().Where(schedule => schedule.IsSerieIsCanceled(program.StartTime, tvProgram.IdChannel)))
        {
          schedule.UnCancelSerie(program.StartTime, tvProgram.IdChannel);
          schedule.Persist();
        }

        return true;
      }
      catch (Exception ex)
      {
        ServiceRegistration.Get<ILogger>().Warn(String.Format("Failed to uncancel schedule for programId {0}", program.ProgramId), ex);
        return false;
      }
    }

    public override bool GetRecordingStatus(IProgram program, out RecordingStatus recordingStatus)
    {
      var tvProgram = (IProgramRecordingStatus)TvDatabase.Program.Retrieve(program.ProgramId).ToProgram(true);
      recordingStatus = tvProgram.RecordingStatus;
      return true;
    }

    public override bool GetRecordingFileOrStream(IProgram program, out string fileOrStream)
    {
      fileOrStream = null;
      Recording recording;
      if (!GetRecording(program, out recording))
        return false;

      fileOrStream = recording.FileName; // FileName represents a local filesystem path on the server. It cannot be used directly in multiseat (RTSP required).
      return true;
    }

    private static bool GetRecording(IProgram program, out Recording recording)
    {
      recording = Recording.ListAll().FirstOrDefault(r => r.IsRecording && r.IdChannel == program.ChannelId && r.Title == program.Title);
      return recording != null;
    }

    protected override string SwitchTVServerToChannel(string userName, int channelId)
    {
      if (String.IsNullOrEmpty(userName))
      {
        ServiceRegistration.Get<ILogger>().Error("Called SwitchTVServerToChannel with empty userName");
        throw new ArgumentNullException("userName");
      }

      IUser currentUser = UserFactory.CreateBasicUser(userName, -1);
      ServiceRegistration.Get<ILogger>().Debug("Starting timeshifiting with username {0} on channel id {1}", userName, channelId);

      // actually start timeshifting
      VirtualCard card;
      TvResult result = _tvControl.StartTimeShifting(ref currentUser, channelId, out card);
      // make sure result is correct and return
      if (result != TvResult.Succeeded)
      {
        ServiceRegistration.Get<ILogger>().Error("Starting timeshifting failed with result {0}", result);
        return null;
      }
      if (card == null)
      {
        ServiceRegistration.Get<ILogger>().Error("Couldn't get virtual card");
        return null;
      }
      return userName.StartsWith(LOCAL_USERNAME + "-") ? card.TimeShiftFileName : card.RTSPUrl;
    }

    protected IUser GetUserByUserName(string userName, bool create = false)
    {
      if (userName == null)
      {
        ServiceRegistration.Get<ILogger>().Warn("Used user with null name");
        return null;
      }

      if (!_tvUsers.ContainsKey(userName) && !create)
        return null;

      if (!_tvUsers.ContainsKey(userName) && create)
        _tvUsers.Add(userName, new User(userName, false));

      return _tvUsers[userName];
    }

    #endregion
  }
}<|MERGE_RESOLUTION|>--- conflicted
+++ resolved
@@ -48,7 +48,14 @@
 using TvDatabase;
 using TvEngine.Events;
 using TvLibrary.Interfaces;
-using TvService;
+using TvService;
+using Card = TvDatabase.Card;
+using SlimTvCard = MediaPortal.Plugins.SlimTv.Interfaces.UPnP.Items.Card;
+using SlimTvVirtualCard = MediaPortal.Plugins.SlimTv.Interfaces.UPnP.Items.VirtualCard;
+using SlimTvUser = MediaPortal.Plugins.SlimTv.Interfaces.UPnP.Items.User;
+using IUser = TvControl.IUser;
+using User = TvControl.User;
+using VirtualCard = TvControl.VirtualCard;
 using MediaPortal.Backend.ClientCommunication;
 
 namespace MediaPortal.Plugins.SlimTv.Service
@@ -488,7 +495,6 @@
 
     public override bool CreateSchedule(IProgram program, ScheduleRecordingType recordingType, out ISchedule schedule)
     {
-<<<<<<< HEAD
       var tvProgram = TvDatabase.Program.Retrieve(program.ProgramId);
       if (tvProgram == null)
       {
@@ -500,58 +506,6 @@
         _tvControl.OnNewSchedule();
       }
       return schedule != null;
-=======
-      TvDatabase.Schedule tvSchedule = _tvBusiness.AddSchedule(program.ChannelId, program.Title, program.StartTime, program.EndTime, (int)recordingType);
-      tvSchedule.ScheduleType = (int)recordingType;
-      tvSchedule.PreRecordInterval = Int32.Parse(_tvBusiness.GetSetting("preRecordInterval", "5").Value);
-      tvSchedule.PostRecordInterval = Int32.Parse(_tvBusiness.GetSetting("postRecordInterval", "5").Value);
-      tvSchedule.Persist();
-      _tvControl.OnNewSchedule();
-      schedule = tvSchedule.ToSchedule();
-      return true;
-    }
-
-    public override bool CreateScheduleByTime(IChannel channel, DateTime from, DateTime to, out ISchedule schedule)
-    {
-      CreateScheduleByTimeAndType(channel, from, to, ScheduleRecordingType.Once, out schedule);
-      return true;
-    }
-
-    public override bool CreateScheduleByTimeAndType(IChannel channel, DateTime from, DateTime to, ScheduleRecordingType recordingType, out ISchedule schedule)
-    {
-      CreateScheduleByTimeAndType(channel, "Manual", from, to, recordingType, out schedule);
-      return true;
-    }
-
-    public override bool CreateScheduleByTimeAndType(IChannel channel, string title, DateTime from, DateTime to, ScheduleRecordingType recordingType, out ISchedule schedule)
-    {
-      TvDatabase.Schedule tvSchedule = _tvBusiness.AddSchedule(channel.ChannelId, title, from, to, (int)recordingType);
-      tvSchedule.PreRecordInterval = Int32.Parse(_tvBusiness.GetSetting("preRecordInterval", "5").Value);
-      tvSchedule.PostRecordInterval = Int32.Parse(_tvBusiness.GetSetting("postRecordInterval", "5").Value);
-      tvSchedule.Persist();
-      _tvControl.OnNewSchedule();
-      schedule = tvSchedule.ToSchedule();
-      return true;
-    }
-
-    public override bool CreateScheduleDetailed(IChannel channel, string title, DateTime from, DateTime to, ScheduleRecordingType recordingType, int preRecordInterval, int postRecordInterval, string directory, int priority, out ISchedule schedule)
-    {
-      TvDatabase.Schedule tvSchedule = _tvBusiness.AddSchedule(channel.ChannelId, title, from, to, (int)recordingType);
-      tvSchedule.PreRecordInterval = preRecordInterval >= 0 ? preRecordInterval : Int32.Parse(_tvBusiness.GetSetting("preRecordInterval", "5").Value);
-      tvSchedule.PostRecordInterval = postRecordInterval >= 0 ? postRecordInterval : Int32.Parse(_tvBusiness.GetSetting("postRecordInterval", "5").Value);
-      if (!String.IsNullOrEmpty(directory))
-      {
-        tvSchedule.Directory = directory;
-      }
-      if (priority >= 0)
-      {
-        tvSchedule.Priority = priority;
-      }
-      tvSchedule.Persist();
-      _tvControl.OnNewSchedule();
-      schedule = tvSchedule.ToSchedule();
-      return true;
->>>>>>> e3ed8b6c
     }
 
     public static bool CreateProgram(TvDatabase.Program program, int scheduleType, out ISchedule currentSchedule)
@@ -634,18 +588,98 @@
         }
       }
       return false;
-    }
-
-    public override bool CreateScheduleByTime(IChannel channel, DateTime from, DateTime to, ScheduleRecordingType recordingType, out ISchedule schedule)
-    {
-      TvDatabase.Schedule tvSchedule = new TvDatabase.Schedule(channel.ChannelId, "Manual", from, to);
-      tvSchedule.ScheduleType = (int)recordingType;
-      tvSchedule.PreRecordInterval = Int32.Parse(_tvBusiness.GetSetting("preRecordInterval", "5").Value);
-      tvSchedule.PostRecordInterval = Int32.Parse(_tvBusiness.GetSetting("postRecordInterval", "5").Value);
-      tvSchedule.Persist();
-      _tvControl.OnNewSchedule();
-      schedule = tvSchedule.ToSchedule();
-      return true;
+    }
+
+    public override bool CreateScheduleByTime(IChannel channel, DateTime from, DateTime to, ScheduleRecordingType recordingType, out ISchedule schedule)
+    {
+      return CreateScheduleByTime(channel, "Manual", from, to, recordingType, out schedule);
+    }
+
+    public override bool CreateScheduleByTime(IChannel channel, string title, DateTime from, DateTime to, ScheduleRecordingType recordingType, out ISchedule schedule)
+    {
+      TvDatabase.Schedule tvSchedule = _tvBusiness.AddSchedule(channel.ChannelId, title, from, to, (int)recordingType);
+      tvSchedule.PreRecordInterval = Int32.Parse(_tvBusiness.GetSetting("preRecordInterval", "5").Value);
+      tvSchedule.PostRecordInterval = Int32.Parse(_tvBusiness.GetSetting("postRecordInterval", "5").Value);
+      tvSchedule.Persist();
+      _tvControl.OnNewSchedule();
+      schedule = tvSchedule.ToSchedule();
+      return true;
+    }
+
+    public override bool CreateScheduleDetailed(IChannel channel, string title, DateTime from, DateTime to, ScheduleRecordingType recordingType, int preRecordInterval, int postRecordInterval, string directory, int priority, out ISchedule schedule)
+    {
+      TvDatabase.Schedule tvSchedule = _tvBusiness.AddSchedule(channel.ChannelId, title, from, to, (int)recordingType);
+      tvSchedule.PreRecordInterval = preRecordInterval >= 0 ? preRecordInterval : Int32.Parse(_tvBusiness.GetSetting("preRecordInterval", "5").Value);
+      tvSchedule.PostRecordInterval = postRecordInterval >= 0 ? postRecordInterval : Int32.Parse(_tvBusiness.GetSetting("postRecordInterval", "5").Value);
+      if (!String.IsNullOrEmpty(directory))
+      {
+        tvSchedule.Directory = directory;
+      }
+      if (priority >= 0)
+      {
+        tvSchedule.Priority = priority;
+      }
+      tvSchedule.Persist();
+      _tvControl.OnNewSchedule();
+      schedule = tvSchedule.ToSchedule();
+      return true;
+    }
+
+    public override bool EditSchedule(ISchedule schedule, IChannel channel = null, string title = null, DateTime? from = null, DateTime? to = null, ScheduleRecordingType? recordingType = null, int? preRecordInterval = null, int? postRecordInterval = null, string directory = null, int? priority = null)
+    {
+      try
+      {
+        ServiceRegistration.Get<ILogger>().Debug("Editing schedule {0} on channel {1} for {2}, {3} till {4}, type {5}", schedule.ScheduleId, channel.ChannelId, title, from, to, recordingType);
+        TvDatabase.Schedule tvSchedule = TvDatabase.Schedule.Retrieve(schedule.ScheduleId);
+
+        tvSchedule.IdChannel = channel.ChannelId;
+        if (title != null)
+        {
+          tvSchedule.ProgramName = title;
+        }
+        if (from != null)
+        {
+          tvSchedule.StartTime = from.Value;
+        }
+        if (to != null)
+        {
+          tvSchedule.EndTime = to.Value;
+        }
+
+        if (recordingType != null)
+        {
+          ScheduleRecordingType scheduleRecType = recordingType.Value;
+          tvSchedule.ScheduleType = (int)scheduleRecType;
+        }
+
+        if (preRecordInterval != null)
+        {
+          tvSchedule.PreRecordInterval = preRecordInterval.Value;
+        }
+        if (postRecordInterval != null)
+        {
+          tvSchedule.PostRecordInterval = postRecordInterval.Value;
+        }
+
+        if (directory != null)
+        {
+          tvSchedule.Directory = directory;
+        }
+        if (priority != null)
+        {
+          tvSchedule.Priority = priority.Value;
+        }
+
+        tvSchedule.Persist();
+
+        _tvControl.OnNewSchedule(); // I don't think this is needed, but doesn't hurt either
+        return true;
+      }
+      catch (Exception ex)
+      {
+        ServiceRegistration.Get<ILogger>().Warn(String.Format("Failed to edit schedule {0}", schedule.ScheduleId), ex);
+        return false;
+      }
     }
 
     public override bool RemoveScheduleForProgram(IProgram program, ScheduleRecordingType recordingType)
@@ -776,6 +810,95 @@
       return _tvUsers[userName];
     }
 
+    public override bool GetCards(out List<ICard> cards)
+    {
+      cards = _tvBusiness.Cards.Select(card => new SlimTvCard()
+      {
+        Name = card.Name, 
+        CardId = card.IdCard, 
+        EpgIsGrabbing = card.GrabEPG, 
+        HasCam = card.CAM, 
+        CamType = card.CamType == (int)CamType.Default ? SlimTvCamType.Default : SlimTvCamType.Astoncrypt2, 
+        DecryptLimit = card.DecryptLimit, Enabled = card.Enabled, 
+        RecordingFolder = card.RecordingFolder, 
+        TimeshiftFolder = card.TimeShiftFolder, 
+        DevicePath = card.DevicePath, 
+        PreloadCard = card.PreloadCard, 
+        Priority = card.Priority, 
+        SupportSubChannels = card.supportSubChannels, 
+        RecordingFormat = card.RecordingFormat
+      }).Cast<ICard>().ToList();
+
+      return cards.Count > 0;
+    }
+
+    public override bool GetActiveVirtualCards(out List<IVirtualCard> cards)
+    {
+      IEnumerable<VirtualCard> virtualCards = Card.ListAll()
+                .Where(card => RemoteControl.Instance.CardPresent(card.IdCard))
+                .Select(card => RemoteControl.Instance.GetUsersForCard(card.IdCard))
+                .Where(users => users != null)
+                .SelectMany(user => user)
+                .Select(user => new VirtualCard(user, RemoteControl.HostName))
+                .Where(tvCard => tvCard.IsTimeShifting || tvCard.IsRecording);
+
+      cards = new List<IVirtualCard>();
+      foreach (var card in virtualCards)
+      {
+        cards.Add(new SlimTvVirtualCard
+        {
+          BitRateMode = (int)card.BitRateMode,
+          ChannelName = card.ChannelName,
+          Device = card.Device,
+          Enabled = card.Enabled,
+          GetTimeshiftStoppedReason = (int)card.GetTimeshiftStoppedReason,
+          GrabTeletext = card.GrabTeletext,
+          HasTeletext = card.HasTeletext,
+          Id = card.Id,
+          ChannelId = card.IdChannel,
+          IsGrabbingEpg = card.IsGrabbingEpg,
+          IsRecording = card.IsRecording,
+          IsScanning = card.IsScanning,
+          IsScrambled = card.IsScrambled,
+          IsTimeShifting = card.IsTimeShifting,
+          IsTunerLocked = card.IsTunerLocked,
+          MaxChannel = card.MaxChannel,
+          MinChannel = card.MinChannel,
+          Name = card.Name,
+          QualityType = (int)card.QualityType,
+          RecordingFileName = card.RecordingFileName,
+          RecordingFolder = card.RecordingFolder,
+          RecordingFormat = card.RecordingFormat,
+          RecordingScheduleId = card.RecordingScheduleId,
+          RecordingStarted = card.RecordingStarted != DateTime.MinValue ? card.RecordingStarted : new DateTime(2000, 1, 1),
+          RemoteServer = card.RemoteServer,
+          RTSPUrl = card.RTSPUrl,
+          SignalLevel = card.SignalLevel,
+          SignalQuality = card.SignalQuality,
+          TimeShiftFileName = card.TimeShiftFileName,
+          TimeShiftFolder = card.TimeshiftFolder,
+          TimeShiftStarted = card.TimeShiftStarted != DateTime.MinValue ? card.TimeShiftStarted : new DateTime(2000, 1, 1),
+          Type = (SlimTvCardType)Enum.Parse(typeof(SlimTvCardType), card.Type.ToString()),
+          User = card.User != null ? new SlimTvUser
+          {
+            Priority = card.User.Priority,
+            ChannelStates = card.User.ChannelStates.ToDictionary(item => item.Key, item => (SlimTvChannelState)Enum.Parse(typeof(SlimTvChannelState), item.ToString())),
+            CardId = card.User.CardId,
+            Name = card.User.Name,
+            FailedCardId = card.User.FailedCardId,
+            HeartBeat = card.User.HeartBeat,
+            History = card.User.History,
+            IdChannel = card.User.IdChannel,
+            IsAdmin = card.User.IsAdmin,
+            SubChannel = card.User.SubChannel,
+            TvStoppedReason = (SlimTvStoppedReason)Enum.Parse(typeof(SlimTvStoppedReason), card.User.TvStoppedReason.ToString()),
+          } : null
+        });
+      }
+
+      return cards.Count > 0;
+    }
+
     #endregion
   }
 }