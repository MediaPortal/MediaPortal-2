#region Copyright (C) 2007-2017 Team MediaPortal

/*
    Copyright (C) 2007-2017 Team MediaPortal
    http://www.team-mediaportal.com

    This file is part of MediaPortal 2

    MediaPortal 2 is free software: you can redistribute it and/or modify
    it under the terms of the GNU General Public License as published by
    the Free Software Foundation, either version 3 of the License, or
    (at your option) any later version.

    MediaPortal 2 is distributed in the hope that it will be useful,
    but WITHOUT ANY WARRANTY; without even the implied warranty of
    MERCHANTABILITY or FITNESS FOR A PARTICULAR PURPOSE. See the
    GNU General Public License for more details.

    You should have received a copy of the GNU General Public License
    along with MediaPortal 2. If not, see <http://www.gnu.org/licenses/>.
*/

#endregion

using System;
using System.Collections.Generic;
using System.IO;
using MediaInfoLib;
using MediaPortal.Common;
using MediaPortal.Common.Logging;
using MediaPortal.Common.MediaManagement;
using MediaPortal.Common.MediaManagement.DefaultItemAspects;
using MediaPortal.Common.ResourceAccess;

namespace MediaPortal.Extensions.MetadataExtractors
{
  /// <summary>
  /// Metadata extractor for radio recordings done by our TvEngine.
  /// </summary>
  public class RadioRecordingMetadataExtractor : IMetadataExtractor
  {
    #region Constants

    /// <summary>
    /// GUID string for the audio metadata extractor.
    /// </summary>
    public const string METADATAEXTRACTOR_ID_STR = "A35FC618-AE13-4F91-B9AB-FBA4CB2E7AD4";

    /// <summary>
    /// Audio metadata extractor GUID.
    /// </summary>
    public static Guid METADATAEXTRACTOR_ID = new Guid(METADATAEXTRACTOR_ID_STR);

    #endregion

    protected static ICollection<MediaCategory> MEDIA_CATEGORIES = new List<MediaCategory>();
    protected MetadataExtractorMetadata _metadata;

    static RadioRecordingMetadataExtractor()
    {
      MEDIA_CATEGORIES.Add(DefaultMediaCategories.Audio);
    }

    public RadioRecordingMetadataExtractor()
    {
      _metadata = new MetadataExtractorMetadata(METADATAEXTRACTOR_ID, "Radio recording metadata extractor", MetadataExtractorPriority.Core, false,
          MEDIA_CATEGORIES, new MediaItemAspectMetadata[]
              {
                MediaAspect.Metadata,
                ProviderResourceAspect.Metadata,
                AudioAspect.Metadata,
              });
    }

    public MetadataExtractorMetadata Metadata { get { return _metadata; } }

<<<<<<< HEAD
    public bool IsSingleResource(IResourceAccessor mediaItemAccessor)
    {
      return false;
    }

    public bool TryExtractMetadata(IResourceAccessor mediaItemAccessor, IDictionary<Guid, IList<MediaItemAspect>> extractedAspectData, bool importOnly)
=======
    public bool TryExtractMetadata(IResourceAccessor mediaItemAccessor, IDictionary<Guid, IList<MediaItemAspect>> extractedAspectData, bool importOnly, bool forceQuickMode)
>>>>>>> 1e3882df
    {
      IFileSystemResourceAccessor fsra = mediaItemAccessor as IFileSystemResourceAccessor;
      if (fsra == null || !fsra.IsFile)
        return false;
      if (extractedAspectData.ContainsKey(AudioAspect.ASPECT_ID))
        return false;

      try
      {
        var extension = DosPathHelper.GetExtension(fsra.ResourceName).ToLowerInvariant();
        if (extension != ".ts")
          return false;
        if (extractedAspectData.ContainsKey(AudioAspect.ASPECT_ID))
          return false;

        using (MediaInfoWrapper mediaInfo = ReadMediaInfo(fsra))
        {
          // Before we start evaluating the file, check if it is not a video file (
          if (mediaInfo.IsValid && (mediaInfo.GetVideoCount() != 0 || mediaInfo.GetAudioCount() == 0))
            return false;
          string fileName = ProviderPathHelper.GetFileNameWithoutExtension(fsra.Path) ?? string.Empty;
          MediaItemAspect.SetAttribute(extractedAspectData, MediaAspect.ATTR_TITLE, fileName);
          MultipleMediaItemAspect providerResourceAspect = MediaItemAspect.CreateAspect(extractedAspectData, ProviderResourceAspect.Metadata);
          providerResourceAspect.SetAttribute(ProviderResourceAspect.ATTR_SIZE, fsra.Size);
          providerResourceAspect.SetAttribute(ProviderResourceAspect.ATTR_MIME_TYPE, "slimtv/radio");

          var audioBitrate = mediaInfo.GetAudioBitrate(0);
          if (audioBitrate.HasValue)
            MediaItemAspect.SetAttribute(extractedAspectData, AudioAspect.ATTR_BITRATE, (int)(audioBitrate.Value / 1000)); // We store kbit/s;
          var audioChannels = mediaInfo.GetAudioChannels(0);
          if (audioChannels.HasValue)
            MediaItemAspect.SetAttribute(extractedAspectData, AudioAspect.ATTR_CHANNELS, audioChannels.Value);
          var audioSampleRate = mediaInfo.GetAudioSampleRate(0);
          if (audioSampleRate.HasValue)
            MediaItemAspect.SetAttribute(extractedAspectData, AudioAspect.ATTR_SAMPLERATE, audioSampleRate.Value);

          MediaItemAspect.SetAttribute(extractedAspectData, AudioAspect.ATTR_ENCODING, mediaInfo.GetAudioCodec(0));
          // MediaInfo returns milliseconds, we need seconds
          long? time = mediaInfo.GetPlaytime(0);
          if (time.HasValue && time > 1000)
            MediaItemAspect.SetAttribute(extractedAspectData, AudioAspect.ATTR_DURATION, time.Value / 1000);
        }
        return true;
      }
      catch (Exception e)
      {
        // Only log at the info level here - And simply return false. This makes the importer know that we
        // couldn't perform our task here
        ServiceRegistration.Get<ILogger>().Info("RadioRecordingMetadataExtractor: Exception reading resource '{0}' (Text: '{1}')", fsra.CanonicalLocalResourcePath, e.Message);
        return false;
      }
    }

    public bool IsStubResource(IResourceAccessor mediaItemAccessor)
    {
      return false;
    }

    public bool TryExtractStubItems(IResourceAccessor mediaItemAccessor, IEnumerable<IDictionary<Guid, IList<MediaItemAspect>>> extractedStubAspectData)
    {
      return false;
    }

    protected MediaInfoWrapper ReadMediaInfo(IFileSystemResourceAccessor mediaItemAccessor)
    {
      MediaInfoWrapper result = new MediaInfoWrapper();

      ILocalFsResourceAccessor localFsResourceAccessor = mediaItemAccessor as ILocalFsResourceAccessor;
      if (ReferenceEquals(localFsResourceAccessor, null))
      {
        Stream stream = null;
        try
        {
          stream = mediaItemAccessor.OpenRead();
          if (stream != null)
            result.Open(stream);
        }
        finally
        {
          if (stream != null)
            stream.Close();
        }
      }
      else
      {
        using (localFsResourceAccessor.EnsureLocalFileSystemAccess())
          result.Open(localFsResourceAccessor.LocalFileSystemPath);
      }
      return result;
    }
  }
}<|MERGE_RESOLUTION|>--- conflicted
+++ resolved
@@ -74,16 +74,12 @@
 
     public MetadataExtractorMetadata Metadata { get { return _metadata; } }
 
-<<<<<<< HEAD
     public bool IsSingleResource(IResourceAccessor mediaItemAccessor)
     {
       return false;
     }
 
-    public bool TryExtractMetadata(IResourceAccessor mediaItemAccessor, IDictionary<Guid, IList<MediaItemAspect>> extractedAspectData, bool importOnly)
-=======
     public bool TryExtractMetadata(IResourceAccessor mediaItemAccessor, IDictionary<Guid, IList<MediaItemAspect>> extractedAspectData, bool importOnly, bool forceQuickMode)
->>>>>>> 1e3882df
     {
       IFileSystemResourceAccessor fsra = mediaItemAccessor as IFileSystemResourceAccessor;
       if (fsra == null || !fsra.IsFile)
