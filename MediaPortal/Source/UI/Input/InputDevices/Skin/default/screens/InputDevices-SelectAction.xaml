<?xml version="1.0" encoding="utf-8"?>
<Include
    xmlns="www.team-mediaportal.com/2008/mpf/directx"
    xmlns:x="http://schemas.microsoft.com/winfx/2006/xaml"
    Source="screens\configuration-section.xaml"
    >
  <Include.Resources>

    <!-- Header -->
    <ResourceWrapper x:Key="Header_Text" Resource="[InputDevices.Config.Section]"/>

    <!-- InputMappingModel -->
    <Model x:Key="Model" Id="5ADEEAF0-ED14-4590-8A71-BFEA13D7908A"/>
    
    <ControlTemplate x:Key="Contents_Template">
      <Grid HorizontalAlignment="Stretch" VerticalAlignment="Stretch" Margin="0,0,0,90"
            DataContext="{Binding Source={StaticResource Model},Path=ActionsProxy}">
        <Grid.RowDefinitions>
          <RowDefinition Height="40"/>
          <RowDefinition Height="4"/>
          <RowDefinition Height="*"/>
        </Grid.RowDefinitions>
        <Grid.ColumnDefinitions>
          <ColumnDefinition Width="90"/>
          <ColumnDefinition Width="*"/>
        </Grid.ColumnDefinitions>
<<<<<<< HEAD

        <Image Source="input.png" Margin="20,8,0,4" Stretch="Uniform" VerticalAlignment="Center" HorizontalAlignment="Left"/>
        <Label Grid.Column="1" Content="Input Device" VerticalAlignment="Center" HorizontalAlignment="Left" 
=======
        <Image Source="input.png" Margin="20,7,0,3" Stretch="Uniform" VerticalAlignment="Center" HorizontalAlignment="Left"
               IsVisible="{Binding Converter={StaticResource ReferenceToBoolConverter}}"/>
        <Label x:Name="DeviceNameLabel" Grid.Column="1" Content="{Binding Path=Device.FriendlyName}" VerticalAlignment="Center" HorizontalAlignment="Left" 
>>>>>>> fabbdb63
               FontSize="{ThemeResource SmallFontSize}" Color="{ThemeResource TextColor}"/>

        <Grid x:Name="IndexLabel" Grid.Column="1" HorizontalAlignment="Right" Margin="10,5,25,0" VerticalAlignment="Center" Panel.ZIndex="1">
          <Grid.ColumnDefinitions>
            <ColumnDefinition Width="Auto"/>
            <ColumnDefinition Width="Auto"/>
            <ColumnDefinition Width="Auto"/>
          </Grid.ColumnDefinitions>
          <Grid.IsVisible>
            <MultiBinding Converter="{StaticResource ExpressionMultiValueConverter}" ConverterParameter="{}{0} &gt; 0 ">
              <Binding ElementName="KeyList" Path="ItemsCount" />
            </MultiBinding>
          </Grid.IsVisible>
          <Label Grid.Column="0" Margin="0,0,10,0" Color="Black" FontSize="{ThemeResource SmallerFontSize}">
            <Label.Content>
              <MultiBinding Converter="{StaticResource GetIndexMultiConverter}" ConverterParameter="1">
                <Binding ElementName="KeyList" Path="CurrentItem"/>
                <Binding ElementName="KeyList" Path="ItemsSource"/>
              </MultiBinding>
            </Label.Content>
          </Label>
          <Label Grid.Column="1" Color="Black" Content="| " FontSize="{ThemeResource SmallerFontSize}"/>
          <Label Grid.Column="2" Color="Black" FontSize="{ThemeResource SmallerFontSize}">
            <Label.Content>
              <Binding ElementName="KeyList" Path="ItemsCount" />
            </Label.Content>
          </Label>
        </Grid>

        <Rectangle Grid.Column="1" HorizontalAlignment="Right" RadiusX="17" RadiusY="17" VerticalAlignment="Stretch" Fill="White" Margin="0,6,20,0" Panel.ZIndex="0">
          <Rectangle.Width>
            <MultiBinding Converter="{StaticResource ExpressionMultiValueConverter}" ConverterParameter="{}{0}+20">
              <Binding ElementName="IndexLabel" Path="ActualWidth" />
            </MultiBinding>
          </Rectangle.Width>
          <Rectangle.IsVisible>
            <MultiBinding Converter="{StaticResource ExpressionMultiValueConverter}" ConverterParameter="{}{0} &gt; 0 ">
              <Binding ElementName="KeyList" Path="ItemsCount" />
            </MultiBinding>
          </Rectangle.IsVisible>
        </Rectangle>
        <Rectangle Grid.Column="1" HorizontalAlignment="Right" RadiusY="0" VerticalAlignment="Stretch" Fill="White" Margin="0,6,20,0">
          <Rectangle.Width>
            <MultiBinding Converter="{StaticResource ExpressionMultiValueConverter}" ConverterParameter="{}{0}-18">
              <Binding ElementName="IndexLabel" Path="ActualWidth" />
            </MultiBinding>
          </Rectangle.Width>
          <Rectangle.IsVisible>
            <MultiBinding Converter="{StaticResource ExpressionMultiValueConverter}" ConverterParameter="{}{0} &gt; 0 ">
              <Binding ElementName="KeyList" Path="ItemsCount" />
            </MultiBinding>
          </Rectangle.IsVisible>
        </Rectangle>
        <Rectangle Grid.Column="1" HorizontalAlignment="Right" RadiusY="0" VerticalAlignment="Stretch" Fill="White" Margin="0,19,20,0">
          <Rectangle.Width>
            <MultiBinding Converter="{StaticResource ExpressionMultiValueConverter}" ConverterParameter="{}{0}+20">
              <Binding ElementName="IndexLabel" Path="ActualWidth" />
            </MultiBinding>
          </Rectangle.Width>
          <Rectangle.IsVisible>
            <MultiBinding Converter="{StaticResource ExpressionMultiValueConverter}" ConverterParameter="{}{0} &gt; 0 ">
              <Binding ElementName="KeyList" Path="ItemsCount" />
            </MultiBinding>
          </Rectangle.IsVisible>
        </Rectangle>

        <Border Grid.ColumnSpan="2" Grid.Row="1" VerticalAlignment="Stretch" HorizontalAlignment="Stretch" Margin="35,0,20,0" Background="White" BorderThickness="0" Height="4"/>
        
        <ListView x:Name="KeyList" Style="{StaticResource InputDevicesListViewStyle}" Grid.Row="2" Grid.ColumnSpan="2" Margin="0,30,0,0"
                  SetFocus="True" HorizontalAlignment="Stretch" VerticalAlignment="Stretch"
                  ItemsSource="{Binding Path=Items,Mode=OneTime}">
          <ListView.Resources>
            <ResourceWrapper x:Key="VerticalScrollbarRenderTransform">
              <TranslateTransform X="40" />
            </ResourceWrapper>
            <Command x:Key="BeginMapping_Command" Source="{StaticResource Model}" Path="BeginMapping" Parameters="{LateBoundValue BindingValue={Binding AdditionalProperties[MappedAction]}}"/>
            <Command x:Key="DeleteMapping_Command" Source="{StaticResource Model}" Path="DeleteMapping" Parameters="{LateBoundValue BindingValue={Binding AdditionalProperties[MappedAction]}}"/>
          </ListView.Resources>
        </ListView>
        
      </Grid>
    </ControlTemplate>
  </Include.Resources>
</Include><|MERGE_RESOLUTION|>--- conflicted
+++ resolved
@@ -24,16 +24,11 @@
           <ColumnDefinition Width="90"/>
           <ColumnDefinition Width="*"/>
         </Grid.ColumnDefinitions>
-<<<<<<< HEAD
-
-        <Image Source="input.png" Margin="20,8,0,4" Stretch="Uniform" VerticalAlignment="Center" HorizontalAlignment="Left"/>
-        <Label Grid.Column="1" Content="Input Device" VerticalAlignment="Center" HorizontalAlignment="Left" 
-=======
         <Image Source="input.png" Margin="20,7,0,3" Stretch="Uniform" VerticalAlignment="Center" HorizontalAlignment="Left"
                IsVisible="{Binding Converter={StaticResource ReferenceToBoolConverter}}"/>
         <Label x:Name="DeviceNameLabel" Grid.Column="1" Content="{Binding Path=Device.FriendlyName}" VerticalAlignment="Center" HorizontalAlignment="Left" 
->>>>>>> fabbdb63
                FontSize="{ThemeResource SmallFontSize}" Color="{ThemeResource TextColor}"/>
+        <ListView Style="{StaticResource InputDevicesListViewStyle}" Grid.Row="1" Grid.ColumnSpan="2" Margin="0,30,0,0"
 
         <Grid x:Name="IndexLabel" Grid.Column="1" HorizontalAlignment="Right" Margin="10,5,25,0" VerticalAlignment="Center" Panel.ZIndex="1">
           <Grid.ColumnDefinitions>
