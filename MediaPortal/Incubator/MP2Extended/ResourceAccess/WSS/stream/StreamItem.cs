--- conflicted
+++ resolved
@@ -1,14 +1,3 @@
-<<<<<<< HEAD
-﻿using System;
-using MediaPortal.Plugins.MP2Extended.ResourceAccess.WSS.Profiles;
-using MediaPortal.Plugins.MP2Extended.ResourceAccess.WSS.Profiles;
-using MediaPortal.Plugins.Transcoding.Service.Transcoders.Base;
-using System;
-using System.Collections.Generic;
-using System.Diagnostics.Eventing.Reader;
-using System.Linq;
-using System.Text;
-=======
 ﻿#region Copyright (C) 2007-2012 Team MediaPortal
 
 /*
@@ -35,7 +24,6 @@
 
 using System;
 using System.Threading;
->>>>>>> 5ba696e2
 using MediaPortal.Plugins.MP2Extended.Common;
 using MediaPortal.Plugins.MP2Extended.ResourceAccess.WSS.Profiles;
 using MediaPortal.Plugins.Transcoding.Service.Transcoders.Base;
@@ -52,7 +40,7 @@
     private DateTime _requestTime = DateTime.MinValue;
     private long _requestSegment = 0;
     private object _requestLock = new object();
-    
+
     /// <summary>
     /// Gets or sets the requested MediaItem
     /// </summary>
@@ -72,14 +60,16 @@
     /// Gets or sets the Idle timeout in seconds.
     /// If the tuimeout is set to -1 the default timeout is used
     /// </summary>
-    internal int IdleTimeout {
+    internal int IdleTimeout
+    {
       get
       {
         if (_idleTimeout == -1)
           return DEFAULT_TIMEOUT;
         return _idleTimeout;
       }
-      set { _idleTimeout = value; } }
+      set { _idleTimeout = value; }
+    }
 
     /// <summary>
     /// Gets or sets the profile which is used for streaming
@@ -145,7 +135,7 @@
     {
       lock (_requestLock)
       {
-        if(_requestTime < DateTime.Now)
+        if (_requestTime < DateTime.Now)
         {
           _requestTime = DateTime.Now;
           _requestSegment = Segment;
