#region Copyright (C) 2007-2017 Team MediaPortal

/*
    Copyright (C) 2007-2017 Team MediaPortal
    http://www.team-mediaportal.com

    This file is part of MediaPortal 2

    MediaPortal 2 is free software: you can redistribute it and/or modify
    it under the terms of the GNU General Public License as published by
    the Free Software Foundation, either version 3 of the License, or
    (at your option) any later version.

    MediaPortal 2 is distributed in the hope that it will be useful,
    but WITHOUT ANY WARRANTY; without even the implied warranty of
    MERCHANTABILITY or FITNESS FOR A PARTICULAR PURPOSE. See the
    GNU General Public License for more details.

    You should have received a copy of the GNU General Public License
    along with MediaPortal 2. If not, see <http://www.gnu.org/licenses/>.
*/

#endregion

using MediaPortal.Common;
using MediaPortal.Common.Exceptions;
using MediaPortal.Common.MediaManagement;
using MediaPortal.Common.MediaManagement.DefaultItemAspects;
using MediaPortal.Common.MediaManagement.MLQueries;
using MediaPortal.Common.SystemCommunication;
using MediaPortal.UI.ServerCommunication;
using MediaPortal.UI.Services.UserManagement;
<<<<<<< HEAD
using System.Linq;
using MediaPortal.UiComponents.Media.Helpers;
=======
using MediaPortal.UiComponents.Media.Settings;
using System;
using System.Collections.Generic;
using System.Linq;
>>>>>>> c8559f20

namespace MediaPortal.UiComponents.Media.FilterCriteria
{
  /// <summary>
  /// Filter criterion which creates a filter by a simple attribute value.
  /// </summary>
  public class RelationshipMLFilterCriterion : MLFilterCriterion
  {
    protected IEnumerable<Guid> _necessaryMIATypeIds;
    protected IEnumerable<Guid> _optionalMIATypeIds;
    protected ISortInformation _sortInformation;

<<<<<<< HEAD
    public RelationshipMLFilterCriterion(Guid role, Guid linkedRole, IEnumerable<Guid> necessaryMIATypeIds, IEnumerable<Guid> optionalMIATypeIds, ISortInformation sortInformation)
=======
    public RelationshipMLFilterCriterion(IEnumerable<Guid> necessaryMIATypeIds, IEnumerable<Guid> optionalMIATypeIds, SortInformation sortInformation)
>>>>>>> c8559f20
    {
      _necessaryMIATypeIds = necessaryMIATypeIds;
      _optionalMIATypeIds = optionalMIATypeIds;
      _sortInformation = sortInformation;
    }

    #region Base overrides

    public override ICollection<FilterValue> GetAvailableValues(IEnumerable<Guid> necessaryMIATypeIds, IFilter selectAttributeFilter, IFilter filter)
    {
      IContentDirectory cd = ServiceRegistration.Get<IServerConnectionManager>().ContentDirectory;
      if (cd == null)
        throw new NotConnectedException("The MediaLibrary is not connected");

      Guid? userProfile = null;
      IUserManagement userProfileDataManagement = ServiceRegistration.Get<IUserManagement>();
      if (userProfileDataManagement != null && userProfileDataManagement.IsValidUser)
      {
        userProfile = userProfileDataManagement.CurrentUser.ProfileId;
      }

      IEnumerable<Guid> mias = _necessaryMIATypeIds ?? necessaryMIATypeIds;
      IEnumerable<Guid> optMias = _optionalMIATypeIds != null ? _optionalMIATypeIds.Except(mias) : null;

<<<<<<< HEAD
      bool showVirtual = VirtualMediaHelper.ShowVirtualMedia(necessaryMIATypeIds);
      IFilter queryFilter = CreateQueryFilter(necessaryMIATypeIds, filter, showVirtual);
=======
      bool showVirtual = ShowVirtualSetting.ShowVirtualMedia(necessaryMIATypeIds);
>>>>>>> c8559f20

      MediaItemQuery query = new MediaItemQuery(mias, optMias, filter);
      if (_sortInformation != null)
        query.SortInformation = new List<ISortInformation> { _sortInformation };

      IList<MediaItem> items = cd.Search(query, true, userProfile, showVirtual);
      CertificationHelper.ConvertCertifications(items);
      IList<FilterValue> result = new List<FilterValue>(items.Count);
      foreach (MediaItem item in items)
      {
        string name;
        MediaItemAspect.TryGetAttribute(item.Aspects, MediaAspect.ATTR_TITLE, out name);
        result.Add(new FilterValue(name,
          null,
          item,
          this));
      }
      return result;
    }

    protected virtual string GetDisplayName(object groupKey)
    {
      return string.Format("{0}", groupKey).Trim();
    }

    public override ICollection<FilterValue> GroupValues(ICollection<Guid> necessaryMIATypeIds, IFilter selectAttributeFilter, IFilter filter)
    {
      return null;
    }

    #endregion
  }
}<|MERGE_RESOLUTION|>--- conflicted
+++ resolved
@@ -30,15 +30,11 @@
 using MediaPortal.Common.SystemCommunication;
 using MediaPortal.UI.ServerCommunication;
 using MediaPortal.UI.Services.UserManagement;
-<<<<<<< HEAD
-using System.Linq;
-using MediaPortal.UiComponents.Media.Helpers;
-=======
 using MediaPortal.UiComponents.Media.Settings;
 using System;
 using System.Collections.Generic;
 using System.Linq;
->>>>>>> c8559f20
+using MediaPortal.UiComponents.Media.Helpers;
 
 namespace MediaPortal.UiComponents.Media.FilterCriteria
 {
@@ -51,11 +47,7 @@
     protected IEnumerable<Guid> _optionalMIATypeIds;
     protected ISortInformation _sortInformation;
 
-<<<<<<< HEAD
-    public RelationshipMLFilterCriterion(Guid role, Guid linkedRole, IEnumerable<Guid> necessaryMIATypeIds, IEnumerable<Guid> optionalMIATypeIds, ISortInformation sortInformation)
-=======
-    public RelationshipMLFilterCriterion(IEnumerable<Guid> necessaryMIATypeIds, IEnumerable<Guid> optionalMIATypeIds, SortInformation sortInformation)
->>>>>>> c8559f20
+    public RelationshipMLFilterCriterion(IEnumerable<Guid> necessaryMIATypeIds, IEnumerable<Guid> optionalMIATypeIds, ISortInformation sortInformation)
     {
       _necessaryMIATypeIds = necessaryMIATypeIds;
       _optionalMIATypeIds = optionalMIATypeIds;
@@ -80,12 +72,7 @@
       IEnumerable<Guid> mias = _necessaryMIATypeIds ?? necessaryMIATypeIds;
       IEnumerable<Guid> optMias = _optionalMIATypeIds != null ? _optionalMIATypeIds.Except(mias) : null;
 
-<<<<<<< HEAD
       bool showVirtual = VirtualMediaHelper.ShowVirtualMedia(necessaryMIATypeIds);
-      IFilter queryFilter = CreateQueryFilter(necessaryMIATypeIds, filter, showVirtual);
-=======
-      bool showVirtual = ShowVirtualSetting.ShowVirtualMedia(necessaryMIATypeIds);
->>>>>>> c8559f20
 
       MediaItemQuery query = new MediaItemQuery(mias, optMias, filter);
       if (_sortInformation != null)
