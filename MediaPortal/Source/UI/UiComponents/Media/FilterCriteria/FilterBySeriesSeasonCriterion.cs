#region Copyright (C) 2007-2017 Team MediaPortal

/*
    Copyright (C) 2007-2017 Team MediaPortal
    http://www.team-mediaportal.com

    This file is part of MediaPortal 2

    MediaPortal 2 is free software: you can redistribute it and/or modify
    it under the terms of the GNU General Public License as published by
    the Free Software Foundation, either version 3 of the License, or
    (at your option) any later version.

    MediaPortal 2 is distributed in the hope that it will be useful,
    but WITHOUT ANY WARRANTY; without even the implied warranty of
    MERCHANTABILITY or FITNESS FOR A PARTICULAR PURPOSE. See the
    GNU General Public License for more details.

    You should have received a copy of the GNU General Public License
    along with MediaPortal 2. If not, see <http://www.gnu.org/licenses/>.
*/

#endregion

using MediaPortal.Common.MediaManagement.DefaultItemAspects;
using MediaPortal.Common.MediaManagement.MLQueries;
using MediaPortal.UiComponents.Media.General;

namespace MediaPortal.UiComponents.Media.FilterCriteria
{
  /// <summary>
  /// Filter criterion which filters by the Series name.
  /// </summary>
  public class FilterBySeriesSeasonCriterion : RelationshipMLFilterCriterion
  {
    public FilterBySeriesSeasonCriterion() :
<<<<<<< HEAD
      base(SeasonAspect.ROLE_SEASON, EpisodeAspect.ROLE_EPISODE, Consts.NECESSARY_SEASON_MIAS, Consts.OPTIONAL_SEASON_MIAS,
        new AttributeSortInformation(SeasonAspect.ATTR_SEASON, SortDirection.Ascending))
=======
      base(Consts.NECESSARY_SEASON_MIAS, Consts.OPTIONAL_SEASON_MIAS,
        new SortInformation(SeasonAspect.ATTR_SEASON, SortDirection.Ascending))
>>>>>>> c8559f20
    {
    }
  }
}<|MERGE_RESOLUTION|>--- conflicted
+++ resolved
@@ -34,13 +34,8 @@
   public class FilterBySeriesSeasonCriterion : RelationshipMLFilterCriterion
   {
     public FilterBySeriesSeasonCriterion() :
-<<<<<<< HEAD
-      base(SeasonAspect.ROLE_SEASON, EpisodeAspect.ROLE_EPISODE, Consts.NECESSARY_SEASON_MIAS, Consts.OPTIONAL_SEASON_MIAS,
+      base(Consts.NECESSARY_SEASON_MIAS, Consts.OPTIONAL_SEASON_MIAS,
         new AttributeSortInformation(SeasonAspect.ATTR_SEASON, SortDirection.Ascending))
-=======
-      base(Consts.NECESSARY_SEASON_MIAS, Consts.OPTIONAL_SEASON_MIAS,
-        new SortInformation(SeasonAspect.ATTR_SEASON, SortDirection.Ascending))
->>>>>>> c8559f20
     {
     }
   }
