#region Copyright (C) 2007-2015 Team MediaPortal

/*
    Copyright (C) 2007-2015 Team MediaPortal
    http://www.team-mediaportal.com

    This file is part of MediaPortal 2

    MediaPortal 2 is free software: you can redistribute it and/or modify
    it under the terms of the GNU General Public License as published by
    the Free Software Foundation, either version 3 of the License, or
    (at your option) any later version.

    MediaPortal 2 is distributed in the hope that it will be useful,
    but WITHOUT ANY WARRANTY; without even the implied warranty of
    MERCHANTABILITY or FITNESS FOR A PARTICULAR PURPOSE. See the
    GNU General Public License for more details.

    You should have received a copy of the GNU General Public License
    along with MediaPortal 2. If not, see <http://www.gnu.org/licenses/>.
*/

#endregion

using System;
using MediaPortal.Common.MediaManagement;
using MediaPortal.Utilities;
using System.Collections.Generic;

namespace MediaPortal.UiComponents.Media.Models.Sorting
{
  public abstract class AbstractSortByComparableValueAttribute<T> : Sorting where T : struct , IComparable<T>
  {
    protected string _displayName;
<<<<<<< HEAD
    protected string _groupByDisplayName;
    protected MediaItemAspectMetadata.AttributeSpecification _sortAttr;

    protected AbstractSortByComparableValueAttribute(string displayName, string groupByDisplayName, MediaItemAspectMetadata.AttributeSpecification sortAttr)
=======
    protected MediaItemAspectMetadata.SingleAttributeSpecification _sortAttr;
    protected MediaItemAspectMetadata.MultipleAttributeSpecification _sortMultiAttr;

    protected AbstractSortByComparableValueAttribute(string displayName, MediaItemAspectMetadata.SingleAttributeSpecification sortAttr)
>>>>>>> 3fcc16c7
    {
      _displayName = displayName;
      _groupByDisplayName = groupByDisplayName;
      _sortAttr = sortAttr;
    }

    protected AbstractSortByComparableValueAttribute(string displayName, MediaItemAspectMetadata.MultipleAttributeSpecification sortAttr)
    {
      _displayName = displayName;
      _sortMultiAttr = sortAttr;
    }

    public override string DisplayName
    {
      get { return _displayName; }
    }

    public override int Compare(MediaItem x, MediaItem y)
    {
      if (_sortAttr != null)
      {
        SingleMediaItemAspect aspectX;
        SingleMediaItemAspect aspectY;
        SingleMediaItemAspectMetadata metadata = _sortAttr.ParentMIAM;
        if (MediaItemAspect.TryGetAspect(x.Aspects, metadata, out aspectX) && MediaItemAspect.TryGetAspect(y.Aspects, metadata, out aspectY))
        {
          T? valX = (T?)aspectX.GetAttributeValue(_sortAttr);
          T? valY = (T?)aspectY.GetAttributeValue(_sortAttr);
          return ObjectUtils.Compare(valX, valY);
        }
      }
      else if (_sortMultiAttr != null)
      {
        IList<MultipleMediaItemAspect> aspectsX;
        IList<MultipleMediaItemAspect> aspectsY;
        MultipleMediaItemAspectMetadata metadata = _sortMultiAttr.ParentMIAM;
        if (MediaItemAspect.TryGetAspects(x.Aspects, metadata, out aspectsX) && MediaItemAspect.TryGetAspects(y.Aspects, metadata, out aspectsY))
        {
          T? valX = (T?)aspectsX[0].GetAttributeValue(_sortMultiAttr);
          T? valY = (T?)aspectsY[0].GetAttributeValue(_sortMultiAttr);
          return ObjectUtils.Compare(valX, valY);
        }
      }
      return 0;
    }

    public override string GroupByDisplayName
    {
      get { return _groupByDisplayName; }
    }

    public override object GetGroupByValue(MediaItem item)
    {
      MediaItemAspect aspect;
      Guid aspectId = _sortAttr.ParentMIAM.AspectId;
      if (item.Aspects.TryGetValue(aspectId, out aspect))
      {
        return aspect.GetAttributeValue(_sortAttr);
      }
      return null;
    }
  }
}
<|MERGE_RESOLUTION|>--- conflicted
+++ resolved
@@ -1,108 +1,104 @@
-#region Copyright (C) 2007-2015 Team MediaPortal
-
-/*
-    Copyright (C) 2007-2015 Team MediaPortal
-    http://www.team-mediaportal.com
-
-    This file is part of MediaPortal 2
-
-    MediaPortal 2 is free software: you can redistribute it and/or modify
-    it under the terms of the GNU General Public License as published by
-    the Free Software Foundation, either version 3 of the License, or
-    (at your option) any later version.
-
-    MediaPortal 2 is distributed in the hope that it will be useful,
-    but WITHOUT ANY WARRANTY; without even the implied warranty of
-    MERCHANTABILITY or FITNESS FOR A PARTICULAR PURPOSE. See the
-    GNU General Public License for more details.
-
-    You should have received a copy of the GNU General Public License
-    along with MediaPortal 2. If not, see <http://www.gnu.org/licenses/>.
-*/
-
-#endregion
-
-using System;
-using MediaPortal.Common.MediaManagement;
-using MediaPortal.Utilities;
-using System.Collections.Generic;
-
-namespace MediaPortal.UiComponents.Media.Models.Sorting
-{
-  public abstract class AbstractSortByComparableValueAttribute<T> : Sorting where T : struct , IComparable<T>
-  {
-    protected string _displayName;
-<<<<<<< HEAD
-    protected string _groupByDisplayName;
-    protected MediaItemAspectMetadata.AttributeSpecification _sortAttr;
-
-    protected AbstractSortByComparableValueAttribute(string displayName, string groupByDisplayName, MediaItemAspectMetadata.AttributeSpecification sortAttr)
-=======
-    protected MediaItemAspectMetadata.SingleAttributeSpecification _sortAttr;
-    protected MediaItemAspectMetadata.MultipleAttributeSpecification _sortMultiAttr;
-
-    protected AbstractSortByComparableValueAttribute(string displayName, MediaItemAspectMetadata.SingleAttributeSpecification sortAttr)
->>>>>>> 3fcc16c7
-    {
-      _displayName = displayName;
-      _groupByDisplayName = groupByDisplayName;
-      _sortAttr = sortAttr;
-    }
-
-    protected AbstractSortByComparableValueAttribute(string displayName, MediaItemAspectMetadata.MultipleAttributeSpecification sortAttr)
-    {
-      _displayName = displayName;
-      _sortMultiAttr = sortAttr;
-    }
-
-    public override string DisplayName
-    {
-      get { return _displayName; }
-    }
-
-    public override int Compare(MediaItem x, MediaItem y)
-    {
-      if (_sortAttr != null)
-      {
-        SingleMediaItemAspect aspectX;
-        SingleMediaItemAspect aspectY;
-        SingleMediaItemAspectMetadata metadata = _sortAttr.ParentMIAM;
-        if (MediaItemAspect.TryGetAspect(x.Aspects, metadata, out aspectX) && MediaItemAspect.TryGetAspect(y.Aspects, metadata, out aspectY))
-        {
-          T? valX = (T?)aspectX.GetAttributeValue(_sortAttr);
-          T? valY = (T?)aspectY.GetAttributeValue(_sortAttr);
-          return ObjectUtils.Compare(valX, valY);
-        }
-      }
-      else if (_sortMultiAttr != null)
-      {
-        IList<MultipleMediaItemAspect> aspectsX;
-        IList<MultipleMediaItemAspect> aspectsY;
-        MultipleMediaItemAspectMetadata metadata = _sortMultiAttr.ParentMIAM;
-        if (MediaItemAspect.TryGetAspects(x.Aspects, metadata, out aspectsX) && MediaItemAspect.TryGetAspects(y.Aspects, metadata, out aspectsY))
-        {
-          T? valX = (T?)aspectsX[0].GetAttributeValue(_sortMultiAttr);
-          T? valY = (T?)aspectsY[0].GetAttributeValue(_sortMultiAttr);
-          return ObjectUtils.Compare(valX, valY);
-        }
-      }
-      return 0;
-    }
-
-    public override string GroupByDisplayName
-    {
-      get { return _groupByDisplayName; }
-    }
-
-    public override object GetGroupByValue(MediaItem item)
-    {
-      MediaItemAspect aspect;
-      Guid aspectId = _sortAttr.ParentMIAM.AspectId;
-      if (item.Aspects.TryGetValue(aspectId, out aspect))
-      {
-        return aspect.GetAttributeValue(_sortAttr);
-      }
-      return null;
-    }
-  }
-}
+#region Copyright (C) 2007-2015 Team MediaPortal
+
+/*
+    Copyright (C) 2007-2015 Team MediaPortal
+    http://www.team-mediaportal.com
+
+    This file is part of MediaPortal 2
+
+    MediaPortal 2 is free software: you can redistribute it and/or modify
+    it under the terms of the GNU General Public License as published by
+    the Free Software Foundation, either version 3 of the License, or
+    (at your option) any later version.
+
+    MediaPortal 2 is distributed in the hope that it will be useful,
+    but WITHOUT ANY WARRANTY; without even the implied warranty of
+    MERCHANTABILITY or FITNESS FOR A PARTICULAR PURPOSE. See the
+    GNU General Public License for more details.
+
+    You should have received a copy of the GNU General Public License
+    along with MediaPortal 2. If not, see <http://www.gnu.org/licenses/>.
+*/
+
+#endregion
+
+using System;
+using MediaPortal.Common.MediaManagement;
+using MediaPortal.Utilities;
+using System.Collections.Generic;
+using System.Linq;
+
+namespace MediaPortal.UiComponents.Media.Models.Sorting
+{
+  public abstract class AbstractSortByComparableValueAttribute<T> : Sorting where T : struct , IComparable<T>
+  {
+    protected string _displayName;
+    protected string _groupByDisplayName;
+    protected MediaItemAspectMetadata.SingleAttributeSpecification _sortAttr;
+    protected MediaItemAspectMetadata.MultipleAttributeSpecification _sortMultiAttr;
+
+    protected AbstractSortByComparableValueAttribute(string displayName, string groupByDisplayName, MediaItemAspectMetadata.SingleAttributeSpecification sortAttr)
+    {
+      _displayName = displayName;
+      _groupByDisplayName = groupByDisplayName;
+      _sortAttr = sortAttr;
+    }
+
+    protected AbstractSortByComparableValueAttribute(string displayName, string groupByDisplayName, MediaItemAspectMetadata.MultipleAttributeSpecification sortAttr)
+    {
+      _displayName = displayName;
+      _groupByDisplayName = groupByDisplayName;
+      _sortMultiAttr = sortAttr;
+    }
+
+    public override string DisplayName
+    {
+      get { return _displayName; }
+    }
+
+    public override int Compare(MediaItem x, MediaItem y)
+    {
+      if (_sortAttr != null)
+      {
+        SingleMediaItemAspect aspectX;
+        SingleMediaItemAspect aspectY;
+        SingleMediaItemAspectMetadata metadata = _sortAttr.ParentMIAM;
+        if (MediaItemAspect.TryGetAspect(x.Aspects, metadata, out aspectX) && MediaItemAspect.TryGetAspect(y.Aspects, metadata, out aspectY))
+        {
+          T? valX = (T?)aspectX.GetAttributeValue(_sortAttr);
+          T? valY = (T?)aspectY.GetAttributeValue(_sortAttr);
+          return ObjectUtils.Compare(valX, valY);
+        }
+      }
+      else if (_sortMultiAttr != null)
+      {
+        IList<MultipleMediaItemAspect> aspectsX;
+        IList<MultipleMediaItemAspect> aspectsY;
+        MultipleMediaItemAspectMetadata metadata = _sortMultiAttr.ParentMIAM;
+        if (MediaItemAspect.TryGetAspects(x.Aspects, metadata, out aspectsX) && MediaItemAspect.TryGetAspects(y.Aspects, metadata, out aspectsY))
+        {
+          T? valX = (T?)aspectsX[0].GetAttributeValue(_sortMultiAttr);
+          T? valY = (T?)aspectsY[0].GetAttributeValue(_sortMultiAttr);
+          return ObjectUtils.Compare(valX, valY);
+        }
+      }
+      return 0;
+    }
+
+    public override string GroupByDisplayName
+    {
+      get { return _groupByDisplayName; }
+    }
+
+    public override object GetGroupByValue(MediaItem item)
+    {
+      IList<MediaItemAspect> aspect;
+      Guid aspectId = _sortAttr.ParentMIAM.AspectId;
+      if (item.Aspects.TryGetValue(aspectId, out aspect))
+      {
+        return aspect.First().GetAttributeValue(_sortAttr);
+      }
+      return null;
+    }
+  }
+}