--- conflicted
+++ resolved
@@ -124,16 +124,8 @@
       SeriesInfo seriesInfo = new SeriesInfo();
       if (!seriesInfo.FromMetadata(extractedAspectData))
         return false;
-<<<<<<< HEAD
-=======
+
       GenreMapper.AssignMissingSeriesGenreIds(seriesInfo.Genres, NfoSeriesMetadataExtractor.LanguageCulture);
-
-      extractedLinkedAspects = new List<RelationshipItem>();
-      IDictionary<Guid, IList<MediaItemAspect>> seriesAspects = new Dictionary<Guid, IList<MediaItemAspect>>();
-      seriesInfo.SetMetadata(seriesAspects);
->>>>>>> 0acb54c0
-
-      GenreMapper.AssignMissingSeriesGenreIds(seriesInfo.Genres);
       seriesInfo.SetMetadata(extractedAspectData);
       if (!extractedAspectData.ContainsKey(ExternalIdentifierAspect.ASPECT_ID))
         return false;
