--- conflicted
+++ resolved
@@ -1,1332 +1,769 @@
-<<<<<<< HEAD
-#region Copyright (C) 2007-2017 Team MediaPortal
-
-/*
-    Copyright (C) 2007-2017 Team MediaPortal
-    http://www.team-mediaportal.com
-
-    This file is part of MediaPortal 2
-
-    MediaPortal 2 is free software: you can redistribute it and/or modify
-    it under the terms of the GNU General Public License as published by
-    the Free Software Foundation, either version 3 of the License, or
-    (at your option) any later version.
-
-    MediaPortal 2 is distributed in the hope that it will be useful,
-    but WITHOUT ANY WARRANTY; without even the implied warranty of
-    MERCHANTABILITY or FITNESS FOR A PARTICULAR PURPOSE. See the
-    GNU General Public License for more details.
-
-    You should have received a copy of the GNU General Public License
-    along with MediaPortal 2. If not, see <http://www.gnu.org/licenses/>.
-*/
-
-#endregion
-
-using System;
-using System.Collections.Generic;
-using System.Data.Common;
-using System.Linq;
-using MediaPortal.Backend.Database;
-using MediaPortal.Common;
-using MediaPortal.Common.MediaManagement;
-using MediaPortal.Plugins.SlimTv.Interfaces;
-using MediaPortal.Plugins.SlimTv.Interfaces.Items;
-using MediaPortal.Plugins.SlimTv.Interfaces.UPnP.Items;
-using Mediaportal.TV.Server.TVDatabase.Entities.Enums;
-using Mediaportal.TV.Server.TVLibrary.IntegrationProvider.Interfaces;
-using IChannel = MediaPortal.Plugins.SlimTv.Interfaces.Items.IChannel;
-using ILogger = MediaPortal.Common.Logging.ILogger;
-using ScheduleRecordingType = MediaPortal.Plugins.SlimTv.Interfaces.ScheduleRecordingType;
-using MediaPortal.Common.Utils;
-using MediaPortal.Plugins.SlimTv.Service.Helpers;
-using Mediaportal.TV.Server.TVControl;
-using Mediaportal.TV.Server.TVControl.Events;
-using Mediaportal.TV.Server.TVControl.Interfaces.Events;
-using Mediaportal.TV.Server.TVControl.Interfaces.Services;
-using Mediaportal.TV.Server.TVControl.ServiceAgents;
-using Mediaportal.TV.Server.TVDatabase.Entities;
-using Mediaportal.TV.Server.TVDatabase.Entities.Factories;
-using Mediaportal.TV.Server.TVDatabase.EntityModel.ObjContext;
-using Mediaportal.TV.Server.TVDatabase.TVBusinessLayer;
-using Mediaportal.TV.Server.TVDatabase.TVBusinessLayer.Entities;
-using Mediaportal.TV.Server.TVLibrary;
-using Mediaportal.TV.Server.TVLibrary.Interfaces.Integration;
-using Mediaportal.TV.Server.TVService.Interfaces.Enums;
-using CamType = Mediaportal.TV.Server.TVLibrary.Interfaces.CamType;
-using Card = Mediaportal.TV.Server.TVDatabase.Entities.Card;
-using SlimTvCard = MediaPortal.Plugins.SlimTv.Interfaces.UPnP.Items.Card;
-using Channel = Mediaportal.TV.Server.TVDatabase.Entities.Channel;
-using Program = Mediaportal.TV.Server.TVDatabase.Entities.Program;
-using Schedule = Mediaportal.TV.Server.TVDatabase.Entities.Schedule;
-using SlimTvVirtualCard = MediaPortal.Plugins.SlimTv.Interfaces.UPnP.Items.VirtualCard;
-using SlimTvIVirtualCard = MediaPortal.Plugins.SlimTv.Interfaces.Items.IVirtualCard;
-using SlimTvUser = MediaPortal.Plugins.SlimTv.Interfaces.UPnP.Items.User;
-using User = Mediaportal.TV.Server.TVControl.User;
-using IUser = Mediaportal.TV.Server.TVService.Interfaces.Services.IUser;
-using VirtualCard = Mediaportal.TV.Server.TVControl.VirtualCard;
-using IVirtualCard = Mediaportal.TV.Server.TVService.Interfaces.IVirtualCard;
-using MediaPortal.Backend.ClientCommunication;
-using System.Threading.Tasks;
-using MediaPortal.Common.Services.ServerCommunication;
-
-namespace MediaPortal.Plugins.SlimTv.Service
-{
-  public class SlimTvService : AbstractSlimTvService
-  {
-    private TvServiceThread _tvServiceThread;
-    protected readonly Dictionary<string, IUser> _tvUsers = new Dictionary<string, IUser>();
-
-    public SlimTvService()
-    {
-      _serviceName = "SlimTv.Service35";
-    }
-
-    #region Database and program data initialization
-
-    protected override void PrepareIntegrationProvider()
-    {
-      IntegrationProviderHelper.Register(@"Plugins\" + _serviceName, "Plugins\\" + _serviceName + "\\castle.config");
-      // This access is intended to force an initialization of PathManager service!
-      var pm = GlobalServiceProvider.Instance.Get<IIntegrationProvider>().PathManager;
-    }
-
-    protected override void PrepareConnection(ITransaction transaction)
-    {
-      if (transaction.Connection.GetCloneFactory(TVDB_NAME, out _dbProviderFactory, out _cloneConnection))
-      {
-        EntityFrameworkHelper.AssureKnownFactory(_dbProviderFactory);
-        // Register our factory to create new cloned connections
-        ObjectContextManager.SetDbConnectionCreator(ClonedConnectionFactory);
-      }
-    }
-
-    protected override void PrepareFilterRegistrations()
-    {
-      // TVE3.5 doesn't require filter registrations
-    }
-
-    protected override void InitTvCore()
-    {
-      _tvServiceThread = new TvServiceThread(Environment.GetCommandLineArgs()[0]);
-      _tvServiceThread.Start();
-      if (!_tvServiceThread.InitializedEvent.WaitOne(MAX_WAIT_MS))
-      {
-        ServiceRegistration.Get<ILogger>().Error("SlimTvService: Failed to start TV service thread within {0} seconds.", MAX_WAIT_MS / 1000);
-      }
-
-      // Handle events from TvEngine
-      if (!RegisterEvents())
-      {
-        ServiceRegistration.Get<ILogger>().Error("SlimTvService: Failed to register events. This happens only if startup failed. Stopping plugin now.");
-        DeInit();
-      }
-    }
-
-    /// <summary>
-    /// Creates a new <see cref="DbConnection"/> on each request. This is used by the Tve35 EF model handling.
-    /// </summary>
-    /// <returns>Connection, still closed</returns>
-    private DbConnection ClonedConnectionFactory()
-    {
-      DbConnection connection = _dbProviderFactory.CreateConnection();
-      if (connection == null)
-        return null;
-      connection.ConnectionString = _cloneConnection;
-      return connection;
-    }
-
-
-    public override bool DeInit()
-    {
-      if (_tvServiceThread != null)
-      {
-        _tvServiceThread.Stop(MAX_WAIT_MS);
-        _tvServiceThread = null;
-      }
-      return true;
-    }
-
-    #endregion
-
-    #region Server state
-
-    protected void UpdateServerState()
-    {
-      IInternalControllerService controller = GlobalServiceProvider.Instance.Get<IInternalControllerService>();
-      IRecordingService recordings = GlobalServiceProvider.Get<IRecordingService>();
-      IList<ISchedule> currentlyRecordingSchedules = recordings.ListAllActiveRecordingsByMediaType(MediaTypeEnum.TV)
-        .Union(recordings.ListAllActiveRecordingsByMediaType(MediaTypeEnum.Radio))
-        .Select(r => r.Schedule.ToSchedule()).ToList();
-      
-      TvServerState state = new TvServerState
-      {
-        IsRecording = controller.IsAnyCardRecording(),
-        CurrentlyRecordingSchedules = currentlyRecordingSchedules
-      };
-
-      ServiceRegistration.Get<IServerStateService>().UpdateState(TvServerState.STATE_ID, state);
-    }
-
-    #endregion
-
-    #region Recordings / MediaLibrary synchronization
-
-    protected override bool RegisterEvents()
-    {
-      ITvServerEvent tvServerEvent = GlobalServiceProvider.Instance.Get<ITvServerEvent>();
-      if (tvServerEvent == null)
-        return false;
-      tvServerEvent.OnTvServerEvent += OnTvServerEvent;
-      return true;
-    }
-
-    protected override void OnTvServerEvent(object sender, EventArgs eventArgs)
-    {
-      try
-      {
-        TvServerEventArgs tvEvent = (TvServerEventArgs)eventArgs;
-
-        if (tvEvent.EventType == TvServerEventType.RecordingStarted || tvEvent.EventType == TvServerEventType.RecordingEnded)
-        {
-          UpdateServerState();
-          var recording = ServiceAgents.Instance.RecordingServiceAgent.GetRecording(tvEvent.Recording);
-          if (recording != null)
-          {
-            ServiceRegistration.Get<ILogger>().Info("SlimTvService: {0}: {1}", tvEvent.EventType, recording.FileName);
-            ImportRecording(recording.FileName);
-          }
-        }
-      }
-      catch (Exception ex)
-      {
-        ServiceRegistration.Get<ILogger>().Warn("SlimTvService: Exception while handling TvServerEvent", ex);
-      }
-    }
-
-    protected override bool GetRecordingConfiguration(out List<string> recordingFolders, out string singlePattern, out string seriesPattern)
-    {
-      IList<Card> allCards = ServiceAgents.Instance.CardServiceAgent.ListAllCards(CardIncludeRelationEnum.None);
-      // Get all different recording folders
-      recordingFolders = allCards.Select(c => c.RecordingFolder).Where(f => !string.IsNullOrEmpty(f)).Distinct(StringComparer.OrdinalIgnoreCase).ToList();
-
-      singlePattern = ServiceAgents.Instance.SettingServiceAgent.GetValue("moviesformat", string.Empty);
-      seriesPattern = ServiceAgents.Instance.SettingServiceAgent.GetValue("seriesformat", string.Empty);
-      return recordingFolders.Count > 0;
-    }
-
-    #endregion
-
-    #region ITvProvider implementation
-
-    public override Task<bool> StopTimeshiftAsync(string userName, int slotIndex)
-    {
-      IUser user;
-      IInternalControllerService control = GlobalServiceProvider.Instance.Get<IInternalControllerService>();
-      var name = GetUserName(userName, slotIndex);
-      var result = control.StopTimeShifting(name, out user);
-      return Task.FromResult(result);
-    }
-
-    public override async Task<MediaItem> CreateMediaItem(int slotIndex, string streamUrl, IChannel channel)
-    {
-      // Channel is usually only passed as placeholder with ID only, so query the details here
-      IChannelService channelService = GlobalServiceProvider.Instance.Get<IChannelService>();
-      Channel fullChannel = channelService.GetChannel(channel.ChannelId);
-      bool isTv = fullChannel.MediaType == 0;
-      return await CreateMediaItem(slotIndex, streamUrl, channel, isTv, fullChannel.ToChannel());
-    }
-
-    public override Task<AsyncResult<IProgram[]>> GetNowNextProgramAsync(IChannel channel)
-    {
-      IProgram programNow = null;
-      IProgram programNext = null;
-      IProgramService programService = GlobalServiceProvider.Instance.Get<IProgramService>();
-      var programs = programService.GetNowAndNextProgramsForChannel(channel.ChannelId).Select(p => p.ToProgram()).Distinct(ProgramComparer.Instance).ToList();
-      var count = programs.Count;
-      if (count >= 1)
-        programNow = programs[0];
-      if (count >= 2)
-        programNext = programs[1];
-      var success = programNow != null || programNext != null;
-      return Task.FromResult(new AsyncResult<IProgram[]>(success, new[] { programNow, programNext }));
-    }
-
-    public override Task<AsyncResult<IList<IProgram>>> GetProgramsAsync(IChannel channel, DateTime from, DateTime to)
-    {
-      IProgramService programService = GlobalServiceProvider.Instance.Get<IProgramService>();
-      var programs = programService.GetProgramsByChannelAndStartEndTimes(channel.ChannelId, from, to)
-        .Select(tvProgram => tvProgram.ToProgram(true))
-        .Distinct(ProgramComparer.Instance)
-        .ToList();
-      var success = programs.Count > 0;
-      return Task.FromResult(new AsyncResult<IList<IProgram>>(success, programs));
-    }
-
-    public override Task<AsyncResult<IList<IProgram>>> GetProgramsAsync(string title, DateTime from, DateTime to)
-    {
-      IProgramService programService = GlobalServiceProvider.Instance.Get<IProgramService>();
-      var programs = programService.GetProgramsByTitleAndStartEndTimes(title, from, to)
-        .Select(tvProgram => tvProgram.ToProgram(true))
-        .Distinct(ProgramComparer.Instance)
-        .ToList();
-      var success = programs.Count > 0;
-      return Task.FromResult(new AsyncResult<IList<IProgram>>(success, programs));
-    }
-
-    public override Task<AsyncResult<IList<IProgram>>> GetProgramsGroupAsync(IChannelGroup channelGroup, DateTime from, DateTime to)
-    {
-      IProgramService programService = GlobalServiceProvider.Instance.Get<IProgramService>();
-      IChannelGroupService channelGroupService = GlobalServiceProvider.Instance.Get<IChannelGroupService>();
-
-      var channels = channelGroupService.GetChannelGroup(channelGroup.ChannelGroupId).GroupMaps.Select(groupMap => groupMap.Channel);
-      IDictionary<int, IList<Program>> programEntities = programService.GetProgramsForAllChannels(from, to, channels);
-
-      var programs = programEntities.Values.SelectMany(x => x).Select(p => p.ToProgram()).Distinct(ProgramComparer.Instance).ToList();
-      var success = programs.Count > 0;
-      return Task.FromResult(new AsyncResult<IList<IProgram>>(success, programs));
-    }
-
-    public override Task<AsyncResult<IList<IProgram>>> GetProgramsForScheduleAsync(ISchedule schedule)
-    {
-      var programs = new List<IProgram>();
-      Schedule scheduleEntity = ScheduleManagement.GetSchedule(schedule.ScheduleId);
-      if (scheduleEntity == null)
-        return Task.FromResult(new AsyncResult<IList<IProgram>>(false, null));
-      IList<Program> programEntities = ProgramManagement.GetProgramsForSchedule(scheduleEntity);
-      programs = programEntities.Select(p => p.ToProgram()).Distinct(ProgramComparer.Instance).ToList();
-      var success = programs.Count > 0;
-      return Task.FromResult(new AsyncResult<IList<IProgram>>(success, programs));
-    }
-
-    public override Task<AsyncResult<IChannel>> GetChannelAsync(IProgram program)
-    {
-      IChannelService channelService = GlobalServiceProvider.Instance.Get<IChannelService>();
-      var channel = channelService.GetChannel(program.ChannelId).ToChannel();
-      return Task.FromResult(new AsyncResult<IChannel>(true, channel));
-    }
-
-    public override bool GetProgram(int programId, out IProgram program)
-    {
-      IProgramService programService = GlobalServiceProvider.Instance.Get<IProgramService>();
-      program = programService.GetProgram(programId).ToProgram();
-      return program != null;
-    }
-
-    public override Task<AsyncResult<IList<IChannelGroup>>> GetChannelGroupsAsync()
-    {
-      IChannelGroupService channelGroupService = GlobalServiceProvider.Instance.Get<IChannelGroupService>();
-      var groups = channelGroupService.ListAllChannelGroups()
-        .OrderBy(tvGroup => tvGroup.MediaType)
-        .ThenBy(tvGroup => tvGroup.SortOrder)
-        .Select(tvGroup => tvGroup.ToChannelGroup())
-        .ToList();
-      return Task.FromResult(new AsyncResult<IList<IChannelGroup>>(true, groups));
-    }
-
-    public override Task<AsyncResult<IChannel>> GetChannelAsync(int channelId)
-    {
-      IChannelService channelGroupService = GlobalServiceProvider.Instance.Get<IChannelService>();
-      var channel = channelGroupService.GetChannel(channelId).ToChannel();
-      return Task.FromResult(new AsyncResult<IChannel>(channel != null, channel));
-    }
-
-    public override Task<AsyncResult<IList<IChannel>>> GetChannelsAsync(IChannelGroup group)
-    {
-      IChannelGroupService channelGroupService = GlobalServiceProvider.Instance.Get<IChannelGroupService>();
-      var channels = channelGroupService.GetChannelGroup(group.ChannelGroupId).GroupMaps
-        .Where(groupMap => groupMap.Channel.VisibleInGuide)
-        .OrderBy(groupMap => groupMap.SortOrder)
-        .Select(groupMap => groupMap.Channel.ToChannel())
-        .ToList();
-      return Task.FromResult(new AsyncResult<IList<IChannel>>(true, channels));
-
-    }
-
-    public override Task<AsyncResult<IList<ISchedule>>> GetSchedulesAsync()
-    {
-      IScheduleService scheduleService = GlobalServiceProvider.Instance.Get<IScheduleService>();
-      var schedules = scheduleService.ListAllSchedules().Select(s => s.ToSchedule()).ToList();
-      return Task.FromResult(new AsyncResult<IList<ISchedule>>(true, schedules));
-
-    }
-
-    public override Task<AsyncResult<ISchedule>> IsCurrentlyRecordingAsync(string fileName)
-    {
-      // TODO:
-      return Task.FromResult(new AsyncResult<ISchedule>(false, null));
-    }
-
-    public override Task<AsyncResult<ISchedule>> CreateScheduleAsync(IProgram program, ScheduleRecordingType recordingType)
-    {
-      IScheduleService scheduleService = GlobalServiceProvider.Instance.Get<IScheduleService>();
-      Schedule tvschedule = ScheduleFactory.CreateSchedule(program.ChannelId, program.Title, program.StartTime, program.EndTime);
-      tvschedule.PreRecordInterval = ServiceAgents.Instance.SettingServiceAgent.GetValue("preRecordInterval", 5);
-      tvschedule.PostRecordInterval = ServiceAgents.Instance.SettingServiceAgent.GetValue("postRecordInterval", 5);
-      tvschedule.ScheduleType = (int)recordingType;
-      scheduleService.SaveSchedule(tvschedule);
-      var schedule = tvschedule.ToSchedule();
-      var success = schedule != null;
-      return Task.FromResult(new AsyncResult<ISchedule>(success, schedule));
-
-    }
-
-    public override Task<AsyncResult<ISchedule>> CreateScheduleByTimeAsync(IChannel channel, DateTime from, DateTime to, ScheduleRecordingType recordingType)
-    {
-      return CreateScheduleByTimeAsync(channel, "Manual", from, to, recordingType);
-    }
-
-    public override Task<AsyncResult<ISchedule>> CreateScheduleByTimeAsync(IChannel channel, string title, DateTime from, DateTime to, ScheduleRecordingType recordingType)
-    {
-      IScheduleService scheduleService = GlobalServiceProvider.Get<IScheduleService>();
-      Schedule tvSchedule = ScheduleFactory.CreateSchedule(channel.ChannelId, title, from, to);
-      tvSchedule.PreRecordInterval = ServiceAgents.Instance.SettingServiceAgent.GetValue("preRecordInterval", 5);
-      tvSchedule.PostRecordInterval = ServiceAgents.Instance.SettingServiceAgent.GetValue("postRecordInterval", 5);
-      tvSchedule.ScheduleType = (int)recordingType;
-      scheduleService.SaveSchedule(tvSchedule);
-      var schedule = tvSchedule.ToSchedule();
-      return Task.FromResult(new AsyncResult<ISchedule>(true, schedule));
-    }
-
-    public override Task<AsyncResult<ISchedule>> CreateScheduleDetailedAsync(IChannel channel, string title, DateTime from, DateTime to, ScheduleRecordingType recordingType, int preRecordInterval, int postRecordInterval, string directory, int priority)
-    {
-      IScheduleService scheduleService = GlobalServiceProvider.Get<IScheduleService>();
-      Schedule tvSchedule = ScheduleFactory.CreateSchedule(channel.ChannelId, title, from, to);
-      tvSchedule.PreRecordInterval = preRecordInterval >= 0 ? preRecordInterval : ServiceAgents.Instance.SettingServiceAgent.GetValue("preRecordInterval", 5);
-      tvSchedule.PostRecordInterval = postRecordInterval >= 0 ? postRecordInterval : ServiceAgents.Instance.SettingServiceAgent.GetValue("postRecordInterval", 5);
-      if (!String.IsNullOrEmpty(directory))
-      {
-        tvSchedule.Directory = directory;
-      }
-      if (priority >= 0)
-      {
-        tvSchedule.Priority = priority;
-      }
-      tvSchedule.PreRecordInterval = preRecordInterval;
-      tvSchedule.PostRecordInterval = postRecordInterval;
-      tvSchedule.ScheduleType = (int)recordingType;
-      tvSchedule.Directory = directory;
-      tvSchedule.Priority = priority;
-      scheduleService.SaveSchedule(tvSchedule);
-      ISchedule schedule = tvSchedule.ToSchedule();
-      return Task.FromResult(new AsyncResult<ISchedule>(true, schedule));
-    }
-
-    public override Task<bool> EditScheduleAsync(ISchedule schedule, IChannel channel = null, string title = null, DateTime? from = null, DateTime? to = null, ScheduleRecordingType? recordingType = null, int? preRecordInterval = null, int? postRecordInterval = null, string directory = null, int? priority = null)
-    {
-      try
-      {
-        ServiceRegistration.Get<ILogger>().Debug("Editing schedule {0} on channel {1} for {2}, {3} till {4}, type {5}", schedule.ScheduleId, channel.ChannelId, title, from, to, recordingType);
-        IScheduleService scheduleService = GlobalServiceProvider.Get<IScheduleService>();
-        Schedule tvSchedule = scheduleService.GetSchedule(schedule.ScheduleId);
-
-        tvSchedule.IdChannel = channel.ChannelId;
-        if (title != null)
-        {
-          tvSchedule.ProgramName = title;
-        }
-        if (from != null)
-        {
-          tvSchedule.StartTime = from.Value;
-        }
-        if (to != null)
-        {
-          tvSchedule.EndTime = to.Value;
-        }
-
-        if (recordingType != null)
-        {
-          ScheduleRecordingType scheduleRecType = recordingType.Value;
-          tvSchedule.ScheduleType = (int)scheduleRecType;
-        }
-
-        if (preRecordInterval != null)
-        {
-          tvSchedule.PreRecordInterval = preRecordInterval.Value;
-        }
-        if (postRecordInterval != null)
-        {
-          tvSchedule.PostRecordInterval = postRecordInterval.Value;
-        }
-
-        if (directory != null)
-        {
-          tvSchedule.Directory = directory;
-        }
-        if (priority != null)
-        {
-          tvSchedule.Priority = priority.Value;
-        }
-
-        scheduleService.SaveSchedule(tvSchedule);
-
-        return Task.FromResult(true);
-      }
-      catch (Exception ex)
-      {
-        ServiceRegistration.Get<ILogger>().Warn(String.Format("Failed to edit schedule {0}", schedule.ScheduleId), ex);
-        return Task.FromResult(false);
-      }
-    }
-
-    public override Task<bool> RemoveScheduleForProgramAsync(IProgram program, ScheduleRecordingType recordingType)
-    {
-      IScheduleService scheduleService = GlobalServiceProvider.Instance.Get<IScheduleService>();
-      IProgramService programService = GlobalServiceProvider.Instance.Get<IProgramService>();
-      var canceledProgram = programService.GetProgram(program.ProgramId);
-      if (canceledProgram == null)
-        return Task.FromResult(false);
-
-      foreach (Schedule schedule in scheduleService.ListAllSchedules().Where(schedule => new ScheduleBLL(schedule).IsRecordingProgram(canceledProgram, true)))
-      {
-        switch (schedule.ScheduleType)
-        {
-          case (int)ScheduleRecordingType.Once:
-            scheduleService.DeleteSchedule(schedule.IdSchedule);
-            break;
-          default:
-            // If only single program should be canceled
-            if (recordingType == ScheduleRecordingType.Once)
-            {
-              CancelSingleSchedule(schedule, canceledProgram);
-            }
-            // Full schedule is canceled, including all programs
-            else
-            {
-              CancelFullSchedule(schedule);
-            }
-            break;
-        }
-      }
-      return Task.FromResult(true);
-    }
-
-    public override Task<bool> RemoveScheduleAsync(ISchedule schedule)
-    {
-      IScheduleService scheduleService = GlobalServiceProvider.Instance.Get<IScheduleService>();
-      if (scheduleService == null)
-        return Task.FromResult(false);
-
-      scheduleService.DeleteSchedule(schedule.ScheduleId);
-      return Task.FromResult(true);
-    }
-
-    public override Task<bool> UnCancelScheduleAsync(IProgram program)
-    {
-      IProgramService programService = GlobalServiceProvider.Instance.Get<IProgramService>();
-      IScheduleService scheduleService = GlobalServiceProvider.Instance.Get<IScheduleService>();
-      var tvProgram = programService.GetProgram(program.ProgramId);
-      try
-      {
-        ServiceRegistration.Get<ILogger>().Debug("Uncancelling schedule for programId {0}", tvProgram.IdProgram);
-        foreach (Schedule schedule in scheduleService.ListAllSchedules().Where(schedule => schedule.StartTime == program.StartTime && schedule.IdChannel == tvProgram.IdChannel))
-        {
-          scheduleService.UnCancelSerie(schedule, program.StartTime, tvProgram.IdChannel);
-        }
-
-        return Task.FromResult(true);
-      }
-      catch (Exception ex)
-      {
-        ServiceRegistration.Get<ILogger>().Warn(String.Format("Failed to uncancel schedule for programId {0}", program.ProgramId), ex);
-        return Task.FromResult(false);
-      }
-    }
-
-    private static void CancelSingleSchedule(Schedule schedule, Program canceledProgram)
-    {
-      ICanceledScheduleService canceledScheduleService = GlobalServiceProvider.Instance.Get<ICanceledScheduleService>();
-
-      CanceledSchedule canceledSchedule = CanceledScheduleFactory.CreateCanceledSchedule(schedule.IdSchedule, canceledProgram.IdChannel, canceledProgram.StartTime);
-      canceledScheduleService.SaveCanceledSchedule(canceledSchedule);
-      StopRecording(schedule);
-    }
-
-    private void CancelFullSchedule(Schedule schedule)
-    {
-      Schedule currentSchedule = schedule;
-      Schedule parentSchedule = null;
-      GetParentAndSpawnSchedule(ref currentSchedule, out parentSchedule);
-      StopRecording(currentSchedule);
-      DeleteEntireOrOnceSchedule(currentSchedule, parentSchedule);
-    }
-
-    private static void GetParentAndSpawnSchedule(ref Schedule schedule, out Schedule parentSchedule)
-    {
-      parentSchedule = schedule.ParentSchedule;
-      if (parentSchedule != null)
-        return;
-
-      parentSchedule = schedule;
-      Schedule spawn = ServiceAgents.Instance.ScheduleServiceAgent.RetrieveSpawnedSchedule(parentSchedule.IdSchedule, parentSchedule.StartTime);
-      if (spawn != null)
-        schedule = spawn;
-    }
-
-    private static bool StopRecording(Schedule schedule)
-    {
-      bool stoppedRec = false;
-      bool isRec = ServiceAgents.Instance.ScheduleServiceAgent.IsScheduleRecording(schedule.IdSchedule);
-      if (isRec)
-      {
-        ServiceAgents.Instance.ControllerServiceAgent.StopRecordingSchedule(schedule.IdSchedule);
-        stoppedRec = true;
-      }
-      return stoppedRec;
-    }
-
-    private bool DeleteEntireOrOnceSchedule(Schedule schedule, Schedule parentSchedule)
-    {
-      //is the schedule recording, then stop it now.
-      bool wasDeleted = false;
-      foreach (var currentSchedule in new List<Schedule> { schedule, parentSchedule })
-      {
-        try
-        {
-          if (currentSchedule != null)
-            wasDeleted |= DeleteSchedule(currentSchedule.IdSchedule);
-        }
-        catch (Exception ex)
-        {
-          ServiceRegistration.Get<ILogger>().Error("Error deleting schedule with ID '{0}'", ex,
-            currentSchedule != null ? currentSchedule.IdSchedule.ToString() : "<null>");
-        }
-      }
-      return wasDeleted;
-    }
-
-    private bool DeleteSchedule(int idSchedule)
-    {
-      Schedule schedule = ServiceAgents.Instance.ScheduleServiceAgent.GetSchedule(idSchedule);
-      if (schedule == null)
-        return false;
-
-      ServiceAgents.Instance.ScheduleServiceAgent.DeleteSchedule(schedule.IdSchedule);
-      return true;
-    }
-
-    public override Task<AsyncResult<RecordingStatus>> GetRecordingStatusAsync(IProgram program)
-    {
-      IProgramService programService = GlobalServiceProvider.Instance.Get<IProgramService>();
-      IProgramRecordingStatus recProgram = (IProgramRecordingStatus)programService.GetProgram(program.ProgramId).ToProgram(true);
-      return Task.FromResult(new AsyncResult<RecordingStatus>(true,  recProgram.RecordingStatus));
-    }
-
-    public override Task<AsyncResult<string>> GetRecordingFileOrStreamAsync(IProgram program)
-    {
-      Recording recording;
-      if (!GetRecording(program, out recording))
-        return Task.FromResult(new AsyncResult<string>(false, null));
-
-      // FileName represents a local filesystem path on the server. It cannot be used directly in multiseat (RTSP required).
-      return Task.FromResult(new AsyncResult<string>(true, recording.FileName));
-    }
-
-    private static bool GetRecording(IProgram program, out Recording recording)
-    {
-      IRecordingService recordingService = GlobalServiceProvider.Instance.Get<IRecordingService>();
-      recording = recordingService.GetActiveRecordingByTitleAndChannel(program.Title, program.ChannelId);
-      return recording != null;
-    }
-
-    protected override string SwitchTVServerToChannel(string userName, int channelId)
-    {
-      if (String.IsNullOrEmpty(userName))
-      {
-        ServiceRegistration.Get<ILogger>().Error("Called SwitchTVServerToChannel with empty userName");
-        throw new ArgumentNullException("userName");
-      }
-
-      IUser currentUser = UserFactory.CreateBasicUser(userName, -1);
-      ServiceRegistration.Get<ILogger>().Debug("Starting timeshifiting with username {0} on channel id {1}", userName, channelId);
-
-      IInternalControllerService control = GlobalServiceProvider.Instance.Get<IInternalControllerService>();
-
-      IVirtualCard card;
-      IUser user;
-      TvResult result = control.StartTimeShifting(currentUser.Name, channelId, out card, out user);
-      ServiceRegistration.Get<ILogger>().Debug("Tried to start timeshifting, result {0}", result);
-
-      if (result != TvResult.Succeeded)
-      {
-        // TODO: should we retry?
-        ServiceRegistration.Get<ILogger>().Error("Starting timeshifting failed with result {0}", result);
-        throw new Exception("Failed to start tv stream: " + result);
-      }
-      return userName.StartsWith(LOCAL_USERNAME + "-") ? card.TimeShiftFileName : card.RTSPUrl;
-    }
-
-    protected IUser GetUserByUserName(string userName, bool create = false)
-    {
-      if (userName == null)
-      {
-        ServiceRegistration.Get<ILogger>().Warn("Used user with null name");
-        return null;
-      }
-
-      if (!_tvUsers.ContainsKey(userName) && !create)
-        return null;
-
-      if (!_tvUsers.ContainsKey(userName) && create)
-        _tvUsers.Add(userName, new User(userName, UserType.Normal));
-      return _tvUsers[userName];
-    }
-
-    public override Task<AsyncResult<List<ICard>>> GetCardsAsync()
-    {
-      IInternalControllerService control = GlobalServiceProvider.Instance.Get<IInternalControllerService>();
-      List<ICard> cards = control.CardCollection.Select(card => new SlimTvCard()
-      {
-        Name = card.Value.CardName,
-        CardId = card.Value.Card.TunerId,
-        EpgIsGrabbing = card.Value.Epg.IsGrabbing,
-        HasCam = card.Value.DataBaseCard.UseConditionalAccess, 
-        CamType = card.Value.Card.CamType == CamType.Default ? SlimTvCamType.Default : SlimTvCamType.Astoncrypt2, 
-        DecryptLimit = card.Value.DataBaseCard.DecryptLimit, Enabled = card.Value.DataBaseCard.Enabled, 
-        RecordingFolder = card.Value.DataBaseCard.RecordingFolder, 
-        TimeshiftFolder = card.Value.DataBaseCard.TimeshiftingFolder, 
-        DevicePath = card.Value.DataBaseCard.DevicePath, 
-        PreloadCard = card.Value.DataBaseCard.PreloadCard, 
-        Priority = card.Value.DataBaseCard.Priority
-      }).Cast<ICard>().ToList();
-
-      return Task.FromResult(new AsyncResult<List<ICard>>(cards.Count > 0, cards));
-    }
-
-    public override Task<AsyncResult<List<SlimTvIVirtualCard>>> GetActiveVirtualCardsAsync()
-    {
-      List<SlimTvIVirtualCard> cards = new List<SlimTvIVirtualCard>();
-      foreach (var card in ServiceAgents.Instance.CardServiceAgent.ListAllCards())
-      {
-        IDictionary<string, IUser> usersForCard = ServiceAgents.Instance.ControllerServiceAgent.GetUsersForCard(card.IdCard);
-        
-        foreach (IUser user1 in usersForCard.Values)
-        {          
-          foreach (var subchannel in user1.SubChannels.Values)
-          {
-            var vcard = new VirtualCard(user1);
-            if (vcard.IsTimeShifting || vcard.IsRecording)
-            {
-              cards.Add(new SlimTvVirtualCard
-              {
-                BitRateMode = (int)vcard.BitRateMode,
-                ChannelName = vcard.ChannelName,
-                Device = card.DevicePath,
-                Enabled = card.Enabled,
-                /*GetTimeshiftStoppedReason = (int)vcard.GetTimeshiftStoppedReason,
-                GrabTeletext = vcard.GrabTeletext,
-                HasTeletext = vcard.HasTeletext,*/
-                Id = vcard.Id,
-                ChannelId = vcard.IdChannel,
-                IsGrabbingEpg = vcard.IsGrabbingEpg,
-                IsRecording = vcard.IsRecording,
-                IsScanning = vcard.IsScanning,
-                IsScrambled = vcard.IsScrambled,
-                IsTimeShifting = vcard.IsTimeShifting,
-                IsTunerLocked = vcard.IsTunerLocked,
-                //MaxChannel = vcard.MaxChannel,
-                //MinChannel = vcard.MinChannel,
-                Name = card.Name,
-                QualityType = (int)vcard.QualityType,
-                RecordingFileName = vcard.RecordingFileName,
-                RecordingFolder = vcard.RecordingFolder,
-                RecordingFormat = vcard.RecordingFormat,
-                RecordingScheduleId = vcard.RecordingScheduleId,
-                //RecordingStarted = vcard.RecordingStarted != DateTime.MinValue ? vcard.RecordingStarted : new DateTime(2000, 1, 1),
-                RemoteServer = vcard.RemoteServer,
-                RTSPUrl = vcard.RTSPUrl,
-                SignalLevel = vcard.SignalLevel,
-                SignalQuality = vcard.SignalQuality,
-                TimeShiftFileName = vcard.TimeShiftFileName,
-                TimeShiftFolder = vcard.TimeshiftFolder,
-                //TimeShiftStarted = vcard.TimeShiftStarted != DateTime.MinValue ? vcard.TimeShiftStarted : new DateTime(2000, 1, 1),
-                Type = (SlimTvCardType)Enum.Parse(typeof(SlimTvCardType), vcard.Type.ToString()),
-                User = vcard.User != null ? new SlimTvUser
-                {
-                  Priority = vcard.User.Priority,
-                  ChannelStates = vcard.User.ChannelStates.ToDictionary(item => item.Key, item => (SlimTvChannelState)Enum.Parse(typeof(SlimTvChannelState), item.ToString())),
-                  CardId = vcard.User.CardId,
-                  Name = vcard.User.Name,
-                  FailedCardId = vcard.User.FailedCardId,
-                  HeartBeat = DateTime.Now, // TVE 3.5 doesn't have a heart beat
-                  History = vcard.User.History,
-                  IdChannel = subchannel.IdChannel,
-                  //IsAdmin = vcard.User.IsAdmin,
-                  SubChannel = subchannel.Id,
-                  TvStoppedReason = (SlimTvStoppedReason)Enum.Parse(typeof(SlimTvStoppedReason), vcard.User.TvStoppedReason.ToString()),
-                } : null
-              });
-            }
-          }          
-        }
-      }
-
-      return Task.FromResult(new AsyncResult<List<SlimTvIVirtualCard>>(cards.Count > 0, cards));
-    }
-
-    #endregion
-  }
-}
-=======
-#region Copyright (C) 2007-2017 Team MediaPortal
-
-/*
-    Copyright (C) 2007-2017 Team MediaPortal
-    http://www.team-mediaportal.com
-
-    This file is part of MediaPortal 2
-
-    MediaPortal 2 is free software: you can redistribute it and/or modify
-    it under the terms of the GNU General Public License as published by
-    the Free Software Foundation, either version 3 of the License, or
-    (at your option) any later version.
-
-    MediaPortal 2 is distributed in the hope that it will be useful,
-    but WITHOUT ANY WARRANTY; without even the implied warranty of
-    MERCHANTABILITY or FITNESS FOR A PARTICULAR PURPOSE. See the
-    GNU General Public License for more details.
-
-    You should have received a copy of the GNU General Public License
-    along with MediaPortal 2. If not, see <http://www.gnu.org/licenses/>.
-*/
-
-#endregion
-
-using System;
-using System.Collections.Generic;
-using System.Data.Common;
-using System.Linq;
-using System.Threading.Tasks;
-using MediaPortal.Backend.Database;
-using MediaPortal.Common;
-using MediaPortal.Common.MediaManagement;
-using MediaPortal.Plugins.SlimTv.Interfaces;
-using MediaPortal.Plugins.SlimTv.Interfaces.Items;
-using MediaPortal.Plugins.SlimTv.Interfaces.UPnP.Items;
-using Mediaportal.TV.Server.TVDatabase.Entities.Enums;
-using Mediaportal.TV.Server.TVLibrary.IntegrationProvider.Interfaces;
-using IChannel = MediaPortal.Plugins.SlimTv.Interfaces.Items.IChannel;
-using ILogger = MediaPortal.Common.Logging.ILogger;
-using ScheduleRecordingType = MediaPortal.Plugins.SlimTv.Interfaces.ScheduleRecordingType;
-using MediaPortal.Common.Utils;
-using MediaPortal.Plugins.SlimTv.Service.Helpers;
-using Mediaportal.TV.Server.TVControl;
-using Mediaportal.TV.Server.TVControl.Events;
-using Mediaportal.TV.Server.TVControl.Interfaces.Events;
-using Mediaportal.TV.Server.TVControl.Interfaces.Services;
-using Mediaportal.TV.Server.TVControl.ServiceAgents;
-using Mediaportal.TV.Server.TVDatabase.Entities;
-using Mediaportal.TV.Server.TVDatabase.Entities.Factories;
-using Mediaportal.TV.Server.TVDatabase.EntityModel.ObjContext;
-using Mediaportal.TV.Server.TVDatabase.TVBusinessLayer;
-using Mediaportal.TV.Server.TVDatabase.TVBusinessLayer.Entities;
-using Mediaportal.TV.Server.TVLibrary;
-using Mediaportal.TV.Server.TVLibrary.Interfaces.Integration;
-using Mediaportal.TV.Server.TVService.Interfaces;
-using Mediaportal.TV.Server.TVService.Interfaces.CardHandler;
-using Mediaportal.TV.Server.TVService.Interfaces.Enums;
-using Mediaportal.TV.Server.TVService.Interfaces.Services;
-using Channel = Mediaportal.TV.Server.TVDatabase.Entities.Channel;
-using Program = Mediaportal.TV.Server.TVDatabase.Entities.Program;
-using Schedule = Mediaportal.TV.Server.TVDatabase.Entities.Schedule;
-using MediaPortal.Backend.ClientCommunication;
-using MediaPortal.Common.Async;
-
-namespace MediaPortal.Plugins.SlimTv.Service
-{
-  public class SlimTvService : AbstractSlimTvService
-  {
-    private TvServiceThread _tvServiceThread;
-    protected readonly Dictionary<string, IUser> _tvUsers = new Dictionary<string, IUser>();
-
-    public SlimTvService()
-    {
-      _serviceName = "SlimTv.Service35";
-    }
-
-    #region Database and program data initialization
-
-    protected override void PrepareIntegrationProvider()
-    {
-      IntegrationProviderHelper.Register(@"Plugins\" + _serviceName, "Plugins\\" + _serviceName + "\\castle.config");
-      // This access is intended to force an initialization of PathManager service!
-      var pm = GlobalServiceProvider.Instance.Get<IIntegrationProvider>().PathManager;
-    }
-
-    protected override void PrepareConnection(ITransaction transaction)
-    {
-      if (transaction.Connection.GetCloneFactory(TVDB_NAME, out _dbProviderFactory, out _cloneConnection))
-      {
-        EntityFrameworkHelper.AssureKnownFactory(_dbProviderFactory);
-        // Register our factory to create new cloned connections
-        ObjectContextManager.SetDbConnectionCreator(ClonedConnectionFactory);
-      }
-    }
-
-    protected override void PrepareFilterRegistrations()
-    {
-      // TVE3.5 doesn't require filter registrations
-    }
-
-    protected override void InitTvCore()
-    {
-      _tvServiceThread = new TvServiceThread(Environment.GetCommandLineArgs()[0]);
-      _tvServiceThread.Start();
-      if (!_tvServiceThread.InitializedEvent.WaitOne(MAX_WAIT_MS))
-      {
-        ServiceRegistration.Get<ILogger>().Error("SlimTvService: Failed to start TV service thread within {0} seconds.", MAX_WAIT_MS / 1000);
-      }
-
-      // Handle events from TvEngine
-      if (!RegisterEvents())
-      {
-        ServiceRegistration.Get<ILogger>().Error("SlimTvService: Failed to register events. This happens only if startup failed. Stopping plugin now.");
-        DeInit();
-      }
-    }
-
-    /// <summary>
-    /// Creates a new <see cref="DbConnection"/> on each request. This is used by the Tve35 EF model handling.
-    /// </summary>
-    /// <returns>Connection, still closed</returns>
-    private DbConnection ClonedConnectionFactory()
-    {
-      DbConnection connection = _dbProviderFactory.CreateConnection();
-      if (connection == null)
-        return null;
-      connection.ConnectionString = _cloneConnection;
-      return connection;
-    }
-
-
-    public override bool DeInit()
-    {
-      if (_tvServiceThread != null)
-      {
-        _tvServiceThread.Stop(MAX_WAIT_MS);
-        _tvServiceThread = null;
-      }
-      return true;
-    }
-
-    #endregion
-
-    #region Server state
-
-    protected void UpdateServerState()
-    {
-      IInternalControllerService controller = GlobalServiceProvider.Instance.Get<IInternalControllerService>();
-      IRecordingService recordings = GlobalServiceProvider.Get<IRecordingService>();
-      IList<ISchedule> currentlyRecordingSchedules = recordings.ListAllActiveRecordingsByMediaType(MediaTypeEnum.TV)
-        .Union(recordings.ListAllActiveRecordingsByMediaType(MediaTypeEnum.Radio))
-        .Select(r => r.Schedule.ToSchedule()).ToList();
-
-      TvServerState state = new TvServerState
-      {
-        IsRecording = controller.IsAnyCardRecording(),
-        CurrentlyRecordingSchedules = currentlyRecordingSchedules
-      };
-
-      ServiceRegistration.Get<IServerStateService>().UpdateState(TvServerState.STATE_ID, state);
-    }
-
-    #endregion
-
-    #region Recordings / MediaLibrary synchronization
-
-    protected override bool RegisterEvents()
-    {
-      ITvServerEvent tvServerEvent = GlobalServiceProvider.Instance.Get<ITvServerEvent>();
-      if (tvServerEvent == null)
-        return false;
-      tvServerEvent.OnTvServerEvent += OnTvServerEvent;
-      return true;
-    }
-
-    protected override void OnTvServerEvent(object sender, EventArgs eventArgs)
-    {
-      try
-      {
-        TvServerEventArgs tvEvent = (TvServerEventArgs)eventArgs;
-
-        if (tvEvent.EventType == TvServerEventType.RecordingStarted || tvEvent.EventType == TvServerEventType.RecordingEnded)
-        {
-          UpdateServerState();
-          var recording = ServiceAgents.Instance.RecordingServiceAgent.GetRecording(tvEvent.Recording);
-          if (recording != null)
-          {
-            ServiceRegistration.Get<ILogger>().Info("SlimTvService: {0}: {1}", tvEvent.EventType, recording.FileName);
-            ImportRecording(recording.FileName);
-          }
-        }
-      }
-      catch (Exception ex)
-      {
-        ServiceRegistration.Get<ILogger>().Warn("SlimTvService: Exception while handling TvServerEvent", ex);
-      }
-    }
-
-    protected override bool GetRecordingConfiguration(out List<string> recordingFolders, out string singlePattern, out string seriesPattern)
-    {
-      IList<Card> allCards = ServiceAgents.Instance.CardServiceAgent.ListAllCards(CardIncludeRelationEnum.None);
-      // Get all different recording folders
-      recordingFolders = allCards.Select(c => c.RecordingFolder).Where(f => !string.IsNullOrEmpty(f)).Distinct(StringComparer.OrdinalIgnoreCase).ToList();
-
-      singlePattern = ServiceAgents.Instance.SettingServiceAgent.GetValue("moviesformat", string.Empty);
-      seriesPattern = ServiceAgents.Instance.SettingServiceAgent.GetValue("seriesformat", string.Empty);
-      return recordingFolders.Count > 0;
-    }
-
-    #endregion
-
-    #region ITvProvider implementation
-
-    public override Task<bool> StopTimeshiftAsync(string userName, int slotIndex)
-
-    {
-      IUser user;
-      IInternalControllerService control = GlobalServiceProvider.Instance.Get<IInternalControllerService>();
-      var name = GetUserName(userName, slotIndex);
-      var result = control.StopTimeShifting(name, out user);
-      return Task.FromResult(result);
-    }
-
-    public override async Task<MediaItem> CreateMediaItem(int slotIndex, string streamUrl, IChannel channel)
-    {
-      // Channel is usually only passed as placeholder with ID only, so query the details here
-      IChannelService channelService = GlobalServiceProvider.Instance.Get<IChannelService>();
-      Channel fullChannel = channelService.GetChannel(channel.ChannelId);
-      bool isTv = fullChannel.MediaType == 0;
-      return await CreateMediaItem(slotIndex, streamUrl, channel, isTv, fullChannel.ToChannel());
-    }
-
-    public override Task<AsyncResult<IProgram[]>> GetNowNextProgramAsync(IChannel channel)
-    {
-      IProgram programNow = null;
-      IProgram programNext = null;
-      IProgramService programService = GlobalServiceProvider.Instance.Get<IProgramService>();
-      var programs = programService.GetNowAndNextProgramsForChannel(channel.ChannelId).Select(p => GetProgram(p)).Distinct(ProgramComparer.Instance).ToList();
-      var count = programs.Count;
-      if (count >= 1)
-        programNow = programs[0];
-      if (count >= 2)
-        programNext = programs[1];
-      var success = programNow != null || programNext != null;
-      return Task.FromResult(new AsyncResult<IProgram[]>(success, new[] { programNow, programNext }));
-    }
-
-    public override Task<AsyncResult<IList<IProgram>>> GetProgramsAsync(IChannel channel, DateTime from, DateTime to)
-
-    {
-      IProgramService programService = GlobalServiceProvider.Instance.Get<IProgramService>();
-      var programs = programService.GetProgramsByChannelAndStartEndTimes(channel.ChannelId, from, to)
-        .Select(tvProgram => GetProgram(tvProgram, true))
-        .Distinct(ProgramComparer.Instance)
-        .ToList();
-      var success = programs.Count > 0;
-      return Task.FromResult(new AsyncResult<IList<IProgram>>(success, programs));
-    }
-
-    public override Task<AsyncResult<IList<IProgram>>> GetProgramsAsync(string title, DateTime from, DateTime to)
-    {
-      IProgramService programService = GlobalServiceProvider.Instance.Get<IProgramService>();
-      var programs = programService.GetProgramsByTitleAndStartEndTimes(title, from, to)
-        .Select(tvProgram => GetProgram(tvProgram, true))
-        .Distinct(ProgramComparer.Instance)
-        .ToList();
-      var success = programs.Count > 0;
-      return Task.FromResult(new AsyncResult<IList<IProgram>>(success, programs));
-    }
-
-    public override Task<AsyncResult<IList<IProgram>>> GetProgramsGroupAsync(IChannelGroup channelGroup, DateTime from, DateTime to)
-    {
-      IProgramService programService = GlobalServiceProvider.Instance.Get<IProgramService>();
-      IChannelGroupService channelGroupService = GlobalServiceProvider.Instance.Get<IChannelGroupService>();
-
-      var channels = channelGroupService.GetChannelGroup(channelGroup.ChannelGroupId).GroupMaps.Select(groupMap => groupMap.Channel);
-      IDictionary<int, IList<Program>> programEntities = programService.GetProgramsForAllChannels(from, to, channels);
-
-      var programs = programEntities.Values.SelectMany(x => x).Select(p => GetProgram(p)).Distinct(ProgramComparer.Instance).ToList();
-      var success = programs.Count > 0;
-      return Task.FromResult(new AsyncResult<IList<IProgram>>(success, programs));
-    }
-
-    public override Task<AsyncResult<IList<IProgram>>> GetProgramsForScheduleAsync(ISchedule schedule)
-    {
-      var programs = new List<IProgram>();
-      Schedule scheduleEntity = ScheduleManagement.GetSchedule(schedule.ScheduleId);
-      if (scheduleEntity == null)
-        return Task.FromResult(new AsyncResult<IList<IProgram>>(false, null));
-      IList<Program> programEntities = ProgramManagement.GetProgramsForSchedule(scheduleEntity);
-      programs = programEntities.Select(p => GetProgram(p)).Distinct(ProgramComparer.Instance).ToList();
-      var success = programs.Count > 0;
-      return Task.FromResult(new AsyncResult<IList<IProgram>>(success, programs));
-    }
-
-    public override Task<AsyncResult<IChannel>> GetChannelAsync(IProgram program)
-    {
-      IChannelService channelService = GlobalServiceProvider.Instance.Get<IChannelService>();
-      var channel = channelService.GetChannel(program.ChannelId).ToChannel();
-      return Task.FromResult(new AsyncResult<IChannel>(true, channel));
-    }
-
-    public override bool GetProgram(int programId, out IProgram program)
-    {
-      IProgramService programService = GlobalServiceProvider.Instance.Get<IProgramService>();
-      program = GetProgram(programService.GetProgram(programId));
-      return program != null;
-    }
-
-    public override Task<AsyncResult<IList<IChannelGroup>>> GetChannelGroupsAsync()
-    {
-      IChannelGroupService channelGroupService = GlobalServiceProvider.Instance.Get<IChannelGroupService>();
-      var groups = channelGroupService.ListAllChannelGroups()
-        .OrderBy(tvGroup => tvGroup.MediaType)
-        .ThenBy(tvGroup => tvGroup.SortOrder)
-        .Select(tvGroup => tvGroup.ToChannelGroup())
-        .ToList();
-      return Task.FromResult(new AsyncResult<IList<IChannelGroup>>(true, groups));
-    }
-
-    public override Task<AsyncResult<IChannel>> GetChannelAsync(int channelId)
-    {
-      IChannelService channelGroupService = GlobalServiceProvider.Instance.Get<IChannelService>();
-      var channel = channelGroupService.GetChannel(channelId).ToChannel();
-      return Task.FromResult(new AsyncResult<IChannel>(channel != null, channel));
-    }
-
-    public override Task<AsyncResult<IList<IChannel>>> GetChannelsAsync(IChannelGroup group)
-    {
-      IChannelGroupService channelGroupService = GlobalServiceProvider.Instance.Get<IChannelGroupService>();
-      var channels = channelGroupService.GetChannelGroup(group.ChannelGroupId).GroupMaps
-        .Where(groupMap => groupMap.Channel.VisibleInGuide)
-        .OrderBy(groupMap => groupMap.SortOrder)
-        .Select(groupMap => groupMap.Channel.ToChannel())
-        .ToList();
-      return Task.FromResult(new AsyncResult<IList<IChannel>>(true, channels));
-    }
-
-    public override Task<AsyncResult<IList<ISchedule>>> GetSchedulesAsync()
-    {
-      IScheduleService scheduleService = GlobalServiceProvider.Instance.Get<IScheduleService>();
-      var schedules = scheduleService.ListAllSchedules().Select(s => s.ToSchedule()).ToList();
-      return Task.FromResult(new AsyncResult<IList<ISchedule>>(true, schedules));
-    }
-
-    public override Task<AsyncResult<ISchedule>> IsCurrentlyRecordingAsync(string fileName)
-    {
-      // TODO:
-      return Task.FromResult(new AsyncResult<ISchedule>(false, null));
-    }
-
-    public override Task<AsyncResult<ISchedule>> CreateScheduleAsync(IProgram program, ScheduleRecordingType recordingType)
-    {
-      IScheduleService scheduleService = GlobalServiceProvider.Instance.Get<IScheduleService>();
-      Schedule tvschedule = ScheduleFactory.CreateSchedule(program.ChannelId, program.Title, program.StartTime, program.EndTime);
-      tvschedule.PreRecordInterval = ServiceAgents.Instance.SettingServiceAgent.GetValue("preRecordInterval", 5);
-      tvschedule.PostRecordInterval = ServiceAgents.Instance.SettingServiceAgent.GetValue("postRecordInterval", 5);
-      tvschedule.ScheduleType = (int)recordingType;
-      scheduleService.SaveSchedule(tvschedule);
-      var schedule = tvschedule.ToSchedule();
-      var success = schedule != null;
-      return Task.FromResult(new AsyncResult<ISchedule>(success, schedule));
-
-    }
-
-    public override Task<AsyncResult<ISchedule>> CreateScheduleByTimeAsync(IChannel channel, DateTime from, DateTime to, ScheduleRecordingType recordingType)
-    {
-      IScheduleService scheduleService = GlobalServiceProvider.Get<IScheduleService>();
-      Schedule tvSchedule = ScheduleFactory.CreateSchedule(channel.ChannelId, "Manual", from, to);
-      tvSchedule.PreRecordInterval = ServiceAgents.Instance.SettingServiceAgent.GetValue("preRecordInterval", 5);
-      tvSchedule.PostRecordInterval = ServiceAgents.Instance.SettingServiceAgent.GetValue("postRecordInterval", 5);
-      tvSchedule.ScheduleType = (int)recordingType;
-      scheduleService.SaveSchedule(tvSchedule);
-      var schedule = tvSchedule.ToSchedule();
-      return Task.FromResult(new AsyncResult<ISchedule>(true, schedule));
-    }
-
-    public override Task<bool> RemoveScheduleForProgramAsync(IProgram program, ScheduleRecordingType recordingType)
-    {
-      IScheduleService scheduleService = GlobalServiceProvider.Instance.Get<IScheduleService>();
-      IProgramService programService = GlobalServiceProvider.Instance.Get<IProgramService>();
-      var canceledProgram = programService.GetProgram(program.ProgramId);
-      if (canceledProgram == null)
-        return Task.FromResult(false);
-
-      foreach (Schedule schedule in scheduleService.ListAllSchedules().Where(schedule => new ScheduleBLL(schedule).IsRecordingProgram(canceledProgram, true)))
-      {
-        switch (schedule.ScheduleType)
-        {
-          case (int)ScheduleRecordingType.Once:
-            scheduleService.DeleteSchedule(schedule.IdSchedule);
-            break;
-          default:
-            // If only single program should be canceled
-            if (recordingType == ScheduleRecordingType.Once)
-            {
-              CancelSingleSchedule(schedule, canceledProgram);
-            }
-            // Full schedule is canceled, including all programs
-            else
-            {
-              CancelFullSchedule(schedule);
-            }
-            break;
-        }
-      }
-      return Task.FromResult(true);
-    }
-
-    public override Task<bool> RemoveScheduleAsync(ISchedule schedule)
-    {
-      IScheduleService scheduleService = GlobalServiceProvider.Instance.Get<IScheduleService>();
-      if (scheduleService == null)
-        return Task.FromResult(false);
-
-      scheduleService.DeleteSchedule(schedule.ScheduleId);
-      return Task.FromResult(true);
-    }
-
-    private static void CancelSingleSchedule(Schedule schedule, Program canceledProgram)
-    {
-      ICanceledScheduleService canceledScheduleService = GlobalServiceProvider.Instance.Get<ICanceledScheduleService>();
-
-      CanceledSchedule canceledSchedule = CanceledScheduleFactory.CreateCanceledSchedule(schedule.IdSchedule, canceledProgram.IdChannel, canceledProgram.StartTime);
-      canceledScheduleService.SaveCanceledSchedule(canceledSchedule);
-      StopRecording(schedule);
-    }
-
-    private void CancelFullSchedule(Schedule schedule)
-    {
-      Schedule currentSchedule = schedule;
-      Schedule parentSchedule = null;
-      GetParentAndSpawnSchedule(ref currentSchedule, out parentSchedule);
-      StopRecording(currentSchedule);
-      DeleteEntireOrOnceSchedule(currentSchedule, parentSchedule);
-    }
-
-    private static void GetParentAndSpawnSchedule(ref Schedule schedule, out Schedule parentSchedule)
-    {
-      parentSchedule = schedule.ParentSchedule;
-      if (parentSchedule != null)
-        return;
-
-      parentSchedule = schedule;
-      Schedule spawn = ServiceAgents.Instance.ScheduleServiceAgent.RetrieveSpawnedSchedule(parentSchedule.IdSchedule, parentSchedule.StartTime);
-      if (spawn != null)
-        schedule = spawn;
-    }
-
-    private static bool StopRecording(Schedule schedule)
-    {
-      bool stoppedRec = false;
-      bool isRec = ServiceAgents.Instance.ScheduleServiceAgent.IsScheduleRecording(schedule.IdSchedule);
-      if (isRec)
-      {
-        ServiceAgents.Instance.ControllerServiceAgent.StopRecordingSchedule(schedule.IdSchedule);
-        stoppedRec = true;
-      }
-      return stoppedRec;
-    }
-
-    private bool DeleteEntireOrOnceSchedule(Schedule schedule, Schedule parentSchedule)
-    {
-      //is the schedule recording, then stop it now.
-      bool wasDeleted = false;
-      foreach (var currentSchedule in new List<Schedule> { schedule, parentSchedule })
-      {
-        try
-        {
-          if (currentSchedule != null)
-            wasDeleted |= DeleteSchedule(currentSchedule.IdSchedule);
-        }
-        catch (Exception ex)
-        {
-          ServiceRegistration.Get<ILogger>().Error("Error deleting schedule with ID '{0}'", ex,
-            currentSchedule != null ? currentSchedule.IdSchedule.ToString() : "<null>");
-        }
-      }
-      return wasDeleted;
-    }
-
-    private bool DeleteSchedule(int idSchedule)
-    {
-      Schedule schedule = ServiceAgents.Instance.ScheduleServiceAgent.GetSchedule(idSchedule);
-      if (schedule == null)
-        return false;
-
-      ServiceAgents.Instance.ScheduleServiceAgent.DeleteSchedule(schedule.IdSchedule);
-      return true;
-    }
-
-    public override Task<AsyncResult<RecordingStatus>> GetRecordingStatusAsync(IProgram program)
-    {
-      IProgramService programService = GlobalServiceProvider.Instance.Get<IProgramService>();
-      IProgramRecordingStatus recProgram = (IProgramRecordingStatus)GetProgram(programService.GetProgram(program.ProgramId), true);
-      return Task.FromResult(new AsyncResult<RecordingStatus>(true, recProgram.RecordingStatus));
-    }
-
-    public override Task<AsyncResult<string>> GetRecordingFileOrStreamAsync(IProgram program)
-    {
-      Recording recording;
-      if (!GetRecording(program, out recording))
-        return Task.FromResult(new AsyncResult<string>(false, null));
-
-      // FileName represents a local filesystem path on the server. It cannot be used directly in multiseat (RTSP required).
-      return Task.FromResult(new AsyncResult<string>(true, recording.FileName));
-    }
-
-    private static bool GetRecording(IProgram program, out Recording recording)
-    {
-      IRecordingService recordingService = GlobalServiceProvider.Instance.Get<IRecordingService>();
-      recording = recordingService.GetActiveRecordingByTitleAndChannel(program.Title, program.ChannelId);
-      return recording != null;
-    }
-
-    protected override string SwitchTVServerToChannel(string userName, int channelId)
-    {
-      if (String.IsNullOrEmpty(userName))
-      {
-        ServiceRegistration.Get<ILogger>().Error("Called SwitchTVServerToChannel with empty userName");
-        throw new ArgumentNullException("userName");
-      }
-
-      IUser currentUser = UserFactory.CreateBasicUser(userName, -1);
-      ServiceRegistration.Get<ILogger>().Debug("Starting timeshifiting with username {0} on channel id {1}", userName, channelId);
-
-      IInternalControllerService control = GlobalServiceProvider.Instance.Get<IInternalControllerService>();
-
-      IVirtualCard card;
-      IUser user;
-      TvResult result = control.StartTimeShifting(currentUser.Name, channelId, out card, out user);
-      ServiceRegistration.Get<ILogger>().Debug("Tried to start timeshifting, result {0}", result);
-
-      if (result != TvResult.Succeeded)
-      {
-        // TODO: should we retry?
-        ServiceRegistration.Get<ILogger>().Error("Starting timeshifting failed with result {0}", result);
-        throw new Exception("Failed to start tv stream: " + result);
-      }
-      return userName.StartsWith(LOCAL_USERNAME + "-") ? card.TimeShiftFileName : card.RTSPUrl;
-    }
-
-    protected IUser GetUserByUserName(string userName, bool create = false)
-    {
-      if (userName == null)
-      {
-        ServiceRegistration.Get<ILogger>().Warn("Used user with null name");
-        return null;
-      }
-
-      if (!_tvUsers.ContainsKey(userName) && !create)
-        return null;
-
-      if (!_tvUsers.ContainsKey(userName) && create)
-        _tvUsers.Add(userName, new User(userName, UserType.Normal));
-      return _tvUsers[userName];
-    }
-
-    #endregion
-  }
-}
->>>>>>> a9269279
+#region Copyright (C) 2007-2017 Team MediaPortal
+
+/*
+    Copyright (C) 2007-2017 Team MediaPortal
+    http://www.team-mediaportal.com
+
+    This file is part of MediaPortal 2
+
+    MediaPortal 2 is free software: you can redistribute it and/or modify
+    it under the terms of the GNU General Public License as published by
+    the Free Software Foundation, either version 3 of the License, or
+    (at your option) any later version.
+
+    MediaPortal 2 is distributed in the hope that it will be useful,
+    but WITHOUT ANY WARRANTY; without even the implied warranty of
+    MERCHANTABILITY or FITNESS FOR A PARTICULAR PURPOSE. See the
+    GNU General Public License for more details.
+
+    You should have received a copy of the GNU General Public License
+    along with MediaPortal 2. If not, see <http://www.gnu.org/licenses/>.
+*/
+
+#endregion
+
+using System;
+using System.Collections.Generic;
+using System.Data.Common;
+using System.Linq;
+using MediaPortal.Backend.Database;
+using MediaPortal.Common;
+using MediaPortal.Common.MediaManagement;
+using MediaPortal.Plugins.SlimTv.Interfaces;
+using MediaPortal.Plugins.SlimTv.Interfaces.Items;
+using MediaPortal.Plugins.SlimTv.Interfaces.UPnP.Items;
+using Mediaportal.TV.Server.TVDatabase.Entities.Enums;
+using Mediaportal.TV.Server.TVLibrary.IntegrationProvider.Interfaces;
+using IChannel = MediaPortal.Plugins.SlimTv.Interfaces.Items.IChannel;
+using ILogger = MediaPortal.Common.Logging.ILogger;
+using ScheduleRecordingType = MediaPortal.Plugins.SlimTv.Interfaces.ScheduleRecordingType;
+using MediaPortal.Common.Utils;
+using MediaPortal.Plugins.SlimTv.Service.Helpers;
+using Mediaportal.TV.Server.TVControl;
+using Mediaportal.TV.Server.TVControl.Events;
+using Mediaportal.TV.Server.TVControl.Interfaces.Events;
+using Mediaportal.TV.Server.TVControl.Interfaces.Services;
+using Mediaportal.TV.Server.TVControl.ServiceAgents;
+using Mediaportal.TV.Server.TVDatabase.Entities;
+using Mediaportal.TV.Server.TVDatabase.Entities.Factories;
+using Mediaportal.TV.Server.TVDatabase.EntityModel.ObjContext;
+using Mediaportal.TV.Server.TVDatabase.TVBusinessLayer;
+using Mediaportal.TV.Server.TVDatabase.TVBusinessLayer.Entities;
+using Mediaportal.TV.Server.TVLibrary;
+using Mediaportal.TV.Server.TVLibrary.Interfaces.Integration;
+using Mediaportal.TV.Server.TVService.Interfaces;
+using Mediaportal.TV.Server.TVService.Interfaces.CardHandler;
+using Mediaportal.TV.Server.TVService.Interfaces.Enums;
+using CamType = Mediaportal.TV.Server.TVLibrary.Interfaces.CamType;
+using Card = Mediaportal.TV.Server.TVDatabase.Entities.Card;
+using SlimTvCard = MediaPortal.Plugins.SlimTv.Interfaces.UPnP.Items.Card;
+using Channel = Mediaportal.TV.Server.TVDatabase.Entities.Channel;
+using Program = Mediaportal.TV.Server.TVDatabase.Entities.Program;
+using Schedule = Mediaportal.TV.Server.TVDatabase.Entities.Schedule;
+using SlimTvVirtualCard = MediaPortal.Plugins.SlimTv.Interfaces.UPnP.Items.VirtualCard;
+using SlimTvIVirtualCard = MediaPortal.Plugins.SlimTv.Interfaces.Items.IVirtualCard;
+using SlimTvUser = MediaPortal.Plugins.SlimTv.Interfaces.UPnP.Items.User;
+using User = Mediaportal.TV.Server.TVControl.User;
+using IUser = Mediaportal.TV.Server.TVService.Interfaces.Services.IUser;
+using VirtualCard = Mediaportal.TV.Server.TVControl.VirtualCard;
+using IVirtualCard = Mediaportal.TV.Server.TVService.Interfaces.IVirtualCard;
+using MediaPortal.Backend.ClientCommunication;
+using MediaPortal.Common.Async;
+using System.Threading.Tasks;
+using MediaPortal.Common.Services.ServerCommunication;
+
+namespace MediaPortal.Plugins.SlimTv.Service
+{
+  public class SlimTvService : AbstractSlimTvService
+  {
+    private TvServiceThread _tvServiceThread;
+    protected readonly Dictionary<string, IUser> _tvUsers = new Dictionary<string, IUser>();
+
+    public SlimTvService()
+    {
+      _serviceName = "SlimTv.Service35";
+    }
+
+    #region Database and program data initialization
+
+    protected override void PrepareIntegrationProvider()
+    {
+      IntegrationProviderHelper.Register(@"Plugins\" + _serviceName, "Plugins\\" + _serviceName + "\\castle.config");
+      // This access is intended to force an initialization of PathManager service!
+      var pm = GlobalServiceProvider.Instance.Get<IIntegrationProvider>().PathManager;
+    }
+
+    protected override void PrepareConnection(ITransaction transaction)
+    {
+      if (transaction.Connection.GetCloneFactory(TVDB_NAME, out _dbProviderFactory, out _cloneConnection))
+      {
+        EntityFrameworkHelper.AssureKnownFactory(_dbProviderFactory);
+        // Register our factory to create new cloned connections
+        ObjectContextManager.SetDbConnectionCreator(ClonedConnectionFactory);
+      }
+    }
+
+    protected override void PrepareFilterRegistrations()
+    {
+      // TVE3.5 doesn't require filter registrations
+    }
+
+    protected override void InitTvCore()
+    {
+      _tvServiceThread = new TvServiceThread(Environment.GetCommandLineArgs()[0]);
+      _tvServiceThread.Start();
+      if (!_tvServiceThread.InitializedEvent.WaitOne(MAX_WAIT_MS))
+      {
+        ServiceRegistration.Get<ILogger>().Error("SlimTvService: Failed to start TV service thread within {0} seconds.", MAX_WAIT_MS / 1000);
+      }
+
+      // Handle events from TvEngine
+      if (!RegisterEvents())
+      {
+        ServiceRegistration.Get<ILogger>().Error("SlimTvService: Failed to register events. This happens only if startup failed. Stopping plugin now.");
+        DeInit();
+      }
+    }
+
+    /// <summary>
+    /// Creates a new <see cref="DbConnection"/> on each request. This is used by the Tve35 EF model handling.
+    /// </summary>
+    /// <returns>Connection, still closed</returns>
+    private DbConnection ClonedConnectionFactory()
+    {
+      DbConnection connection = _dbProviderFactory.CreateConnection();
+      if (connection == null)
+        return null;
+      connection.ConnectionString = _cloneConnection;
+      return connection;
+    }
+
+
+    public override bool DeInit()
+    {
+      if (_tvServiceThread != null)
+      {
+        _tvServiceThread.Stop(MAX_WAIT_MS);
+        _tvServiceThread = null;
+      }
+      return true;
+    }
+
+    #endregion
+
+    #region Server state
+
+    protected void UpdateServerState()
+    {
+      IInternalControllerService controller = GlobalServiceProvider.Instance.Get<IInternalControllerService>();
+      IRecordingService recordings = GlobalServiceProvider.Get<IRecordingService>();
+      IList<ISchedule> currentlyRecordingSchedules = recordings.ListAllActiveRecordingsByMediaType(MediaTypeEnum.TV)
+        .Union(recordings.ListAllActiveRecordingsByMediaType(MediaTypeEnum.Radio))
+        .Select(r => r.Schedule.ToSchedule()).ToList();
+
+      TvServerState state = new TvServerState
+      {
+        IsRecording = controller.IsAnyCardRecording(),
+        CurrentlyRecordingSchedules = currentlyRecordingSchedules
+      };
+
+      ServiceRegistration.Get<IServerStateService>().UpdateState(TvServerState.STATE_ID, state);
+    }
+
+    #endregion
+
+    #region Recordings / MediaLibrary synchronization
+
+    protected override bool RegisterEvents()
+    {
+      ITvServerEvent tvServerEvent = GlobalServiceProvider.Instance.Get<ITvServerEvent>();
+      if (tvServerEvent == null)
+        return false;
+      tvServerEvent.OnTvServerEvent += OnTvServerEvent;
+      return true;
+    }
+
+    protected override void OnTvServerEvent(object sender, EventArgs eventArgs)
+    {
+      try
+      {
+        TvServerEventArgs tvEvent = (TvServerEventArgs)eventArgs;
+
+        if (tvEvent.EventType == TvServerEventType.RecordingStarted || tvEvent.EventType == TvServerEventType.RecordingEnded)
+        {
+          UpdateServerState();
+          var recording = ServiceAgents.Instance.RecordingServiceAgent.GetRecording(tvEvent.Recording);
+          if (recording != null)
+          {
+            ServiceRegistration.Get<ILogger>().Info("SlimTvService: {0}: {1}", tvEvent.EventType, recording.FileName);
+            ImportRecording(recording.FileName);
+          }
+        }
+      }
+      catch (Exception ex)
+      {
+        ServiceRegistration.Get<ILogger>().Warn("SlimTvService: Exception while handling TvServerEvent", ex);
+      }
+    }
+
+    protected override bool GetRecordingConfiguration(out List<string> recordingFolders, out string singlePattern, out string seriesPattern)
+    {
+      IList<Card> allCards = ServiceAgents.Instance.CardServiceAgent.ListAllCards(CardIncludeRelationEnum.None);
+      // Get all different recording folders
+      recordingFolders = allCards.Select(c => c.RecordingFolder).Where(f => !string.IsNullOrEmpty(f)).Distinct(StringComparer.OrdinalIgnoreCase).ToList();
+
+      singlePattern = ServiceAgents.Instance.SettingServiceAgent.GetValue("moviesformat", string.Empty);
+      seriesPattern = ServiceAgents.Instance.SettingServiceAgent.GetValue("seriesformat", string.Empty);
+      return recordingFolders.Count > 0;
+    }
+
+    #endregion
+
+    #region ITvProvider implementation
+
+    public override Task<bool> StopTimeshiftAsync(string userName, int slotIndex)
+    {
+      IUser user;
+      IInternalControllerService control = GlobalServiceProvider.Instance.Get<IInternalControllerService>();
+      var name = GetUserName(userName, slotIndex);
+      var result = control.StopTimeShifting(name, out user);
+      return Task.FromResult(result);
+    }
+
+    public override async Task<MediaItem> CreateMediaItem(int slotIndex, string streamUrl, IChannel channel)
+    {
+      // Channel is usually only passed as placeholder with ID only, so query the details here
+      IChannelService channelService = GlobalServiceProvider.Instance.Get<IChannelService>();
+      Channel fullChannel = channelService.GetChannel(channel.ChannelId);
+      bool isTv = fullChannel.MediaType == 0;
+      return await CreateMediaItem(slotIndex, streamUrl, channel, isTv, fullChannel.ToChannel());
+    }
+
+    public override Task<AsyncResult<IProgram[]>> GetNowNextProgramAsync(IChannel channel)
+    {
+      IProgram programNow = null;
+      IProgram programNext = null;
+      IProgramService programService = GlobalServiceProvider.Instance.Get<IProgramService>();
+      var programs = programService.GetNowAndNextProgramsForChannel(channel.ChannelId).Select(p => GetProgram(p)).Distinct(ProgramComparer.Instance).ToList();
+      var count = programs.Count;
+      if (count >= 1)
+        programNow = programs[0];
+      if (count >= 2)
+        programNext = programs[1];
+      var success = programNow != null || programNext != null;
+      return Task.FromResult(new AsyncResult<IProgram[]>(success, new[] { programNow, programNext }));
+    }
+
+    public override Task<AsyncResult<IList<IProgram>>> GetProgramsAsync(IChannel channel, DateTime from, DateTime to)
+    {
+      IProgramService programService = GlobalServiceProvider.Instance.Get<IProgramService>();
+      var programs = programService.GetProgramsByChannelAndStartEndTimes(channel.ChannelId, from, to)
+        .Select(tvProgram => GetProgram(tvProgram, true))
+        .Distinct(ProgramComparer.Instance)
+        .ToList();
+      var success = programs.Count > 0;
+      return Task.FromResult(new AsyncResult<IList<IProgram>>(success, programs));
+    }
+
+    public override Task<AsyncResult<IList<IProgram>>> GetProgramsAsync(string title, DateTime from, DateTime to)
+    {
+      IProgramService programService = GlobalServiceProvider.Instance.Get<IProgramService>();
+      var programs = programService.GetProgramsByTitleAndStartEndTimes(title, from, to)
+        .Select(tvProgram => GetProgram(tvProgram, true))
+        .Distinct(ProgramComparer.Instance)
+        .ToList();
+      var success = programs.Count > 0;
+      return Task.FromResult(new AsyncResult<IList<IProgram>>(success, programs));
+    }
+
+    public override Task<AsyncResult<IList<IProgram>>> GetProgramsGroupAsync(IChannelGroup channelGroup, DateTime from, DateTime to)
+    {
+      IProgramService programService = GlobalServiceProvider.Instance.Get<IProgramService>();
+      IChannelGroupService channelGroupService = GlobalServiceProvider.Instance.Get<IChannelGroupService>();
+
+      var channels = channelGroupService.GetChannelGroup(channelGroup.ChannelGroupId).GroupMaps.Select(groupMap => groupMap.Channel);
+      IDictionary<int, IList<Program>> programEntities = programService.GetProgramsForAllChannels(from, to, channels);
+
+      var programs = programEntities.Values.SelectMany(x => x).Select(p => GetProgram(p)).Distinct(ProgramComparer.Instance).ToList();
+      var success = programs.Count > 0;
+      return Task.FromResult(new AsyncResult<IList<IProgram>>(success, programs));
+    }
+
+    public override Task<AsyncResult<IList<IProgram>>> GetProgramsForScheduleAsync(ISchedule schedule)
+    {
+      var programs = new List<IProgram>();
+      Schedule scheduleEntity = ScheduleManagement.GetSchedule(schedule.ScheduleId);
+      if (scheduleEntity == null)
+        return Task.FromResult(new AsyncResult<IList<IProgram>>(false, null));
+      IList<Program> programEntities = ProgramManagement.GetProgramsForSchedule(scheduleEntity);
+      programs = programEntities.Select(p => GetProgram(p)).Distinct(ProgramComparer.Instance).ToList();
+      var success = programs.Count > 0;
+      return Task.FromResult(new AsyncResult<IList<IProgram>>(success, programs));
+    }
+
+    public override Task<AsyncResult<IChannel>> GetChannelAsync(IProgram program)
+    {
+      IChannelService channelService = GlobalServiceProvider.Instance.Get<IChannelService>();
+      var channel = channelService.GetChannel(program.ChannelId).ToChannel();
+      return Task.FromResult(new AsyncResult<IChannel>(true, channel));
+    }
+
+    public override bool GetProgram(int programId, out IProgram program)
+    {
+      IProgramService programService = GlobalServiceProvider.Instance.Get<IProgramService>();
+      program = GetProgram(programService.GetProgram(programId));
+      return program != null;
+    }
+
+    public override Task<AsyncResult<IList<IChannelGroup>>> GetChannelGroupsAsync()
+    {
+      IChannelGroupService channelGroupService = GlobalServiceProvider.Instance.Get<IChannelGroupService>();
+      var groups = channelGroupService.ListAllChannelGroups()
+        .OrderBy(tvGroup => tvGroup.MediaType)
+        .ThenBy(tvGroup => tvGroup.SortOrder)
+        .Select(tvGroup => tvGroup.ToChannelGroup())
+        .ToList();
+      return Task.FromResult(new AsyncResult<IList<IChannelGroup>>(true, groups));
+    }
+
+    public override Task<AsyncResult<IChannel>> GetChannelAsync(int channelId)
+    {
+      IChannelService channelGroupService = GlobalServiceProvider.Instance.Get<IChannelService>();
+      var channel = channelGroupService.GetChannel(channelId).ToChannel();
+      return Task.FromResult(new AsyncResult<IChannel>(channel != null, channel));
+    }
+
+    public override Task<AsyncResult<IList<IChannel>>> GetChannelsAsync(IChannelGroup group)
+    {
+      IChannelGroupService channelGroupService = GlobalServiceProvider.Instance.Get<IChannelGroupService>();
+      var channels = channelGroupService.GetChannelGroup(group.ChannelGroupId).GroupMaps
+        .Where(groupMap => groupMap.Channel.VisibleInGuide)
+        .OrderBy(groupMap => groupMap.SortOrder)
+        .Select(groupMap => groupMap.Channel.ToChannel())
+        .ToList();
+      return Task.FromResult(new AsyncResult<IList<IChannel>>(true, channels));
+    }
+
+    public override Task<AsyncResult<IList<ISchedule>>> GetSchedulesAsync()
+    {
+      IScheduleService scheduleService = GlobalServiceProvider.Instance.Get<IScheduleService>();
+      var schedules = scheduleService.ListAllSchedules().Select(s => s.ToSchedule()).ToList();
+      return Task.FromResult(new AsyncResult<IList<ISchedule>>(true, schedules));
+    }
+
+    public override Task<AsyncResult<ISchedule>> IsCurrentlyRecordingAsync(string fileName)
+    {
+      // TODO:
+      return Task.FromResult(new AsyncResult<ISchedule>(false, null));
+    }
+
+    public override Task<AsyncResult<ISchedule>> CreateScheduleAsync(IProgram program, ScheduleRecordingType recordingType)
+    {
+      IScheduleService scheduleService = GlobalServiceProvider.Instance.Get<IScheduleService>();
+      Schedule tvschedule = ScheduleFactory.CreateSchedule(program.ChannelId, program.Title, program.StartTime, program.EndTime);
+      tvschedule.PreRecordInterval = ServiceAgents.Instance.SettingServiceAgent.GetValue("preRecordInterval", 5);
+      tvschedule.PostRecordInterval = ServiceAgents.Instance.SettingServiceAgent.GetValue("postRecordInterval", 5);
+      tvschedule.ScheduleType = (int)recordingType;
+      scheduleService.SaveSchedule(tvschedule);
+      var schedule = tvschedule.ToSchedule();
+      var success = schedule != null;
+      return Task.FromResult(new AsyncResult<ISchedule>(success, schedule));
+
+    }
+
+    public override Task<AsyncResult<ISchedule>> CreateScheduleByTimeAsync(IChannel channel, DateTime from, DateTime to, ScheduleRecordingType recordingType)
+    {
+      return CreateScheduleByTimeAsync(channel, "Manual", from, to, recordingType);
+    }
+
+    public override Task<AsyncResult<ISchedule>> CreateScheduleByTimeAsync(IChannel channel, string title, DateTime from, DateTime to, ScheduleRecordingType recordingType)
+    {
+      IScheduleService scheduleService = GlobalServiceProvider.Get<IScheduleService>();
+      Schedule tvSchedule = ScheduleFactory.CreateSchedule(channel.ChannelId, title, from, to);
+      tvSchedule.PreRecordInterval = ServiceAgents.Instance.SettingServiceAgent.GetValue("preRecordInterval", 5);
+      tvSchedule.PostRecordInterval = ServiceAgents.Instance.SettingServiceAgent.GetValue("postRecordInterval", 5);
+      tvSchedule.ScheduleType = (int)recordingType;
+      scheduleService.SaveSchedule(tvSchedule);
+      var schedule = tvSchedule.ToSchedule();
+      return Task.FromResult(new AsyncResult<ISchedule>(true, schedule));
+    }
+
+    public override Task<AsyncResult<ISchedule>> CreateScheduleDetailedAsync(IChannel channel, string title, DateTime from, DateTime to, ScheduleRecordingType recordingType, int preRecordInterval, int postRecordInterval, string directory, int priority)
+    {
+      IScheduleService scheduleService = GlobalServiceProvider.Get<IScheduleService>();
+      Schedule tvSchedule = ScheduleFactory.CreateSchedule(channel.ChannelId, title, from, to);
+      tvSchedule.PreRecordInterval = preRecordInterval >= 0 ? preRecordInterval : ServiceAgents.Instance.SettingServiceAgent.GetValue("preRecordInterval", 5);
+      tvSchedule.PostRecordInterval = postRecordInterval >= 0 ? postRecordInterval : ServiceAgents.Instance.SettingServiceAgent.GetValue("postRecordInterval", 5);
+      if (!String.IsNullOrEmpty(directory))
+      {
+        tvSchedule.Directory = directory;
+      }
+      if (priority >= 0)
+      {
+        tvSchedule.Priority = priority;
+      }
+      tvSchedule.PreRecordInterval = preRecordInterval;
+      tvSchedule.PostRecordInterval = postRecordInterval;
+      tvSchedule.ScheduleType = (int)recordingType;
+      tvSchedule.Directory = directory;
+      tvSchedule.Priority = priority;
+      scheduleService.SaveSchedule(tvSchedule);
+      ISchedule schedule = tvSchedule.ToSchedule();
+      return Task.FromResult(new AsyncResult<ISchedule>(true, schedule));
+    }
+
+    public override Task<bool> EditScheduleAsync(ISchedule schedule, IChannel channel = null, string title = null, DateTime? from = null, DateTime? to = null, ScheduleRecordingType? recordingType = null, int? preRecordInterval = null, int? postRecordInterval = null, string directory = null, int? priority = null)
+    {
+      try
+      {
+        ServiceRegistration.Get<ILogger>().Debug("Editing schedule {0} on channel {1} for {2}, {3} till {4}, type {5}", schedule.ScheduleId, channel.ChannelId, title, from, to, recordingType);
+        IScheduleService scheduleService = GlobalServiceProvider.Get<IScheduleService>();
+        Schedule tvSchedule = scheduleService.GetSchedule(schedule.ScheduleId);
+
+        tvSchedule.IdChannel = channel.ChannelId;
+        if (title != null)
+        {
+          tvSchedule.ProgramName = title;
+        }
+        if (from != null)
+        {
+          tvSchedule.StartTime = from.Value;
+        }
+        if (to != null)
+        {
+          tvSchedule.EndTime = to.Value;
+        }
+
+        if (recordingType != null)
+        {
+          ScheduleRecordingType scheduleRecType = recordingType.Value;
+          tvSchedule.ScheduleType = (int)scheduleRecType;
+        }
+
+        if (preRecordInterval != null)
+        {
+          tvSchedule.PreRecordInterval = preRecordInterval.Value;
+        }
+        if (postRecordInterval != null)
+        {
+          tvSchedule.PostRecordInterval = postRecordInterval.Value;
+        }
+
+        if (directory != null)
+        {
+          tvSchedule.Directory = directory;
+        }
+        if (priority != null)
+        {
+          tvSchedule.Priority = priority.Value;
+        }
+
+        scheduleService.SaveSchedule(tvSchedule);
+
+        return Task.FromResult(true);
+      }
+      catch (Exception ex)
+      {
+        ServiceRegistration.Get<ILogger>().Warn(String.Format("Failed to edit schedule {0}", schedule.ScheduleId), ex);
+        return Task.FromResult(false);
+      }
+    }
+
+    public override Task<bool> RemoveScheduleForProgramAsync(IProgram program, ScheduleRecordingType recordingType)
+    {
+      IScheduleService scheduleService = GlobalServiceProvider.Instance.Get<IScheduleService>();
+      IProgramService programService = GlobalServiceProvider.Instance.Get<IProgramService>();
+      var canceledProgram = programService.GetProgram(program.ProgramId);
+      if (canceledProgram == null)
+        return Task.FromResult(false);
+
+      foreach (Schedule schedule in scheduleService.ListAllSchedules().Where(schedule => new ScheduleBLL(schedule).IsRecordingProgram(canceledProgram, true)))
+      {
+        switch (schedule.ScheduleType)
+        {
+          case (int)ScheduleRecordingType.Once:
+            scheduleService.DeleteSchedule(schedule.IdSchedule);
+            break;
+          default:
+            // If only single program should be canceled
+            if (recordingType == ScheduleRecordingType.Once)
+            {
+              CancelSingleSchedule(schedule, canceledProgram);
+            }
+            // Full schedule is canceled, including all programs
+            else
+            {
+              CancelFullSchedule(schedule);
+            }
+            break;
+        }
+      }
+      return Task.FromResult(true);
+    }
+
+    public override Task<bool> RemoveScheduleAsync(ISchedule schedule)
+    {
+      IScheduleService scheduleService = GlobalServiceProvider.Instance.Get<IScheduleService>();
+      if (scheduleService == null)
+        return Task.FromResult(false);
+
+      scheduleService.DeleteSchedule(schedule.ScheduleId);
+      return Task.FromResult(true);
+    }
+
+    public override Task<bool> UnCancelScheduleAsync(IProgram program)
+    {
+      IProgramService programService = GlobalServiceProvider.Instance.Get<IProgramService>();
+      IScheduleService scheduleService = GlobalServiceProvider.Instance.Get<IScheduleService>();
+      var tvProgram = programService.GetProgram(program.ProgramId);
+      try
+      {
+        ServiceRegistration.Get<ILogger>().Debug("Uncancelling schedule for programId {0}", tvProgram.IdProgram);
+        foreach (Schedule schedule in scheduleService.ListAllSchedules().Where(schedule => schedule.StartTime == program.StartTime && schedule.IdChannel == tvProgram.IdChannel))
+        {
+          scheduleService.UnCancelSerie(schedule, program.StartTime, tvProgram.IdChannel);
+        }
+
+        return Task.FromResult(true);
+      }
+      catch (Exception ex)
+      {
+        ServiceRegistration.Get<ILogger>().Warn(String.Format("Failed to uncancel schedule for programId {0}", program.ProgramId), ex);
+        return Task.FromResult(false);
+      }
+    }
+
+    private static void CancelSingleSchedule(Schedule schedule, Program canceledProgram)
+    {
+      ICanceledScheduleService canceledScheduleService = GlobalServiceProvider.Instance.Get<ICanceledScheduleService>();
+
+      CanceledSchedule canceledSchedule = CanceledScheduleFactory.CreateCanceledSchedule(schedule.IdSchedule, canceledProgram.IdChannel, canceledProgram.StartTime);
+      canceledScheduleService.SaveCanceledSchedule(canceledSchedule);
+      StopRecording(schedule);
+    }
+
+    private void CancelFullSchedule(Schedule schedule)
+    {
+      Schedule currentSchedule = schedule;
+      Schedule parentSchedule = null;
+      GetParentAndSpawnSchedule(ref currentSchedule, out parentSchedule);
+      StopRecording(currentSchedule);
+      DeleteEntireOrOnceSchedule(currentSchedule, parentSchedule);
+    }
+
+    private static void GetParentAndSpawnSchedule(ref Schedule schedule, out Schedule parentSchedule)
+    {
+      parentSchedule = schedule.ParentSchedule;
+      if (parentSchedule != null)
+        return;
+
+      parentSchedule = schedule;
+      Schedule spawn = ServiceAgents.Instance.ScheduleServiceAgent.RetrieveSpawnedSchedule(parentSchedule.IdSchedule, parentSchedule.StartTime);
+      if (spawn != null)
+        schedule = spawn;
+    }
+
+    private static bool StopRecording(Schedule schedule)
+    {
+      bool stoppedRec = false;
+      bool isRec = ServiceAgents.Instance.ScheduleServiceAgent.IsScheduleRecording(schedule.IdSchedule);
+      if (isRec)
+      {
+        ServiceAgents.Instance.ControllerServiceAgent.StopRecordingSchedule(schedule.IdSchedule);
+        stoppedRec = true;
+      }
+      return stoppedRec;
+    }
+
+    private bool DeleteEntireOrOnceSchedule(Schedule schedule, Schedule parentSchedule)
+    {
+      //is the schedule recording, then stop it now.
+      bool wasDeleted = false;
+      foreach (var currentSchedule in new List<Schedule> { schedule, parentSchedule })
+      {
+        try
+        {
+          if (currentSchedule != null)
+            wasDeleted |= DeleteSchedule(currentSchedule.IdSchedule);
+        }
+        catch (Exception ex)
+        {
+          ServiceRegistration.Get<ILogger>().Error("Error deleting schedule with ID '{0}'", ex,
+            currentSchedule != null ? currentSchedule.IdSchedule.ToString() : "<null>");
+        }
+      }
+      return wasDeleted;
+    }
+
+    private bool DeleteSchedule(int idSchedule)
+    {
+      Schedule schedule = ServiceAgents.Instance.ScheduleServiceAgent.GetSchedule(idSchedule);
+      if (schedule == null)
+        return false;
+
+      ServiceAgents.Instance.ScheduleServiceAgent.DeleteSchedule(schedule.IdSchedule);
+      return true;
+    }
+
+    public override Task<AsyncResult<RecordingStatus>> GetRecordingStatusAsync(IProgram program)
+    {
+      IProgramService programService = GlobalServiceProvider.Instance.Get<IProgramService>();
+      IProgramRecordingStatus recProgram = (IProgramRecordingStatus)GetProgram(programService.GetProgram(program.ProgramId), true);
+      return Task.FromResult(new AsyncResult<RecordingStatus>(true, recProgram.RecordingStatus));
+    }
+
+    public override Task<AsyncResult<string>> GetRecordingFileOrStreamAsync(IProgram program)
+    {
+      Recording recording;
+      if (!GetRecording(program, out recording))
+        return Task.FromResult(new AsyncResult<string>(false, null));
+
+      // FileName represents a local filesystem path on the server. It cannot be used directly in multiseat (RTSP required).
+      return Task.FromResult(new AsyncResult<string>(true, recording.FileName));
+    }
+
+    private static bool GetRecording(IProgram program, out Recording recording)
+    {
+      IRecordingService recordingService = GlobalServiceProvider.Instance.Get<IRecordingService>();
+      recording = recordingService.GetActiveRecordingByTitleAndChannel(program.Title, program.ChannelId);
+      return recording != null;
+    }
+
+    protected override string SwitchTVServerToChannel(string userName, int channelId)
+    {
+      if (String.IsNullOrEmpty(userName))
+      {
+        ServiceRegistration.Get<ILogger>().Error("Called SwitchTVServerToChannel with empty userName");
+        throw new ArgumentNullException("userName");
+      }
+
+      IUser currentUser = UserFactory.CreateBasicUser(userName, -1);
+      ServiceRegistration.Get<ILogger>().Debug("Starting timeshifiting with username {0} on channel id {1}", userName, channelId);
+
+      IInternalControllerService control = GlobalServiceProvider.Instance.Get<IInternalControllerService>();
+
+      IVirtualCard card;
+      IUser user;
+      TvResult result = control.StartTimeShifting(currentUser.Name, channelId, out card, out user);
+      ServiceRegistration.Get<ILogger>().Debug("Tried to start timeshifting, result {0}", result);
+
+      if (result != TvResult.Succeeded)
+      {
+        // TODO: should we retry?
+        ServiceRegistration.Get<ILogger>().Error("Starting timeshifting failed with result {0}", result);
+        throw new Exception("Failed to start tv stream: " + result);
+      }
+      return userName.StartsWith(LOCAL_USERNAME + "-") ? card.TimeShiftFileName : card.RTSPUrl;
+    }
+
+    protected IUser GetUserByUserName(string userName, bool create = false)
+    {
+      if (userName == null)
+      {
+        ServiceRegistration.Get<ILogger>().Warn("Used user with null name");
+        return null;
+      }
+
+      if (!_tvUsers.ContainsKey(userName) && !create)
+        return null;
+
+      if (!_tvUsers.ContainsKey(userName) && create)
+        _tvUsers.Add(userName, new User(userName, UserType.Normal));
+      return _tvUsers[userName];
+    }
+
+    public override Task<AsyncResult<List<ICard>>> GetCardsAsync()
+    {
+      IInternalControllerService control = GlobalServiceProvider.Instance.Get<IInternalControllerService>();
+      List<ICard> cards = control.CardCollection.Select(card => new SlimTvCard()
+      {
+        Name = card.Value.CardName,
+        CardId = card.Value.Card.TunerId,
+        EpgIsGrabbing = card.Value.Epg.IsGrabbing,
+        HasCam = card.Value.DataBaseCard.UseConditionalAccess, 
+        CamType = card.Value.Card.CamType == CamType.Default ? SlimTvCamType.Default : SlimTvCamType.Astoncrypt2, 
+        DecryptLimit = card.Value.DataBaseCard.DecryptLimit, Enabled = card.Value.DataBaseCard.Enabled, 
+        RecordingFolder = card.Value.DataBaseCard.RecordingFolder, 
+        TimeshiftFolder = card.Value.DataBaseCard.TimeshiftingFolder, 
+        DevicePath = card.Value.DataBaseCard.DevicePath, 
+        PreloadCard = card.Value.DataBaseCard.PreloadCard, 
+        Priority = card.Value.DataBaseCard.Priority
+      }).Cast<ICard>().ToList();
+
+      return Task.FromResult(new AsyncResult<List<ICard>>(cards.Count > 0, cards));
+    }
+
+    public override Task<AsyncResult<List<SlimTvIVirtualCard>>> GetActiveVirtualCardsAsync()
+    {
+      List<SlimTvIVirtualCard> cards = new List<SlimTvIVirtualCard>();
+      foreach (var card in ServiceAgents.Instance.CardServiceAgent.ListAllCards())
+      {
+        IDictionary<string, IUser> usersForCard = ServiceAgents.Instance.ControllerServiceAgent.GetUsersForCard(card.IdCard);
+        
+        foreach (IUser user1 in usersForCard.Values)
+        {          
+          foreach (var subchannel in user1.SubChannels.Values)
+          {
+            var vcard = new VirtualCard(user1);
+            if (vcard.IsTimeShifting || vcard.IsRecording)
+            {
+              cards.Add(new SlimTvVirtualCard
+              {
+                BitRateMode = (int)vcard.BitRateMode,
+                ChannelName = vcard.ChannelName,
+                Device = card.DevicePath,
+                Enabled = card.Enabled,
+                /*GetTimeshiftStoppedReason = (int)vcard.GetTimeshiftStoppedReason,
+                GrabTeletext = vcard.GrabTeletext,
+                HasTeletext = vcard.HasTeletext,*/
+                Id = vcard.Id,
+                ChannelId = vcard.IdChannel,
+                IsGrabbingEpg = vcard.IsGrabbingEpg,
+                IsRecording = vcard.IsRecording,
+                IsScanning = vcard.IsScanning,
+                IsScrambled = vcard.IsScrambled,
+                IsTimeShifting = vcard.IsTimeShifting,
+                IsTunerLocked = vcard.IsTunerLocked,
+                //MaxChannel = vcard.MaxChannel,
+                //MinChannel = vcard.MinChannel,
+                Name = card.Name,
+                QualityType = (int)vcard.QualityType,
+                RecordingFileName = vcard.RecordingFileName,
+                RecordingFolder = vcard.RecordingFolder,
+                RecordingFormat = vcard.RecordingFormat,
+                RecordingScheduleId = vcard.RecordingScheduleId,
+                //RecordingStarted = vcard.RecordingStarted != DateTime.MinValue ? vcard.RecordingStarted : new DateTime(2000, 1, 1),
+                RemoteServer = vcard.RemoteServer,
+                RTSPUrl = vcard.RTSPUrl,
+                SignalLevel = vcard.SignalLevel,
+                SignalQuality = vcard.SignalQuality,
+                TimeShiftFileName = vcard.TimeShiftFileName,
+                TimeShiftFolder = vcard.TimeshiftFolder,
+                //TimeShiftStarted = vcard.TimeShiftStarted != DateTime.MinValue ? vcard.TimeShiftStarted : new DateTime(2000, 1, 1),
+                Type = (SlimTvCardType)Enum.Parse(typeof(SlimTvCardType), vcard.Type.ToString()),
+                User = vcard.User != null ? new SlimTvUser
+                {
+                  Priority = vcard.User.Priority,
+                  ChannelStates = vcard.User.ChannelStates.ToDictionary(item => item.Key, item => (SlimTvChannelState)Enum.Parse(typeof(SlimTvChannelState), item.ToString())),
+                  CardId = vcard.User.CardId,
+                  Name = vcard.User.Name,
+                  FailedCardId = vcard.User.FailedCardId,
+                  HeartBeat = DateTime.Now, // TVE 3.5 doesn't have a heart beat
+                  History = vcard.User.History,
+                  IdChannel = subchannel.IdChannel,
+                  //IsAdmin = vcard.User.IsAdmin,
+                  SubChannel = subchannel.Id,
+                  TvStoppedReason = (SlimTvStoppedReason)Enum.Parse(typeof(SlimTvStoppedReason), vcard.User.TvStoppedReason.ToString()),
+                } : null
+              });
+            }
+          }          
+        }
+      }
+
+      return Task.FromResult(new AsyncResult<List<SlimTvIVirtualCard>>(cards.Count > 0, cards));
+    }
+
+    #endregion
+  }
+}